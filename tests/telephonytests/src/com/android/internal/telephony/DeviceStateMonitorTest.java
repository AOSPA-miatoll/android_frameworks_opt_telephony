--- conflicted
+++ resolved
@@ -425,8 +425,6 @@
 
         verify(mSimulatedCommandsVerifier).getBarringInfo(nullable(Message.class));
     }
-<<<<<<< HEAD
-=======
 
     @Test
     public void testAlwaysOnSignalStrengthwithRadioToggle() {
@@ -455,5 +453,4 @@
         verify(mSimulatedCommandsVerifier).setUnsolResponseFilter(
                 eq(INDICATION_FILTERS_MINIMUM), nullable(Message.class));
     }
->>>>>>> 20f0a62b
 }