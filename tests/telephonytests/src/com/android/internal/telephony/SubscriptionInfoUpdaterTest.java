--- conflicted
+++ resolved
@@ -318,13 +318,9 @@
         doReturn(Arrays.asList(mSubInfo)).when(mSubscriptionController)
                 .getSubInfoUsingSlotIndexPrivileged(eq(FAKE_SUB_ID_1));
         doReturn("89012604200000000000").when(mIccRecord).getFullIccId();
-<<<<<<< HEAD
         doReturn(FAKE_MCC_MNC_1).when(mPhone).getOperatorNumeric();
-=======
-        doReturn(FAKE_MCC_MNC_1).when(mTelephonyManager).getSimOperatorNumeric(FAKE_SUB_ID_1);
         when(mActivityManager.updateMccMncConfiguration(anyString(), anyString())).thenReturn(
                 true);
->>>>>>> b48d1f18
 
         mUpdater.updateInternalIccState(
                 IccCardConstants.INTENT_VALUE_ICC_LOADED, null, FAKE_SUB_ID_1, false);
@@ -461,16 +457,13 @@
         doReturn(FAKE_SUB_ID_2).when(mSubscriptionController).getPhoneId(eq(FAKE_SUB_ID_2));
         doReturn(2).when(mTelephonyManager).getPhoneCount();
         doReturn(2).when(mTelephonyManager).getActiveModemCount();
-<<<<<<< HEAD
         doReturn(FAKE_MCC_MNC_1).when(mPhone).getOperatorNumeric();
         doReturn(FAKE_MCC_MNC_2).when(mSecondPhone).getOperatorNumeric();
         // Mock there is no sim inserted before
         doReturn(null).when(mSubscriptionController)
                 .getSubInfoUsingSlotIndexPrivileged(anyInt());
-=======
         when(mActivityManager.updateMccMncConfiguration(anyString(), anyString())).thenReturn(
                 true);
->>>>>>> b48d1f18
         doReturn(FAKE_MCC_MNC_1).when(mTelephonyManager).getSimOperatorNumeric(eq(FAKE_SUB_ID_1));
         doReturn(FAKE_MCC_MNC_2).when(mTelephonyManager).getSimOperatorNumeric(eq(FAKE_SUB_ID_2));
         verify(mSubscriptionController, times(0)).clearSubInfo();
