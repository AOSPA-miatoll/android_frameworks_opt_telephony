/* Copyright (c) 2016, The Linux Foundation. All rights reserved.
 *
 * Redistribution and use in source and binary forms, with or without
 * modification, are permitted provided that the following conditions are
 * met:
 *     * Redistributions of source code must retain the above copyright
 *       notice, this list of conditions and the following disclaimer.
 *     * Redistributions in binary form must reproduce the above
 *       copyright notice, this list of conditions and the following
 *       disclaimer in the documentation and/or other materials provided
 *       with the distribution.
 *     * Neither the name of The Linux Foundation nor the names of its
 *       contributors may be used to endorse or promote products derived
 *       from this software without specific prior written permission.
 *
 * THIS SOFTWARE IS PROVIDED "AS IS" AND ANY EXPRESS OR IMPLIED
 * WARRANTIES, INCLUDING, BUT NOT LIMITED TO, THE IMPLIED WARRANTIES OF
 * MERCHANTABILITY, FITNESS FOR A PARTICULAR PURPOSE AND NON-INFRINGEMENT
 * ARE DISCLAIMED.  IN NO EVENT SHALL THE COPYRIGHT OWNER OR CONTRIBUTORS
 * BE LIABLE FOR ANY DIRECT, INDIRECT, INCIDENTAL, SPECIAL, EXEMPLARY, OR
 * CONSEQUENTIAL DAMAGES (INCLUDING, BUT NOT LIMITED TO, PROCUREMENT OF
 * SUBSTITUTE GOODS OR SERVICES; LOSS OF USE, DATA, OR PROFITS; OR
 * BUSINESS INTERRUPTION) HOWEVER CAUSED AND ON ANY THEORY OF LIABILITY,
 * WHETHER IN CONTRACT, STRICT LIABILITY, OR TORT (INCLUDING NEGLIGENCE
 * OR OTHERWISE) ARISING IN ANY WAY OUT OF THE USE OF THIS SOFTWARE, EVEN
 * IF ADVISED OF THE POSSIBILITY OF SUCH DAMAGE.
 *
 */

package com.android.internal.telephony.uicc;

import static org.junit.Assert.assertEquals;
import static org.junit.Assert.assertNull;
import static org.mockito.Mockito.*;

import android.content.Context;
import android.os.AsyncResult;
import android.os.HandlerThread;
import android.os.Message;
import android.util.Pair;

import com.android.internal.telephony.TelephonyTest;

import org.junit.After;
import static org.junit.Assert.assertEquals;
import org.junit.Before;
import org.junit.Test;

import static com.android.internal.telephony.TelephonyTestUtils.waitForMs;
import android.os.AsyncResult;
import android.os.Message;

public class IccRecordsTest extends TelephonyTest {

    private IccRecords mIccRecords;

    private class IccRecordsTestHandler extends HandlerThread {
        private IccRecordsTestHandler(String name) {
            super(name);
        }

        @Override
        public void onLooperPrepared() {
            mIccRecords = new SIMRecords(mUiccCardApplication3gpp, mContext, mSimulatedCommands);
            setReady(true);
        }
    }

    @Before
    public void setUp() throws Exception {
        super.setUp(this.getClass().getSimpleName());
        new IccRecordsTestHandler(TAG).start();
        waitUntilReady();
    }

    @After
    public void tearDown() throws Exception {
        super.tearDown();
    }

    @Test
    public void testDisposeCallsUnregisterForIccRefresh() {
        // verify called below when IccRecords object is created
        verify(mSimulatedCommandsVerifier).registerForIccRefresh(eq(mIccRecords),
                    eq(IccRecords.EVENT_REFRESH), isNull());
        mIccRecords.dispose();
        // verify called within dispose
        verify(mSimulatedCommandsVerifier).unregisterForIccRefresh(eq(mIccRecords));

    }

    @Test
    public void testSetImsiInvalid() {
        mIccRecords.setImsi("0123456789FFFFFF");
        assertEquals(mIccRecords.getIMSI(), "0123456789");
        mIccRecords.setImsi("0123456789ffffff");
        assertEquals(mIccRecords.getIMSI(), "0123456789");
        mIccRecords.setImsi("ffffff");
        assertEquals(mIccRecords.getIMSI(), null);
        mIccRecords.setImsi("12F34F567890");
        assertEquals(mIccRecords.getIMSI(), null);
        mIccRecords.setImsi("123456ABCDEF");
        assertEquals(mIccRecords.getIMSI(), null);
    }

    @Test
    public void testPendingTansaction() {
        Message msg = Message.obtain();
        Object obj = new Object();
        int key = mIccRecords.storePendingTransaction(msg, obj);
        Pair<Message, Object> pair = mIccRecords.retrievePendingTransaction(key);
        assertEquals(msg, pair.first);
        assertEquals(obj, pair.second);
        pair = mIccRecords.retrievePendingTransaction(key);
        assertNull(pair);
    }

    @Test
    public void testGetSmsCapacityOnIcc() {
        // set the number of records to 500
        int[] records = new int[3];
        records[2] = 500;
        Message fetchCapacityDone = mIccRecords.obtainMessage(
                IccRecords.EVENT_GET_SMS_RECORD_SIZE_DONE);
        AsyncResult.forMessage(fetchCapacityDone, records, null);
        fetchCapacityDone.sendToTarget();

        // verify whether the count is 500
<<<<<<< HEAD
        waitForMs(200);
=======
        waitForLastHandlerAction(mIccRecords);
>>>>>>> df47bfa2
        assertEquals(mIccRecords.getSmsCapacityOnIcc(), 500);
    }
}<|MERGE_RESOLUTION|>--- conflicted
+++ resolved
@@ -126,11 +126,7 @@
         fetchCapacityDone.sendToTarget();
 
         // verify whether the count is 500
-<<<<<<< HEAD
-        waitForMs(200);
-=======
         waitForLastHandlerAction(mIccRecords);
->>>>>>> df47bfa2
         assertEquals(mIccRecords.getSmsCapacityOnIcc(), 500);
     }
 }