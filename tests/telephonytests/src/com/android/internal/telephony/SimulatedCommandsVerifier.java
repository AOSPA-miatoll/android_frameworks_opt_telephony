/*
 * Copyright (C) 2015 The Android Open Source Project
 *
 * Licensed under the Apache License, Version 2.0 (the "License");
 * you may not use this file except in compliance with the License.
 * You may obtain a copy of the License at
 *
 *      http://www.apache.org/licenses/LICENSE-2.0
 *
 * Unless required by applicable law or agreed to in writing, software
 * distributed under the License is distributed on an "AS IS" BASIS,
 * WITHOUT WARRANTIES OR CONDITIONS OF ANY KIND, either express or implied.
 * See the License for the specific language governing permissions and
 * limitations under the License.
 */

package com.android.internal.telephony.test;

import android.compat.annotation.UnsupportedAppUsage;
import android.net.KeepalivePacketData;
import android.net.LinkProperties;
import android.os.Handler;
import android.os.Message;
import android.telephony.ImsiEncryptionInfo;
import android.telephony.NetworkScanRequest;
import android.telephony.SignalThresholdInfo;
import android.telephony.TelephonyManager;
import android.telephony.data.DataProfile;
import android.telephony.data.NetworkSliceInfo;
import android.telephony.data.TrafficDescriptor;
import android.telephony.emergency.EmergencyNumber;

import com.android.internal.telephony.CommandsInterface;
import com.android.internal.telephony.RadioCapability;
import com.android.internal.telephony.UUSInfo;
import com.android.internal.telephony.cdma.CdmaSmsBroadcastConfigInfo;
import com.android.internal.telephony.gsm.SmsBroadcastConfigInfo;
import com.android.internal.telephony.uicc.IccCardApplicationStatus.PersoSubState;
import com.android.internal.telephony.uicc.SimPhonebookRecord;

public class SimulatedCommandsVerifier implements CommandsInterface {
    private static SimulatedCommandsVerifier sInstance;

    private SimulatedCommandsVerifier() {

    }

    @UnsupportedAppUsage
    public static SimulatedCommandsVerifier getInstance() {
        if (sInstance == null) {
            sInstance = new SimulatedCommandsVerifier();
        }
        return sInstance;
    }

    @Override
    public int getRadioState() {
        return TelephonyManager.RADIO_POWER_UNAVAILABLE;
    }

    @Override
    public void getImsRegistrationState(Message result) {

    }

    @Override
    public void registerForRadioStateChanged(Handler h, int what, Object obj) {

    }

    @Override
    public void unregisterForRadioStateChanged(Handler h) {

    }

    @Override
    public void registerForVoiceRadioTechChanged(Handler h, int what, Object obj) {

    }

    @Override
    public void unregisterForVoiceRadioTechChanged(Handler h) {

    }

    @Override
    public void registerForImsNetworkStateChanged(Handler h, int what, Object obj) {

    }

    @Override
    public void unregisterForImsNetworkStateChanged(Handler h) {

    }

    @Override
    public void registerForOn(Handler h, int what, Object obj) {

    }

    @Override
    public void unregisterForOn(Handler h) {

    }

    @Override
    public void registerForAvailable(Handler h, int what, Object obj) {

    }

    @Override
    public void unregisterForAvailable(Handler h) {

    }

    @Override
    public void registerForNotAvailable(Handler h, int what, Object obj) {

    }

    @Override
    public void unregisterForNotAvailable(Handler h) {

    }

    @Override
    public void registerForOffOrNotAvailable(Handler h, int what, Object obj) {

    }

    @Override
    public void unregisterForOffOrNotAvailable(Handler h) {

    }

    @Override
    public void registerForIccStatusChanged(Handler h, int what, Object obj) {

    }

    @Override
    public void unregisterForIccStatusChanged(Handler h) {

    }

    @Override
    public void registerForIccSlotStatusChanged(Handler h, int what, Object obj) {

    }

    @Override
    public void unregisterForIccSlotStatusChanged(Handler h) {

    }

    @Override
    public void registerForCallStateChanged(Handler h, int what, Object obj) {

    }

    @Override
    public void unregisterForCallStateChanged(Handler h) {

    }

    @Override
    public void registerForNetworkStateChanged(Handler h, int what, Object obj) {

    }

    @Override
    public void unregisterForNetworkStateChanged(Handler h) {

    }

    @Override
    public void registerForDataCallListChanged(Handler h, int what, Object obj) {

    }

    @Override
    public void unregisterForDataCallListChanged(Handler h) {

    }

    @Override
    public void registerForApnUnthrottled(Handler h, int what, Object obj) {

    }

    @Override
    public void unregisterForApnUnthrottled(Handler h) {

    }

    @Override
    public void registerForInCallVoicePrivacyOn(Handler h, int what, Object obj) {

    }

    @Override
    public void unregisterForInCallVoicePrivacyOn(Handler h) {

    }

    @Override
    public void registerForInCallVoicePrivacyOff(Handler h, int what, Object obj) {

    }

    @Override
    public void unregisterForInCallVoicePrivacyOff(Handler h) {

    }

    @Override
    public void registerForSrvccStateChanged(Handler h, int what, Object obj) {

    }

    @Override
    public void unregisterForSrvccStateChanged(Handler h) {

    }

    @Override
    public void registerForSubscriptionStatusChanged(Handler h, int what, Object obj) {

    }

    @Override
    public void unregisterForSubscriptionStatusChanged(Handler h) {

    }

    @Override
    public void registerForHardwareConfigChanged(Handler h, int what, Object obj) {

    }

    @Override
    public void unregisterForHardwareConfigChanged(Handler h) {

    }

    @Override
    public void setOnNewGsmSms(Handler h, int what, Object obj) {

    }

    @Override
    public void unSetOnNewGsmSms(Handler h) {

    }

    @Override
    public void setOnNewCdmaSms(Handler h, int what, Object obj) {

    }

    @Override
    public void unSetOnNewCdmaSms(Handler h) {

    }

    @Override
    public void setOnNewGsmBroadcastSms(Handler h, int what, Object obj) {

    }

    @Override
    public void unSetOnNewGsmBroadcastSms(Handler h) {

    }

    @Override
    public void setOnSmsOnSim(Handler h, int what, Object obj) {

    }

    @Override
    public void unSetOnSmsOnSim(Handler h) {

    }

    @Override
    public void setOnSmsStatus(Handler h, int what, Object obj) {

    }

    @Override
    public void unSetOnSmsStatus(Handler h) {

    }

    @Override
    public void setOnNITZTime(Handler h, int what, Object obj) {

    }

    @Override
    public void unSetOnNITZTime(Handler h) {

    }

    @Override
    public void setOnUSSD(Handler h, int what, Object obj) {

    }

    @Override
    public void unSetOnUSSD(Handler h) {

    }

    @Override
    public void setOnSignalStrengthUpdate(Handler h, int what, Object obj) {

    }

    @Override
    public void unSetOnSignalStrengthUpdate(Handler h) {

    }

    @Override
    public void setOnIccSmsFull(Handler h, int what, Object obj) {

    }

    @Override
    public void unSetOnIccSmsFull(Handler h) {

    }

    @Override
    public void registerForIccRefresh(Handler h, int what, Object obj) {

    }

    @Override
    public void unregisterForIccRefresh(Handler h) {

    }

    @Override
    public void setOnIccRefresh(Handler h, int what, Object obj) {

    }

    @Override
    public void unsetOnIccRefresh(Handler h) {

    }

    @Override
    public void setOnCallRing(Handler h, int what, Object obj) {

    }

    @Override
    public void unSetOnCallRing(Handler h) {

    }

    @Override
    public void setOnRestrictedStateChanged(Handler h, int what, Object obj) {

    }

    @Override
    public void unSetOnRestrictedStateChanged(Handler h) {

    }

    @Override
    public void setOnSuppServiceNotification(Handler h, int what, Object obj) {

    }

    @Override
    public void unSetOnSuppServiceNotification(Handler h) {

    }

    @Override
    public void setOnCatSessionEnd(Handler h, int what, Object obj) {

    }

    @Override
    public void unSetOnCatSessionEnd(Handler h) {

    }

    @Override
    public void setOnCatProactiveCmd(Handler h, int what, Object obj) {

    }

    @Override
    public void unSetOnCatProactiveCmd(Handler h) {

    }

    @Override
    public void setOnCatEvent(Handler h, int what, Object obj) {

    }

    @Override
    public void unSetOnCatEvent(Handler h) {

    }

    @Override
    public void setOnCatCallSetUp(Handler h, int what, Object obj) {

    }

    @Override
    public void unSetOnCatCallSetUp(Handler h) {

    }

    @Override
    public void setSuppServiceNotifications(boolean enable, Message result) {

    }

    @Override
    public void setOnCatCcAlphaNotify(Handler h, int what, Object obj) {

    }

    @Override
    public void unSetOnCatCcAlphaNotify(Handler h) {

    }

    @Override
    public void setOnSs(Handler h, int what, Object obj) {

    }

    @Override
    public void unSetOnSs(Handler h) {

    }

    @Override
    public void registerForDisplayInfo(Handler h, int what, Object obj) {

    }

    @Override
    public void unregisterForDisplayInfo(Handler h) {

    }

    @Override
    public void registerForCallWaitingInfo(Handler h, int what, Object obj) {

    }

    @Override
    public void unregisterForCallWaitingInfo(Handler h) {

    }

    @Override
    public void registerForSignalInfo(Handler h, int what, Object obj) {

    }

    @Override
    public void unregisterForSignalInfo(Handler h) {

    }

    @Override
    public void registerForNumberInfo(Handler h, int what, Object obj) {

    }

    @Override
    public void unregisterForNumberInfo(Handler h) {

    }

    @Override
    public void registerForRedirectedNumberInfo(Handler h, int what, Object obj) {

    }

    @Override
    public void unregisterForRedirectedNumberInfo(Handler h) {

    }

    @Override
    public void registerForLineControlInfo(Handler h, int what, Object obj) {

    }

    @Override
    public void unregisterForLineControlInfo(Handler h) {

    }

    @Override
    public void registerFoT53ClirlInfo(Handler h, int what, Object obj) {

    }

    @Override
    public void unregisterForT53ClirInfo(Handler h) {

    }

    @Override
    public void registerForT53AudioControlInfo(Handler h, int what, Object obj) {

    }

    @Override
    public void unregisterForT53AudioControlInfo(Handler h) {

    }

    @Override
    public void setEmergencyCallbackMode(Handler h, int what, Object obj) {

    }

    @Override
    public void registerForCdmaOtaProvision(Handler h, int what, Object obj) {

    }

    @Override
    public void unregisterForCdmaOtaProvision(Handler h) {

    }

    @Override
    public void registerForRingbackTone(Handler h, int what, Object obj) {

    }

    @Override
    public void unregisterForRingbackTone(Handler h) {

    }

    @Override
    public void registerForResendIncallMute(Handler h, int what, Object obj) {

    }

    @Override
    public void unregisterForResendIncallMute(Handler h) {

    }

    @Override
    public void registerForCdmaSubscriptionChanged(Handler h, int what, Object obj) {

    }

    @Override
    public void unregisterForCdmaSubscriptionChanged(Handler h) {

    }

    @Override
    public void registerForCdmaPrlChanged(Handler h, int what, Object obj) {

    }

    @Override
    public void unregisterForCdmaPrlChanged(Handler h) {

    }

    @Override
    public void registerForExitEmergencyCallbackMode(Handler h, int what, Object obj) {

    }

    @Override
    public void unregisterForExitEmergencyCallbackMode(Handler h) {

    }

    @Override
    public void registerForRilConnected(Handler h, int what, Object obj) {

    }

    @Override
    public void unregisterForRilConnected(Handler h) {

    }

    @Override
    public void supplyIccPin(String pin, Message result) {

    }

    @Override
    public void supplyIccPinForApp(String pin, String aid, Message result) {

    }

    @Override
    public void supplyIccPuk(String puk, String newPin, Message result) {

    }

    @Override
    public void supplyIccPukForApp(String puk, String newPin, String aid, Message result) {

    }

    @Override
    public void supplyIccPin2(String pin2, Message result) {

    }

    @Override
    public void supplyIccPin2ForApp(String pin2, String aid, Message result) {

    }

    @Override
    public void supplyIccPuk2(String puk2, String newPin2, Message result) {

    }

    @Override
    public void supplyIccPuk2ForApp(String puk2, String newPin2, String aid, Message result) {

    }

    @Override
    public void changeIccPin(String oldPin, String newPin, Message result) {

    }

    @Override
    public void changeIccPinForApp(String oldPin, String newPin, String aidPtr, Message result) {

    }

    @Override
    public void changeIccPin2(String oldPin2, String newPin2, Message result) {

    }

    @Override
    public void changeIccPin2ForApp(String oldPin2, String newPin2, String aidPtr, Message result) {

    }

    @Override
    public void changeBarringPassword(String facility, String oldPwd, String newPwd,
                                      Message result) {

    }

    @Override
    public void supplyNetworkDepersonalization(String netpin, Message result) {

    }

    @Override
    public void supplySimDepersonalization(PersoSubState persoType,
            String controlKey, Message result) {

    }

    @Override
    public void getCurrentCalls(Message result) {

    }

    @Override
    public void getPDPContextList(Message result) {

    }

    @Override
    public void getDataCallList(Message result) {

    }

    @Override
    public void dial(String address, boolean isEmergencyCall, EmergencyNumber emergencyNumberInfo,
                     boolean hasKnownUserIntentEmergency, int clirMode, Message result) {
    }

    @Override
    public void dial(String address, boolean isEmergencyCall, EmergencyNumber emergencyNumberInfo,
                     boolean hasKnownUserIntentEmergency, int clirMode, UUSInfo uusInfo,
                     Message result) {
    }

    @Override
    public void getIMSI(Message result) {

    }

    @Override
    public void getIMSIForApp(String aid, Message result) {

    }

    @Override
    public void getIMEI(Message result) {

    }

    @Override
    public void getIMEISV(Message result) {

    }

    @Override
    public void hangupConnection(int gsmIndex, Message result) {

    }

    @Override
    public void hangupWaitingOrBackground(Message result) {

    }

    @Override
    public void hangupForegroundResumeBackground(Message result) {

    }

    @Override
    public void switchWaitingOrHoldingAndActive(Message result) {

    }

    @Override
    public void conference(Message result) {

    }

    @Override
    public void setPreferredVoicePrivacy(boolean enable, Message result) {

    }

    @Override
    public void getPreferredVoicePrivacy(Message result) {

    }

    @Override
    public void separateConnection(int gsmIndex, Message result) {

    }

    @Override
    public void acceptCall(Message result) {

    }

    @Override
    public void rejectCall(Message result) {

    }

    @Override
    public void explicitCallTransfer(Message result) {

    }

    @Override
    public void getLastCallFailCause(Message result) {

    }

    @Override
    public void getLastPdpFailCause(Message result) {

    }

    @Override
    public void getLastDataCallFailCause(Message result) {

    }

    @Override
    public void setMute(boolean enableMute, Message response) {

    }

    @Override
    public void getMute(Message response) {

    }

    @Override
    public void getSignalStrength(Message response) {

    }

    @Override
    public void getVoiceRegistrationState(Message response) {

    }

    @Override
    public void getDataRegistrationState(Message response) {

    }

    @Override
    public void getOperator(Message response) {

    }

    @Override
    public void sendDtmf(char c, Message result) {

    }

    @Override
    public void startDtmf(char c, Message result) {

    }

    @Override
    public void stopDtmf(Message result) {

    }

    @Override
    public void sendBurstDtmf(String dtmfString, int on, int off, Message result) {

    }

    @Override
    public void sendSMS(String smscPDU, String pdu, Message response) {

    }

    @Override
    public void sendSMSExpectMore(String smscPDU, String pdu, Message response) {

    }

    @Override
    public void sendCdmaSms(byte[] pdu, Message response) {

    }

    @Override
    public void sendCdmaSMSExpectMore(byte[] pdu, Message response) {

    }

    @Override
    public void sendImsGsmSms(String smscPDU, String pdu, int retry, int messageRef,
                              Message response) {

    }

    @Override
    public void sendImsCdmaSms(byte[] pdu, int retry, int messageRef, Message response) {

    }

    @Override
    public void deleteSmsOnSim(int index, Message response) {

    }

    @Override
    public void deleteSmsOnRuim(int index, Message response) {

    }

    @Override
    public void writeSmsToSim(int status, String smsc, String pdu, Message response) {

    }

    @Override
    public void writeSmsToRuim(int status, byte[] pdu, Message response) {

    }

    @Override
    public void setRadioPower(boolean on, Message response) {

    }

    @Override
    public void acknowledgeLastIncomingGsmSms(boolean success, int cause, Message response) {

    }

    @Override
    public void acknowledgeLastIncomingCdmaSms(boolean success, int cause, Message response) {

    }

    @Override
    public void acknowledgeIncomingGsmSmsWithPdu(boolean success, String ackPdu, Message response) {

    }

    @Override
    public void iccIO(int command, int fileid, String path, int p1, int p2, int p3, String data,
                      String pin2, Message response) {

    }

    @Override
    public void iccIOForApp(int command, int fileid, String path, int p1, int p2, int p3,
                            String data, String pin2, String aid, Message response) {

    }

    @Override
    public void queryCLIP(Message response) {

    }

    @Override
    public void getCLIR(Message response) {

    }

    @Override
    public void setCLIR(int clirMode, Message response) {

    }

    @Override
    public void queryCallWaiting(int serviceClass, Message response) {

    }

    @Override
    public void setCallWaiting(boolean enable, int serviceClass, Message response) {

    }

    @UnsupportedAppUsage
    @Override
    public void setCallForward(int action, int cfReason, int serviceClass, String number,
                               int timeSeconds, Message response) {

    }

    @Override
    public void queryCallForwardStatus(int cfReason, int serviceClass, String number,
                                       Message response) {

    }

    @Override
    public void setNetworkSelectionModeAutomatic(Message response) {

    }

    @Override
    public void setNetworkSelectionModeManual(String operatorNumeric, int ran, Message response) {

    }

    @Override
    public void getNetworkSelectionMode(Message response) {

    }

    @Override
    public void getAvailableNetworks(Message response) {

    }

    @Override
    public void startNetworkScan(NetworkScanRequest nsr, Message response) {

    }

    @Override
    public void stopNetworkScan(Message response) {

    }

    @Override
    public void getBasebandVersion(Message response) {

    }

    @Override
    public void queryFacilityLock(String facility, String password, int serviceClass,
                                  Message response) {

    }

    @Override
    public void queryFacilityLockForApp(String facility, String password, int serviceClass,
                                        String appId, Message response) {

    }

    @Override
    public void setFacilityLock(String facility, boolean lockState, String password,
                                int serviceClass, Message response) {

    }

    @Override
    public void setFacilityLockForApp(String facility, boolean lockState, String password,
                                      int serviceClass, String appId, Message response) {

    }

    @Override
    public void sendUSSD(String ussdString, Message response) {

    }

    @Override
    public void cancelPendingUssd(Message response) {

    }

    @Override
    public void resetRadio(Message result) {

    }

    @Override
    public void setBandMode(int bandMode, Message response) {

    }

    @Override
    public void queryAvailableBandMode(Message response) {

    }

    @Override
    public void setPreferredNetworkType(int networkType, Message response) {

    }

    @Override
    public void getPreferredNetworkType(Message response) {

    }

    @Override
    public void setAllowedNetworkTypesBitmap(
            @TelephonyManager.NetworkTypeBitMask int networkTypeBitmask, Message response) {

    }

    @Override
    public void getAllowedNetworkTypesBitmap(Message response) {

    }

    @Override
    public void setLocationUpdates(boolean enable, Message response) {

    }

    @Override
    public void getSmscAddress(Message result) {

    }

    @Override
    public void setSmscAddress(String address, Message result) {

    }

    @Override
    public void reportSmsMemoryStatus(boolean available, Message result) {

    }

    @Override
    public void reportStkServiceIsRunning(Message result) {

    }

    @Override
    public void invokeOemRilRequestRaw(byte[] data, Message response) {

    }

    @Override
    public void invokeOemRilRequestStrings(String[] strings, Message response) {

    }

    @Override
    public void setOnUnsolOemHookRaw(Handler h, int what, Object obj) {

    }

    @Override
    public void unSetOnUnsolOemHookRaw(Handler h) {

    }

    @Override
    public void sendTerminalResponse(String contents, Message response) {

    }

    @Override
    public void sendEnvelope(String contents, Message response) {

    }

    @Override
    public void sendEnvelopeWithStatus(String contents, Message response) {

    }

    @Override
    public void handleCallSetupRequestFromSim(boolean accept, Message response) {

    }

    @Override
    public void setGsmBroadcastActivation(boolean activate, Message result) {

    }

    @Override
    public void setGsmBroadcastConfig(SmsBroadcastConfigInfo[] config, Message response) {

    }

    @Override
    public void getGsmBroadcastConfig(Message response) {

    }

    @Override
    public void getDeviceIdentity(Message response) {

    }

    @Override
    public void getCDMASubscription(Message response) {

    }

    @Override
    public void sendCDMAFeatureCode(String featureCode, Message response) {

    }

    @Override
    public void setPhoneType(int phoneType) {

    }

    @Override
    public void queryCdmaRoamingPreference(Message response) {

    }

    @Override
    public void setCdmaRoamingPreference(int cdmaRoamingType, Message response) {

    }

    @Override
    public void setCdmaSubscriptionSource(int cdmaSubscriptionType, Message response) {

    }

    @Override
    public void getCdmaSubscriptionSource(Message response) {

    }

    @Override
    public void setTTYMode(int ttyMode, Message response) {

    }

    @Override
    public void queryTTYMode(Message response) {

    }

    @Override
    public void setupDataCall(int accessNetworkType, DataProfile dataProfile, boolean isRoaming,
            boolean allowRoaming, int reason, LinkProperties linkProperties, int pduSessionId,
            NetworkSliceInfo sliceInfo, TrafficDescriptor trafficDescriptor,
            boolean matchAllRuleAllowed, Message result) {
    }

    @Override
    public void deactivateDataCall(int cid, int reason, Message result) {

    }

    @Override
    public void setCdmaBroadcastActivation(boolean activate, Message result) {

    }

    @Override
    public void setCdmaBroadcastConfig(CdmaSmsBroadcastConfigInfo[] configs, Message response) {

    }

    @Override
    public void getCdmaBroadcastConfig(Message result) {

    }

    @Override
    public void exitEmergencyCallbackMode(Message response) {

    }

    @Override
    public void getIccCardStatus(Message result) {

    }

    @Override
    public void getIccSlotsStatus(Message result) {
    }

    @Override
    public void setLogicalToPhysicalSlotMapping(int[] physicalSlots, Message result) {
    }

    @Override
    public void requestIccSimAuthentication(int authContext, String data, String aid,
                                            Message response) {

    }

    @Override
    public void getVoiceRadioTechnology(Message result) {

    }

    @Override
    public void registerForCellInfoList(Handler h, int what, Object obj) {

    }

    @Override
    public void unregisterForCellInfoList(Handler h) {

    }

    @Override
    public void registerForPhysicalChannelConfiguration(Handler h, int what, Object obj) {
    }

    @Override
    public void unregisterForPhysicalChannelConfiguration(Handler h) {
    }

    @Override
    public void setInitialAttachApn(DataProfile dataProfile, boolean isRoaming, Message result) {

    }

    @Override
    public void setDataProfile(DataProfile[] dps, boolean isRoaming, Message result) {

    }

    @Override
    public void testingEmergencyCall() {

    }

    @Override
    public void iccOpenLogicalChannel(String aid, int p2, Message response) {

    }

    @Override
    public void iccCloseLogicalChannel(int channel, Message response) {

    }

    @Override
    public void iccTransmitApduLogicalChannel(int channel, int cla, int instruction, int p1,
                                              int p2, int p3, String data, Message response) {

    }

    @Override
    public void iccTransmitApduBasicChannel(int cla, int instruction, int p1, int p2, int p3,
                                            String data, Message response) {

    }

    @Override
    public void nvWriteCdmaPrl(byte[] preferredRoamingList, Message response) {

    }

    @Override
    public void nvResetConfig(int resetType, Message response) {

    }

    @Override
    public void getHardwareConfig(Message result) {

    }

    @Override
    public int getRilVersion() {
        return 0;
    }

    @Override
    public void setUiccSubscription(int slotId, int appIndex, int subId, int subStatus,
                                    Message result) {

    }

    @Override
    public void setDataAllowed(boolean allowed, Message result) {

    }

    @Override
    public void requestShutdown(Message result) {

    }

    @Override
    public void setRadioCapability(RadioCapability rc, Message result) {

    }

    @Override
    public void getRadioCapability(Message result) {

    }

    @Override
    public void registerForRadioCapabilityChanged(Handler h, int what, Object obj) {

    }

    @Override
    public void unregisterForRadioCapabilityChanged(Handler h) {

    }

    @Override
    public void startLceService(int reportIntervalMs, boolean pullMode, Message result) {

    }

    @Override
    public void stopLceService(Message result) {

    }

    @Override
    public void pullLceData(Message result) {

    }

    @Override
    public void registerForLceInfo(Handler h, int what, Object obj) {

    }

    @Override
    public void unregisterForLceInfo(Handler h) {

    }

    @Override
    public void setCarrierInfoForImsiEncryption(ImsiEncryptionInfo imsiEncryptionInfo,
                                                Message result) {

    }

    @Override
    public void registerForPcoData(Handler h, int what, Object obj) {
    }

    @Override
    public void unregisterForPcoData(Handler h) {
    }

    @Override
    public void registerForModemReset(Handler h, int what, Object obj) {
    }

    @Override
    public void unregisterForModemReset(Handler h) {
    }

    @Override
    public void sendDeviceState(int stateType, boolean state, Message result) {
    }

    @Override
    public void setUnsolResponseFilter(int filter, Message result){
    }

    @Override
    public void setSignalStrengthReportingCriteria(SignalThresholdInfo signalThresholdInfo,
            int ran, Message result) {
    }

    @Override
    public void setLinkCapacityReportingCriteria(int hysteresisMs, int hysteresisDlKbps,
            int hysteresisUlKbps, int[] thresholdsDlKbps, int[] thresholdsUlKbps, int ran,
            Message result) {
    }

    @Override
    public void registerForCarrierInfoForImsiEncryption(Handler h, int what, Object obj) {
    }

    @Override
    public void registerForNetworkScanResult(Handler h, int what, Object obj) {
    }

    @Override
    public void unregisterForNetworkScanResult(Handler h) {
    }

    @Override
    public void unregisterForCarrierInfoForImsiEncryption(Handler h) {
    }

    @Override
    public void registerForNattKeepaliveStatus(Handler h, int what, Object obj) {
    }

    @Override
    public void unregisterForNattKeepaliveStatus(Handler h) {
    }

    @Override
    public void registerForEmergencyNumberList(Handler h, int what, Object obj) {
    }

    @Override
    public void unregisterForEmergencyNumberList(Handler h) {
    }

    @Override
    public void startNattKeepalive(
            int contextId, KeepalivePacketData packetData, int intervalMillis, Message result) {
    }

    @Override
    public void stopNattKeepalive(int sessionHandle, Message result)  {
    }

    @Override
    public void registerUiccApplicationEnablementChanged(Handler h, int what, Object obj) {}

    @Override
    public void unregisterUiccApplicationEnablementChanged(Handler h) {}

    @Override
    public void getBarringInfo(Message result) {
    }

    @Override
    public void allocatePduSessionId(Message result) {
    }

    @Override
    public void releasePduSessionId(Message result, int pduSessionId) {
    }

    @Override
    public void getSlicingConfig(Message result) {
    }

    @Override
<<<<<<< HEAD
    public void getEnhancedRadioCapability(Message result) {
=======
    public void getSimPhonebookRecords(Message result){
    }

    @Override
    public void getSimPhonebookCapacity(Message result){
    }

    @Override
    public void updateSimPhonebookRecord(SimPhonebookRecord phonebookRecord, Message result){
    }

    @Override
    public void registerForSimPhonebookChanged(Handler h, int what, Object obj){
    }

    @Override
    public void unregisterForSimPhonebookChanged(Handler h){
    }

    @Override
    public void registerForSimPhonebookRecordsReceived(Handler h, int what, Object obj){
    }

    @Override
    public void unregisterForSimPhonebookRecordsReceived(Handler h){
>>>>>>> b30a1d86
    }
}<|MERGE_RESOLUTION|>--- conflicted
+++ resolved
@@ -1499,34 +1499,34 @@
     }
 
     @Override
-<<<<<<< HEAD
+    public void getSimPhonebookRecords(Message result){
+    }
+
+    @Override
+    public void getSimPhonebookCapacity(Message result){
+    }
+
+    @Override
+    public void updateSimPhonebookRecord(SimPhonebookRecord phonebookRecord, Message result){
+    }
+
+    @Override
+    public void registerForSimPhonebookChanged(Handler h, int what, Object obj){
+    }
+
+    @Override
+    public void unregisterForSimPhonebookChanged(Handler h){
+    }
+
+    @Override
+    public void registerForSimPhonebookRecordsReceived(Handler h, int what, Object obj){
+    }
+
+    @Override
+    public void unregisterForSimPhonebookRecordsReceived(Handler h){
+    }
+
+    @Override
     public void getEnhancedRadioCapability(Message result) {
-=======
-    public void getSimPhonebookRecords(Message result){
-    }
-
-    @Override
-    public void getSimPhonebookCapacity(Message result){
-    }
-
-    @Override
-    public void updateSimPhonebookRecord(SimPhonebookRecord phonebookRecord, Message result){
-    }
-
-    @Override
-    public void registerForSimPhonebookChanged(Handler h, int what, Object obj){
-    }
-
-    @Override
-    public void unregisterForSimPhonebookChanged(Handler h){
-    }
-
-    @Override
-    public void registerForSimPhonebookRecordsReceived(Handler h, int what, Object obj){
-    }
-
-    @Override
-    public void unregisterForSimPhonebookRecordsReceived(Handler h){
->>>>>>> b30a1d86
     }
 }