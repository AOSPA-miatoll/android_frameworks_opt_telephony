/*
 * Copyright (C) 2016 The Android Open Source Project
 *
 * Licensed under the Apache License, Version 2.0 (the "License");
 * you may not use this file except in compliance with the License.
 * You may obtain a copy of the License at
 *
 *      http://www.apache.org/licenses/LICENSE-2.0
 *
 * Unless required by applicable law or agreed to in writing, software
 * distributed under the License is distributed on an "AS IS" BASIS,
 * WITHOUT WARRANTIES OR CONDITIONS OF ANY KIND, either express or implied.
 * See the License for the specific language governing permissions and
 * limitations under the License.
 */

package com.android.internal.telephony;

import static org.junit.Assert.assertEquals;
import static org.junit.Assert.assertFalse;
import static org.junit.Assert.assertTrue;

import android.database.MatrixCursor;
import android.test.suitebuilder.annotation.SmallTest;

import com.android.internal.util.HexDump;

import org.junit.Before;
import org.junit.Test;

import java.util.Arrays;

public class InboundSmsTrackerTest {
    InboundSmsTracker mInboundSmsTracker;

    private static final byte[] FAKE_PDU = new byte[]{1, 2, 3};
    private static final long FAKE_TIMESTAMP = 123456L;
    private static final int FAKE_DEST_PORT = 1234;
    private static final String FAKE_ADDRESS = "address";
    private static final String FAKE_DISPLAY_ADDRESS = "disp_addr";
    private static final int FAKE_REFERENCE_NUMBER = 345;
    private static final int FAKE_SEQUENCE_NUMBER = 3;
    private static final int FAKE_MESSAGE_COUNT = 5;
    private static final String FAKE_MESSAGE_BODY = "message body";
    private static final int FAKE_SUBID = 0;

    @Before
    public void setUp() throws Exception {
        mInboundSmsTracker = new InboundSmsTracker(FAKE_PDU, FAKE_TIMESTAMP, FAKE_DEST_PORT, false,
                FAKE_ADDRESS, FAKE_DISPLAY_ADDRESS, FAKE_REFERENCE_NUMBER, FAKE_SEQUENCE_NUMBER,
<<<<<<< HEAD
                FAKE_MESSAGE_COUNT, false, FAKE_MESSAGE_BODY, false /* isClass0 */);
=======
                FAKE_MESSAGE_COUNT, false, FAKE_MESSAGE_BODY, false /* isClass0 */, FAKE_SUBID);
>>>>>>> 38680c42
    }

    public static MatrixCursor createFakeCursor() {
        MatrixCursor mc = new MatrixCursor(
                new String[]{"pdu", "seq", "dest", "date", "ref", "cnt", "addr", "id", "msg_body",
                        "display_originating_addr", "sub_id"});
        mc.addRow(new Object[]{HexDump.toHexString(FAKE_PDU),
                FAKE_SEQUENCE_NUMBER, FAKE_DEST_PORT, FAKE_TIMESTAMP,
                FAKE_REFERENCE_NUMBER, FAKE_MESSAGE_COUNT, FAKE_ADDRESS, 1, FAKE_MESSAGE_BODY,
                FAKE_DISPLAY_ADDRESS, FAKE_SUBID});
        mc.addRow(new Object[]{HexDump.toHexString(FAKE_PDU),
                FAKE_SEQUENCE_NUMBER, FAKE_DEST_PORT, FAKE_TIMESTAMP,
                FAKE_REFERENCE_NUMBER, FAKE_MESSAGE_COUNT, FAKE_ADDRESS, 2, FAKE_MESSAGE_BODY,
                FAKE_DISPLAY_ADDRESS, FAKE_SUBID});
        mc.moveToFirst();
        return mc;
    }

    @Test
    @SmallTest
    public void testInitialization() {
        assertTrue(Arrays.equals(FAKE_PDU, mInboundSmsTracker.getPdu()));
        assertEquals(FAKE_TIMESTAMP, mInboundSmsTracker.getTimestamp());
        assertEquals(FAKE_DEST_PORT, mInboundSmsTracker.getDestPort());
        assertFalse(mInboundSmsTracker.is3gpp2());
        assertEquals(FAKE_ADDRESS, mInboundSmsTracker.getAddress());
        assertEquals(FAKE_REFERENCE_NUMBER, mInboundSmsTracker.getReferenceNumber());
        assertEquals(FAKE_SEQUENCE_NUMBER, mInboundSmsTracker.getSequenceNumber());
        assertEquals(FAKE_MESSAGE_COUNT, mInboundSmsTracker.getMessageCount());
        assertEquals(1, mInboundSmsTracker.getIndexOffset());
        assertEquals(SmsConstants.FORMAT_3GPP, mInboundSmsTracker.getFormat());
        assertEquals(FAKE_MESSAGE_BODY, mInboundSmsTracker.getMessageBody());
        assertEquals(FAKE_DISPLAY_ADDRESS, mInboundSmsTracker.getDisplayAddress());
        assertEquals(false, mInboundSmsTracker.isClass0());
<<<<<<< HEAD
=======
        assertEquals(FAKE_SUBID, mInboundSmsTracker.getSubId());
>>>>>>> 38680c42

        String[] args = new String[]{"123"};
        mInboundSmsTracker.setDeleteWhere(InboundSmsHandler.SELECT_BY_ID, args);
        assertEquals(InboundSmsHandler.SELECT_BY_ID, mInboundSmsTracker.getDeleteWhere());
        assertTrue(Arrays.equals(args, mInboundSmsTracker.getDeleteWhereArgs()));
    }

    @Test
    @SmallTest
    public void testInitializationFromDb() {
        mInboundSmsTracker = new InboundSmsTracker(createFakeCursor(), false);
        testInitialization();
    }
}<|MERGE_RESOLUTION|>--- conflicted
+++ resolved
@@ -48,11 +48,7 @@
     public void setUp() throws Exception {
         mInboundSmsTracker = new InboundSmsTracker(FAKE_PDU, FAKE_TIMESTAMP, FAKE_DEST_PORT, false,
                 FAKE_ADDRESS, FAKE_DISPLAY_ADDRESS, FAKE_REFERENCE_NUMBER, FAKE_SEQUENCE_NUMBER,
-<<<<<<< HEAD
-                FAKE_MESSAGE_COUNT, false, FAKE_MESSAGE_BODY, false /* isClass0 */);
-=======
                 FAKE_MESSAGE_COUNT, false, FAKE_MESSAGE_BODY, false /* isClass0 */, FAKE_SUBID);
->>>>>>> 38680c42
     }
 
     public static MatrixCursor createFakeCursor() {
@@ -87,10 +83,7 @@
         assertEquals(FAKE_MESSAGE_BODY, mInboundSmsTracker.getMessageBody());
         assertEquals(FAKE_DISPLAY_ADDRESS, mInboundSmsTracker.getDisplayAddress());
         assertEquals(false, mInboundSmsTracker.isClass0());
-<<<<<<< HEAD
-=======
         assertEquals(FAKE_SUBID, mInboundSmsTracker.getSubId());
->>>>>>> 38680c42
 
         String[] args = new String[]{"123"};
         mInboundSmsTracker.setDeleteWhere(InboundSmsHandler.SELECT_BY_ID, args);
