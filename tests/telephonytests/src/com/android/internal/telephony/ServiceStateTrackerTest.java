--- conflicted
+++ resolved
@@ -2205,10 +2205,6 @@
 
     @Test
     public void testUpdateNrFrequencyRangeFromPhysicalChannelConfigs() {
-<<<<<<< HEAD
-        doReturn(true).when(mPhone).isUsingNewDataStack();
-=======
->>>>>>> 74c30583
         when(mPhone.getDataNetworkController().isInternetNetwork(eq(3))).thenReturn(true);
         sendPhyChanConfigChange(new int[] {1000, 500}, TelephonyManager.NETWORK_TYPE_NR, 1,
                 new int[][]{{0, 1}, {2, 3}});
