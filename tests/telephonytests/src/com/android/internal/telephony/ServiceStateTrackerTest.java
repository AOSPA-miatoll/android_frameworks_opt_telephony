/*
 * Copyright (C) 2016 The Android Open Source Project
 *
 * Licensed under the Apache License, Version 2.0 (the "License");
 * you may not use this file except in compliance with the License.
 * You may obtain a copy of the License at
 *
 *      http://www.apache.org/licenses/LICENSE-2.0
 *
 * Unless required by applicable law or agreed to in writing, software
 * distributed under the License is distributed on an "AS IS" BASIS,
 * WITHOUT WARRANTIES OR CONDITIONS OF ANY KIND, either express or implied.
 * See the License for the specific language governing permissions and
 * limitations under the License.
 */

package com.android.internal.telephony;

import static com.android.internal.telephony.TelephonyTestUtils.waitForMs;

import static com.google.common.truth.Truth.assertThat;

import static org.junit.Assert.assertEquals;
import static org.junit.Assert.assertFalse;
import static org.junit.Assert.assertTrue;
import static org.mockito.Matchers.any;
import static org.mockito.Matchers.anyLong;
import static org.mockito.Matchers.nullable;
import static org.mockito.Mockito.anyInt;
import static org.mockito.Mockito.anyString;
import static org.mockito.Mockito.atLeast;
import static org.mockito.Mockito.doReturn;
import static org.mockito.Mockito.eq;
import static org.mockito.Mockito.mock;
import static org.mockito.Mockito.never;
import static org.mockito.Mockito.spy;
import static org.mockito.Mockito.times;
import static org.mockito.Mockito.verify;
import static org.mockito.Mockito.when;

import android.app.IAlarmManager;
import android.app.Notification;
import android.app.NotificationManager;
import android.content.ComponentName;
import android.content.Context;
import android.content.Intent;
import android.content.IntentFilter;
import android.content.pm.ApplicationInfo;
import android.content.pm.ServiceInfo;
import android.content.res.Resources;
import android.graphics.drawable.Drawable;
import android.os.AsyncResult;
import android.os.Bundle;
import android.os.Handler;
import android.os.HandlerThread;
import android.os.Looper;
import android.os.Message;
import android.os.PersistableBundle;
import android.os.Process;
import android.os.SystemClock;
import android.os.UserHandle;
import android.os.WorkSource;
import android.telephony.AccessNetworkConstants;
import android.telephony.CarrierConfigManager;
import android.telephony.CellIdentity;
import android.telephony.CellIdentityCdma;
import android.telephony.CellIdentityGsm;
import android.telephony.CellIdentityLte;
import android.telephony.CellInfo;
import android.telephony.CellInfoGsm;
import android.telephony.CellSignalStrength;
import android.telephony.CellSignalStrengthCdma;
import android.telephony.CellSignalStrengthGsm;
import android.telephony.CellSignalStrengthLte;
import android.telephony.CellSignalStrengthNr;
import android.telephony.CellSignalStrengthTdscdma;
import android.telephony.CellSignalStrengthWcdma;
import android.telephony.INetworkService;
import android.telephony.LteVopsSupportInfo;
import android.telephony.NetworkRegistrationInfo;
import android.telephony.NetworkService;
import android.telephony.PhysicalChannelConfig;
import android.telephony.ServiceState;
import android.telephony.SignalStrength;
import android.telephony.SubscriptionInfo;
import android.telephony.SubscriptionManager;
import android.telephony.TelephonyManager;
import android.telephony.cdma.CdmaCellLocation;
import android.telephony.gsm.GsmCellLocation;
import android.test.suitebuilder.annotation.MediumTest;
import android.test.suitebuilder.annotation.SmallTest;
import android.util.Pair;
import android.util.TimestampedValue;

import androidx.test.filters.FlakyTest;

import com.android.internal.R;
import com.android.internal.telephony.cdma.CdmaSubscriptionSourceManager;
import com.android.internal.telephony.test.SimulatedCommands;
import com.android.internal.telephony.uicc.IccCardApplicationStatus;
import com.android.internal.telephony.uicc.IccRecords;

import org.junit.After;
import org.junit.Before;
import org.junit.Ignore;
import org.junit.Test;
import org.mockito.ArgumentCaptor;
import org.mockito.Mock;
import org.mockito.Mockito;

import java.util.ArrayList;
import java.util.Arrays;
import java.util.HashSet;
import java.util.List;

public class ServiceStateTrackerTest extends TelephonyTest {
    @Mock
    private ProxyController mProxyController;
    @Mock
    private Handler mTestHandler;
    @Mock
    protected IAlarmManager mAlarmManager;

    private CellularNetworkService mCellularNetworkService;

    @Mock
    private NetworkService mIwlanNetworkService;
    @Mock
    private INetworkService.Stub mIwlanNetworkServiceStub;

    @Mock
    private SubscriptionInfo mSubInfo;

    private ServiceStateTracker sst;
    private ServiceStateTrackerTestHandler mSSTTestHandler;
    private PersistableBundle mBundle;

    private static final int EVENT_REGISTERED_TO_NETWORK = 1;
    private static final int EVENT_SUBSCRIPTION_INFO_READY = 2;
    private static final int EVENT_DATA_ROAMING_ON = 3;
    private static final int EVENT_DATA_ROAMING_OFF = 4;
    private static final int EVENT_DATA_CONNECTION_ATTACHED = 5;
    private static final int EVENT_DATA_CONNECTION_DETACHED = 6;
    private static final int EVENT_DATA_RAT_CHANGED = 7;
    private static final int EVENT_PS_RESTRICT_ENABLED = 8;
    private static final int EVENT_PS_RESTRICT_DISABLED = 9;
    private static final int EVENT_VOICE_ROAMING_ON = 10;
    private static final int EVENT_VOICE_ROAMING_OFF = 11;
    private static final int EVENT_VOICE_RAT_CHANGED = 12;

    private static final int PHONE_ID = 0;

    private static final String CARRIER_NAME_DISPLAY_NO_SERVICE = "no service";
    private static final String CARRIER_NAME_DISPLAY_EMERGENCY_CALL = "emergency call";
    private static final String WIFI_CALLING_VOICE_FORMAT = "%s wifi calling";
    private static final String WIFI_CALLING_DATA_FORMAT = "%s wifi data";
    private static final String WIFI_CALLING_FLIGHT_MODE_FORMAT = "%s flight mode";

    private static final String[] WIFI_CALLING_FORMATTERS = {
            WIFI_CALLING_VOICE_FORMAT,
            WIFI_CALLING_DATA_FORMAT,
            WIFI_CALLING_FLIGHT_MODE_FORMAT };

    private static final String HOME_PLMN = "310260";
    private static final String PLMN1 = "480123";
    private static final String PLMN2 = "586111";
    private static final String HOME_PNN = "home pnn";
    private static final String[] CARRIER_CONFIG_SPDI = new String[] {HOME_PLMN, PLMN2};
    private static final String[] CARRIER_CONFIG_EHPLMN = new String[] {HOME_PLMN, PLMN1};
    private static final String[] CARRIER_CONFIG_PNN = new String[] {
            String.format("%s,%s", HOME_PNN, "short"), "f2,s2"
    };

    private class ServiceStateTrackerTestHandler extends HandlerThread {

        private ServiceStateTrackerTestHandler(String name) {
            super(name);
        }

        @Override
        public void onLooperPrepared() {
            sst = new ServiceStateTracker(mPhone, mSimulatedCommands);
            setReady(true);
        }
    }

    private void addNetworkService() {
        mCellularNetworkService = new CellularNetworkService();
        ServiceInfo CellularServiceInfo = new ServiceInfo();
        CellularServiceInfo.packageName = "com.android.phone";
        CellularServiceInfo.name = "CellularNetworkService";
        CellularServiceInfo.permission = "android.permission.BIND_TELEPHONY_NETWORK_SERVICE";
        IntentFilter cellularIntentfilter = new IntentFilter();
        mContextFixture.addService(
                NetworkService.SERVICE_INTERFACE,
                new ComponentName("com.android.phone",
                        "com.android.internal.telephony.CellularNetworkService"),
                "com.android.phone",
                mCellularNetworkService.mBinder,
                CellularServiceInfo,
                cellularIntentfilter);

        ServiceInfo iwlanServiceInfo = new ServiceInfo();
        iwlanServiceInfo.packageName = "com.xyz.iwlan.networkservice";
        iwlanServiceInfo.name = "IwlanNetworkService";
        iwlanServiceInfo.permission = "android.permission.BIND_TELEPHONY_NETWORK_SERVICE";
        IntentFilter iwlanIntentFilter = new IntentFilter();
        mContextFixture.addService(
                NetworkService.SERVICE_INTERFACE,
                new ComponentName("com.xyz.iwlan.networkservice",
                        "com.xyz.iwlan.IwlanNetworkService"),
                "com.xyz.iwlan.networkservice",
                mIwlanNetworkServiceStub,
                iwlanServiceInfo,
                iwlanIntentFilter);
    }

    @Before
    public void setUp() throws Exception {

        logd("ServiceStateTrackerTest +Setup!");
        super.setUp("ServiceStateTrackerTest");

        mContextFixture.putResource(R.string.config_wwan_network_service_package,
                "com.android.phone");
        mContextFixture.putResource(R.string.config_wlan_network_service_package,
                "com.xyz.iwlan.networkservice");
        doReturn(mIwlanNetworkServiceStub).when(mIwlanNetworkServiceStub).asBinder();
        addNetworkService();

        doReturn(true).when(mDcTracker).isDisconnected();

        doReturn(new ServiceState()).when(mPhone).getServiceState();

        replaceInstance(ProxyController.class, "sProxyController", null, mProxyController);
        mBundle = mContextFixture.getCarrierConfigBundle();
        mBundle.putStringArray(
                CarrierConfigManager.KEY_ROAMING_OPERATOR_STRING_ARRAY, new String[]{"123456"});

        mBundle.putStringArray(
                CarrierConfigManager.KEY_NON_ROAMING_OPERATOR_STRING_ARRAY, new String[]{"123456"});

        mBundle.putStringArray(CarrierConfigManager.KEY_RATCHET_RAT_FAMILIES,
                // UMTS < GPRS < EDGE
                new String[]{"3,1,2"});

        mSimulatedCommands.setVoiceRegState(NetworkRegistrationInfo.REGISTRATION_STATE_HOME);
        mSimulatedCommands.setVoiceRadioTech(ServiceState.RIL_RADIO_TECHNOLOGY_HSPA);
        mSimulatedCommands.setDataRegState(NetworkRegistrationInfo.REGISTRATION_STATE_HOME);
        mSimulatedCommands.setDataRadioTech(ServiceState.RIL_RADIO_TECHNOLOGY_HSPA);

        doReturn(PHONE_ID).when(mPhone).getPhoneId();

        int dds = SubscriptionManager.getDefaultDataSubscriptionId();
        doReturn(dds).when(mPhone).getSubId();
        doReturn(true).when(mPhone).areAllDataDisconnected();

        mSSTTestHandler = new ServiceStateTrackerTestHandler(getClass().getSimpleName());
        mSSTTestHandler.start();
        waitUntilReady();
        waitForMs(600);

        Intent intent = new Intent(CarrierConfigManager.ACTION_CARRIER_CONFIG_CHANGED);
        intent.putExtra(CarrierConfigManager.EXTRA_SLOT_INDEX, 0);
        mContext.sendBroadcast(intent);
        waitForMs(100);

        // Override SPN related resource
        mContextFixture.putResource(
                com.android.internal.R.string.lockscreen_carrier_default,
                CARRIER_NAME_DISPLAY_NO_SERVICE);
        mContextFixture.putResource(
                com.android.internal.R.string.emergency_calls_only,
                CARRIER_NAME_DISPLAY_EMERGENCY_CALL);
        mContextFixture.putStringArrayResource(
                com.android.internal.R.array.wfcSpnFormats,
                WIFI_CALLING_FORMATTERS);

        mBundle.putBoolean(
                CarrierConfigManager.KEY_ENABLE_CARRIER_DISPLAY_NAME_RESOLVER_BOOL, true);
        mBundle.putInt(CarrierConfigManager.KEY_WFC_SPN_FORMAT_IDX_INT, 0);
        mBundle.putInt(CarrierConfigManager.KEY_WFC_DATA_SPN_FORMAT_IDX_INT, 1);
        mBundle.putInt(CarrierConfigManager.KEY_WFC_FLIGHT_MODE_SPN_FORMAT_IDX_INT, 2);

        // Show SPN is required when roaming
        // Show PLMN is required when non-roaming.
        doReturn(IccRecords.CARRIER_NAME_DISPLAY_CONDITION_BITMASK_PLMN
                | IccRecords.CARRIER_NAME_DISPLAY_CONDITION_BITMASK_SPN)
                .when(mSimRecords).getCarrierNameDisplayCondition();

        mBundle.putString(CarrierConfigManager.KEY_CARRIER_NAME_STRING, "SPN from carrier config");
        mBundle.putInt(CarrierConfigManager.KEY_SPN_DISPLAY_CONDITION_OVERRIDE_INT,
                IccRecords.CARRIER_NAME_DISPLAY_CONDITION_BITMASK_PLMN
                        | IccRecords.CARRIER_NAME_DISPLAY_CONDITION_BITMASK_SPN);
        mBundle.putStringArray(CarrierConfigManager.KEY_SPDI_OVERRIDE_STRING_ARRAY,
                CARRIER_CONFIG_SPDI);
        mBundle.putStringArray(CarrierConfigManager.KEY_EHPLMN_OVERRIDE_STRING_ARRAY,
                CARRIER_CONFIG_EHPLMN);
        mBundle.putStringArray(CarrierConfigManager.KEY_PNN_OVERRIDE_STRING_ARRAY,
                CARRIER_CONFIG_PNN);

<<<<<<< HEAD
        // Do not force display "No service" when sim is not ready
        mContextFixture.putBooleanResource(
                com.android.internal.R.bool.config_display_no_service_when_sim_unready, false);
=======
        // Do not force display "No service" when sim is not ready in any locales
        mContextFixture.putStringArrayResource(
                com.android.internal.R.array.config_display_no_service_when_sim_unready,
                new String[0]);
>>>>>>> 38680c42

        logd("ServiceStateTrackerTest -Setup!");
    }

    @After
    public void tearDown() throws Exception {
        sst = null;
        mSSTTestHandler.quit();
        mSSTTestHandler.join();
        super.tearDown();
    }

    @Test
    @MediumTest
    public void testSetRadioPower() {
        boolean oldState = (mSimulatedCommands.getRadioState() == TelephonyManager.RADIO_POWER_ON);
        sst.setRadioPower(!oldState);
        waitForMs(100);
        assertTrue(oldState
                != (mSimulatedCommands.getRadioState() == TelephonyManager.RADIO_POWER_ON));
    }

    @Test
    @MediumTest
    public void testSetRadioPowerFromCarrier() {
        // Carrier disable radio power
        sst.setRadioPowerFromCarrier(false);
        waitForMs(100);
        assertFalse(mSimulatedCommands.getRadioState()
                == TelephonyManager.RADIO_POWER_ON);
        assertTrue(sst.getDesiredPowerState());
        assertFalse(sst.getPowerStateFromCarrier());

        // User toggle radio power will not overrides carrier settings
        sst.setRadioPower(true);
        waitForMs(100);
        assertFalse(mSimulatedCommands.getRadioState()
                == TelephonyManager.RADIO_POWER_ON);
        assertTrue(sst.getDesiredPowerState());
        assertFalse(sst.getPowerStateFromCarrier());

        // Carrier re-enable radio power
        sst.setRadioPowerFromCarrier(true);
        waitForMs(100);
        assertTrue(mSimulatedCommands.getRadioState() == TelephonyManager.RADIO_POWER_ON);
        assertTrue(sst.getDesiredPowerState());
        assertTrue(sst.getPowerStateFromCarrier());

        // User toggle radio power off (airplane mode) and set carrier on
        sst.setRadioPower(false);
        sst.setRadioPowerFromCarrier(true);
        waitForMs(100);
        assertFalse(mSimulatedCommands.getRadioState()
                == TelephonyManager.RADIO_POWER_ON);
        assertFalse(sst.getDesiredPowerState());
        assertTrue(sst.getPowerStateFromCarrier());
    }

    @Test
    @MediumTest
    public void testRilTrafficAfterSetRadioPower() {
        sst.setRadioPower(true);
        final int getOperatorCallCount = mSimulatedCommands.getGetOperatorCallCount();
        final int getDataRegistrationStateCallCount =
                mSimulatedCommands.getGetDataRegistrationStateCallCount();
        final int getVoiceRegistrationStateCallCount =
                mSimulatedCommands.getGetVoiceRegistrationStateCallCount();
        final int getNetworkSelectionModeCallCount =
                mSimulatedCommands.getGetNetworkSelectionModeCallCount();
        sst.setRadioPower(false);

        waitForMs(500);
        sst.pollState();
        waitForMs(250);

        // This test was meant to be for *no* ril traffic. However, RADIO_STATE_CHANGED is
        // considered a modem triggered action and that causes a pollState() to be done
        assertEquals(getOperatorCallCount + 1, mSimulatedCommands.getGetOperatorCallCount());
        assertEquals(getDataRegistrationStateCallCount + 1,
                mSimulatedCommands.getGetDataRegistrationStateCallCount());
        assertEquals(getVoiceRegistrationStateCallCount + 1,
                mSimulatedCommands.getGetVoiceRegistrationStateCallCount());
        assertEquals(getNetworkSelectionModeCallCount + 1,
                mSimulatedCommands.getGetNetworkSelectionModeCallCount());

        // Note that if the poll is triggered by a network change notification
        // and the modem is supposed to be off, we should still do the poll
        mSimulatedCommands.notifyNetworkStateChanged();
        waitForMs(250);

        assertEquals(getOperatorCallCount + 2 , mSimulatedCommands.getGetOperatorCallCount());
        assertEquals(getDataRegistrationStateCallCount + 2,
                mSimulatedCommands.getGetDataRegistrationStateCallCount());
        assertEquals(getVoiceRegistrationStateCallCount + 2,
                mSimulatedCommands.getGetVoiceRegistrationStateCallCount());
        assertEquals(getNetworkSelectionModeCallCount + 2,
                mSimulatedCommands.getGetNetworkSelectionModeCallCount());
    }

    @FlakyTest
    @Ignore
    @Test
    @MediumTest
    public void testSpnUpdateShowPlmnOnly() {
        doReturn(0).when(mSimRecords).getCarrierNameDisplayCondition();
        doReturn(IccCardApplicationStatus.AppState.APPSTATE_UNKNOWN).
                when(mUiccCardApplication3gpp).getState();

        sst.sendMessage(sst.obtainMessage(ServiceStateTracker.EVENT_NETWORK_STATE_CHANGED, null));

        waitForMs(750);

        ArgumentCaptor<Intent> intentArgumentCaptor = ArgumentCaptor.forClass(Intent.class);
        verify(mContextFixture.getTestDouble(), times(3))
                .sendStickyBroadcastAsUser(intentArgumentCaptor.capture(), eq(UserHandle.ALL));

        // We only want to verify the intent SPN_STRINGS_UPDATED_ACTION.
        List<Intent> intents = intentArgumentCaptor.getAllValues();
        logd("Total " + intents.size() + " intents");
        for (Intent intent : intents) {
            logd("  " + intent.getAction());
        }
        Intent intent = intents.get(2);
        assertEquals(TelephonyIntents.SPN_STRINGS_UPDATED_ACTION, intent.getAction());

        Bundle b = intent.getExtras();

        // For boolean we need to make sure the key exists first
        assertTrue(b.containsKey(TelephonyIntents.EXTRA_SHOW_SPN));
        assertFalse(b.getBoolean(TelephonyIntents.EXTRA_SHOW_SPN));

        assertEquals(null, b.getString(TelephonyIntents.EXTRA_SPN));
        assertEquals(null, b.getString(TelephonyIntents.EXTRA_DATA_SPN));

        // For boolean we need to make sure the key exists first
        assertTrue(b.containsKey(TelephonyIntents.EXTRA_SHOW_PLMN));
        assertTrue(b.getBoolean(TelephonyIntents.EXTRA_SHOW_PLMN));

        assertEquals(SimulatedCommands.FAKE_LONG_NAME, b.getString(TelephonyIntents.EXTRA_PLMN));

        ArgumentCaptor<Integer> intArgumentCaptor = ArgumentCaptor.forClass(Integer.class);
        verify(mTelephonyManager).setDataNetworkTypeForPhone(anyInt(), intArgumentCaptor.capture());
        assertEquals(ServiceState.RIL_RADIO_TECHNOLOGY_HSPA,
                intArgumentCaptor.getValue().intValue());
    }

    private CellInfoGsm getCellInfoGsm() {
        CellInfoGsm tmp = new CellInfoGsm();
        tmp.setCellIdentity(new CellIdentityGsm(0, 1, 900, 5, "001", "01", "test", "tst"));
        tmp.setCellSignalStrength(new CellSignalStrengthGsm(-85, 2, 3));
        return tmp;
    }

    @Test
    @MediumTest
    public void testCachedCellInfoList() {
        ArrayList<CellInfo> list = new ArrayList();
        list.add(getCellInfoGsm());
        mSimulatedCommands.setCellInfoList(list);

        WorkSource workSource = new WorkSource(Process.myUid(),
                mContext.getPackageName());

        // null worksource and no response message will update the writethrough cache
        sst.requestAllCellInfo(null, null);
        waitForMs(200);
        assertEquals(sst.getAllCellInfo(), list);
    }

    private static class CellInfoHandler extends Handler {
        // Need to define this here so that it's accessible
        public List<CellInfo> cellInfoResult;

        CellInfoHandler(Looper l) {
            super(l);
        }

        @Override
        public void handleMessage(Message msg) {
            synchronized (msg) {
                assertTrue("handler received null message", msg.obj != null);
                AsyncResult ar = (AsyncResult) msg.obj;
                cellInfoResult = (List<CellInfo>) ar.result;
                msg.notifyAll();
            }
        }
    }

    @Test
    @MediumTest
    public void testGetCellInfoResponse() throws InterruptedException {
        mSimulatedCommands.setCellInfoListBehavior(true);
        ArrayList<CellInfo> list = new ArrayList();
        list.add(getCellInfoGsm());
        mSimulatedCommands.setCellInfoList(list);
        CellInfoHandler cih = new CellInfoHandler(mSSTTestHandler.getLooper());

        Message rsp = cih.obtainMessage(0x7357);

        sst.requestAllCellInfo(null, rsp);

        synchronized (rsp) {
            if (cih.cellInfoResult == null) rsp.wait(5000);
        }

        AsyncResult ar = (AsyncResult) rsp.obj;
        assertTrue("CellInfo Response Not Received", cih.cellInfoResult != null);
        assertEquals(getCellInfoGsm(), cih.cellInfoResult.get(0));
    }

    @Test
    @MediumTest
    public void testGetCellInfoResponseTimeout() throws InterruptedException {
        mSimulatedCommands.setCellInfoListBehavior(false);
        CellInfoHandler cih = new CellInfoHandler(mSSTTestHandler.getLooper());

        Message rsp = cih.obtainMessage(0x7357);

        sst.requestAllCellInfo(null, rsp);

        synchronized (rsp) {
            if (cih.cellInfoResult == null) rsp.wait(5000);
        }

        assertTrue("Spurious CellInfo Response Received", cih.cellInfoResult == null);
    }

    @Test
    @MediumTest
    public void testImsRegState() {
        // Simulate IMS registered
        mSimulatedCommands.setImsRegistrationState(new int[]{1, PhoneConstants.PHONE_TYPE_GSM});

        sst.sendMessage(sst.obtainMessage(ServiceStateTracker.EVENT_IMS_STATE_CHANGED, null));
        waitForMs(200);

        assertTrue(sst.isImsRegistered());

        // Simulate IMS unregistered
        mSimulatedCommands.setImsRegistrationState(new int[]{0, PhoneConstants.PHONE_TYPE_GSM});

        sst.sendMessage(sst.obtainMessage(ServiceStateTracker.EVENT_IMS_STATE_CHANGED, null));
        waitForMs(200);

        assertFalse(sst.isImsRegistered());
    }

    @Test
    public void testOnImsServiceStateChanged() {
        // The service state of GsmCdmaPhone is STATE_OUT_OF_SERVICE, and IMS is unregistered.
        ServiceState ss = new ServiceState();
        ss.setVoiceRegState(ServiceState.STATE_OUT_OF_SERVICE);

        sst.mSS = ss;
        sst.sendMessage(sst.obtainMessage(ServiceStateTracker.EVENT_IMS_SERVICE_STATE_CHANGED));
        waitForMs(200);

        // The listener will be notified that the service state was changed.
        verify(mPhone).notifyServiceStateChanged(any(ServiceState.class));

        // The service state of GsmCdmaPhone is STATE_IN_SERVICE, and IMS is registered.
        ss = new ServiceState();
        ss.setVoiceRegState(ServiceState.STATE_IN_SERVICE);
        sst.mSS = ss;

        sst.sendMessage(sst.obtainMessage(ServiceStateTracker.EVENT_IMS_SERVICE_STATE_CHANGED));
        waitForMs(200);

        // Nothing happened because the IMS service state was not affected the merged service state.
        verify(mPhone, times(1)).notifyServiceStateChanged(any(ServiceState.class));
    }

    private void sendSignalStrength(SignalStrength ss) {
        mSimulatedCommands.setSignalStrength(ss);
        mSimulatedCommands.notifySignalStrength();
        waitForMs(300);
    }

    @Test
    @MediumTest
    public void testSignalStrength() {
        // Send in GSM Signal Strength Info and expect isGsm == true
        SignalStrength ss = new SignalStrength(
                new CellSignalStrengthCdma(),
                new CellSignalStrengthGsm(-53, 0, SignalStrength.INVALID),
                new CellSignalStrengthWcdma(),
                new CellSignalStrengthTdscdma(),
                new CellSignalStrengthLte(),
                new CellSignalStrengthNr());

        sendSignalStrength(ss);
        assertEquals(sst.getSignalStrength(), ss);
        assertEquals(sst.getSignalStrength().isGsm(), true);

        // Send in CDMA+LTE Signal Strength Info and expect isGsm == true
        ss = new SignalStrength(
                new CellSignalStrengthCdma(-90, -12,
                        SignalStrength.INVALID, SignalStrength.INVALID, SignalStrength.INVALID),
                new CellSignalStrengthGsm(),
                new CellSignalStrengthWcdma(),
                new CellSignalStrengthTdscdma(),
                new CellSignalStrengthLte(
                        -110, -114, -5, 0, SignalStrength.INVALID, SignalStrength.INVALID),
                new CellSignalStrengthNr());

        sendSignalStrength(ss);
        assertEquals(sst.getSignalStrength(), ss);
        assertEquals(sst.getSignalStrength().isGsm(), true);

        // Send in CDMA-only Signal Strength Info and expect isGsm == false
        ss = new SignalStrength(
                new CellSignalStrengthCdma(-90, -12,
                        SignalStrength.INVALID, SignalStrength.INVALID, SignalStrength.INVALID),
                new CellSignalStrengthGsm(),
                new CellSignalStrengthWcdma(),
                new CellSignalStrengthTdscdma(),
                new CellSignalStrengthLte(),
                new CellSignalStrengthNr());

        sendSignalStrength(ss);
        assertEquals(sst.getSignalStrength(), ss);
        assertEquals(sst.getSignalStrength().isGsm(), false);
    }

    private void sendCarrierConfigUpdate() {
        CarrierConfigManager mockConfigManager = Mockito.mock(CarrierConfigManager.class);
        when(mContext.getSystemService(Context.CARRIER_CONFIG_SERVICE))
                .thenReturn(mockConfigManager);
        when(mockConfigManager.getConfigForSubId(anyInt())).thenReturn(mBundle);

        Intent intent = new Intent().setAction(CarrierConfigManager.ACTION_CARRIER_CONFIG_CHANGED);
        intent.putExtra(CarrierConfigManager.EXTRA_SLOT_INDEX, PHONE_ID);
        mContext.sendBroadcast(intent);
        waitForMs(300);
    }

    @Test
    public void testLteSignalStrengthReportingCriteria() {
        SignalStrength ss = new SignalStrength(
                new CellSignalStrengthCdma(),
                new CellSignalStrengthGsm(),
                new CellSignalStrengthWcdma(),
                new CellSignalStrengthTdscdma(),
                new CellSignalStrengthLte(
                        -110, /* rssi */
                        -114, /* rsrp */
                        -5, /* rsrq */
                        0, /* rssnr */
                        SignalStrength.INVALID, /* cqi */
                        SignalStrength.INVALID /* ta */),
                new CellSignalStrengthNr());

        mBundle.putBoolean(CarrierConfigManager.KEY_USE_ONLY_RSRP_FOR_LTE_SIGNAL_BAR_BOOL,
                true);

        sendCarrierConfigUpdate();

        mSimulatedCommands.setSignalStrength(ss);
        mSimulatedCommands.notifySignalStrength();
        waitForMs(300);
        // Default thresholds are POOR=-115 MODERATE=-105 GOOD=-95 GREAT=-85
        assertEquals(CellSignalStrength.SIGNAL_STRENGTH_POOR, sst.getSignalStrength().getLevel());

        int[] lteThresholds = {
                -130, // SIGNAL_STRENGTH_POOR
                -120, // SIGNAL_STRENGTH_MODERATE
                -110, // SIGNAL_STRENGTH_GOOD
                -100,  // SIGNAL_STRENGTH_GREAT
        };
        mBundle.putIntArray(CarrierConfigManager.KEY_LTE_RSRP_THRESHOLDS_INT_ARRAY,
                lteThresholds);
        sendCarrierConfigUpdate();

        mSimulatedCommands.setSignalStrength(ss);
        mSimulatedCommands.notifySignalStrength();
        waitForMs(300);
        assertEquals(sst.getSignalStrength().getLevel(),
                CellSignalStrength.SIGNAL_STRENGTH_MODERATE);
    }

    @Test
    public void testWcdmaSignalStrengthReportingCriteria() {
        SignalStrength ss = new SignalStrength(
                new CellSignalStrengthCdma(),
                new CellSignalStrengthGsm(),
                new CellSignalStrengthWcdma(-79, 0, -85, -5),
                new CellSignalStrengthTdscdma(),
                new CellSignalStrengthLte(),
                new CellSignalStrengthNr());

        mSimulatedCommands.setSignalStrength(ss);
        mSimulatedCommands.notifySignalStrength();
        waitForMs(300);
        assertEquals(sst.getSignalStrength().getLevel(), CellSignalStrength.SIGNAL_STRENGTH_GOOD);

        int[] wcdmaThresholds = {
                -110, // SIGNAL_STRENGTH_POOR
                -100, // SIGNAL_STRENGTH_MODERATE
                -90, // SIGNAL_STRENGTH_GOOD
                -80  // SIGNAL_STRENGTH_GREAT
        };
        mBundle.putIntArray(CarrierConfigManager.KEY_WCDMA_RSCP_THRESHOLDS_INT_ARRAY,
                wcdmaThresholds);
        mBundle.putString(
                CarrierConfigManager.KEY_WCDMA_DEFAULT_SIGNAL_STRENGTH_MEASUREMENT_STRING,
                "rscp");
        sendCarrierConfigUpdate();
        mSimulatedCommands.setSignalStrength(ss);
        mSimulatedCommands.notifySignalStrength();
        waitForMs(300);
        assertEquals(sst.getSignalStrength().getLevel(), CellSignalStrength.SIGNAL_STRENGTH_GOOD);
    }

    @Test
    @MediumTest
    // TODO(nharold): we probably should remove support for this procedure (GET_LOC)
    public void testGsmCellLocation() {
        CellIdentityGsm cellIdentityGsm = new CellIdentityGsm(
                2, 3, 900, 5, "001", "01", "test", "tst");

        NetworkRegistrationInfo result = new NetworkRegistrationInfo.Builder()
                .setDomain(NetworkRegistrationInfo.DOMAIN_CS)
                .setTransportType(AccessNetworkConstants.TRANSPORT_TYPE_WWAN)
                .setRegistrationState(NetworkRegistrationInfo.REGISTRATION_STATE_HOME)
                .setCellIdentity(cellIdentityGsm)
                .build();

        sst.sendMessage(sst.obtainMessage(ServiceStateTracker.EVENT_GET_LOC_DONE,
                new AsyncResult(null, result, null)));

        waitForMs(200);
        WorkSource workSource = new WorkSource(Process.myUid(), mContext.getPackageName());
        GsmCellLocation cl = (GsmCellLocation) sst.getCellLocation();
        assertEquals(2, cl.getLac());
        assertEquals(3, cl.getCid());
    }

    @FlakyTest /* flakes 0.86% of the time */
    @Test
    @MediumTest
    // TODO(nharold): we probably should remove support for this procedure (GET_LOC)
    public void testCdmaCellLocation() {
        CellIdentityCdma cellIdentityCdma = new CellIdentityCdma(1, 2, 3, 4, 5, "test", "tst");

        NetworkRegistrationInfo result = new NetworkRegistrationInfo.Builder()
                .setDomain(NetworkRegistrationInfo.DOMAIN_CS)
                .setTransportType(AccessNetworkConstants.TRANSPORT_TYPE_WWAN)
                .setRegistrationState(NetworkRegistrationInfo.REGISTRATION_STATE_HOME)
                .setCellIdentity(cellIdentityCdma)
                .build();

        sst.sendMessage(sst.obtainMessage(ServiceStateTracker.EVENT_GET_LOC_DONE,
                new AsyncResult(null, result, null)));

        waitForMs(200);
        WorkSource workSource = new WorkSource(Process.myUid(), mContext.getPackageName());
        CdmaCellLocation cl = (CdmaCellLocation) sst.getCellLocation();
        assertEquals(5, cl.getBaseStationLatitude());
        assertEquals(4, cl.getBaseStationLongitude());
    }

    @Test
    @MediumTest
    public void testUpdatePhoneType() {
        doReturn(false).when(mPhone).isPhoneTypeGsm();
        doReturn(true).when(mPhone).isPhoneTypeCdmaLte();
        doReturn(CdmaSubscriptionSourceManager.SUBSCRIPTION_FROM_RUIM).when(mCdmaSSM).
                getCdmaSubscriptionSource();

        logd("Calling updatePhoneType");
        // switch to CDMA
        sst.updatePhoneType();

        ArgumentCaptor<Integer> integerArgumentCaptor = ArgumentCaptor.forClass(Integer.class);
        verify(mRuimRecords).registerForRecordsLoaded(eq(sst), integerArgumentCaptor.capture(),
                nullable(Object.class));

        // response for mRuimRecords.registerForRecordsLoaded()
        Message msg = Message.obtain();
        msg.what = integerArgumentCaptor.getValue();
        msg.obj = new AsyncResult(null, null, null);
        sst.sendMessage(msg);
        waitForMs(100);

        // on RUIM_RECORDS_LOADED, sst is expected to call following apis
        verify(mRuimRecords, times(1)).isProvisioned();

        // switch back to GSM
        doReturn(true).when(mPhone).isPhoneTypeGsm();
        doReturn(false).when(mPhone).isPhoneTypeCdmaLte();

        // response for mRuimRecords.registerForRecordsLoaded() can be sent after switching to GSM
        msg = Message.obtain();
        msg.what = integerArgumentCaptor.getValue();
        msg.obj = new AsyncResult(null, null, null);
        sst.sendMessage(msg);

        // There's no easy way to check if the msg was handled or discarded. Wait to make sure sst
        // did not crash, and then verify that the functions called records loaded are not called
        // again
        waitForMs(200);

        verify(mRuimRecords, times(1)).isProvisioned();
    }

    @Test
    @MediumTest
    public void testRegAndUnregForVoiceRoamingOn() throws Exception {
        sst.registerForVoiceRoamingOn(mTestHandler, EVENT_DATA_ROAMING_ON, null);

        // Enable roaming and trigger events to notify handler registered
        doReturn(true).when(mPhone).isPhoneTypeGsm();
        mSimulatedCommands.setVoiceRegState(NetworkRegistrationInfo.REGISTRATION_STATE_ROAMING);
        mSimulatedCommands.setDataRegState(NetworkRegistrationInfo.REGISTRATION_STATE_ROAMING);
        mSimulatedCommands.notifyNetworkStateChanged();

        waitForMs(200);

        // verify if registered handler has message posted to it
        ArgumentCaptor<Message> messageArgumentCaptor = ArgumentCaptor.forClass(Message.class);
        verify(mTestHandler).sendMessageAtTime(messageArgumentCaptor.capture(), anyLong());
        assertEquals(EVENT_DATA_ROAMING_ON, messageArgumentCaptor.getValue().what);

        // Disable roaming
        mSimulatedCommands.setVoiceRegState(NetworkRegistrationInfo.REGISTRATION_STATE_HOME);
        mSimulatedCommands.setDataRegState(NetworkRegistrationInfo.REGISTRATION_STATE_HOME);
        mSimulatedCommands.notifyNetworkStateChanged();

        waitForMs(100);

        // Unregister registrant
        sst.unregisterForVoiceRoamingOn(mTestHandler);

        // Enable roaming
        mSimulatedCommands.setVoiceRegState(NetworkRegistrationInfo.REGISTRATION_STATE_ROAMING);
        mSimulatedCommands.setDataRegState(NetworkRegistrationInfo.REGISTRATION_STATE_ROAMING);
        mSimulatedCommands.notifyNetworkStateChanged();

        waitForMs(200);

        // verify that no new message posted to handler
        verify(mTestHandler, times(1)).sendMessageAtTime(any(Message.class), anyLong());
    }

    @Test
    @MediumTest
    public void testRegAndUnregForVoiceRoamingOff() throws Exception {
        // Enable roaming
        doReturn(true).when(mPhone).isPhoneTypeGsm();
        mSimulatedCommands.setVoiceRegState(NetworkRegistrationInfo.REGISTRATION_STATE_ROAMING);
        mSimulatedCommands.setDataRegState(NetworkRegistrationInfo.REGISTRATION_STATE_ROAMING);
        mSimulatedCommands.notifyNetworkStateChanged();

        waitForMs(100);

        sst.registerForVoiceRoamingOff(mTestHandler, EVENT_DATA_ROAMING_OFF, null);

        // Disable roaming
        doReturn(true).when(mPhone).isPhoneTypeGsm();
        mSimulatedCommands.setVoiceRegState(NetworkRegistrationInfo.REGISTRATION_STATE_HOME);
        mSimulatedCommands.setDataRegState(NetworkRegistrationInfo.REGISTRATION_STATE_HOME);
        mSimulatedCommands.notifyNetworkStateChanged();

        waitForMs(200);

        // verify if registered handler has message posted to it
        ArgumentCaptor<Message> messageArgumentCaptor = ArgumentCaptor.forClass(Message.class);
        verify(mTestHandler).sendMessageAtTime(messageArgumentCaptor.capture(), anyLong());
        assertEquals(EVENT_DATA_ROAMING_OFF, messageArgumentCaptor.getValue().what);

        // Enable roaming
        mSimulatedCommands.setVoiceRegState(NetworkRegistrationInfo.REGISTRATION_STATE_ROAMING);
        mSimulatedCommands.setDataRegState(NetworkRegistrationInfo.REGISTRATION_STATE_ROAMING);
        mSimulatedCommands.notifyNetworkStateChanged();

        waitForMs(100);

        // Unregister registrant
        sst.unregisterForVoiceRoamingOff(mTestHandler);

        // Disable roaming
        mSimulatedCommands.setVoiceRegState(NetworkRegistrationInfo.REGISTRATION_STATE_HOME);
        mSimulatedCommands.setDataRegState(NetworkRegistrationInfo.REGISTRATION_STATE_HOME);
        mSimulatedCommands.notifyNetworkStateChanged();

        waitForMs(100);

        // verify that no new message posted to handler
        verify(mTestHandler, times(1)).sendMessageAtTime(any(Message.class), anyLong());
    }

    @Test
    @MediumTest
    public void testRegAndUnregForDataRoamingOn() throws Exception {
        sst.registerForDataRoamingOn(mTestHandler, EVENT_DATA_ROAMING_ON, null);

        // Enable roaming and trigger events to notify handler registered
        doReturn(true).when(mPhone).isPhoneTypeGsm();
        mSimulatedCommands.setVoiceRegState(NetworkRegistrationInfo.REGISTRATION_STATE_ROAMING);
        mSimulatedCommands.setDataRegState(NetworkRegistrationInfo.REGISTRATION_STATE_ROAMING);
        mSimulatedCommands.notifyNetworkStateChanged();

        waitForMs(200);

        // verify if registered handler has message posted to it
        ArgumentCaptor<Message> messageArgumentCaptor = ArgumentCaptor.forClass(Message.class);
        verify(mTestHandler).sendMessageAtTime(messageArgumentCaptor.capture(), anyLong());
        assertEquals(EVENT_DATA_ROAMING_ON, messageArgumentCaptor.getValue().what);

        // Disable roaming
        mSimulatedCommands.setVoiceRegState(NetworkRegistrationInfo.REGISTRATION_STATE_HOME);
        mSimulatedCommands.setDataRegState(NetworkRegistrationInfo.REGISTRATION_STATE_HOME);
        mSimulatedCommands.notifyNetworkStateChanged();

        waitForMs(100);

        // Unregister registrant
        sst.unregisterForDataRoamingOn(mTestHandler);

        // Enable roaming
        mSimulatedCommands.setVoiceRegState(NetworkRegistrationInfo.REGISTRATION_STATE_ROAMING);
        mSimulatedCommands.setDataRegState(NetworkRegistrationInfo.REGISTRATION_STATE_ROAMING);
        mSimulatedCommands.notifyNetworkStateChanged();

        waitForMs(200);

        // verify that no new message posted to handler
        verify(mTestHandler, times(1)).sendMessageAtTime(any(Message.class), anyLong());
    }

    @Test
    @MediumTest
    public void testRegAndUnregForDataRoamingOff() throws Exception {
        // Enable roaming
        doReturn(true).when(mPhone).isPhoneTypeGsm();
        mSimulatedCommands.setVoiceRegState(NetworkRegistrationInfo.REGISTRATION_STATE_ROAMING);
        mSimulatedCommands.setDataRegState(NetworkRegistrationInfo.REGISTRATION_STATE_ROAMING);
        mSimulatedCommands.notifyNetworkStateChanged();

        waitForMs(100);

        sst.registerForDataRoamingOff(mTestHandler, EVENT_DATA_ROAMING_OFF, null, true);

        // Disable roaming
        doReturn(true).when(mPhone).isPhoneTypeGsm();
        mSimulatedCommands.setVoiceRegState(NetworkRegistrationInfo.REGISTRATION_STATE_HOME);
        mSimulatedCommands.setDataRegState(NetworkRegistrationInfo.REGISTRATION_STATE_HOME);
        mSimulatedCommands.notifyNetworkStateChanged();

        waitForMs(100);

        // verify if registered handler has message posted to it
        ArgumentCaptor<Message> messageArgumentCaptor = ArgumentCaptor.forClass(Message.class);
        verify(mTestHandler).sendMessageAtTime(messageArgumentCaptor.capture(), anyLong());
        assertEquals(EVENT_DATA_ROAMING_OFF, messageArgumentCaptor.getValue().what);

        // Enable roaming
        mSimulatedCommands.setVoiceRegState(NetworkRegistrationInfo.REGISTRATION_STATE_ROAMING);
        mSimulatedCommands.setDataRegState(NetworkRegistrationInfo.REGISTRATION_STATE_ROAMING);
        mSimulatedCommands.notifyNetworkStateChanged();

        waitForMs(100);

        // Unregister registrant
        sst.unregisterForDataRoamingOff(mTestHandler);

        // Disable roaming
        mSimulatedCommands.setVoiceRegState(NetworkRegistrationInfo.REGISTRATION_STATE_HOME);
        mSimulatedCommands.setDataRegState(NetworkRegistrationInfo.REGISTRATION_STATE_HOME);
        mSimulatedCommands.notifyNetworkStateChanged();

        waitForMs(100);

        // verify that no new message posted to handler
        verify(mTestHandler, times(1)).sendMessageAtTime(any(Message.class), anyLong());
    }

    @Test
    @MediumTest
    public void testRegAndInvalidregForDataConnAttach() throws Exception {
        // Initially set service state out of service
        doReturn(true).when(mPhone).isPhoneTypeGsm();
        mSimulatedCommands.setVoiceRegState(23);
        mSimulatedCommands.setDataRegState(23);
        mSimulatedCommands.notifyNetworkStateChanged();

        waitForMs(100);

        sst.registerForDataConnectionAttached(AccessNetworkConstants.TRANSPORT_TYPE_WWAN,
                mTestHandler, EVENT_DATA_CONNECTION_ATTACHED, null);

        // set service state in service and trigger events to post message on handler
        mSimulatedCommands.setVoiceRegState(NetworkRegistrationInfo.REGISTRATION_STATE_ROAMING);
        mSimulatedCommands.setDataRegState(NetworkRegistrationInfo.REGISTRATION_STATE_ROAMING);
        mSimulatedCommands.notifyNetworkStateChanged();

        waitForMs(200);

        // verify if registered handler has message posted to it
        ArgumentCaptor<Message> messageArgumentCaptor = ArgumentCaptor.forClass(Message.class);
        verify(mTestHandler).sendMessageAtTime(messageArgumentCaptor.capture(), anyLong());
        assertEquals(EVENT_DATA_CONNECTION_ATTACHED, messageArgumentCaptor.getValue().what);

        // set service state out of service
        mSimulatedCommands.setVoiceRegState(-1);
        mSimulatedCommands.setDataRegState(-1);
        mSimulatedCommands.notifyNetworkStateChanged();

        waitForMs(100);

        // Unregister registrant
        sst.unregisterForDataConnectionAttached(AccessNetworkConstants.TRANSPORT_TYPE_WWAN,
                mTestHandler);

        // set service state in service
        mSimulatedCommands.setVoiceRegState(NetworkRegistrationInfo.REGISTRATION_STATE_ROAMING);
        mSimulatedCommands.setDataRegState(NetworkRegistrationInfo.REGISTRATION_STATE_ROAMING);
        mSimulatedCommands.notifyNetworkStateChanged();

        waitForMs(100);

        // verify that no new message posted to handler
        verify(mTestHandler, times(1)).sendMessageAtTime(any(Message.class), anyLong());
    }

    @Test
    @MediumTest
    public void testRegAndUnregForDataConnAttach() throws Exception {
        // Initially set service state out of service
        doReturn(true).when(mPhone).isPhoneTypeGsm();
        mSimulatedCommands.setVoiceRegState(NetworkRegistrationInfo.REGISTRATION_STATE_UNKNOWN);
        mSimulatedCommands.setDataRegState(NetworkRegistrationInfo.REGISTRATION_STATE_UNKNOWN);
        mSimulatedCommands.notifyNetworkStateChanged();

        waitForMs(100);

        sst.registerForDataConnectionAttached(AccessNetworkConstants.TRANSPORT_TYPE_WWAN,
                mTestHandler, EVENT_DATA_CONNECTION_ATTACHED, null);

        // set service state in service and trigger events to post message on handler
        mSimulatedCommands.setVoiceRegState(NetworkRegistrationInfo.REGISTRATION_STATE_ROAMING);
        mSimulatedCommands.setDataRegState(NetworkRegistrationInfo.REGISTRATION_STATE_ROAMING);
        mSimulatedCommands.notifyNetworkStateChanged();

        waitForMs(200);

        // verify if registered handler has message posted to it
        ArgumentCaptor<Message> messageArgumentCaptor = ArgumentCaptor.forClass(Message.class);
        verify(mTestHandler).sendMessageAtTime(messageArgumentCaptor.capture(), anyLong());
        assertEquals(EVENT_DATA_CONNECTION_ATTACHED, messageArgumentCaptor.getValue().what);

        // set service state out of service
        mSimulatedCommands.setVoiceRegState(NetworkRegistrationInfo.REGISTRATION_STATE_UNKNOWN);
        mSimulatedCommands.setDataRegState(NetworkRegistrationInfo.REGISTRATION_STATE_UNKNOWN);
        mSimulatedCommands.notifyNetworkStateChanged();

        waitForMs(100);

        // Unregister registrant
        sst.unregisterForDataConnectionAttached(AccessNetworkConstants.TRANSPORT_TYPE_WWAN,
                mTestHandler);

        // set service state in service
        mSimulatedCommands.setVoiceRegState(NetworkRegistrationInfo.REGISTRATION_STATE_ROAMING);
        mSimulatedCommands.setDataRegState(NetworkRegistrationInfo.REGISTRATION_STATE_ROAMING);
        mSimulatedCommands.notifyNetworkStateChanged();

        waitForMs(100);

        // verify that no new message posted to handler
        verify(mTestHandler, times(1)).sendMessageAtTime(any(Message.class), anyLong());
    }

    @Test
    @MediumTest
    public void testRegAndUnregForDataConnDetach() throws Exception {
        // Initially set service state in service
        doReturn(true).when(mPhone).isPhoneTypeGsm();
        mSimulatedCommands.setVoiceRegState(NetworkRegistrationInfo.REGISTRATION_STATE_ROAMING);
        mSimulatedCommands.setDataRegState(NetworkRegistrationInfo.REGISTRATION_STATE_ROAMING);
        mSimulatedCommands.notifyNetworkStateChanged();

        sst.registerForDataConnectionDetached(AccessNetworkConstants.TRANSPORT_TYPE_WWAN,
                mTestHandler, EVENT_DATA_CONNECTION_DETACHED, null);

        // set service state out of service and trigger events to post message on handler
        mSimulatedCommands.setVoiceRegState(NetworkRegistrationInfo.REGISTRATION_STATE_UNKNOWN);
        mSimulatedCommands.setDataRegState(NetworkRegistrationInfo.REGISTRATION_STATE_UNKNOWN);
        mSimulatedCommands.notifyNetworkStateChanged();

        waitForMs(200);

        // verify if registered handler has message posted to it
        ArgumentCaptor<Message> messageArgumentCaptor = ArgumentCaptor.forClass(Message.class);
        verify(mTestHandler).sendMessageAtTime(messageArgumentCaptor.capture(), anyLong());
        assertEquals(EVENT_DATA_CONNECTION_DETACHED, messageArgumentCaptor.getValue().what);

        // set service state in service
        mSimulatedCommands.setVoiceRegState(NetworkRegistrationInfo.REGISTRATION_STATE_ROAMING);
        mSimulatedCommands.setDataRegState(NetworkRegistrationInfo.REGISTRATION_STATE_ROAMING);
        mSimulatedCommands.notifyNetworkStateChanged();

        waitForMs(100);

        // Unregister registrant
        sst.unregisterForDataConnectionDetached(AccessNetworkConstants.TRANSPORT_TYPE_WWAN,
                mTestHandler);

        // set service state out of service
        mSimulatedCommands.setVoiceRegState(NetworkRegistrationInfo.REGISTRATION_STATE_UNKNOWN);
        mSimulatedCommands.setDataRegState(NetworkRegistrationInfo.REGISTRATION_STATE_UNKNOWN);
        mSimulatedCommands.notifyNetworkStateChanged();

        waitForMs(100);

        // verify that no new message posted to handler
        verify(mTestHandler, times(1)).sendMessageAtTime(any(Message.class), anyLong());
    }

    @Test
    @MediumTest
    public void testRegisterForVoiceRegStateOrRatChange() {
        NetworkRegistrationInfo nri = new NetworkRegistrationInfo.Builder()
                .setTransportType(AccessNetworkConstants.TRANSPORT_TYPE_WWAN)
                .setDomain(NetworkRegistrationInfo.DOMAIN_CS)
                .setAccessNetworkTechnology(TelephonyManager.NETWORK_TYPE_LTE)
                .build();
        sst.mSS.addNetworkRegistrationInfo(nri);

        sst.registerForVoiceRegStateOrRatChanged(mTestHandler, EVENT_VOICE_RAT_CHANGED, null);

        waitForMs(100);

        // Verify if message was posted to handler and value of result
        ArgumentCaptor<Message> messageArgumentCaptor = ArgumentCaptor.forClass(Message.class);
        verify(mTestHandler).sendMessageAtTime(messageArgumentCaptor.capture(), anyLong());
        assertEquals(EVENT_VOICE_RAT_CHANGED, messageArgumentCaptor.getValue().what);
        assertEquals(new Pair<Integer, Integer>(ServiceState.STATE_IN_SERVICE,
                        ServiceState.RIL_RADIO_TECHNOLOGY_LTE),
                ((AsyncResult)messageArgumentCaptor.getValue().obj).result);
    }

    @Test
    @MediumTest
    public void testRegisterForDataRegStateOrRatChange() {
        NetworkRegistrationInfo nrs = new NetworkRegistrationInfo.Builder()
                .setDomain(NetworkRegistrationInfo.DOMAIN_PS)
                .setTransportType(AccessNetworkConstants.TRANSPORT_TYPE_WWAN)
                .setAccessNetworkTechnology(TelephonyManager.NETWORK_TYPE_LTE)
                .setRegistrationState(NetworkRegistrationInfo.REGISTRATION_STATE_HOME)
                .build();
        sst.mSS.addNetworkRegistrationInfo(nrs);
        sst.registerForDataRegStateOrRatChanged(AccessNetworkConstants.TRANSPORT_TYPE_WWAN,
                mTestHandler, EVENT_DATA_RAT_CHANGED, null);

        waitForMs(100);

        // Verify if message was posted to handler and value of result
        ArgumentCaptor<Message> messageArgumentCaptor = ArgumentCaptor.forClass(Message.class);
        verify(mTestHandler).sendMessageAtTime(messageArgumentCaptor.capture(), anyLong());
        assertEquals(EVENT_DATA_RAT_CHANGED, messageArgumentCaptor.getValue().what);
        assertEquals(new Pair<Integer, Integer>(ServiceState.STATE_IN_SERVICE,
                        ServiceState.RIL_RADIO_TECHNOLOGY_LTE),
                ((AsyncResult)messageArgumentCaptor.getValue().obj).result);
    }

    @FlakyTest /* flakes 0.43% of the time */
    @Test
    @MediumTest
    public void testRegAndUnregForNetworkAttached() throws Exception {
        // Initially set service state out of service
        doReturn(true).when(mPhone).isPhoneTypeGsm();
        mSimulatedCommands.setVoiceRegState(NetworkRegistrationInfo.REGISTRATION_STATE_UNKNOWN);
        mSimulatedCommands.setDataRegState(NetworkRegistrationInfo.REGISTRATION_STATE_UNKNOWN);
        mSimulatedCommands.notifyNetworkStateChanged();

        waitForMs(100);

        sst.registerForNetworkAttached(mTestHandler, EVENT_REGISTERED_TO_NETWORK, null);

        // set service state in service and trigger events to post message on handler
        mSimulatedCommands.setVoiceRegState(NetworkRegistrationInfo.REGISTRATION_STATE_ROAMING);
        mSimulatedCommands.setDataRegState(NetworkRegistrationInfo.REGISTRATION_STATE_ROAMING);
        mSimulatedCommands.notifyNetworkStateChanged();

        waitForMs(100);

        // verify if registered handler has message posted to it
        ArgumentCaptor<Message> messageArgumentCaptor = ArgumentCaptor.forClass(Message.class);
        verify(mTestHandler).sendMessageAtTime(messageArgumentCaptor.capture(), anyLong());
        assertEquals(EVENT_REGISTERED_TO_NETWORK, messageArgumentCaptor.getValue().what);

        // set service state out of service
        mSimulatedCommands.setVoiceRegState(NetworkRegistrationInfo.REGISTRATION_STATE_UNKNOWN);
        mSimulatedCommands.setDataRegState(NetworkRegistrationInfo.REGISTRATION_STATE_UNKNOWN);
        mSimulatedCommands.notifyNetworkStateChanged();

        waitForMs(100);

        // Unregister registrant
        sst.unregisterForNetworkAttached(mTestHandler);

        // set service state in service
        mSimulatedCommands.setVoiceRegState(NetworkRegistrationInfo.REGISTRATION_STATE_ROAMING);
        mSimulatedCommands.setDataRegState(NetworkRegistrationInfo.REGISTRATION_STATE_ROAMING);
        mSimulatedCommands.notifyNetworkStateChanged();

        waitForMs(100);

        // verify that no new message posted to handler
        verify(mTestHandler, times(1)).sendMessageAtTime(any(Message.class), anyLong());
    }

    @Test
    @MediumTest
    public void testRegAndInvalidRegForNetworkAttached() throws Exception {
        // Initially set service state out of service
        doReturn(true).when(mPhone).isPhoneTypeGsm();
        mSimulatedCommands.setVoiceRegState(23);
        mSimulatedCommands.setDataRegState(23);
        mSimulatedCommands.notifyNetworkStateChanged();

        waitForMs(100);

        sst.registerForNetworkAttached(mTestHandler, EVENT_REGISTERED_TO_NETWORK, null);

        // set service state in service and trigger events to post message on handler
        mSimulatedCommands.setVoiceRegState(NetworkRegistrationInfo.REGISTRATION_STATE_ROAMING);
        mSimulatedCommands.setDataRegState(NetworkRegistrationInfo.REGISTRATION_STATE_ROAMING);
        mSimulatedCommands.notifyNetworkStateChanged();

        waitForMs(100);

        // verify if registered handler has message posted to it
        ArgumentCaptor<Message> messageArgumentCaptor = ArgumentCaptor.forClass(Message.class);
        verify(mTestHandler).sendMessageAtTime(messageArgumentCaptor.capture(), anyLong());
        assertEquals(EVENT_REGISTERED_TO_NETWORK, messageArgumentCaptor.getValue().what);

        // set service state out of service
        mSimulatedCommands.setVoiceRegState(-1);
        mSimulatedCommands.setDataRegState(-1);
        mSimulatedCommands.notifyNetworkStateChanged();

        waitForMs(100);

        // Unregister registrant
        sst.unregisterForNetworkAttached(mTestHandler);


        waitForMs(100);

        sst.registerForNetworkAttached(mTestHandler, EVENT_REGISTERED_TO_NETWORK, null);

        // set service state in service
        mSimulatedCommands.setVoiceRegState(NetworkRegistrationInfo.REGISTRATION_STATE_ROAMING);
        mSimulatedCommands.setDataRegState(NetworkRegistrationInfo.REGISTRATION_STATE_ROAMING);
        mSimulatedCommands.notifyNetworkStateChanged();

        waitForMs(100);

        // verify if registered handler has message posted to it
        messageArgumentCaptor = ArgumentCaptor.forClass(Message.class);
        verify(mTestHandler, times(2)).sendMessageAtTime(messageArgumentCaptor.capture(),
                anyLong());
        assertEquals(EVENT_REGISTERED_TO_NETWORK, messageArgumentCaptor.getValue().what);
    }

    @Test
    @MediumTest
    public void testRegisterForPsRestrictedEnabled() throws Exception {
        sst.mRestrictedState.setPsRestricted(true);
        // Since PsRestricted is set to true, registerForPsRestrictedEnabled will
        // also post message to handler
        sst.registerForPsRestrictedEnabled(mTestHandler, EVENT_PS_RESTRICT_ENABLED, null);

        waitForMs(100);

        // verify posted message
        ArgumentCaptor<Message> messageArgumentCaptor = ArgumentCaptor.forClass(Message.class);
        verify(mTestHandler).sendMessageAtTime(messageArgumentCaptor.capture(), anyLong());
        assertEquals(EVENT_PS_RESTRICT_ENABLED, messageArgumentCaptor.getValue().what);
    }

    @Test
    @MediumTest
    public void testRegisterForPsRestrictedDisabled() throws Exception {
        sst.mRestrictedState.setPsRestricted(true);
        // Since PsRestricted is set to true, registerForPsRestrictedDisabled will
        // also post message to handler
        sst.registerForPsRestrictedDisabled(mTestHandler, EVENT_PS_RESTRICT_DISABLED, null);

        waitForMs(100);

        // verify posted message
        ArgumentCaptor<Message> messageArgumentCaptor = ArgumentCaptor.forClass(Message.class);
        verify(mTestHandler).sendMessageAtTime(messageArgumentCaptor.capture(), anyLong());
        assertEquals(EVENT_PS_RESTRICT_DISABLED, messageArgumentCaptor.getValue().what);
    }

    @Test
    @MediumTest
    public void testOnRestrictedStateChanged() throws Exception {
        ServiceStateTracker spySst = spy(sst);
        doReturn(true).when(mPhone).isPhoneTypeGsm();
        doReturn(IccCardApplicationStatus.AppState.APPSTATE_READY).when(
                mUiccCardApplication3gpp).getState();

        ArgumentCaptor<Integer> intArgumentCaptor = ArgumentCaptor.forClass(Integer.class);
        verify(mSimulatedCommandsVerifier).setOnRestrictedStateChanged(any(Handler.class),
                intArgumentCaptor.capture(), eq(null));
        // Since spy() creates a copy of sst object we need to call
        // setOnRestrictedStateChanged() explicitly.
        mSimulatedCommands.setOnRestrictedStateChanged(spySst,
                intArgumentCaptor.getValue().intValue(), null);

        // Combination of restricted state and expected notification type.
        final int CS_ALL[] = {RILConstants.RIL_RESTRICTED_STATE_CS_ALL,
                ServiceStateTracker.CS_ENABLED};
        final int CS_NOR[] = {RILConstants.RIL_RESTRICTED_STATE_CS_NORMAL,
                ServiceStateTracker.CS_NORMAL_ENABLED};
        final int CS_EME[] = {RILConstants.RIL_RESTRICTED_STATE_CS_EMERGENCY,
                ServiceStateTracker.CS_EMERGENCY_ENABLED};
        final int CS_NON[] = {RILConstants.RIL_RESTRICTED_STATE_NONE,
                ServiceStateTracker.CS_DISABLED};
        final int PS_ALL[] = {RILConstants.RIL_RESTRICTED_STATE_PS_ALL,
                ServiceStateTracker.PS_ENABLED};
        final int PS_NON[] = {RILConstants.RIL_RESTRICTED_STATE_NONE,
                ServiceStateTracker.PS_DISABLED};

        int notifyCount = 0;
        // cs not restricted -> cs emergency/normal restricted
        internalCheckForRestrictedStateChange(spySst, ++notifyCount, CS_ALL);
        // cs emergency/normal restricted -> cs normal restricted
        internalCheckForRestrictedStateChange(spySst, ++notifyCount, CS_NOR);
        // cs normal restricted -> cs emergency restricted
        internalCheckForRestrictedStateChange(spySst, ++notifyCount, CS_EME);
        // cs emergency restricted -> cs not restricted
        internalCheckForRestrictedStateChange(spySst, ++notifyCount, CS_NON);
        // cs not restricted -> cs normal restricted
        internalCheckForRestrictedStateChange(spySst, ++notifyCount, CS_NOR);
        // cs normal restricted -> cs emergency/normal restricted
        internalCheckForRestrictedStateChange(spySst, ++notifyCount, CS_ALL);
        // cs emergency/normal restricted -> cs emergency restricted
        internalCheckForRestrictedStateChange(spySst, ++notifyCount, CS_EME);
        // cs emergency restricted -> cs emergency/normal restricted
        internalCheckForRestrictedStateChange(spySst, ++notifyCount, CS_ALL);
        // cs emergency/normal restricted -> cs not restricted
        internalCheckForRestrictedStateChange(spySst, ++notifyCount, CS_NON);
        // cs not restricted -> cs emergency restricted
        internalCheckForRestrictedStateChange(spySst, ++notifyCount, CS_EME);
        // cs emergency restricted -> cs normal restricted
        internalCheckForRestrictedStateChange(spySst, ++notifyCount, CS_NOR);
        // cs normal restricted -> cs not restricted
        internalCheckForRestrictedStateChange(spySst, ++notifyCount, CS_NON);

        // ps not restricted -> ps restricted
        internalCheckForRestrictedStateChange(spySst, ++notifyCount, PS_ALL);
        // ps restricted -> ps not restricted
        internalCheckForRestrictedStateChange(spySst, ++notifyCount, PS_NON);
    }

    private void internalCheckForRestrictedStateChange(ServiceStateTracker serviceStateTracker,
                int times, int[] restrictedState) {
        mSimulatedCommands.triggerRestrictedStateChanged(restrictedState[0]);
        waitForMs(100);
        ArgumentCaptor<Integer> intArgumentCaptor = ArgumentCaptor.forClass(Integer.class);
        verify(serviceStateTracker, times(times)).setNotification(intArgumentCaptor.capture());
        assertEquals(intArgumentCaptor.getValue().intValue(), restrictedState[1]);
    }

    private boolean notificationHasTitleSet(Notification n) {
        // Notification has no methods to check the actual title, but #toString() includes the
        // word "tick" if the title is set so we check this as a workaround
        return n.toString().contains("tick");
    }

    private String getNotificationTitle(Notification n) {
        return n.extras.getString(Notification.EXTRA_TITLE);
    }

    @Test
    @SmallTest
    public void testSetPsNotifications() {
        int subId = 1;
        sst.mSubId = subId;
        doReturn(subId).when(mSubInfo).getSubscriptionId();

        doReturn(mSubInfo).when(mSubscriptionController).getActiveSubscriptionInfo(
                anyInt(), anyString());

        final NotificationManager nm = (NotificationManager)
                mContext.getSystemService(Context.NOTIFICATION_SERVICE);
        mContextFixture.putBooleanResource(
                R.bool.config_user_notification_of_restrictied_mobile_access, true);
        doReturn(new ApplicationInfo()).when(mContext).getApplicationInfo();
        Drawable mockDrawable = mock(Drawable.class);
        Resources mockResources = mContext.getResources();
        when(mockResources.getDrawable(anyInt(), any())).thenReturn(mockDrawable);

        mContextFixture.putResource(com.android.internal.R.string.RestrictedOnDataTitle, "test1");
        sst.setNotification(ServiceStateTracker.PS_ENABLED);
        ArgumentCaptor<Notification> notificationArgumentCaptor =
                ArgumentCaptor.forClass(Notification.class);
        verify(nm).notify(anyString(), anyInt(), notificationArgumentCaptor.capture());
        // if the postedNotification has title set then it must have been the correct notification
        Notification postedNotification = notificationArgumentCaptor.getValue();
        assertTrue(notificationHasTitleSet(postedNotification));
        assertEquals("test1", getNotificationTitle(postedNotification));

        sst.setNotification(ServiceStateTracker.PS_DISABLED);
        verify(nm).cancel(Integer.toString(sst.mSubId), ServiceStateTracker.PS_NOTIFICATION);
    }

    @Test
    @SmallTest
    public void testSetCsNotifications() {
        int subId = 1;
        sst.mSubId = subId;
        doReturn(subId).when(mSubInfo).getSubscriptionId();
        doReturn(mSubInfo).when(mSubscriptionController)
                .getActiveSubscriptionInfo(anyInt(), anyString());

        final NotificationManager nm = (NotificationManager)
                mContext.getSystemService(Context.NOTIFICATION_SERVICE);
        mContextFixture.putBooleanResource(
                R.bool.config_user_notification_of_restrictied_mobile_access, true);
        doReturn(new ApplicationInfo()).when(mContext).getApplicationInfo();
        Drawable mockDrawable = mock(Drawable.class);
        Resources mockResources = mContext.getResources();
        when(mockResources.getDrawable(anyInt(), any())).thenReturn(mockDrawable);

        mContextFixture.putResource(com.android.internal.R.string.RestrictedOnAllVoiceTitle,
                "test2");
        sst.setNotification(ServiceStateTracker.CS_ENABLED);
        ArgumentCaptor<Notification> notificationArgumentCaptor =
                ArgumentCaptor.forClass(Notification.class);
        verify(nm).notify(anyString(), anyInt(), notificationArgumentCaptor.capture());
        // if the postedNotification has title set then it must have been the correct notification
        Notification postedNotification = notificationArgumentCaptor.getValue();
        assertTrue(notificationHasTitleSet(postedNotification));
        assertEquals("test2", getNotificationTitle(postedNotification));

        sst.setNotification(ServiceStateTracker.CS_DISABLED);
        verify(nm).cancel(Integer.toString(sst.mSubId), ServiceStateTracker.CS_NOTIFICATION);
    }

    @Test
    @SmallTest
    public void testSetCsNormalNotifications() {
        int subId = 1;
        sst.mSubId = subId;
        doReturn(subId).when(mSubInfo).getSubscriptionId();
        doReturn(mSubInfo).when(mSubscriptionController)
                .getActiveSubscriptionInfo(anyInt(), anyString());

        final NotificationManager nm = (NotificationManager)
                mContext.getSystemService(Context.NOTIFICATION_SERVICE);
        mContextFixture.putBooleanResource(
                R.bool.config_user_notification_of_restrictied_mobile_access, true);
        doReturn(new ApplicationInfo()).when(mContext).getApplicationInfo();
        Drawable mockDrawable = mock(Drawable.class);
        Resources mockResources = mContext.getResources();
        when(mockResources.getDrawable(anyInt(), any())).thenReturn(mockDrawable);

        mContextFixture.putResource(com.android.internal.R.string.RestrictedOnNormalTitle, "test3");
        sst.setNotification(ServiceStateTracker.CS_NORMAL_ENABLED);
        ArgumentCaptor<Notification> notificationArgumentCaptor =
                ArgumentCaptor.forClass(Notification.class);
        verify(nm).notify(anyString(), anyInt(), notificationArgumentCaptor.capture());
        // if the postedNotification has title set then it must have been the correct notification
        Notification postedNotification = notificationArgumentCaptor.getValue();
        assertTrue(notificationHasTitleSet(postedNotification));
        assertEquals("test3", getNotificationTitle(postedNotification));

        sst.setNotification(ServiceStateTracker.CS_DISABLED);
        verify(nm).cancel(Integer.toString(sst.mSubId), ServiceStateTracker.CS_NOTIFICATION);
    }

    @Test
    @SmallTest
    public void testSetCsEmergencyNotifications() {
        int subId = 1;
        sst.mSubId = subId;
        doReturn(subId).when(mSubInfo).getSubscriptionId();
        doReturn(mSubInfo).when(mSubscriptionController)
                .getActiveSubscriptionInfo(anyInt(), anyString());

        final NotificationManager nm = (NotificationManager)
                mContext.getSystemService(Context.NOTIFICATION_SERVICE);
        mContextFixture.putBooleanResource(
                R.bool.config_user_notification_of_restrictied_mobile_access, true);
        doReturn(new ApplicationInfo()).when(mContext).getApplicationInfo();
        Drawable mockDrawable = mock(Drawable.class);
        Resources mockResources = mContext.getResources();
        when(mockResources.getDrawable(anyInt(), any())).thenReturn(mockDrawable);

        mContextFixture.putResource(com.android.internal.R.string.RestrictedOnEmergencyTitle,
                "test4");
        sst.setNotification(ServiceStateTracker.CS_EMERGENCY_ENABLED);
        ArgumentCaptor<Notification> notificationArgumentCaptor =
                ArgumentCaptor.forClass(Notification.class);
        verify(nm).notify(anyString(), anyInt(), notificationArgumentCaptor.capture());
        // if the postedNotification has title set then it must have been the correct notification
        Notification postedNotification = notificationArgumentCaptor.getValue();
        assertTrue(notificationHasTitleSet(postedNotification));
        assertEquals("test4", getNotificationTitle(postedNotification));

        sst.setNotification(ServiceStateTracker.CS_DISABLED);
        verify(nm).cancel(Integer.toString(sst.mSubId), ServiceStateTracker.CS_NOTIFICATION);
        sst.setNotification(ServiceStateTracker.CS_REJECT_CAUSE_ENABLED);
    }

    @Test
    @SmallTest
    public void testSetNotificationsForGroupedSubs() {
        //if subscription is grouped, no notification should be set whatsoever
        int subId = 1;
        int otherSubId = 2;
        sst.mSubId = otherSubId;
        doReturn(subId).when(mSubInfo).getSubscriptionId();

        final NotificationManager nm = (NotificationManager)
                mContext.getSystemService(Context.NOTIFICATION_SERVICE);
        mContextFixture.putBooleanResource(
                R.bool.config_user_notification_of_restrictied_mobile_access, true);
        doReturn(new ApplicationInfo()).when(mContext).getApplicationInfo();
        Drawable mockDrawable = mock(Drawable.class);
        Resources mockResources = mContext.getResources();
        when(mockResources.getDrawable(anyInt(), any())).thenReturn(mockDrawable);

        mContextFixture.putResource(com.android.internal.R.string.RestrictedOnDataTitle, "test1");

        sst.setNotification(ServiceStateTracker.EVENT_NETWORK_STATE_CHANGED);
        ArgumentCaptor<Notification> notificationArgumentCaptor =
                ArgumentCaptor.forClass(Notification.class);
        verify(nm, never()).notify(anyString(), anyInt(), notificationArgumentCaptor.capture());

        sst.setNotification(ServiceStateTracker.PS_DISABLED);
        verify(nm, never()).cancel(Integer.toString(sst.mSubId),
                ServiceStateTracker.PS_NOTIFICATION);
    }

    @Test
    @MediumTest
    public void testRegisterForSubscriptionInfoReady() {
        sst.registerForSubscriptionInfoReady(mTestHandler, EVENT_SUBSCRIPTION_INFO_READY, null);

        // Call functions which would trigger posting of message on test handler
        doReturn(false).when(mPhone).isPhoneTypeGsm();
        sst.updatePhoneType();
        mSimulatedCommands.notifyOtaProvisionStatusChanged();

        waitForMs(200);

        // verify posted message
        ArgumentCaptor<Message> messageArgumentCaptor = ArgumentCaptor.forClass(Message.class);
        verify(mTestHandler).sendMessageAtTime(messageArgumentCaptor.capture(), anyLong());
        assertEquals(EVENT_SUBSCRIPTION_INFO_READY, messageArgumentCaptor.getValue().what);
    }

    @Test
    @MediumTest
    public void testRoamingPhoneTypeSwitch() {
        // Enable roaming
        doReturn(true).when(mPhone).isPhoneTypeGsm();

        mSimulatedCommands.setVoiceRegState(NetworkRegistrationInfo.REGISTRATION_STATE_ROAMING);
        mSimulatedCommands.setDataRegState(NetworkRegistrationInfo.REGISTRATION_STATE_ROAMING);
        mSimulatedCommands.notifyNetworkStateChanged();

        waitForMs(200);

        sst.registerForDataRoamingOff(mTestHandler, EVENT_DATA_ROAMING_OFF, null, true);
        sst.registerForVoiceRoamingOff(mTestHandler, EVENT_VOICE_ROAMING_OFF, null);
        sst.registerForDataConnectionDetached(AccessNetworkConstants.TRANSPORT_TYPE_WWAN,
                mTestHandler, EVENT_DATA_CONNECTION_DETACHED, null);

        // Call functions which would trigger posting of message on test handler
        doReturn(false).when(mPhone).isPhoneTypeGsm();
        sst.updatePhoneType();

        // verify if registered handler has message posted to it
        ArgumentCaptor<Message> messageArgumentCaptor = ArgumentCaptor.forClass(Message.class);
        verify(mTestHandler, atLeast(3)).sendMessageAtTime(
                messageArgumentCaptor.capture(), anyLong());
        HashSet<Integer> messageSet = new HashSet<>();
        for (Message m : messageArgumentCaptor.getAllValues()) {
            messageSet.add(m.what);
        }

        assertTrue(messageSet.contains(EVENT_DATA_ROAMING_OFF));
        assertTrue(messageSet.contains(EVENT_VOICE_ROAMING_OFF));
        assertTrue(messageSet.contains(EVENT_DATA_CONNECTION_DETACHED));
    }

    @Test
    @SmallTest
    public void testGetDesiredPowerState() {
        sst.setRadioPower(true);
        assertEquals(sst.getDesiredPowerState(), true);
    }

    @Test
    @MediumTest
    public void testEnableLocationUpdates() throws Exception {
        sst.enableLocationUpdates();
        verify(mSimulatedCommandsVerifier, times(1)).setLocationUpdates(eq(true),
                any(Message.class));
    }

    @Test
    @SmallTest
    public void testDisableLocationUpdates() throws Exception {
        sst.disableLocationUpdates();
        verify(mSimulatedCommandsVerifier, times(1)).setLocationUpdates(eq(false),
                nullable(Message.class));
    }

    @Test
    @SmallTest
    public void testGetCurrentDataRegState() throws Exception {
        sst.mSS.setDataRegState(ServiceState.STATE_OUT_OF_SERVICE);
        assertEquals(sst.getCurrentDataConnectionState(), ServiceState.STATE_OUT_OF_SERVICE);
    }

    @Test
    @SmallTest
    public void testIsConcurrentVoiceAndDataAllowed() {
        doReturn(false).when(mPhone).isPhoneTypeGsm();
        sst.mSS.setCssIndicator(1);
        assertEquals(true, sst.isConcurrentVoiceAndDataAllowed());
        sst.mSS.setCssIndicator(0);
        assertEquals(false, sst.isConcurrentVoiceAndDataAllowed());

        doReturn(true).when(mPhone).isPhoneTypeGsm();
        NetworkRegistrationInfo nri = new NetworkRegistrationInfo.Builder()
                .setTransportType(AccessNetworkConstants.TRANSPORT_TYPE_WWAN)
                .setAccessNetworkTechnology(TelephonyManager.NETWORK_TYPE_HSPA)
                .setDomain(NetworkRegistrationInfo.DOMAIN_PS)
                .build();
        sst.mSS.addNetworkRegistrationInfo(nri);
        assertEquals(true, sst.isConcurrentVoiceAndDataAllowed());
        nri = new NetworkRegistrationInfo.Builder()
                .setTransportType(AccessNetworkConstants.TRANSPORT_TYPE_WWAN)
                .setAccessNetworkTechnology(TelephonyManager.NETWORK_TYPE_GPRS)
                .setDomain(NetworkRegistrationInfo.DOMAIN_PS)
                .build();
        sst.mSS.addNetworkRegistrationInfo(nri);
        assertEquals(false, sst.isConcurrentVoiceAndDataAllowed());
        sst.mSS.setCssIndicator(1);
        assertEquals(true, sst.isConcurrentVoiceAndDataAllowed());
    }

    @Test
    @MediumTest
    public void testIsImsRegistered() throws Exception {
        mSimulatedCommands.setImsRegistrationState(new int[]{1, PhoneConstants.PHONE_TYPE_GSM});
        mSimulatedCommands.notifyImsNetworkStateChanged();
        waitForMs(200);
        assertEquals(sst.isImsRegistered(), true);
    }

    @Test
    @SmallTest
    public void testIsDeviceShuttingDown() throws Exception {
        sst.requestShutdown();
        assertEquals(true, sst.isDeviceShuttingDown());
    }

    @Test
    @SmallTest
    public void testShuttingDownRequest() throws Exception {
        sst.setRadioPower(true);
        waitForMs(100);

        sst.requestShutdown();
        waitForMs(100);
        assertFalse(mSimulatedCommands.getRadioState()
                != TelephonyManager.RADIO_POWER_UNAVAILABLE);
    }

    @Test
    @SmallTest
    public void testShuttingDownRequestWithRadioPowerFailResponse() throws Exception {
        sst.setRadioPower(true);
        waitForMs(100);

        // Simulate RIL fails the radio power settings.
        mSimulatedCommands.setRadioPowerFailResponse(true);
        sst.setRadioPower(false);
        waitForMs(100);
        assertTrue(mSimulatedCommands.getRadioState() == TelephonyManager.RADIO_POWER_ON);
        sst.requestShutdown();
        waitForMs(100);
        assertFalse(mSimulatedCommands.getRadioState()
                != TelephonyManager.RADIO_POWER_UNAVAILABLE);
    }

    @Test
    @SmallTest
    public void testSetTimeFromNITZStr() throws Exception {
        {
            // Mock sending incorrect nitz str from RIL
            mSimulatedCommands.triggerNITZupdate("38/06/20,00:00:00+0");
            waitForMs(200);
            verify(mNitzStateMachine, times(0)).handleNitzReceived(any());
        }
        {
            // Mock sending correct nitz str from RIL
            String nitzStr = "15/06/20,00:00:00+0";
            NitzData expectedNitzData = NitzData.parse(nitzStr);
            mSimulatedCommands.triggerNITZupdate(nitzStr);
            waitForMs(200);

            ArgumentCaptor<TimestampedValue<NitzData>> argumentsCaptor =
                    ArgumentCaptor.forClass(TimestampedValue.class);
            verify(mNitzStateMachine, times(1))
                    .handleNitzReceived(argumentsCaptor.capture());

            // Confirm the argument was what we expected.
            TimestampedValue<NitzData> actualNitzSignal = argumentsCaptor.getValue();
            assertEquals(expectedNitzData, actualNitzSignal.getValue());
            assertTrue(actualNitzSignal.getReferenceTimeMillis() <= SystemClock.elapsedRealtime());
        }
    }

    private void changeRegState(int state, CellIdentity cid, int rat) {
        changeRegState(state, cid, rat, rat);
    }

    private void changeRegState(int state, CellIdentity cid, int voiceRat, int dataRat) {
        LteVopsSupportInfo lteVopsSupportInfo =
                new LteVopsSupportInfo(LteVopsSupportInfo.LTE_STATUS_NOT_AVAILABLE,
                    LteVopsSupportInfo.LTE_STATUS_NOT_AVAILABLE);
        NetworkRegistrationInfo dataResult = new NetworkRegistrationInfo(
                NetworkRegistrationInfo.DOMAIN_PS, AccessNetworkConstants.TRANSPORT_TYPE_WWAN,
                state, dataRat, 0, false,
                null, cid, 1, false, false, false, lteVopsSupportInfo, false);
        sst.mPollingContext[0] = 2;
        // update data reg state to be in service
        sst.sendMessage(sst.obtainMessage(
                ServiceStateTracker.EVENT_POLL_STATE_PS_CELLULAR_REGISTRATION,
                new AsyncResult(sst.mPollingContext, dataResult, null)));
        waitForMs(200);
        NetworkRegistrationInfo voiceResult = new NetworkRegistrationInfo(
                NetworkRegistrationInfo.DOMAIN_CS, AccessNetworkConstants.TRANSPORT_TYPE_WWAN,
                state, voiceRat, 0, false,
                null, cid, false, 0, 0, 0);
        sst.sendMessage(sst.obtainMessage(
                ServiceStateTracker.EVENT_POLL_STATE_CS_CELLULAR_REGISTRATION,
                new AsyncResult(sst.mPollingContext, voiceResult, null)));
        waitForMs(200);
    }
<<<<<<< HEAD

=======

    private void changeRegStateWithIwlan(int state, CellIdentity cid, int voiceRat, int dataRat,
            int iwlanState, int iwlanDataRat) {
        LteVopsSupportInfo lteVopsSupportInfo =
                new LteVopsSupportInfo(LteVopsSupportInfo.LTE_STATUS_NOT_AVAILABLE,
                        LteVopsSupportInfo.LTE_STATUS_NOT_AVAILABLE);
        sst.mPollingContext[0] = 3;

        // PS WWAN
        NetworkRegistrationInfo dataResult = new NetworkRegistrationInfo(
                NetworkRegistrationInfo.DOMAIN_PS, AccessNetworkConstants.TRANSPORT_TYPE_WWAN,
                state, dataRat, 0, false,
                null, cid, 1, false, false, false, lteVopsSupportInfo, false);
        sst.sendMessage(sst.obtainMessage(
                ServiceStateTracker.EVENT_POLL_STATE_PS_CELLULAR_REGISTRATION,
                new AsyncResult(sst.mPollingContext, dataResult, null)));
        waitForMs(200);

        // CS WWAN
        NetworkRegistrationInfo voiceResult = new NetworkRegistrationInfo(
                NetworkRegistrationInfo.DOMAIN_CS, AccessNetworkConstants.TRANSPORT_TYPE_WWAN,
                state, voiceRat, 0, false,
                null, cid, false, 0, 0, 0);
        sst.sendMessage(sst.obtainMessage(
                ServiceStateTracker.EVENT_POLL_STATE_CS_CELLULAR_REGISTRATION,
                new AsyncResult(sst.mPollingContext, voiceResult, null)));
        waitForMs(200);

        // PS WLAN
        NetworkRegistrationInfo dataIwlanResult = new NetworkRegistrationInfo(
                NetworkRegistrationInfo.DOMAIN_PS, AccessNetworkConstants.TRANSPORT_TYPE_WLAN,
                iwlanState, iwlanDataRat, 0, false,
                null, null, 1, false, false, false, lteVopsSupportInfo, false);
        sst.sendMessage(sst.obtainMessage(
                ServiceStateTracker.EVENT_POLL_STATE_PS_IWLAN_REGISTRATION,
                new AsyncResult(sst.mPollingContext, dataIwlanResult, null)));
        waitForMs(200);
    }

>>>>>>> 38680c42
    // Edge and GPRS are grouped under the same family and Edge has higher rate than GPRS.
    // Expect no rat update when move from E to G.
    @Test
    public void testRatRatchet() throws Exception {
        CellIdentityGsm cellIdentity =
                new CellIdentityGsm(0, 1, 900, 5, "001", "01", "test", "tst");
        // start on GPRS
        changeRegState(1, cellIdentity, 16, 1);
        assertEquals(ServiceState.STATE_IN_SERVICE, sst.getCurrentDataConnectionState());
        assertEquals(ServiceState.RIL_RADIO_TECHNOLOGY_GPRS, sst.mSS.getRilDataRadioTechnology());
        // upgrade to EDGE
        changeRegState(1, cellIdentity, 16, 2);
        assertEquals(ServiceState.RIL_RADIO_TECHNOLOGY_EDGE, sst.mSS.getRilDataRadioTechnology());
        // drop back to GPRS and expect a ratchet
        changeRegState(1, cellIdentity, 16, 1);
        assertEquals(ServiceState.RIL_RADIO_TECHNOLOGY_EDGE, sst.mSS.getRilDataRadioTechnology());
    }

    // Edge and GPRS are grouped under the same family and Edge has higher rate than GPRS.
    // Bypass rat rachet when cell id changed. Expect rat update from E to G
    @Test
    public void testRatRatchetWithCellChange() throws Exception {
        CellIdentityGsm cellIdentity =
                new CellIdentityGsm(0, 1, 900, 5, "001", "01", "test", "tst");
        // update data reg state to be in service
        changeRegState(1, cellIdentity, 16, 2);
        assertEquals(ServiceState.STATE_IN_SERVICE, sst.getCurrentDataConnectionState());
        assertEquals(ServiceState.RIL_RADIO_TECHNOLOGY_GSM, sst.mSS.getRilVoiceRadioTechnology());
        assertEquals(ServiceState.RIL_RADIO_TECHNOLOGY_EDGE, sst.mSS.getRilDataRadioTechnology());
        // RAT: EDGE -> GPRS cell ID: 1 -> 2
        cellIdentity = new CellIdentityGsm(0, 2, 900, 5, "001", "01", "test", "tst");
        changeRegState(1, cellIdentity, 16, 1);
        assertEquals(ServiceState.RIL_RADIO_TECHNOLOGY_GPRS, sst.mSS.getRilDataRadioTechnology());

    }

    // TODO(nharold): This actually seems like broken behavior; rather than preserve it, we should
    // probably remove it.
    // GSM, Edge, GPRS are grouped under the same family where Edge > GPRS > GSM.
    // Expect no rat update from E to G immediately following cell id change.
    // Expect ratratchet (from G to E) for the following rat update within the cell location.
    @Test
    public void testRatRatchetWithCellChangeBeforeRatChange() throws Exception {
        // cell ID update
        CellIdentityGsm cellIdentity =
                new CellIdentityGsm(0, 1, 900, 5, "001", "01", "test", "tst");
        changeRegState(1, cellIdentity, 16, 2);
        assertEquals(ServiceState.STATE_IN_SERVICE, sst.getCurrentDataConnectionState());
        assertEquals(ServiceState.RIL_RADIO_TECHNOLOGY_EDGE, sst.mSS.getRilDataRadioTechnology());

        // RAT: EDGE -> GPRS, cell ID unchanged. Expect no rat ratchet following cell Id change.
        changeRegState(1, cellIdentity, 16, 1);
        assertEquals(ServiceState.RIL_RADIO_TECHNOLOGY_GPRS, sst.mSS.getRilDataRadioTechnology());

        // RAT: GPRS -> EDGE should ratchet.
        changeRegState(1, cellIdentity, 16, 2);
        assertEquals(ServiceState.RIL_RADIO_TECHNOLOGY_EDGE, sst.mSS.getRilDataRadioTechnology());
    }

    private void sendPhyChanConfigChange(int[] bandwidths) {
        ArrayList<PhysicalChannelConfig> pc = new ArrayList<>();
        int ssType = PhysicalChannelConfig.CONNECTION_PRIMARY_SERVING;
        for (int bw : bandwidths) {
            pc.add(new PhysicalChannelConfig.Builder()
                    .setCellConnectionStatus(ssType)
                    .setCellBandwidthDownlinkKhz(bw)
                    .build());

            // All cells after the first are secondary serving cells.
            ssType = PhysicalChannelConfig.CONNECTION_SECONDARY_SERVING;
        }
        sst.sendMessage(sst.obtainMessage(ServiceStateTracker.EVENT_PHYSICAL_CHANNEL_CONFIG,
                new AsyncResult(null, pc, null)));
        waitForMs(100);
    }

    private void sendRegStateUpdateForLteCellId(CellIdentityLte cellId) {
        LteVopsSupportInfo lteVopsSupportInfo =
                new LteVopsSupportInfo(LteVopsSupportInfo.LTE_STATUS_NOT_AVAILABLE,
                    LteVopsSupportInfo.LTE_STATUS_NOT_AVAILABLE);
        NetworkRegistrationInfo dataResult = new NetworkRegistrationInfo(
                NetworkRegistrationInfo.DOMAIN_PS, AccessNetworkConstants.TRANSPORT_TYPE_WWAN,
                NetworkRegistrationInfo.REGISTRATION_STATE_HOME, TelephonyManager.NETWORK_TYPE_LTE,
                0, false, null, cellId, 1, false, false, false, lteVopsSupportInfo, false);
        NetworkRegistrationInfo voiceResult = new NetworkRegistrationInfo(
                NetworkRegistrationInfo.DOMAIN_CS, AccessNetworkConstants.TRANSPORT_TYPE_WWAN,
                NetworkRegistrationInfo.REGISTRATION_STATE_HOME, TelephonyManager.NETWORK_TYPE_LTE,
                0, false, null, cellId, false, 0, 0, 0);
        sst.mPollingContext[0] = 2;
        // update data reg state to be in service
        sst.sendMessage(sst.obtainMessage(
                ServiceStateTracker.EVENT_POLL_STATE_PS_CELLULAR_REGISTRATION,
                new AsyncResult(sst.mPollingContext, dataResult, null)));
        waitForMs(200);
        sst.sendMessage(sst.obtainMessage(
                ServiceStateTracker.EVENT_POLL_STATE_CS_CELLULAR_REGISTRATION,
                new AsyncResult(sst.mPollingContext, voiceResult, null)));
        waitForMs(200);
    }

    @Test
    public void testPhyChanBandwidthUpdatedOnDataRegState() throws Exception {
        // Cell ID change should trigger hasLocationChanged.
        CellIdentityLte cellIdentity5 =
                new CellIdentityLte(1, 1, 5, 1, 5000, "001", "01", "test", "tst");

        sendPhyChanConfigChange(new int[] {10000});
        sendRegStateUpdateForLteCellId(cellIdentity5);
        assertTrue(Arrays.equals(new int[] {5000}, sst.mSS.getCellBandwidths()));
    }

    @Test
    public void testPhyChanBandwidthNotUpdatedWhenInvalidInCellIdentity() throws Exception {
        // Cell ID change should trigger hasLocationChanged.
        CellIdentityLte cellIdentityInv =
                new CellIdentityLte(1, 1, 5, 1, 12345, "001", "01", "test", "tst");

        sendPhyChanConfigChange(new int[] {10000});
        sendRegStateUpdateForLteCellId(cellIdentityInv);
        assertTrue(Arrays.equals(new int[] {10000}, sst.mSS.getCellBandwidths()));
    }

    @Test
    public void testPhyChanBandwidthPrefersCarrierAggregationReport() throws Exception {
        // Cell ID change should trigger hasLocationChanged.
        CellIdentityLte cellIdentity10 =
                new CellIdentityLte(1, 1, 5, 1, 10000, "001", "01", "test", "tst");

        sendPhyChanConfigChange(new int[] {10000, 5000});
        sendRegStateUpdateForLteCellId(cellIdentity10);
        assertTrue(Arrays.equals(new int[] {10000, 5000}, sst.mSS.getCellBandwidths()));
    }

    @Test
    public void testPhyChanBandwidthRatchetedOnPhyChanBandwidth() throws Exception {
        // LTE Cell with bandwidth = 10000
        CellIdentityLte cellIdentity10 =
                new CellIdentityLte(1, 1, 1, 1, 10000, "1", "1", "test", "tst");

        sendRegStateUpdateForLteCellId(cellIdentity10);
        assertTrue(Arrays.equals(new int[] {10000}, sst.mSS.getCellBandwidths()));
        sendPhyChanConfigChange(new int[] {10000, 5000});
        assertTrue(Arrays.equals(new int[] {10000, 5000}, sst.mSS.getCellBandwidths()));
    }

    @Test
    public void testPhyChanBandwidthResetsOnOos() throws Exception {
        testPhyChanBandwidthRatchetedOnPhyChanBandwidth();
        LteVopsSupportInfo lteVopsSupportInfo =
                new LteVopsSupportInfo(LteVopsSupportInfo.LTE_STATUS_NOT_AVAILABLE,
                    LteVopsSupportInfo.LTE_STATUS_NOT_AVAILABLE);
        NetworkRegistrationInfo dataResult = new NetworkRegistrationInfo(
                NetworkRegistrationInfo.DOMAIN_PS, AccessNetworkConstants.TRANSPORT_TYPE_WWAN,
                NetworkRegistrationInfo.REGISTRATION_STATE_NOT_REGISTERED_OR_SEARCHING,
                TelephonyManager.NETWORK_TYPE_UNKNOWN, 0, false, null, null, 1, false, false,
                false, lteVopsSupportInfo, false);
        NetworkRegistrationInfo voiceResult = new NetworkRegistrationInfo(
                NetworkRegistrationInfo.DOMAIN_CS, AccessNetworkConstants.TRANSPORT_TYPE_WWAN,
                NetworkRegistrationInfo.REGISTRATION_STATE_NOT_REGISTERED_OR_SEARCHING,
                TelephonyManager.NETWORK_TYPE_UNKNOWN, 0, false, null, null, false, 0, 0, 0);
        sst.mPollingContext[0] = 2;
        sst.sendMessage(sst.obtainMessage(
                ServiceStateTracker.EVENT_POLL_STATE_PS_CELLULAR_REGISTRATION,
                new AsyncResult(sst.mPollingContext, dataResult, null)));
        waitForMs(200);
        sst.sendMessage(sst.obtainMessage(
                ServiceStateTracker.EVENT_POLL_STATE_CS_CELLULAR_REGISTRATION,
                new AsyncResult(sst.mPollingContext, voiceResult, null)));
        waitForMs(200);
        assertTrue(Arrays.equals(new int[0], sst.mSS.getCellBandwidths()));
    }

<<<<<<< HEAD
=======
    /**
     * Ensure that TransportManager changes due to transport preference changes are picked up in the
     * new ServiceState when a poll event occurs. This causes ServiceState#getRilDataRadioTechnology
     * to change even though the underlying transports have not changed state.
     */
    @SmallTest
    @Test
    public void testRilDataTechnologyChangeTransportPreference() {
        when(mTransportManager.isAnyApnPreferredOnIwlan()).thenReturn(false);

        // Start state: Cell data only LTE + IWLAN
        CellIdentityLte cellIdentity =
                new CellIdentityLte(1, 1, 5, 1, 5000, "001", "01", "test", "tst");
        changeRegStateWithIwlan(
                // WWAN
                NetworkRegistrationInfo.REGISTRATION_STATE_HOME, cellIdentity,
                TelephonyManager.NETWORK_TYPE_UNKNOWN, TelephonyManager.NETWORK_TYPE_LTE,
                // WLAN
                NetworkRegistrationInfo.REGISTRATION_STATE_HOME,
                TelephonyManager.NETWORK_TYPE_IWLAN);
        assertEquals(ServiceState.RIL_RADIO_TECHNOLOGY_LTE, sst.mSS.getRilDataRadioTechnology());

        sst.registerForDataRegStateOrRatChanged(AccessNetworkConstants.TRANSPORT_TYPE_WWAN,
                mTestHandler, EVENT_DATA_RAT_CHANGED, null);
        // transport preference change for a PDN for IWLAN occurred, no registration change, but
        // trigger unrelated poll to pick up transport preference.
        when(mTransportManager.isAnyApnPreferredOnIwlan()).thenReturn(true);
        changeRegStateWithIwlan(
                // WWAN
                NetworkRegistrationInfo.REGISTRATION_STATE_HOME, cellIdentity,
                TelephonyManager.NETWORK_TYPE_UNKNOWN, TelephonyManager.NETWORK_TYPE_LTE,
                // WLAN
                NetworkRegistrationInfo.REGISTRATION_STATE_HOME,
                TelephonyManager.NETWORK_TYPE_IWLAN);
        // Now check to make sure a transport independent notification occurred for the registrants.
        // There will be two, one when the registration happened and another when the transport
        // preference changed.
        ArgumentCaptor<Message> messageArgumentCaptor = ArgumentCaptor.forClass(Message.class);
        verify(mTestHandler, times(2)).sendMessageAtTime(messageArgumentCaptor.capture(),
                anyLong());
        assertEquals(ServiceState.RIL_RADIO_TECHNOLOGY_IWLAN, sst.mSS.getRilDataRadioTechnology());
    }

>>>>>>> 38680c42
    @Test
    public void testGetServiceProviderNameWithBrandOverride() {
        String brandOverride = "spn from brand override";
        doReturn(brandOverride).when(mUiccProfile).getOperatorBrandOverride();

        assertThat(sst.getServiceProviderName()).isEqualTo(brandOverride);
    }

    @Test
    public void testGetServiceProviderNameWithCarrierConfigOverride() {
        String carrierOverride = "spn from carrier override";
        mBundle.putBoolean(CarrierConfigManager.KEY_CARRIER_NAME_OVERRIDE_BOOL, true);
        mBundle.putString(CarrierConfigManager.KEY_CARRIER_NAME_STRING, carrierOverride);

        assertThat(sst.getServiceProviderName()).isEqualTo(carrierOverride);
    }

    @Test
    public void testGetServiceProviderNameWithSimRecord() {
        String spn = "spn from sim record";
        doReturn(spn).when(mSimRecords).getServiceProviderName();

        assertThat(sst.getServiceProviderName()).isEqualTo(spn);
    }

    @Test
    public void testGetServiceProviderNameWithAllSource() {
        String brandOverride = "spn from brand override";
        doReturn(brandOverride).when(mUiccProfile).getOperatorBrandOverride();

        String carrierOverride = "spn from carrier override";
        mBundle.putBoolean(CarrierConfigManager.KEY_CARRIER_NAME_OVERRIDE_BOOL, true);
        mBundle.putString(CarrierConfigManager.KEY_CARRIER_NAME_STRING, carrierOverride);

        String spn = "spn from sim record";
        doReturn(spn).when(mSimRecords).getServiceProviderName();

        // Operator brand override has highest priority
        assertThat(sst.getServiceProviderName()).isEqualTo(brandOverride);

        // Remove the brand override
        doReturn(null).when(mUiccProfile).getOperatorBrandOverride();

        // Carrier config override has 2nd priority
        assertThat(sst.getServiceProviderName()).isEqualTo(carrierOverride);

        // Remove the carrier config override
        mBundle.putBoolean(CarrierConfigManager.KEY_CARRIER_NAME_OVERRIDE_BOOL, false);

        // SPN from sim has lowest priority
        assertThat(sst.getServiceProviderName()).isEqualTo(spn);
    }

    @Test
    public void testGetCarrierNameDisplayConditionWithBrandOverride() {
        String brandOverride = "spn from brand override";
        doReturn(brandOverride).when(mUiccProfile).getOperatorBrandOverride();

        // Only show spn because all PLMNs will be considered HOME PLMNs.
        assertThat(sst.getCarrierNameDisplayBitmask(new ServiceState())).isEqualTo(
                ServiceStateTracker.CARRIER_NAME_DISPLAY_BITMASK_SHOW_SPN);
    }

    @Test
    @SmallTest
    public void testGetMdn() throws Exception {
        doReturn(false).when(mPhone).isPhoneTypeGsm();
        doReturn(false).when(mPhone).isPhoneTypeCdma();
        doReturn(true).when(mPhone).isPhoneTypeCdmaLte();
        doReturn(CdmaSubscriptionSourceManager.SUBSCRIPTION_FROM_RUIM).when(mCdmaSSM)
                .getCdmaSubscriptionSource();

        logd("Calling updatePhoneType");
        // switch to CDMA
        sst.updatePhoneType();

        // trigger RUIM_RECORDS_LOADED
        ArgumentCaptor<Integer> integerArgumentCaptor = ArgumentCaptor.forClass(Integer.class);
        verify(mRuimRecords).registerForRecordsLoaded(eq(sst), integerArgumentCaptor.capture(),
                nullable(Object.class));

        // response for mRuimRecords.registerForRecordsLoaded()
        Message msg = Message.obtain();
        msg.what = integerArgumentCaptor.getValue();
        msg.obj = new AsyncResult(null, null, null);
        sst.sendMessage(msg);

        // wait for RUIM_RECORDS_LOADED to be handled
        waitForHandlerAction(sst, 5000);

        // mdn should be null as nothing populated it
        assertEquals(null, sst.getMdnNumber());

        // if ruim is provisioned, mdn should still be null
        doReturn(true).when(mRuimRecords).isProvisioned();
        assertEquals(null, sst.getMdnNumber());

        // if ruim is not provisioned, and mdn is non null, sst should still return the correct
        // value
        doReturn(false).when(mRuimRecords).isProvisioned();
        String mockMdn = "mockMdn";
        doReturn(mockMdn).when(mRuimRecords).getMdn();

        // trigger RUIM_RECORDS_LOADED
        Message msg1 = Message.obtain();
        msg1.what = integerArgumentCaptor.getValue();
        msg1.obj = new AsyncResult(null, null, null);
        sst.sendMessage(msg1);

        // wait for RUIM_RECORDS_LOADED to be handled
        waitForHandlerAction(sst, 5000);

        assertEquals(mockMdn, sst.getMdnNumber());
    }

    @Test
    @SmallTest
    public void testOnVopsInfoChanged() {
        ServiceState ss = new ServiceState();
        ss.setVoiceRegState(ServiceState.STATE_IN_SERVICE);
        ss.setDataRegState(ServiceState.STATE_IN_SERVICE);
        sst.mSS = ss;

        CellIdentityLte cellId =
                new CellIdentityLte(1, 1, 5, 1, 5000, "001", "01", "test", "tst");
        LteVopsSupportInfo lteVopsSupportInfo =
                new LteVopsSupportInfo(LteVopsSupportInfo.LTE_STATUS_NOT_SUPPORTED,
                    LteVopsSupportInfo.LTE_STATUS_NOT_SUPPORTED);

        NetworkRegistrationInfo dataResult = new NetworkRegistrationInfo(
                NetworkRegistrationInfo.DOMAIN_PS, AccessNetworkConstants.TRANSPORT_TYPE_WWAN,
                NetworkRegistrationInfo.REGISTRATION_STATE_HOME, TelephonyManager.NETWORK_TYPE_LTE,
                0, false, null, cellId, 1, false, false, false, lteVopsSupportInfo, false);
        sst.mPollingContext[0] = 2;

        sst.sendMessage(sst.obtainMessage(
                ServiceStateTracker.EVENT_POLL_STATE_PS_CELLULAR_REGISTRATION,
                new AsyncResult(sst.mPollingContext, dataResult, null)));
        NetworkRegistrationInfo voiceResult = new NetworkRegistrationInfo(
                NetworkRegistrationInfo.DOMAIN_CS, AccessNetworkConstants.TRANSPORT_TYPE_WWAN,
                NetworkRegistrationInfo.REGISTRATION_STATE_HOME,
                TelephonyManager.NETWORK_TYPE_LTE, 0,
                false, null, cellId, false, 0, 0, 0);
        sst.sendMessage(sst.obtainMessage(
                ServiceStateTracker.EVENT_POLL_STATE_CS_CELLULAR_REGISTRATION,
                new AsyncResult(sst.mPollingContext, voiceResult, null)));

        waitForMs(200);
        assertEquals(ServiceState.STATE_IN_SERVICE, sst.getCurrentDataConnectionState());
        NetworkRegistrationInfo sSnetworkRegistrationInfo =
                sst.mSS.getNetworkRegistrationInfo(NetworkRegistrationInfo.DOMAIN_PS,
                        AccessNetworkConstants.TRANSPORT_TYPE_WWAN);
        assertEquals(lteVopsSupportInfo,
                sSnetworkRegistrationInfo.getDataSpecificInfo().getLteVopsSupportInfo());

        lteVopsSupportInfo =
                new LteVopsSupportInfo(LteVopsSupportInfo.LTE_STATUS_SUPPORTED,
                    LteVopsSupportInfo.LTE_STATUS_NOT_SUPPORTED);
        dataResult = new NetworkRegistrationInfo(NetworkRegistrationInfo.DOMAIN_PS,
                AccessNetworkConstants.TRANSPORT_TYPE_WWAN,
                NetworkRegistrationInfo.REGISTRATION_STATE_HOME,
                TelephonyManager.NETWORK_TYPE_LTE, 0, false, null, cellId, 1, false, false, false,
                lteVopsSupportInfo, false);
        sst.mPollingContext[0] = 1;
        sst.sendMessage(sst.obtainMessage(
                ServiceStateTracker.EVENT_POLL_STATE_PS_CELLULAR_REGISTRATION,
                new AsyncResult(sst.mPollingContext, dataResult, null)));
        waitForMs(200);

        sSnetworkRegistrationInfo =
                sst.mSS.getNetworkRegistrationInfo(2, 1);
        assertEquals(lteVopsSupportInfo,
                sSnetworkRegistrationInfo.getDataSpecificInfo().getLteVopsSupportInfo());
    }

    @Test
    @SmallTest
    public void testEriLoading() {
        sst.obtainMessage(GsmCdmaPhone.EVENT_CARRIER_CONFIG_CHANGED, null).sendToTarget();
        waitForMs(100);
        verify(mEriManager, times(1)).loadEriFile();
    }

    private void enableCdnr() {
        mBundle.putBoolean(
                CarrierConfigManager.KEY_ENABLE_CARRIER_DISPLAY_NAME_RESOLVER_BOOL, true);
        sendCarrierConfigUpdate();
    }

    @Test
    public void testUpdateSpnDisplay_noService_displayEmergencyCallOnly() {
        enableCdnr();

        // GSM phone
        doReturn(true).when(mPhone).isPhoneTypeGsm();

        // Emergency call only
        ServiceState ss = new ServiceState();
        ss.setVoiceRegState(ServiceState.STATE_EMERGENCY_ONLY);
        ss.setDataRegState(ServiceState.STATE_OUT_OF_SERVICE);
        ss.setEmergencyOnly(true);
        doReturn(ss).when(mSST).getServiceState();

        // update the spn
        sst.updateSpnDisplay();

        // Plmn should be shown, and the string is "Emergency call only"
        Bundle b = getExtrasFromLastSpnUpdateIntent();
        assertThat(b.getString(TelephonyIntents.EXTRA_PLMN))
                .isEqualTo(CARRIER_NAME_DISPLAY_EMERGENCY_CALL);
        assertThat(b.getBoolean(TelephonyIntents.EXTRA_SHOW_PLMN)).isTrue();
    }

    @Test
    public void testUpdateSpnDisplay_noServiceAndEmergencyCallNotAvailable_displayOOS() {
        enableCdnr();

        // GSM phone
        doReturn(true).when(mPhone).isPhoneTypeGsm();

        // Completely out of service
        ServiceState ss = new ServiceState();
        ss.setVoiceRegState(ServiceState.STATE_OUT_OF_SERVICE);
        ss.setDataRegState(ServiceState.STATE_OUT_OF_SERVICE);
        ss.setEmergencyOnly(false);
        doReturn(ss).when(mSST).getServiceState();

        // update the spn
        sst.updateSpnDisplay();

        // Plmn should be shown, and the string is "No service"
        Bundle b = getExtrasFromLastSpnUpdateIntent();
        assertThat(b.getString(TelephonyIntents.EXTRA_PLMN))
                .isEqualTo(CARRIER_NAME_DISPLAY_NO_SERVICE);
        assertThat(b.getBoolean(TelephonyIntents.EXTRA_SHOW_PLMN)).isTrue();
    }

    @Test
    public void testUpdateSpnDisplay_flightMode_displayOOS() {
        enableCdnr();

        // GSM phone
        doReturn(true).when(mPhone).isPhoneTypeGsm();

        // Flight mode
        ServiceState ss = new ServiceState();
        ss.setVoiceRegState(ServiceState.STATE_POWER_OFF);
        ss.setDataRegState(ServiceState.STATE_POWER_OFF);
        doReturn(ss).when(mSST).getServiceState();

        // update the spn
        sst.updateSpnDisplay();

        // Plmn should be shown, and the string is "No service"
        Bundle b = getExtrasFromLastSpnUpdateIntent();
        assertThat(b.getString(TelephonyIntents.EXTRA_PLMN))
                .isEqualTo(CARRIER_NAME_DISPLAY_NO_SERVICE);
        assertThat(b.getBoolean(TelephonyIntents.EXTRA_SHOW_PLMN)).isTrue();
    }

    @Test
    public void testUpdateSpnDisplay_spnNotEmptyAndWifiCallingEnabled_showSpnOnly() {
        enableCdnr();

        // GSM phone
        doReturn(true).when(mPhone).isPhoneTypeGsm();

        // In Service
        ServiceState ss = new ServiceState();
        ss.setVoiceRegState(ServiceState.STATE_IN_SERVICE);
        ss.setDataRegState(ServiceState.STATE_IN_SERVICE);
        sst.mSS = ss;

        // wifi-calling is enabled
        doReturn(true).when(mPhone).isWifiCallingEnabled();

        // update the spn
        sst.updateSpnDisplay();

        // Only spn should be shown
        String spn = mBundle.getString(CarrierConfigManager.KEY_CARRIER_NAME_STRING);
        Bundle b = getExtrasFromLastSpnUpdateIntent();
        assertThat(b.getString(TelephonyIntents.EXTRA_SPN))
                .isEqualTo(String.format(WIFI_CALLING_VOICE_FORMAT, spn));
        assertThat(b.getBoolean(TelephonyIntents.EXTRA_SHOW_SPN)).isTrue();
        assertThat(b.getString(TelephonyIntents.EXTRA_DATA_SPN))
                .isEqualTo(String.format(WIFI_CALLING_DATA_FORMAT, spn));
        assertThat(b.getBoolean(TelephonyIntents.EXTRA_SHOW_PLMN)).isFalse();
    }

    @Test
    public void testUpdateSpnDisplay_spnEmptyAndWifiCallingEnabled_showPlmnOnly() {
        // set empty service provider name
        mBundle.putString(CarrierConfigManager.KEY_CARRIER_NAME_STRING, "");

        enableCdnr();

        // GSM phone
        doReturn(true).when(mPhone).isPhoneTypeGsm();

        // In Service
        ServiceState ss = new ServiceState();
        ss.setVoiceRegState(ServiceState.STATE_IN_SERVICE);
        ss.setDataRegState(ServiceState.STATE_IN_SERVICE);
        sst.mSS = ss;

        // wifi-calling is enabled
        doReturn(true).when(mPhone).isWifiCallingEnabled();

        // update the spn
        sst.updateSpnDisplay();

        // Only plmn should be shown
        String plmn = mBundle.getStringArray(CarrierConfigManager.KEY_PNN_OVERRIDE_STRING_ARRAY)[0];
        plmn = plmn.split("\\s*,\\s*")[0];
        Bundle b = getExtrasFromLastSpnUpdateIntent();
        assertThat(b.getString(TelephonyIntents.EXTRA_PLMN))
                .isEqualTo(String.format(WIFI_CALLING_VOICE_FORMAT, plmn));
        assertThat(b.getBoolean(TelephonyIntents.EXTRA_SHOW_PLMN)).isTrue();
        assertThat(b.getBoolean(TelephonyIntents.EXTRA_SHOW_SPN)).isFalse();
    }

    @Test
    public void testUpdateSpnDisplay_inServiceNoWifiCalling_showSpnAndPlmn() {
        enableCdnr();

        // GSM phone
        doReturn(true).when(mPhone).isPhoneTypeGsm();

        ServiceState ss = new ServiceState();
        ss.setVoiceRegState(ServiceState.STATE_IN_SERVICE);
        ss.setDataRegState(ServiceState.STATE_IN_SERVICE);
        sst.mSS = ss;

        // wifi-calling is disable
        doReturn(false).when(mPhone).isWifiCallingEnabled();

        // update the spn
        sst.updateSpnDisplay();

        // Show both spn & plmn
        String spn = mBundle.getString(CarrierConfigManager.KEY_CARRIER_NAME_STRING);
        String plmn = mBundle.getStringArray(CarrierConfigManager.KEY_PNN_OVERRIDE_STRING_ARRAY)[0];
        plmn = plmn.split("\\s*,\\s*")[0];
        Bundle b = getExtrasFromLastSpnUpdateIntent();
        assertThat(b.getString(TelephonyIntents.EXTRA_SPN)).isEqualTo(spn);
        assertThat(b.getBoolean(TelephonyIntents.EXTRA_SHOW_SPN)).isTrue();
        assertThat(b.getString(TelephonyIntents.EXTRA_PLMN)).isEqualTo(plmn);
        assertThat(b.getBoolean(TelephonyIntents.EXTRA_SHOW_PLMN)).isTrue();
    }

<<<<<<< HEAD
=======
    @Test
    public void testShouldForceDisplayNoService_forceBasedOnLocale() {
        // set up unaffected locale (US) and clear the resource
        doReturn("us").when(mLocaleTracker).getCurrentCountry();
        mContextFixture.putStringArrayResource(
                com.android.internal.R.array.config_display_no_service_when_sim_unready,
                new String[0]);
        assertFalse(sst.shouldForceDisplayNoService());

        // set up the resource to include Germany
        mContextFixture.putStringArrayResource(
                com.android.internal.R.array.config_display_no_service_when_sim_unready,
                new String[]{"de"});
        doReturn("us").when(mLocaleTracker).getCurrentCountry();
        assertFalse(sst.shouldForceDisplayNoService());

        // mock the locale to Germany
        doReturn("de").when(mLocaleTracker).getCurrentCountry();
        assertTrue(sst.shouldForceDisplayNoService());
    }

>>>>>>> 38680c42
    private Bundle getExtrasFromLastSpnUpdateIntent() {
        // Verify the spn update notification was sent
        ArgumentCaptor<Intent> intentArgumentCaptor = ArgumentCaptor.forClass(Intent.class);
        verify(mContextFixture.getTestDouble(), atLeast(1))
                .sendStickyBroadcastAsUser(intentArgumentCaptor.capture(), eq(UserHandle.ALL));

        List<Intent> intents = intentArgumentCaptor.getAllValues();
        return intents.get(intents.size() - 1).getExtras();
    }
}<|MERGE_RESOLUTION|>--- conflicted
+++ resolved
@@ -299,16 +299,10 @@
         mBundle.putStringArray(CarrierConfigManager.KEY_PNN_OVERRIDE_STRING_ARRAY,
                 CARRIER_CONFIG_PNN);
 
-<<<<<<< HEAD
-        // Do not force display "No service" when sim is not ready
-        mContextFixture.putBooleanResource(
-                com.android.internal.R.bool.config_display_no_service_when_sim_unready, false);
-=======
         // Do not force display "No service" when sim is not ready in any locales
         mContextFixture.putStringArrayResource(
                 com.android.internal.R.array.config_display_no_service_when_sim_unready,
                 new String[0]);
->>>>>>> 38680c42
 
         logd("ServiceStateTrackerTest -Setup!");
     }
@@ -1762,9 +1756,6 @@
                 new AsyncResult(sst.mPollingContext, voiceResult, null)));
         waitForMs(200);
     }
-<<<<<<< HEAD
-
-=======
 
     private void changeRegStateWithIwlan(int state, CellIdentity cid, int voiceRat, int dataRat,
             int iwlanState, int iwlanDataRat) {
@@ -1804,7 +1795,6 @@
         waitForMs(200);
     }
 
->>>>>>> 38680c42
     // Edge and GPRS are grouped under the same family and Edge has higher rate than GPRS.
     // Expect no rat update when move from E to G.
     @Test
@@ -1977,8 +1967,6 @@
         assertTrue(Arrays.equals(new int[0], sst.mSS.getCellBandwidths()));
     }
 
-<<<<<<< HEAD
-=======
     /**
      * Ensure that TransportManager changes due to transport preference changes are picked up in the
      * new ServiceState when a poll event occurs. This causes ServiceState#getRilDataRadioTechnology
@@ -2022,7 +2010,6 @@
         assertEquals(ServiceState.RIL_RADIO_TECHNOLOGY_IWLAN, sst.mSS.getRilDataRadioTechnology());
     }
 
->>>>>>> 38680c42
     @Test
     public void testGetServiceProviderNameWithBrandOverride() {
         String brandOverride = "spn from brand override";
@@ -2374,8 +2361,6 @@
         assertThat(b.getBoolean(TelephonyIntents.EXTRA_SHOW_PLMN)).isTrue();
     }
 
-<<<<<<< HEAD
-=======
     @Test
     public void testShouldForceDisplayNoService_forceBasedOnLocale() {
         // set up unaffected locale (US) and clear the resource
@@ -2397,7 +2382,6 @@
         assertTrue(sst.shouldForceDisplayNoService());
     }
 
->>>>>>> 38680c42
     private Bundle getExtrasFromLastSpnUpdateIntent() {
         // Verify the spn update notification was sent
         ArgumentCaptor<Intent> intentArgumentCaptor = ArgumentCaptor.forClass(Intent.class);
