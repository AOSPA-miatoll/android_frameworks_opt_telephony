/*
 * Copyright (C) 2016 The Android Open Source Project
 *
 * Licensed under the Apache License, Version 2.0 (the "License");
 * you may not use this file except in compliance with the License.
 * You may obtain a copy of the License at
 *
 *      http://www.apache.org/licenses/LICENSE-2.0
 *
 * Unless required by applicable law or agreed to in writing, software
 * distributed under the License is distributed on an "AS IS" BASIS,
 * WITHOUT WARRANTIES OR CONDITIONS OF ANY KIND, either express or implied.
 * See the License for the specific language governing permissions and
 * limitations under the License.
 */

package com.android.internal.telephony.dataconnection;

import static com.android.internal.telephony.TelephonyTestUtils.waitForMs;
import static com.android.internal.telephony.dataconnection.ApnSettingTest.createApnSetting;

import static org.junit.Assert.assertArrayEquals;
import static org.junit.Assert.assertEquals;
import static org.junit.Assert.assertFalse;
import static org.junit.Assert.assertNotEquals;
import static org.junit.Assert.assertTrue;
import static org.junit.Assert.fail;
import static org.mockito.Matchers.any;
import static org.mockito.Matchers.anyInt;
import static org.mockito.Matchers.anyLong;
import static org.mockito.Matchers.anyString;
import static org.mockito.Matchers.eq;
import static org.mockito.Mockito.clearInvocations;
import static org.mockito.Mockito.doAnswer;
import static org.mockito.Mockito.doReturn;
import static org.mockito.Mockito.never;
import static org.mockito.Mockito.spy;
import static org.mockito.Mockito.timeout;
import static org.mockito.Mockito.times;
import static org.mockito.Mockito.verify;

import android.app.AlarmManager;
import android.app.PendingIntent;
import android.content.ContentResolver;
import android.content.ContentValues;
import android.content.Context;
import android.content.Intent;
import android.content.IntentFilter;
import android.content.pm.ServiceInfo;
import android.database.Cursor;
import android.database.MatrixCursor;
import android.hardware.radio.V1_0.SetupDataCallResult;
import android.net.LinkProperties;
import android.net.NetworkAgent;
import android.net.NetworkCapabilities;
import android.net.NetworkPolicyManager;
import android.net.NetworkRequest;
import android.net.Uri;
import android.os.AsyncResult;
import android.os.Handler;
import android.os.HandlerThread;
import android.os.IBinder;
import android.os.Message;
import android.os.PersistableBundle;
import android.provider.Settings;
import android.provider.Telephony;
import android.telephony.AccessNetworkConstants;
import android.telephony.AccessNetworkConstants.AccessNetworkType;
import android.telephony.CarrierConfigManager;
import android.telephony.NetworkRegistrationInfo;
import android.telephony.ServiceState;
import android.telephony.SignalStrength;
import android.telephony.SubscriptionInfo;
import android.telephony.SubscriptionManager;
import android.telephony.SubscriptionPlan;
import android.telephony.TelephonyDisplayInfo;
import android.telephony.TelephonyManager;
import android.telephony.data.ApnSetting;
import android.telephony.data.DataProfile;
import android.telephony.data.DataService;
import android.test.mock.MockContentProvider;
import android.test.mock.MockContentResolver;
import android.test.suitebuilder.annotation.MediumTest;
import android.test.suitebuilder.annotation.SmallTest;
import android.text.TextUtils;
import android.util.Pair;

import androidx.test.filters.FlakyTest;

import com.android.internal.R;
import com.android.internal.telephony.DctConstants;
import com.android.internal.telephony.ISub;
import com.android.internal.telephony.PhoneConstants;
import com.android.internal.telephony.TelephonyTest;

import org.junit.After;
import org.junit.Before;
import org.junit.Ignore;
import org.junit.Test;
import org.mockito.ArgumentCaptor;
import org.mockito.Mock;
import org.mockito.invocation.InvocationOnMock;
import org.mockito.stubbing.Answer;

import java.lang.reflect.Field;
import java.lang.reflect.Method;
import java.time.Period;
import java.time.ZonedDateTime;
import java.util.ArrayList;
import java.util.Arrays;
import java.util.HashMap;
import java.util.List;
import java.util.Map;
import java.util.Objects;
import java.util.Optional;
import java.util.concurrent.atomic.AtomicInteger;
import java.util.stream.Collectors;

public class DcTrackerTest extends TelephonyTest {
    public static final String FAKE_APN1 = "FAKE APN 1";
    public static final String FAKE_APN2 = "FAKE APN 2";
    public static final String FAKE_APN3 = "FAKE APN 3";
    public static final String FAKE_APN4 = "FAKE APN 4";
    public static final String FAKE_APN5 = "FAKE APN 5";
    public static final String FAKE_APN6 = "FAKE APN 6";
    public static final String FAKE_IFNAME = "FAKE IFNAME";
    public static final String FAKE_PCSCF_ADDRESS = "22.33.44.55";
    public static final String FAKE_GATEWAY = "11.22.33.44";
    public static final String FAKE_DNS = "55.66.77.88";
    public static final String FAKE_ADDRESS = "99.88.77.66";
    private static final int NETWORK_TYPE_LTE_BITMASK =
            1 << (TelephonyManager.NETWORK_TYPE_LTE - 1);
    private static final int NETWORK_TYPE_EHRPD_BITMASK =
            1 << (TelephonyManager.NETWORK_TYPE_EHRPD - 1);
    private static final Uri PREFERAPN_URI = Uri.parse(
            Telephony.Carriers.CONTENT_URI + "/preferapn");
    private static final int DATA_ENABLED_CHANGED = 0;
    private static final String FAKE_PLMN = "44010";
    private static final long TEST_TIMEOUT = 1000;

    @Mock
    ISub mIsub;
    @Mock
    IBinder mBinder;
    @Mock
    SubscriptionInfo mSubscriptionInfo;
    @Mock
    ApnContext mApnContext;
    @Mock
    DataConnection mDataConnection;
    @Mock
    Handler mHandler;
    @Mock
    NetworkPolicyManager mNetworkPolicyManager;

    private DcTracker mDct;
    private DcTrackerTestHandler mDcTrackerTestHandler;

    private AlarmManager mAlarmManager;

    private PersistableBundle mBundle;

    private SubscriptionManager.OnSubscriptionsChangedListener mOnSubscriptionsChangedListener;

    private final ApnSettingContentProvider mApnSettingContentProvider =
            new ApnSettingContentProvider();

    private Message mMessage;

    private CellularDataService mCellularDataService;

    private void addDataService() {
        mCellularDataService = new CellularDataService();
        ServiceInfo serviceInfo = new ServiceInfo();
        serviceInfo.packageName = "com.android.phone";
        serviceInfo.permission = "android.permission.BIND_TELEPHONY_DATA_SERVICE";
        IntentFilter filter = new IntentFilter();
        mContextFixture.addService(
                DataService.SERVICE_INTERFACE,
                null,
                "com.android.phone",
                mCellularDataService.mBinder,
                serviceInfo,
                filter);
    }

    private class DcTrackerTestHandler extends HandlerThread {

        private DcTrackerTestHandler(String name) {
            super(name);
        }

        @Override
        public void onLooperPrepared() {
            mDct = new DcTracker(mPhone, AccessNetworkConstants.TRANSPORT_TYPE_WWAN);
            setReady(true);
        }
    }

    private class ApnSettingContentProvider extends MockContentProvider {
        private int mPreferredApnSet = 0;

        private String mFakeApn1Types = "default,supl";

        private int mRowIdOffset = 0;

        public void setFakeApn1Types(String apnTypes) {
            mFakeApn1Types = apnTypes;
        }

        public void setRowIdOffset(int rowIdOffset) {
            mRowIdOffset = rowIdOffset;
        }

        @Override
        public Cursor query(Uri uri, String[] projection, String selection, String[] selectionArgs,
                            String sortOrder) {
            logd("ApnSettingContentProvider: query");
            logd("   uri = " + uri);
            logd("   projection = " + Arrays.toString(projection));
            logd("   selection = " + selection);
            logd("   selectionArgs = " + Arrays.toString(selectionArgs));
            logd("   sortOrder = " + sortOrder);

            if (uri.compareTo(Telephony.Carriers.CONTENT_URI) == 0
                    || uri.toString().startsWith(Uri.withAppendedPath(
                            Telephony.Carriers.CONTENT_URI, "filtered").toString())
                    || uri.toString().startsWith(Uri.withAppendedPath(
                            Telephony.Carriers.SIM_APN_URI, "filtered").toString())) {
                if (projection == null) {

                    logd("Query '" + FAKE_PLMN + "' APN settings");
                    MatrixCursor mc = new MatrixCursor(
                            new String[]{Telephony.Carriers._ID, Telephony.Carriers.NUMERIC,
                                    Telephony.Carriers.NAME, Telephony.Carriers.APN,
                                    Telephony.Carriers.PROXY, Telephony.Carriers.PORT,
                                    Telephony.Carriers.MMSC, Telephony.Carriers.MMSPROXY,
                                    Telephony.Carriers.MMSPORT, Telephony.Carriers.USER,
                                    Telephony.Carriers.PASSWORD, Telephony.Carriers.AUTH_TYPE,
                                    Telephony.Carriers.TYPE,
                                    Telephony.Carriers.PROTOCOL,
                                    Telephony.Carriers.ROAMING_PROTOCOL,
                                    Telephony.Carriers.CARRIER_ENABLED, Telephony.Carriers.BEARER,
                                    Telephony.Carriers.BEARER_BITMASK,
                                    Telephony.Carriers.PROFILE_ID,
                                    Telephony.Carriers.MODEM_PERSIST,
                                    Telephony.Carriers.MAX_CONNECTIONS,
                                    Telephony.Carriers.WAIT_TIME_RETRY,
                                    Telephony.Carriers.TIME_LIMIT_FOR_MAX_CONNECTIONS,
                                    Telephony.Carriers.MTU,
                                    Telephony.Carriers.MVNO_TYPE,
                                    Telephony.Carriers.MVNO_MATCH_DATA,
                                    Telephony.Carriers.NETWORK_TYPE_BITMASK,
                                    Telephony.Carriers.APN_SET_ID,
                                    Telephony.Carriers.CARRIER_ID,
                                    Telephony.Carriers.SKIP_464XLAT});

                    mc.addRow(new Object[]{
                            2163 + mRowIdOffset,    // id
                            FAKE_PLMN,              // numeric
                            "sp-mode",              // name
                            FAKE_APN1,              // apn
                            "",                     // proxy
                            "",                     // port
                            "",                     // mmsc
                            "",                     // mmsproxy
                            "",                     // mmsport
                            "",                     // user
                            "",                     // password
                            -1,                     // authtype
                            mFakeApn1Types,         // types
                            "IP",                   // protocol
                            "IP",                   // roaming_protocol
                            1,                      // carrier_enabled
                            ServiceState.RIL_RADIO_TECHNOLOGY_LTE, // bearer
                            0,                      // bearer_bitmask
                            0,                      // profile_id
                            1,                      // modem_cognitive
                            0,                      // max_conns
                            0,                      // wait_time
                            0,                      // max_conns_time
                            0,                      // mtu
                            "",                     // mvno_type
                            "",                     // mnvo_match_data
                            NETWORK_TYPE_LTE_BITMASK, // network_type_bitmask
                            0,                      // apn_set_id
                            -1,                     // carrier_id
                            -1                      // skip_464xlat
                    });

                    mc.addRow(new Object[]{
                            2164 + mRowIdOffset,    // id
                            FAKE_PLMN,              // numeric
                            "mopera U",             // name
                            FAKE_APN2,              // apn
                            "",                     // proxy
                            "",                     // port
                            "",                     // mmsc
                            "",                     // mmsproxy
                            "",                     // mmsport
                            "",                     // user
                            "",                     // password
                            -1,                     // authtype
                            "default,supl",         // types
                            "IP",                   // protocol
                            "IP",                   // roaming_protocol
                            1,                      // carrier_enabled
                            ServiceState.RIL_RADIO_TECHNOLOGY_LTE, // bearer,
                            0,                      // bearer_bitmask
                            0,                      // profile_id
                            1,                      // modem_cognitive
                            0,                      // max_conns
                            0,                      // wait_time
                            0,                      // max_conns_time
                            0,                      // mtu
                            "",                     // mvno_type
                            "",                     // mnvo_match_data
                            NETWORK_TYPE_LTE_BITMASK, // network_type_bitmask
                            0,                      // apn_set_id
                            -1,                     // carrier_id
                            -1                      // skip_464xlat
                    });

                    mc.addRow(new Object[]{
                            2165 + mRowIdOffset,    // id
                            FAKE_PLMN,              // numeric
                            "b-mobile for Nexus",   // name
                            FAKE_APN3,              // apn
                            "",                     // proxy
                            "",                     // port
                            "",                     // mmsc
                            "",                     // mmsproxy
                            "",                     // mmsport
                            "",                     // user
                            "",                     // password
                            -1,                     // authtype
                            "ims",                  // types
                            "IP",                   // protocol
                            "IP",                   // roaming_protocol
                            1,                      // carrier_enabled
                            0,                      // bearer
                            0,                      // bearer_bitmask
                            0,                      // profile_id
                            1,                      // modem_cognitive
                            0,                      // max_conns
                            0,                      // wait_time
                            0,                      // max_conns_time
                            0,                      // mtu
                            "",                     // mvno_type
                            "",                     // mnvo_match_data
                            0,                      // network_type_bitmask
                            0,                      // apn_set_id
                            -1,                     // carrier_id
                            -1                      // skip_464xlat
                    });

                    mc.addRow(new Object[]{
                            2166 + mRowIdOffset,    // id
                            FAKE_PLMN,              // numeric
                            "sp-mode ehrpd",        // name
                            FAKE_APN4,              // apn
                            "",                     // proxy
                            "",                     // port
                            "",                     // mmsc
                            "",                     // mmsproxy
                            "",                     // mmsport
                            "",                     // user
                            "",                     // password
                            -1,                     // authtype
                            "default,supl",         // types
                            "IP",                   // protocol
                            "IP",                   // roaming_protocol
                            1,                      // carrier_enabled
                            ServiceState.RIL_RADIO_TECHNOLOGY_EHRPD, // bearer
                            0,                      // bearer_bitmask
                            0,                      // profile_id
                            1,                      // modem_cognitive
                            0,                      // max_conns
                            0,                      // wait_time
                            0,                      // max_conns_time
                            0,                      // mtu
                            "",                     // mvno_type
                            "",                     // mnvo_match_data
                            NETWORK_TYPE_EHRPD_BITMASK, // network_type_bitmask
                            0,                      // apn_set_id
                            -1,                     // carrier_id
                            -1                      // skip_464xlat
                    });

                    mc.addRow(new Object[]{
                            2167 + mRowIdOffset,    // id
                            FAKE_PLMN,              // numeric
                            "b-mobile for Nexus",   // name
                            FAKE_APN5,              // apn
                            "",                     // proxy
                            "",                     // port
                            "",                     // mmsc
                            "",                     // mmsproxy
                            "",                     // mmsport
                            "",                     // user
                            "",                     // password
                            -1,                     // authtype
                            "dun",                  // types
                            "IP",                   // protocol
                            "IP",                   // roaming_protocol
                            1,                      // carrier_enabled
                            0,                      // bearer
                            0,                      // bearer_bitmask
                            0,                      // profile_id
                            1,                      // modem_cognitive
                            0,                      // max_conns
                            0,                      // wait_time
                            0,                      // max_conns_time
                            0,                      // mtu
                            "",                     // mvno_type
                            "",                     // mnvo_match_data
                            0,                      // network_type_bitmask
                            0,                      // apn_set_id
                            -1,                     // carrier_id
                            -1                      // skip_464xlat
                    });

                    mc.addRow(new Object[]{
                            2168 + mRowIdOffset,    // id
                            FAKE_PLMN,              // numeric
                            "sp-mode",              // name
                            FAKE_APN6,              // apn
                            "",                     // proxy
                            "",                     // port
                            "",                     // mmsc
                            "",                     // mmsproxy
                            "",                     // mmsport
                            "",                     // user
                            "",                     // password
                            -1,                     // authtype
                            "mms,xcap",             // types
                            "IP",                   // protocol
                            "IP",                   // roaming_protocol
                            1,                      // carrier_enabled
                            ServiceState.RIL_RADIO_TECHNOLOGY_LTE, // bearer
                            0,                      // bearer_bitmask
                            0,                      // profile_id
                            1,                      // modem_cognitive
                            0,                      // max_conns
                            0,                      // wait_time
                            0,                      // max_conns_time
                            0,                      // mtu
                            "",                     // mvno_type
                            "",                     // mnvo_match_data
                            NETWORK_TYPE_LTE_BITMASK, // network_type_bitmask
                            0,                      // apn_set_id
                            -1,                     // carrier_id
                            -1                      // skip_464xlat
                    });

                    return mc;
                }
            } else if (isPathPrefixMatch(uri,
                    Uri.withAppendedPath(Telephony.Carriers.CONTENT_URI, "preferapnset"))) {
                MatrixCursor mc = new MatrixCursor(
                        new String[]{Telephony.Carriers.APN_SET_ID});
                // apn_set_id is the only field used with this URL
                mc.addRow(new Object[]{ mPreferredApnSet });
                mc.addRow(new Object[]{ 0 });
                return mc;
            }

            return null;
        }

        @Override
        public int update(Uri url, ContentValues values, String where, String[] whereArgs) {
            mPreferredApnSet = values.getAsInteger(Telephony.Carriers.APN_SET_ID);
            return 1;
        }

        @Override
        public int delete(Uri uri, String selection, String[] selectionArgs) {
            return 0;
        }

        @Override
        public Uri insert(Uri uri, ContentValues values) {
            return null;
        }
    }

    @Before
    public void setUp() throws Exception {
        logd("DcTrackerTest +Setup!");
        super.setUp(getClass().getSimpleName());

        doReturn(mSimRecords).when(mPhone).getIccRecords();
        doReturn("fake.action_detached").when(mPhone).getActionDetached();
        doReturn("fake.action_attached").when(mPhone).getActionAttached();
        doReturn(ServiceState.RIL_RADIO_TECHNOLOGY_LTE).when(mServiceState)
                .getRilDataRadioTechnology();

        mContextFixture.putStringArrayResource(com.android.internal.R.array
                .config_mobile_tcp_buffers, new String[]{
                    "umts:131072,262144,1452032,4096,16384,399360",
                    "hspa:131072,262144,2441216,4096,16384,399360",
                    "hsupa:131072,262144,2441216,4096,16384,399360",
                    "hsdpa:131072,262144,2441216,4096,16384,399360",
                    "hspap:131072,262144,2441216,4096,16384,399360",
                    "edge:16384,32768,131072,4096,16384,65536",
                    "gprs:4096,8192,24576,4096,8192,24576",
                    "1xrtt:16384,32768,131070,4096,16384,102400",
                    "evdo:131072,262144,1048576,4096,16384,524288",
                    "lte:524288,1048576,8388608,262144,524288,4194304"});

        mContextFixture.putResource(R.string.config_wwan_data_service_package,
                "com.android.phone");

        ((MockContentResolver) mContext.getContentResolver()).addProvider(
                Telephony.Carriers.CONTENT_URI.getAuthority(), mApnSettingContentProvider);
        Settings.Global.putInt(mContext.getContentResolver(),
                Settings.Global.DATA_STALL_RECOVERY_ON_BAD_NETWORK, 0);

        doReturn(true).when(mSubscriptionManager).isActiveSubId(anyInt());
        doReturn(PhoneConstants.State.IDLE).when(mCT).getState();
        doReturn(true).when(mSST).getDesiredPowerState();
        doReturn(true).when(mSST).getPowerStateFromCarrier();
        doAnswer(
                new Answer<Void>() {
                    @Override
                    public Void answer(InvocationOnMock invocation) throws Throwable {
                        mOnSubscriptionsChangedListener =
                                (SubscriptionManager.OnSubscriptionsChangedListener)
                                        invocation.getArguments()[0];
                        return null;
                    }
                }
        ).when(mSubscriptionManager).addOnSubscriptionsChangedListener(any());
        doReturn(mSubscriptionInfo).when(mSubscriptionManager).getActiveSubscriptionInfo(anyInt());
        doReturn(mNetworkPolicyManager).when(mContext)
                .getSystemService(Context.NETWORK_POLICY_SERVICE);
        doReturn(1).when(mIsub).getDefaultDataSubId();
        doReturn(mIsub).when(mBinder).queryLocalInterface(anyString());
        mServiceManagerMockedServices.put("isub", mBinder);

        mContextFixture.putStringArrayResource(
                com.android.internal.R.array.config_cell_retries_per_error_code,
                new String[]{"36,2"});

        mAlarmManager = (AlarmManager) mContext.getSystemService(Context.ALARM_SERVICE);
        mBundle = mContextFixture.getCarrierConfigBundle();

        mBundle.putBoolean(CarrierConfigManager.KEY_CARRIER_CONFIG_APPLIED_BOOL, true);

        mSimulatedCommands.setDataCallResult(true, createSetupDataCallResult());
        addDataService();

        mDcTrackerTestHandler = new DcTrackerTestHandler(getClass().getSimpleName());
        mDcTrackerTestHandler.start();
        waitUntilReady();

        Intent intent = new Intent(CarrierConfigManager.ACTION_CARRIER_CONFIG_CHANGED);
        intent.putExtra(CarrierConfigManager.EXTRA_SLOT_INDEX, mPhone.getPhoneId());
        intent.putExtra(SubscriptionManager.EXTRA_SUBSCRIPTION_INDEX, mPhone.getSubId());
        mContext.sendBroadcast(intent);

        waitForMs(600);
        logd("DcTrackerTest -Setup!");
    }

    @After
    public void tearDown() throws Exception {
        logd("DcTrackerTest -tearDown");
        mDct.removeCallbacksAndMessages(null);
        mDct.stopHandlerThread();
        mDct = null;
        mDcTrackerTestHandler.quit();
        mDcTrackerTestHandler.join();
        mCellularDataService.onDestroy();
        waitForMs(100);
        super.tearDown();
    }

    // Create a successful data response
    private static SetupDataCallResult createSetupDataCallResult() throws Exception {
        SetupDataCallResult result = new SetupDataCallResult();
        result.status = 0;
        result.suggestedRetryTime = -1;
        result.cid = 1;
        result.active = 2;
        result.type = "IP";
        result.ifname = FAKE_IFNAME;
        result.addresses = FAKE_ADDRESS;
        result.dnses = FAKE_DNS;
        result.gateways = FAKE_GATEWAY;
        result.pcscf = FAKE_PCSCF_ADDRESS;
        result.mtu = 1440;
        return result;
    }

    private void verifyDataProfile(DataProfile dp, String apn, int profileId,
                                   int supportedApnTypesBitmap, int type, int bearerBitmask) {
        assertEquals(profileId, dp.getProfileId());
        assertEquals(apn, dp.getApn());
        assertEquals(ApnSetting.PROTOCOL_IP, dp.getProtocolType());
        assertEquals(0, dp.getAuthType());
        assertEquals("", dp.getUserName());
        assertEquals("", dp.getPassword());
        assertEquals(type, dp.getType());
        assertEquals(0, dp.getWaitTime());
        assertTrue(dp.isEnabled());
        assertEquals(supportedApnTypesBitmap, dp.getSupportedApnTypesBitmask());
        assertEquals(ApnSetting.PROTOCOL_IP, dp.getRoamingProtocolType());
        assertEquals(bearerBitmask, dp.getBearerBitmask());
        assertEquals(0, dp.getMtu());
        assertTrue(dp.isPersistent());
        assertFalse(dp.isPreferred());
    }

    private void verifyDataConnected(final String apnSetting) {
        verify(mAlarmManager, times(1)).set(eq(AlarmManager.ELAPSED_REALTIME), anyLong(),
                any(PendingIntent.class));

        assertEquals(apnSetting, mDct.getActiveApnString(PhoneConstants.APN_TYPE_DEFAULT));
        assertArrayEquals(new String[]{PhoneConstants.APN_TYPE_DEFAULT}, mDct.getActiveApnTypes());

        assertTrue(mDct.isAnyDataConnected());
        assertEquals(DctConstants.State.CONNECTED, mDct.getState(PhoneConstants.APN_TYPE_DEFAULT));

        LinkProperties linkProperties = mDct.getLinkProperties(PhoneConstants.APN_TYPE_DEFAULT);
        assertEquals(FAKE_IFNAME, linkProperties.getInterfaceName());
        assertEquals(1, linkProperties.getAddresses().size());
        assertEquals(FAKE_ADDRESS, linkProperties.getAddresses().get(0).getHostAddress());
        assertEquals(1, linkProperties.getDnsServers().size());
        assertEquals(FAKE_DNS, linkProperties.getDnsServers().get(0).getHostAddress());
        assertEquals(FAKE_GATEWAY, linkProperties.getRoutes().get(0).getGateway().getHostAddress());
    }

    private boolean isDataAllowed(DataConnectionReasons dataConnectionReasons) {
        try {
            Method method = DcTracker.class.getDeclaredMethod("isDataAllowed",
                    DataConnectionReasons.class);
            method.setAccessible(true);
            return (boolean) method.invoke(mDct, dataConnectionReasons);
        } catch (Exception e) {
            fail(e.toString());
            return false;
        }
    }

    private void sendInitializationEvents() {
        sendCarrierConfigChanged("");

        sendSimStateUpdated("");

        sendEventDataConnectionAttached("");

        waitForMs(200);
    }

    private void sendCarrierConfigChanged(String messagePrefix) {
        logd(messagePrefix + "Sending EVENT_CARRIER_CONFIG_CHANGED");
        mDct.sendEmptyMessage(DctConstants.EVENT_CARRIER_CONFIG_CHANGED);
        waitForLastHandlerAction(mDcTrackerTestHandler.getThreadHandler());
    }

    private void sendSimStateUpdated(String messagePrefix) {
        logd(messagePrefix + "Sending EVENT_SIM_STATE_UPDATED");
        mDct.sendMessage(mDct.obtainMessage(DctConstants.EVENT_SIM_STATE_UPDATED,
                TelephonyManager.SIM_STATE_LOADED, 0));
        waitForLastHandlerAction(mDcTrackerTestHandler.getThreadHandler());
    }

    private void sendEventDataConnectionAttached(String messagePrefix) {
        logd(messagePrefix + "Sending EVENT_DATA_CONNECTION_ATTACHED");
        mDct.sendMessage(mDct.obtainMessage(DctConstants.EVENT_DATA_CONNECTION_ATTACHED, null));
        waitForLastHandlerAction(mDcTrackerTestHandler.getThreadHandler());
    }

    // Test the unmetered APN setup when data is disabled.
    @Test
    @SmallTest
    public void testTrySetupDataUnmeteredDefaultNotSelected() throws Exception {
        initApns(PhoneConstants.APN_TYPE_XCAP, new String[]{PhoneConstants.APN_TYPE_XCAP});
        doReturn(SubscriptionManager.INVALID_SUBSCRIPTION_ID).when(mIsub).getDefaultDataSubId();

        mBundle.putStringArray(CarrierConfigManager.KEY_CARRIER_METERED_APN_TYPES_STRINGS,
                new String[]{PhoneConstants.APN_TYPE_DEFAULT});

        sendInitializationEvents();

        mDct.enableApn(ApnSetting.TYPE_XCAP, DcTracker.REQUEST_TYPE_NORMAL, null);
        waitForLastHandlerAction(mDcTrackerTestHandler.getThreadHandler());

        // Data connection is running on a different thread. Have to wait.
        waitForMs(200);
        verify(mSimulatedCommandsVerifier, times(1)).setupDataCall(
                eq(AccessNetworkType.EUTRAN), any(DataProfile.class),
                eq(false), eq(false), eq(DataService.REQUEST_REASON_NORMAL), any(),
                any(Message.class));
    }

    // Test the normal data call setup scenario.
    @Test
    @MediumTest
    public void testDataSetup() throws Exception {
        doReturn(true).when(mSubscriptionManager).isActiveSubId(anyInt());

        mSimulatedCommands.setDataCallResult(true, createSetupDataCallResult());

        DataConnectionReasons dataConnectionReasons = new DataConnectionReasons();
        boolean allowed = isDataAllowed(dataConnectionReasons);
        assertFalse(dataConnectionReasons.toString(), allowed);

        logd("Sending EVENT_ENABLE_APN");
        // APN id 0 is APN_TYPE_DEFAULT
        mDct.enableApn(ApnSetting.TYPE_DEFAULT, DcTracker.REQUEST_TYPE_NORMAL, null);
        waitForLastHandlerAction(mDcTrackerTestHandler.getThreadHandler());

        sendInitializationEvents();

        dataConnectionReasons = new DataConnectionReasons();
        allowed = isDataAllowed(dataConnectionReasons);
        assertTrue(dataConnectionReasons.toString(), allowed);

        ArgumentCaptor<DataProfile> dpCaptor = ArgumentCaptor.forClass(DataProfile.class);
        // Verify if RIL command was sent properly.
        verify(mSimulatedCommandsVerifier, times(1)).setupDataCall(
                eq(AccessNetworkType.EUTRAN), dpCaptor.capture(),
                eq(false), eq(false), eq(DataService.REQUEST_REASON_NORMAL), any(),
                any(Message.class));
        verifyDataProfile(dpCaptor.getValue(), FAKE_APN1, 0, 21, 1, NETWORK_TYPE_LTE_BITMASK);

        verifyDataConnected(FAKE_APN1);
    }

    // Test the scenario where the first data call setup is failed, and then retry the setup later.
    @Test
    @MediumTest
    public void testDataRetry() throws Exception {
        AsyncResult ar = new AsyncResult(null,
                new Pair<>(true, DataEnabledSettings.REASON_USER_DATA_ENABLED), null);
        mDct.sendMessage(mDct.obtainMessage(DctConstants.EVENT_DATA_ENABLED_CHANGED, ar));
        waitForLastHandlerAction(mDcTrackerTestHandler.getThreadHandler());

        // LOST_CONNECTION(0x10004) is a non-permanent failure, so we'll retry data setup later.
        SetupDataCallResult result = createSetupDataCallResult();
        result.status = 0x10004;

        // Simulate RIL fails the data call setup
        mSimulatedCommands.setDataCallResult(true, result);

        DataConnectionReasons dataConnectionReasons = new DataConnectionReasons();
        boolean allowed = isDataAllowed(dataConnectionReasons);
        assertFalse(dataConnectionReasons.toString(), allowed);

        logd("Sending EVENT_ENABLE_APN");
        // APN id 0 is APN_TYPE_DEFAULT
        mDct.enableApn(ApnSetting.TYPE_DEFAULT, DcTracker.REQUEST_TYPE_NORMAL, null);
        waitForLastHandlerAction(mDcTrackerTestHandler.getThreadHandler());

        sendInitializationEvents();

        dataConnectionReasons = new DataConnectionReasons();
        allowed = isDataAllowed(dataConnectionReasons);
        assertTrue(dataConnectionReasons.toString(), allowed);

        ArgumentCaptor<DataProfile> dpCaptor = ArgumentCaptor.forClass(DataProfile.class);
        // Verify if RIL command was sent properly.
        verify(mSimulatedCommandsVerifier, times(1)).setupDataCall(
                eq(AccessNetworkType.EUTRAN), dpCaptor.capture(),
                eq(false), eq(false), eq(DataService.REQUEST_REASON_NORMAL), any(),
                any(Message.class));
        verifyDataProfile(dpCaptor.getValue(), FAKE_APN1, 0, 21, 1, NETWORK_TYPE_LTE_BITMASK);

        // This time we'll let RIL command succeed.
        mSimulatedCommands.setDataCallResult(true, createSetupDataCallResult());

        //Send event for reconnecting data
        initApns(PhoneConstants.APN_TYPE_DEFAULT, new String[]{PhoneConstants.APN_TYPE_ALL});
        mDct.sendMessage(mDct.obtainMessage(DctConstants.EVENT_DATA_RECONNECT,
                        mPhone.getPhoneId(), DcTracker.REQUEST_TYPE_NORMAL, mApnContext));
        waitForLastHandlerAction(mDcTrackerTestHandler.getThreadHandler());

        // Data connection is running on a different thread. Have to wait.
        waitForMs(200);
        dpCaptor = ArgumentCaptor.forClass(DataProfile.class);
        // Verify if RIL command was sent properly.
        verify(mSimulatedCommandsVerifier, times(2)).setupDataCall(
                eq(AccessNetworkType.EUTRAN), dpCaptor.capture(),
                eq(false), eq(false), eq(DataService.REQUEST_REASON_NORMAL), any(),
                any(Message.class));
        verifyDataProfile(dpCaptor.getValue(), FAKE_APN2, 0, 21, 1, NETWORK_TYPE_LTE_BITMASK);

        // Verify connected with APN2 setting.
        verifyDataConnected(FAKE_APN2);
    }

    @Test
    @MediumTest
    @Ignore
    @FlakyTest
    public void testUserDisableData() throws Exception {
        //step 1: setup two DataCalls one for Metered: default, another one for Non-metered: IMS
        //set Default and MMS to be metered in the CarrierConfigManager
        mBundle.putStringArray(CarrierConfigManager.KEY_CARRIER_METERED_APN_TYPES_STRINGS,
                new String[]{PhoneConstants.APN_TYPE_DEFAULT, PhoneConstants.APN_TYPE_MMS});
        mDct.enableApn(ApnSetting.TYPE_IMS, DcTracker.REQUEST_TYPE_NORMAL, null);
        mDct.enableApn(ApnSetting.TYPE_DEFAULT, DcTracker.REQUEST_TYPE_NORMAL, null);

        sendInitializationEvents();

        ArgumentCaptor<DataProfile> dpCaptor = ArgumentCaptor.forClass(DataProfile.class);
        verify(mSimulatedCommandsVerifier, times(2)).setupDataCall(
                eq(AccessNetworkType.EUTRAN), dpCaptor.capture(),
                eq(false), eq(false), eq(DataService.REQUEST_REASON_NORMAL), any(),
                any(Message.class));
        verifyDataProfile(dpCaptor.getValue(), FAKE_APN1, 0, 5, 1, NETWORK_TYPE_LTE_BITMASK);

        logd("Sending DATA_DISABLED_CMD");
        doReturn(false).when(mDataEnabledSettings).isDataEnabled();
        doReturn(false).when(mDataEnabledSettings).isDataEnabled(anyInt());
        AsyncResult ar = new AsyncResult(null,
                new Pair<>(false, DataEnabledSettings.REASON_USER_DATA_ENABLED), null);
        mDct.sendMessage(mDct.obtainMessage(DctConstants.EVENT_DATA_ENABLED_CHANGED, ar));
        waitForLastHandlerAction(mDcTrackerTestHandler.getThreadHandler());

        // Data connection is running on a different thread. Have to wait.
        waitForMs(200);
        // expected tear down all metered DataConnections
        verify(mSimulatedCommandsVerifier, times(1)).deactivateDataCall(
                eq(DataService.REQUEST_REASON_NORMAL), anyInt(),
                any(Message.class));
        assertTrue(mDct.isAnyDataConnected());
        assertEquals(DctConstants.State.IDLE, mDct.getState(PhoneConstants.APN_TYPE_DEFAULT));
        assertEquals(DctConstants.State.CONNECTED, mDct.getState(PhoneConstants.APN_TYPE_IMS));
    }

    @Test
    @MediumTest
    public void testTrySetupDataMmsAllowedDataDisabled() throws Exception {
        mBundle.putStringArray(CarrierConfigManager.KEY_CARRIER_METERED_APN_TYPES_STRINGS,
                new String[]{PhoneConstants.APN_TYPE_DEFAULT, PhoneConstants.APN_TYPE_MMS});
        mDct.enableApn(ApnSetting.TYPE_MMS, DcTracker.REQUEST_TYPE_NORMAL, null);
        mDct.enableApn(ApnSetting.TYPE_DEFAULT, DcTracker.REQUEST_TYPE_NORMAL, null);

        sendInitializationEvents();

        ArgumentCaptor<DataProfile> dpCaptor = ArgumentCaptor.forClass(DataProfile.class);
        verify(mSimulatedCommandsVerifier, times(2)).setupDataCall(
                eq(AccessNetworkType.EUTRAN), dpCaptor.capture(),
                eq(false), eq(false), eq(DataService.REQUEST_REASON_NORMAL), any(),
                any(Message.class));


        List<DataProfile> dataProfiles = dpCaptor.getAllValues();
        assertEquals(2, dataProfiles.size());

        //Verify FAKE_APN1
        Optional<DataProfile> fakeApn1 = dataProfiles.stream()
                .filter(dp -> dp.getApn().equals(FAKE_APN1))
                .findFirst();
        assertTrue(fakeApn1.isPresent());
        verifyDataProfile(fakeApn1.get(), FAKE_APN1, 0, 21, 1, NETWORK_TYPE_LTE_BITMASK);

        //Verify FAKE_APN6
        Optional<DataProfile> fakeApn6 = dataProfiles.stream()
                .filter(dp -> dp.getApn().equals(FAKE_APN6))
                .findFirst();
        assertTrue(fakeApn6.isPresent());
        verifyDataProfile(fakeApn6.get(), FAKE_APN6, 0, ApnSetting.TYPE_MMS | ApnSetting.TYPE_XCAP,
                1, NETWORK_TYPE_LTE_BITMASK);

        logd("Sending DATA_DISABLED_CMD for default data");
        doReturn(false).when(mDataEnabledSettings).isDataEnabled();
        doReturn(false).when(mDataEnabledSettings).isDataEnabled(anyInt());
        mDct.obtainMessage(DctConstants.EVENT_DATA_ENABLED_OVERRIDE_RULES_CHANGED).sendToTarget();
        waitForLastHandlerAction(mDcTrackerTestHandler.getThreadHandler());

        // Data connection is running on a different thread. Have to wait.
        waitForMs(200);
        // expected tear down all metered DataConnections
        verify(mSimulatedCommandsVerifier, times(2)).deactivateDataCall(
                eq(DataService.REQUEST_REASON_NORMAL), anyInt(),
                any(Message.class));
        assertEquals(DctConstants.State.IDLE, mDct.getState(PhoneConstants.APN_TYPE_DEFAULT));
        assertEquals(DctConstants.State.IDLE, mDct.getState(PhoneConstants.APN_TYPE_MMS));

        clearInvocations(mSimulatedCommandsVerifier);
        doReturn(true).when(mDataEnabledSettings).isDataEnabled(ApnSetting.TYPE_MMS);
        mDct.obtainMessage(DctConstants.EVENT_DATA_ENABLED_OVERRIDE_RULES_CHANGED).sendToTarget();
        waitForLastHandlerAction(mDcTrackerTestHandler.getThreadHandler());

        // Data connection is running on a different thread. Have to wait.
        waitForMs(200);
        verify(mSimulatedCommandsVerifier, times(1)).setupDataCall(
                eq(AccessNetworkType.EUTRAN), dpCaptor.capture(),
                eq(false), eq(false), eq(DataService.REQUEST_REASON_NORMAL), any(),
                any(Message.class));
        assertEquals(DctConstants.State.IDLE, mDct.getState(PhoneConstants.APN_TYPE_DEFAULT));
        assertEquals(DctConstants.State.CONNECTED, mDct.getState(PhoneConstants.APN_TYPE_MMS));
    }

    @Test
    @MediumTest
    public void testUserDisableRoaming() throws Exception {
        //step 1: setup two DataCalls one for Metered: default, another one for Non-metered: IMS
        //step 2: set roaming disabled, data is enabled
        //step 3: under roaming service
        //step 4: only tear down metered data connections.

        //set Default and MMS to be metered in the CarrierConfigManager
        boolean roamingEnabled = mDct.getDataRoamingEnabled();

        mBundle.putStringArray(CarrierConfigManager.KEY_CARRIER_METERED_ROAMING_APN_TYPES_STRINGS,
                new String[]{PhoneConstants.APN_TYPE_DEFAULT, PhoneConstants.APN_TYPE_MMS});

        mDct.enableApn(ApnSetting.TYPE_IMS, DcTracker.REQUEST_TYPE_NORMAL, null);
        waitForHandlerAction(mDct, 1000);
        mDct.enableApn(ApnSetting.TYPE_DEFAULT, DcTracker.REQUEST_TYPE_NORMAL, null);
        waitForHandlerAction(mDct, 1000);

        sendInitializationEvents();

        ArgumentCaptor<DataProfile> dpCaptor = ArgumentCaptor.forClass(DataProfile.class);
        verify(mSimulatedCommandsVerifier, times(2)).setupDataCall(
                eq(AccessNetworkType.EUTRAN), dpCaptor.capture(),
                eq(false), eq(false), eq(DataService.REQUEST_REASON_NORMAL), any(),
                any(Message.class));
        verifyDataProfile(dpCaptor.getValue(), FAKE_APN1, 0, 21, 1, NETWORK_TYPE_LTE_BITMASK);

        //user is in roaming
        doReturn(true).when(mServiceState).getDataRoaming();
        logd("Sending DISABLE_ROAMING_CMD");
        mDct.setDataRoamingEnabledByUser(false);
        mDct.sendMessage(mDct.obtainMessage(DctConstants.EVENT_ROAMING_ON));
        waitForLastHandlerAction(mDcTrackerTestHandler.getThreadHandler());

        // Data connection is running on a different thread. Have to wait.
        waitForMs(200);
        // expected tear down all metered DataConnections
        verify(mSimulatedCommandsVerifier, times(1)).deactivateDataCall(
                eq(DataService.REQUEST_REASON_NORMAL), anyInt(),
                any(Message.class));
        assertTrue(mDct.isAnyDataConnected());
        assertEquals(DctConstants.State.IDLE, mDct.getState(PhoneConstants.APN_TYPE_DEFAULT));
        assertEquals(DctConstants.State.CONNECTED, mDct.getState(PhoneConstants.APN_TYPE_IMS));

        // reset roaming settings / data enabled settings at end of this test
        mDct.setDataRoamingEnabledByUser(roamingEnabled);
        waitForLastHandlerAction(mDcTrackerTestHandler.getThreadHandler());
    }

    @Test
    @MediumTest
    public void testDataCallOnUserDisableRoaming() throws Exception {
        //step 1: mock under roaming service and user disabled roaming from settings.
        //step 2: user toggled data settings on
        //step 3: only non-metered data call is established

        boolean roamingEnabled = mDct.getDataRoamingEnabled();
        doReturn(true).when(mServiceState).getDataRoaming();

        //set Default and MMS to be metered in the CarrierConfigManager
        mBundle.putStringArray(CarrierConfigManager.KEY_CARRIER_METERED_ROAMING_APN_TYPES_STRINGS,
                new String[]{PhoneConstants.APN_TYPE_DEFAULT, PhoneConstants.APN_TYPE_MMS});
        mDct.enableApn(ApnSetting.TYPE_IMS, DcTracker.REQUEST_TYPE_NORMAL, null);
        mDct.enableApn(ApnSetting.TYPE_DEFAULT, DcTracker.REQUEST_TYPE_NORMAL, null);

        logd("Sending DISABLE_ROAMING_CMD");
        mDct.setDataRoamingEnabledByUser(false);

        sendInitializationEvents();

        ArgumentCaptor<DataProfile> dpCaptor = ArgumentCaptor.forClass(DataProfile.class);

        verify(mSimulatedCommandsVerifier, times(1)).setupDataCall(
                eq(AccessNetworkType.EUTRAN), dpCaptor.capture(),
                eq(false), eq(false), eq(DataService.REQUEST_REASON_NORMAL), any(),
                any(Message.class));
        verifyDataProfile(dpCaptor.getValue(), FAKE_APN3, 2, 64, 0, 0);

        assertTrue(mDct.isAnyDataConnected());
        assertEquals(DctConstants.State.IDLE, mDct.getState(PhoneConstants.APN_TYPE_DEFAULT));
        assertEquals(DctConstants.State.CONNECTED, mDct.getState(PhoneConstants.APN_TYPE_IMS));

        // reset roaming settings / data enabled settings at end of this test
        mDct.setDataRoamingEnabledByUser(roamingEnabled);
        waitForLastHandlerAction(mDcTrackerTestHandler.getThreadHandler());
    }

    // Test the default data switch scenario.
    @FlakyTest /* flakes 1.57% of the time */
    @Test
    @MediumTest
    public void testDDSResetAutoAttach() throws Exception {
        mContextFixture.putBooleanResource(
                com.android.internal.R.bool.config_auto_attach_data_on_creation, true);
        testDataSetup();
        assertTrue(mDct.shouldAutoAttach());
        mDct.sendEmptyMessage(DctConstants.EVENT_CARRIER_CONFIG_CHANGED);
        waitForLastHandlerAction(mDcTrackerTestHandler.getThreadHandler());
        // The auto attach flag should be reset after update
        assertFalse(mDct.shouldAutoAttach());
    }

    // Test for API carrierActionSetMeteredApnsEnabled.
    @FlakyTest
    @Ignore
    @Test
    @MediumTest
    public void testCarrierActionSetMeteredApnsEnabled() throws Exception {
        //step 1: setup two DataCalls one for Internet and IMS
        //step 2: set data is enabled
        //step 3: cold sim is detected
        //step 4: all data connection is torn down
        mBundle.putStringArray(CarrierConfigManager.KEY_CARRIER_METERED_APN_TYPES_STRINGS,
                new String[]{PhoneConstants.APN_TYPE_DEFAULT, PhoneConstants.APN_TYPE_MMS});

        mDct.enableApn(ApnSetting.TYPE_IMS, DcTracker.REQUEST_TYPE_NORMAL, null);
        mDct.enableApn(ApnSetting.TYPE_DEFAULT, DcTracker.REQUEST_TYPE_NORMAL, null);

        sendInitializationEvents();

        ArgumentCaptor<DataProfile> dpCaptor = ArgumentCaptor.forClass(DataProfile.class);
        verify(mSimulatedCommandsVerifier, times(2)).setupDataCall(
                eq(AccessNetworkType.EUTRAN), dpCaptor.capture(),
                eq(false), eq(false), eq(DataService.REQUEST_REASON_NORMAL), any(),
                any(Message.class));
        verifyDataProfile(dpCaptor.getValue(), FAKE_APN1, 0, 5, 1, NETWORK_TYPE_LTE_BITMASK);
        assertTrue(mDct.isAnyDataConnected());

        AsyncResult ar = new AsyncResult(null,
                new Pair<>(false, DataEnabledSettings.REASON_DATA_ENABLED_BY_CARRIER), null);
        mDct.sendMessage(mDct.obtainMessage(DctConstants.EVENT_DATA_ENABLED_CHANGED, ar));
        waitForLastHandlerAction(mDcTrackerTestHandler.getThreadHandler());

        // Data connection is running on a different thread. Have to wait.
        waitForMs(200);
        // Validate all metered data connections have been torn down
        verify(mSimulatedCommandsVerifier, times(1)).deactivateDataCall(
                eq(DataService.REQUEST_REASON_NORMAL), anyInt(),
                any(Message.class));
        assertTrue(mDct.isAnyDataConnected());
        assertEquals(DctConstants.State.IDLE, mDct.getState(PhoneConstants.APN_TYPE_DEFAULT));
    }

    private void initApns(String targetApn, String[] canHandleTypes) {
        doReturn(targetApn).when(mApnContext).getApnType();
        doReturn(ApnSetting.getApnTypesBitmaskFromString(mApnContext.getApnType()))
                .when(mApnContext).getApnTypeBitmask();
        doReturn(true).when(mApnContext).isConnectable();
        ApnSetting apnSetting = createApnSetting(ApnSetting.getApnTypesBitmaskFromString(
                TextUtils.join(",", canHandleTypes)));
        doReturn(apnSetting).when(mApnContext).getNextApnSetting();
        doReturn(apnSetting).when(mApnContext).getApnSetting();
        doReturn(mDataConnection).when(mApnContext).getDataConnection();
        doReturn(true).when(mApnContext).isEnabled();
        doReturn(true).when(mApnContext).isDependencyMet();
        doReturn(true).when(mApnContext).isReady();
        doReturn(false).when(mApnContext).hasRestrictedRequests(eq(true));
    }

    // Test the emergency APN setup.
    @Test
    @SmallTest
    public void testTrySetupDataEmergencyApn() throws Exception {
        initApns(PhoneConstants.APN_TYPE_EMERGENCY,
                new String[]{PhoneConstants.APN_TYPE_EMERGENCY});
        mDct.sendMessage(mDct.obtainMessage(DctConstants.EVENT_TRY_SETUP_DATA, mApnContext));
        waitForLastHandlerAction(mDcTrackerTestHandler.getThreadHandler());

        waitForMs(200);

        verify(mSimulatedCommandsVerifier, times(1)).setupDataCall(
                eq(AccessNetworkType.EUTRAN), any(DataProfile.class), eq(false), eq(false),
                eq(DataService.REQUEST_REASON_NORMAL), any(), any(Message.class));
    }

    // Test the XCAP APN setup.
    @Test
    @SmallTest
    public void testTrySetupDataXcapApn() throws Exception {
        initApns(PhoneConstants.APN_TYPE_XCAP, new String[]{PhoneConstants.APN_TYPE_XCAP});
        mDct.enableApn(ApnSetting.TYPE_XCAP, DcTracker.REQUEST_TYPE_NORMAL, null);

        sendInitializationEvents();

        verify(mSimulatedCommandsVerifier, times(1)).setupDataCall(
                eq(AccessNetworkType.EUTRAN), any(DataProfile.class), eq(false), eq(false),
                eq(DataService.REQUEST_REASON_NORMAL), any(), any(Message.class));
    }

    @Test
    @SmallTest
    public void testGetDataConnectionState() throws Exception {
        initApns(PhoneConstants.APN_TYPE_SUPL,
                new String[]{PhoneConstants.APN_TYPE_SUPL, PhoneConstants.APN_TYPE_DEFAULT});
        mBundle.putStringArray(CarrierConfigManager.KEY_CARRIER_METERED_APN_TYPES_STRINGS,
                new String[]{PhoneConstants.APN_TYPE_DEFAULT});
        mDct.enableApn(ApnSetting.TYPE_DEFAULT, DcTracker.REQUEST_TYPE_NORMAL, null);
        mDct.enableApn(ApnSetting.TYPE_SUPL, DcTracker.REQUEST_TYPE_NORMAL, null);

        sendInitializationEvents();

        // Assert that both APN_TYPE_SUPL & APN_TYPE_DEFAULT are connected even we only setup data
        // for APN_TYPE_SUPL
        assertEquals(DctConstants.State.CONNECTED, mDct.getState(PhoneConstants.APN_TYPE_SUPL));
        assertEquals(DctConstants.State.CONNECTED, mDct.getState(PhoneConstants.APN_TYPE_DEFAULT));
    }

    // Test the unmetered APN setup when data is disabled.
    @Test
    @SmallTest
    public void testTrySetupDataUnmeteredDataDisabled() throws Exception {
        initApns(PhoneConstants.APN_TYPE_SUPL, new String[]{PhoneConstants.APN_TYPE_SUPL});
        doReturn(false).when(mDataEnabledSettings).isDataEnabled();
        doReturn(false).when(mDataEnabledSettings).isDataEnabled(anyInt());

        mBundle.putStringArray(CarrierConfigManager.KEY_CARRIER_METERED_APN_TYPES_STRINGS,
                new String[]{PhoneConstants.APN_TYPE_FOTA});

        mDct.enableApn(ApnSetting.TYPE_SUPL, DcTracker.REQUEST_TYPE_NORMAL, null);

        sendInitializationEvents();

        verify(mSimulatedCommandsVerifier, times(1)).setupDataCall(
                eq(AccessNetworkType.EUTRAN), any(DataProfile.class),
                eq(false), eq(false), eq(DataService.REQUEST_REASON_NORMAL), any(),
                any(Message.class));
    }

    // Test the unmetered default APN setup when data is disabled. Default APN should always honor
    // the users's setting.
    @Test
    @SmallTest
    public void testTrySetupDataUnmeteredDefaultDataDisabled() throws Exception {
        initApns(PhoneConstants.APN_TYPE_DEFAULT, new String[]{PhoneConstants.APN_TYPE_DEFAULT});
        doReturn(false).when(mDataEnabledSettings).isDataEnabled();
        doReturn(false).when(mDataEnabledSettings).isDataEnabled(anyInt());

        mBundle.putStringArray(CarrierConfigManager.KEY_CARRIER_METERED_APN_TYPES_STRINGS,
                new String[]{PhoneConstants.APN_TYPE_MMS});

        mDct.enableApn(ApnSetting.TYPE_DEFAULT, DcTracker.REQUEST_TYPE_NORMAL, null);

        sendInitializationEvents();

        verify(mSimulatedCommandsVerifier, never()).setupDataCall(
                eq(AccessNetworkType.EUTRAN), any(DataProfile.class),
                eq(false), eq(false), eq(DataService.REQUEST_REASON_NORMAL), any(),
                any(Message.class));
    }


    // Test the metered APN setup when data is disabled.
    @Test
    @SmallTest
    public void testTrySetupMeteredDataDisabled() throws Exception {
        initApns(PhoneConstants.APN_TYPE_DEFAULT, new String[]{PhoneConstants.APN_TYPE_DEFAULT});
        doReturn(false).when(mDataEnabledSettings).isDataEnabled();
        doReturn(false).when(mDataEnabledSettings).isDataEnabled(anyInt());

        mBundle.putStringArray(CarrierConfigManager.KEY_CARRIER_METERED_APN_TYPES_STRINGS,
                new String[]{PhoneConstants.APN_TYPE_DEFAULT});

        mDct.enableApn(ApnSetting.TYPE_DEFAULT, DcTracker.REQUEST_TYPE_NORMAL, null);

        sendInitializationEvents();

        verify(mSimulatedCommandsVerifier, times(0)).setupDataCall(anyInt(), any(DataProfile.class),
                eq(false), eq(false), eq(DataService.REQUEST_REASON_NORMAL), any(),
                any(Message.class));
    }

    // Test the restricted data request when data is disabled.
    @Test
    @SmallTest
    public void testTrySetupRestrictedDataDisabled() throws Exception {
        initApns(PhoneConstants.APN_TYPE_DEFAULT, new String[]{PhoneConstants.APN_TYPE_DEFAULT});
        doReturn(false).when(mDataEnabledSettings).isDataEnabled();
        doReturn(false).when(mDataEnabledSettings).isDataEnabled(anyInt());

        mBundle.putStringArray(CarrierConfigManager.KEY_CARRIER_METERED_APN_TYPES_STRINGS,
                new String[]{PhoneConstants.APN_TYPE_DEFAULT});

        sendInitializationEvents();

        NetworkRequest nr = new NetworkRequest.Builder()
                .addCapability(NetworkCapabilities.NET_CAPABILITY_INTERNET)
                .removeCapability(NetworkCapabilities.NET_CAPABILITY_NOT_RESTRICTED)
                .build();
        mDct.requestNetwork(nr, DcTracker.REQUEST_TYPE_NORMAL, null);
        waitForLastHandlerAction(mDcTrackerTestHandler.getThreadHandler());

        // Data connection is running on a different thread. Have to wait.
        waitForMs(200);
        verify(mSimulatedCommandsVerifier, times(1)).setupDataCall(anyInt(), any(DataProfile.class),
                eq(false), eq(false), eq(DataService.REQUEST_REASON_NORMAL), any(),
                any(Message.class));
    }

    // Test the restricted data request when roaming is disabled.
    @Test
    @SmallTest
    public void testTrySetupRestrictedRoamingDisabled() throws Exception {
        initApns(PhoneConstants.APN_TYPE_DEFAULT, new String[]{PhoneConstants.APN_TYPE_DEFAULT});

        mDct.setDataRoamingEnabledByUser(false);
        mBundle.putStringArray(CarrierConfigManager.KEY_CARRIER_METERED_APN_TYPES_STRINGS,
                new String[]{PhoneConstants.APN_TYPE_DEFAULT});
        //user is in roaming
        doReturn(true).when(mServiceState).getDataRoaming();

        sendInitializationEvents();

        NetworkRequest nr = new NetworkRequest.Builder()
                .addCapability(NetworkCapabilities.NET_CAPABILITY_INTERNET)
                .removeCapability(NetworkCapabilities.NET_CAPABILITY_NOT_RESTRICTED)
                .build();
        mDct.requestNetwork(nr, DcTracker.REQUEST_TYPE_NORMAL, null);
        waitForLastHandlerAction(mDcTrackerTestHandler.getThreadHandler());

        // Data connection is running on a different thread. Have to wait.
        waitForMs(200);
        verify(mSimulatedCommandsVerifier, times(1)).setupDataCall(anyInt(), any(DataProfile.class),
                eq(false), eq(false), eq(DataService.REQUEST_REASON_NORMAL), any(),
                any(Message.class));
    }

    // Test the default data when data is not connectable.
    @Test
    @SmallTest
    public void testTrySetupNotConnectable() throws Exception {
        initApns(PhoneConstants.APN_TYPE_DEFAULT, new String[]{PhoneConstants.APN_TYPE_ALL});
        doReturn(false).when(mApnContext).isConnectable();

        mBundle.putStringArray(CarrierConfigManager.KEY_CARRIER_METERED_APN_TYPES_STRINGS,
                new String[]{PhoneConstants.APN_TYPE_DEFAULT});

        sendInitializationEvents();

        verify(mSimulatedCommandsVerifier, times(0)).setupDataCall(anyInt(), any(DataProfile.class),
                eq(false), eq(false), eq(DataService.REQUEST_REASON_NORMAL), any(),
                any(Message.class));
    }

    // Test the default data on IWLAN.
    @Test
    @SmallTest
    public void testTrySetupDefaultOnIWLAN() throws Exception {
        doReturn(true).when(mTransportManager).isInLegacyMode();
        initApns(PhoneConstants.APN_TYPE_DEFAULT, new String[]{PhoneConstants.APN_TYPE_ALL});
        mNetworkRegistrationInfo = new NetworkRegistrationInfo.Builder()
                .setAccessNetworkTechnology(TelephonyManager.NETWORK_TYPE_IWLAN)
                .setRegistrationState(NetworkRegistrationInfo.REGISTRATION_STATE_HOME)
                .build();
        doReturn(mNetworkRegistrationInfo).when(mServiceState).getNetworkRegistrationInfo(
                anyInt(), anyInt());

        mBundle.putStringArray(CarrierConfigManager.KEY_CARRIER_METERED_APN_TYPES_STRINGS,
                new String[]{PhoneConstants.APN_TYPE_DEFAULT});

        sendInitializationEvents();

        verify(mSimulatedCommandsVerifier, times(0)).setupDataCall(anyInt(), any(DataProfile.class),
                eq(false), eq(false), eq(DataService.REQUEST_REASON_NORMAL), any(),
                any(Message.class));
    }

    // Test the default data when the phone is in ECBM.
    @Test
    @SmallTest
    public void testTrySetupDefaultInECBM() throws Exception {
        initApns(PhoneConstants.APN_TYPE_DEFAULT, new String[]{PhoneConstants.APN_TYPE_ALL});
        doReturn(true).when(mPhone).isInEcm();

        mBundle.putStringArray(CarrierConfigManager.KEY_CARRIER_METERED_APN_TYPES_STRINGS,
                new String[]{PhoneConstants.APN_TYPE_DEFAULT});

        sendInitializationEvents();

        verify(mSimulatedCommandsVerifier, times(0)).setupDataCall(anyInt(), any(DataProfile.class),
                eq(false), eq(false), eq(DataService.REQUEST_REASON_NORMAL), any(),
                any(Message.class));
    }

    // Test update waiting apn list when on data rat change
    @FlakyTest /* flakes 0.86% of the time */
    @Ignore
    @Test
    @SmallTest
    public void testUpdateWaitingApnListOnDataRatChange() throws Exception {
        mNetworkRegistrationInfo = new NetworkRegistrationInfo.Builder()
                .setAccessNetworkTechnology(TelephonyManager.NETWORK_TYPE_EHRPD)
                .setRegistrationState(NetworkRegistrationInfo.REGISTRATION_STATE_HOME)
                .build();
        doReturn(mNetworkRegistrationInfo).when(mServiceState).getNetworkRegistrationInfo(
                anyInt(), anyInt());
        mBundle.putStringArray(CarrierConfigManager.KEY_CARRIER_METERED_APN_TYPES_STRINGS,
                new String[]{PhoneConstants.APN_TYPE_DEFAULT});
        mDct.enableApn(ApnSetting.TYPE_DEFAULT, DcTracker.REQUEST_TYPE_NORMAL, null);
        initApns(PhoneConstants.APN_TYPE_DEFAULT, new String[]{PhoneConstants.APN_TYPE_ALL});

        sendInitializationEvents();

        ArgumentCaptor<DataProfile> dpCaptor = ArgumentCaptor.forClass(DataProfile.class);
        // Verify if RIL command was sent properly.
        verify(mSimulatedCommandsVerifier).setupDataCall(
                eq(AccessNetworkType.CDMA2000), dpCaptor.capture(),
                eq(false), eq(false), eq(DataService.REQUEST_REASON_NORMAL), any(),
                any(Message.class));
        verifyDataProfile(dpCaptor.getValue(), FAKE_APN4, 0, 21, 2, NETWORK_TYPE_EHRPD_BITMASK);
        assertTrue(mDct.isAnyDataConnected());

        //data rat change from ehrpd to lte
        logd("Sending EVENT_DATA_RAT_CHANGED");
        mNetworkRegistrationInfo = new NetworkRegistrationInfo.Builder()
                .setAccessNetworkTechnology(TelephonyManager.NETWORK_TYPE_LTE)
                .setRegistrationState(NetworkRegistrationInfo.REGISTRATION_STATE_HOME)
                .build();
        doReturn(mNetworkRegistrationInfo).when(mServiceState).getNetworkRegistrationInfo(
                anyInt(), anyInt());
        mDct.sendMessage(mDct.obtainMessage(DctConstants.EVENT_DATA_RAT_CHANGED, null));
        waitForLastHandlerAction(mDcTrackerTestHandler.getThreadHandler());

        // Data connection is running on a different thread. Have to wait.
        waitForMs(200);
        // Verify the disconnected data call due to rat change and retry manger schedule another
        // data call setup
        verify(mSimulatedCommandsVerifier, times(1)).deactivateDataCall(
                eq(DataService.REQUEST_REASON_NORMAL), anyInt(),
                any(Message.class));
        verify(mAlarmManager, times(1)).setExact(eq(AlarmManager.ELAPSED_REALTIME_WAKEUP),
                anyLong(), any(PendingIntent.class));

        //Send event for reconnecting data
        initApns(PhoneConstants.APN_TYPE_DEFAULT, new String[]{PhoneConstants.APN_TYPE_ALL});
        mDct.sendMessage(mDct.obtainMessage(DctConstants.EVENT_DATA_RECONNECT,
                        mPhone.getPhoneId(), DcTracker.RELEASE_TYPE_NORMAL, mApnContext));
        waitForLastHandlerAction(mDcTrackerTestHandler.getThreadHandler());

        // Data connection is running on a different thread. Have to wait.
        waitForMs(200);
        // Verify if RIL command was sent properly.
        verify(mSimulatedCommandsVerifier).setupDataCall(
                eq(AccessNetworkType.EUTRAN), dpCaptor.capture(),
                eq(false), eq(false), eq(DataService.REQUEST_REASON_NORMAL), any(),
                any(Message.class));
        verifyDataProfile(dpCaptor.getValue(), FAKE_APN1, 0, 21, 1, NETWORK_TYPE_LTE_BITMASK);
        assertTrue(mDct.isAnyDataConnected());
    }

    // Test for fetchDunApns()
    @Test
    @SmallTest
    public void testFetchDunApn() {

        sendInitializationEvents();

        String dunApnString = "[ApnSettingV3]HOT mobile PC,pc.hotm,,,,,,,,,440,10,,DUN,,,true,"
                + "0,,,,,,,,";
        ApnSetting dunApnExpected = ApnSetting.fromString(dunApnString);

        Settings.Global.putString(mContext.getContentResolver(),
                Settings.Global.TETHER_DUN_APN, dunApnString);
        // should return APN from Setting
        ApnSetting dunApn = mDct.fetchDunApns().get(0);
        assertTrue(dunApnExpected.equals(dunApn));

        Settings.Global.putString(mContext.getContentResolver(),
                Settings.Global.TETHER_DUN_APN, null);
        // should return APN from db
        dunApn = mDct.fetchDunApns().get(0);
        assertEquals(FAKE_APN5, dunApn.getApnName());
    }

    // Test for fetchDunApns() with apn set id
    @Test
    @SmallTest
    public void testFetchDunApnWithPreferredApnSet() {
        sendCarrierConfigChanged("testFetchDunApnWithPreferredApnSet: ");

        // apnSetId=1
        String dunApnString1 = "[ApnSettingV5]HOT mobile PC,pc.hotm,,,,,,,,,440,10,,DUN,,,true,"
                + "0,,,,,,,,,,1";
        // apnSetId=0
        String dunApnString2 = "[ApnSettingV5]HOT mobile PC,pc.coldm,,,,,,,,,440,10,,DUN,,,true,"
                + "0,,,,,,,,,,2";

        ApnSetting dunApnExpected = ApnSetting.fromString(dunApnString1);

        ContentResolver cr = mContext.getContentResolver();
        Settings.Global.putString(cr, Settings.Global.TETHER_DUN_APN,
                dunApnString1 + ";" + dunApnString2);

        // set that we prefer apn set 1
        ContentValues values = new ContentValues();
        values.put(Telephony.Carriers.APN_SET_ID, 1);
        cr.update(PREFERAPN_URI, values, null, null);

        // return APN from Setting with apnSetId=1
        ArrayList<ApnSetting> dunApns = mDct.fetchDunApns();
        assertEquals(1, dunApns.size());
        assertEquals(1, dunApns.get(0).getApnSetId());
<<<<<<< HEAD
=======
        assertTrue(dunApnExpected.equals(dunApns.get(0)));

        // set that we prefer apn set 2
        values = new ContentValues();
        values.put(Telephony.Carriers.APN_SET_ID, 2);
        cr.update(PREFERAPN_URI, values, null, null);

        // return APN from Setting with apnSetId=2
        dunApns = mDct.fetchDunApns();
        assertEquals(1, dunApns.size());
        assertEquals(2, dunApns.get(0).getApnSetId());
        dunApnExpected = ApnSetting.fromString(dunApnString2);
>>>>>>> a8e596d9
        assertTrue(dunApnExpected.equals(dunApns.get(0)));

        // set that we prefer apn set 2
        values = new ContentValues();
        values.put(Telephony.Carriers.APN_SET_ID, 2);
        cr.update(PREFERAPN_URI, values, null, null);

        // return APN from Setting with apnSetId=2
        dunApns = mDct.fetchDunApns();
        assertEquals(1, dunApns.size());
        assertEquals(2, dunApns.get(0).getApnSetId());
        dunApnExpected = ApnSetting.fromString(dunApnString2);
        assertTrue(dunApnExpected.equals(dunApns.get(0)));
    }

    @Test
    @SmallTest
    public void testFetchDunApnWhileRoaming() {
        doReturn(true).when(mServiceState).getRoaming();
        mBundle.putBoolean(CarrierConfigManager.KEY_DISABLE_DUN_APN_WHILE_ROAMING, true);

        sendInitializationEvents();

        String dunApnString = "[ApnSettingV3]HOT mobile PC,pc.hotm,,,,,,,,,440,10,,DUN,,,true,"
                + "0,,,,,,,,";

        Settings.Global.putString(mContext.getContentResolver(),
                Settings.Global.TETHER_DUN_APN, dunApnString);
        // Expect empty DUN APN list
        assertEquals(0, mDct.fetchDunApns().size());

        Settings.Global.putString(mContext.getContentResolver(),
                Settings.Global.TETHER_DUN_APN, null);
    }

    // This tests simulates the race case where the sim status change event is triggered, the
    // default data connection is attached, and then the carrier config gets changed which bumps
    // the database id which we want to ignore when cleaning up connections and matching against
    // the dun APN.  Tests b/158908392.
    @Test
    @SmallTest
    public void testCheckForCompatibleDataConnectionWithDunWhenIdsChange() throws Exception {
        //Set dun as a support apn type of FAKE_APN1
        mApnSettingContentProvider.setFakeApn1Types("default,supl,dun");

        // Enable the default apn
        mSimulatedCommands.setDataCallResult(true, createSetupDataCallResult());
        mDct.enableApn(ApnSetting.TYPE_DEFAULT, DcTracker.REQUEST_TYPE_NORMAL, null);
        waitForLastHandlerAction(mDcTrackerTestHandler.getThreadHandler());

        //Load the sim and attach the data connection without firing the carrier changed event
        final String logMsgPrefix = "testCheckForCompatibleDataConnectionWithDunWhenIdsChange: ";
        sendSimStateUpdated(logMsgPrefix);
        sendEventDataConnectionAttached(logMsgPrefix);
        waitForMs(200);

        // Confirm that FAKE_APN1 comes up as a dun candidate
        ApnSetting dunApn = mDct.fetchDunApns().get(0);
        assertEquals(dunApn.getApnName(), FAKE_APN1);
        Map<Integer, ApnContext> apnContexts = mDct.getApnContexts()
                .stream().collect(Collectors.toMap(ApnContext::getApnTypeBitmask, x -> x));

        //Double check that the default apn content is connected while the dun apn context is not
        assertEquals(apnContexts.get(ApnSetting.TYPE_DEFAULT).getState(),
                DctConstants.State.CONNECTED);
        assertNotEquals(apnContexts.get(ApnSetting.TYPE_DUN).getState(),
                DctConstants.State.CONNECTED);


        //Change the row ids the same way as what happens when we have old apn values in the
        //carrier table
        mApnSettingContentProvider.setRowIdOffset(100);
        sendCarrierConfigChanged(logMsgPrefix);
        waitForMs(200);

        mDct.enableApn(ApnSetting.TYPE_DUN, DcTracker.REQUEST_TYPE_NORMAL, null);
        waitForLastHandlerAction(mDcTrackerTestHandler.getThreadHandler());

        Map<Integer, ApnContext> apnContextsAfterRowIdsChanged = mDct.getApnContexts()
                .stream().collect(Collectors.toMap(ApnContext::getApnTypeBitmask, x -> x));

        //Make sure that the data connection used earlier wasn't cleaned up and still in use.
        assertEquals(apnContexts.get(ApnSetting.TYPE_DEFAULT).getDataConnection(),
                apnContextsAfterRowIdsChanged.get(ApnSetting.TYPE_DEFAULT).getDataConnection());

        //Check that the DUN is using the same active data connection
        assertEquals(apnContexts.get(ApnSetting.TYPE_DEFAULT).getDataConnection(),
                apnContextsAfterRowIdsChanged.get(ApnSetting.TYPE_DUN).getDataConnection());
    }

    @Test
    @SmallTest
    public void testFetchDunApnWhileRoaming() {
        doReturn(true).when(mServiceState).getRoaming();
        mBundle.putBoolean(CarrierConfigManager
                .KEY_DISABLE_DUN_APN_WHILE_ROAMING_WITH_PRESET_APN_BOOL, true);

        sendInitializationEvents();

        String dunApnString = "[ApnSettingV3]HOT mobile PC,pc.hotm,,,,,,,,,440,10,,DUN,,,true,"
                + "0,,,,,,,,";

        Settings.Global.putString(mContext.getContentResolver(),
                Settings.Global.TETHER_DUN_APN, dunApnString);

        DcTracker spyDct = spy(mDct);
        doReturn(true).when(spyDct).isPreferredApnUserEdited();
        // Expect non-empty DUN APN list
        assertEquals(1, spyDct.fetchDunApns().size());

        doReturn(false).when(spyDct).isPreferredApnUserEdited();
        // Expect empty DUN APN list
        assertEquals(0, spyDct.fetchDunApns().size());

        Settings.Global.putString(mContext.getContentResolver(),
                Settings.Global.TETHER_DUN_APN, null);
    }

    // This tests simulates the race case where the sim status change event is triggered, the
    // default data connection is attached, and then the carrier config gets changed which bumps
    // the database id which we want to ignore when cleaning up connections and matching against
    // the dun APN.  Tests b/158908392.
    @Test
    @SmallTest
    public void testCheckForCompatibleDataConnectionWithDunWhenIdsChange() throws Exception {
        //Set dun as a support apn type of FAKE_APN1
        mApnSettingContentProvider.setFakeApn1Types("default,supl,dun");

        // Enable the default apn
        mSimulatedCommands.setDataCallResult(true, createSetupDataCallResult());
        mDct.enableApn(ApnSetting.TYPE_DEFAULT, DcTracker.REQUEST_TYPE_NORMAL, null);
        waitForLastHandlerAction(mDcTrackerTestHandler.getThreadHandler());

        //Load the sim and attach the data connection without firing the carrier changed event
        final String logMsgPrefix = "testCheckForCompatibleDataConnectionWithDunWhenIdsChange: ";
        sendSimStateUpdated(logMsgPrefix);
        sendEventDataConnectionAttached(logMsgPrefix);
        waitForMs(200);

        // Confirm that FAKE_APN1 comes up as a dun candidate
        ApnSetting dunApn = mDct.fetchDunApns().get(0);
        assertEquals(dunApn.getApnName(), FAKE_APN1);
        Map<Integer, ApnContext> apnContexts = mDct.getApnContexts()
                .stream().collect(Collectors.toMap(ApnContext::getApnTypeBitmask, x -> x));

        //Double check that the default apn content is connected while the dun apn context is not
        assertEquals(apnContexts.get(ApnSetting.TYPE_DEFAULT).getState(),
                DctConstants.State.CONNECTED);
        assertNotEquals(apnContexts.get(ApnSetting.TYPE_DUN).getState(),
                DctConstants.State.CONNECTED);


        //Change the row ids the same way as what happens when we have old apn values in the
        //carrier table
        mApnSettingContentProvider.setRowIdOffset(100);
        sendCarrierConfigChanged(logMsgPrefix);
        waitForMs(200);

        mDct.enableApn(ApnSetting.TYPE_DUN, DcTracker.REQUEST_TYPE_NORMAL, null);
        waitForLastHandlerAction(mDcTrackerTestHandler.getThreadHandler());

        Map<Integer, ApnContext> apnContextsAfterRowIdsChanged = mDct.getApnContexts()
                .stream().collect(Collectors.toMap(ApnContext::getApnTypeBitmask, x -> x));

        //Make sure that the data connection used earlier wasn't cleaned up and still in use.
        assertEquals(apnContexts.get(ApnSetting.TYPE_DEFAULT).getDataConnection(),
                apnContextsAfterRowIdsChanged.get(ApnSetting.TYPE_DEFAULT).getDataConnection());

        //Check that the DUN is using the same active data connection
        assertEquals(apnContexts.get(ApnSetting.TYPE_DEFAULT).getDataConnection(),
                apnContextsAfterRowIdsChanged.get(ApnSetting.TYPE_DUN).getDataConnection());
    }

    // Test oos
    @Test
    @SmallTest
    public void testDataRatChangeOOS() throws Exception {
        mNetworkRegistrationInfo = new NetworkRegistrationInfo.Builder()
                .setAccessNetworkTechnology(TelephonyManager.NETWORK_TYPE_EHRPD)
                .setRegistrationState(NetworkRegistrationInfo.REGISTRATION_STATE_HOME)
                .build();
        doReturn(mNetworkRegistrationInfo).when(mServiceState).getNetworkRegistrationInfo(
                anyInt(), anyInt());

        mBundle.putStringArray(CarrierConfigManager.KEY_CARRIER_METERED_APN_TYPES_STRINGS,
                new String[]{PhoneConstants.APN_TYPE_DEFAULT});
        mDct.enableApn(ApnSetting.TYPE_DEFAULT, DcTracker.REQUEST_TYPE_NORMAL, null);
        initApns(PhoneConstants.APN_TYPE_DEFAULT, new String[]{PhoneConstants.APN_TYPE_ALL});

        sendInitializationEvents();

        ArgumentCaptor<DataProfile> dpCaptor = ArgumentCaptor.forClass(DataProfile.class);
        // Verify if RIL command was sent properly.
        verify(mSimulatedCommandsVerifier).setupDataCall(
                eq(AccessNetworkType.CDMA2000), dpCaptor.capture(),
                eq(false), eq(false), eq(DataService.REQUEST_REASON_NORMAL), any(),
                any(Message.class));
        verifyDataProfile(dpCaptor.getValue(), FAKE_APN4, 0, 21, 2, NETWORK_TYPE_EHRPD_BITMASK);
        assertTrue(mDct.isAnyDataConnected());

        // Data rat change from ehrpd to unknown due to OOS
        logd("Sending EVENT_DATA_RAT_CHANGED");
        mNetworkRegistrationInfo = new NetworkRegistrationInfo.Builder()
                .setAccessNetworkTechnology(TelephonyManager.NETWORK_TYPE_UNKNOWN)
                .setRegistrationState(NetworkRegistrationInfo.REGISTRATION_STATE_HOME)
                .build();
        doReturn(mNetworkRegistrationInfo).when(mServiceState).getNetworkRegistrationInfo(
                anyInt(), anyInt());
        mDct.sendMessage(mDct.obtainMessage(DctConstants.EVENT_DATA_RAT_CHANGED, null));
        waitForLastHandlerAction(mDcTrackerTestHandler.getThreadHandler());

        // Data connection is running on a different thread. Have to wait.
        waitForMs(200);
        // Verify data connection is on
        verify(mSimulatedCommandsVerifier, times(0)).deactivateDataCall(
                eq(DataService.REQUEST_REASON_NORMAL), anyInt(),
                any(Message.class));

        // Data rat resume from unknown to ehrpd
        mNetworkRegistrationInfo = new NetworkRegistrationInfo.Builder()
                .setAccessNetworkTechnology(TelephonyManager.NETWORK_TYPE_EHRPD)
                .setRegistrationState(NetworkRegistrationInfo.REGISTRATION_STATE_HOME)
                .build();
        doReturn(mNetworkRegistrationInfo).when(mServiceState).getNetworkRegistrationInfo(
                anyInt(), anyInt());
        mDct.sendMessage(mDct.obtainMessage(DctConstants.EVENT_DATA_RAT_CHANGED, null));
        waitForLastHandlerAction(mDcTrackerTestHandler.getThreadHandler());

        // Verify the same data connection
        assertEquals(FAKE_APN4, mDct.getActiveApnString(PhoneConstants.APN_TYPE_DEFAULT));
        assertTrue(mDct.isAnyDataConnected());
    }

    // Test provisioning
    /*@Test
    @SmallTest
    public void testDataEnableInProvisioning() throws Exception {
        ContentResolver resolver = mContext.getContentResolver();

        assertEquals(1, Settings.Global.getInt(resolver, Settings.Global.MOBILE_DATA));
        assertTrue(mDct.isDataEnabled());
        assertTrue(mDct.isUserDataEnabled());

        mDct.setUserDataEnabled(false);
        waitForMs(200);

        assertEquals(0, Settings.Global.getInt(resolver, Settings.Global.MOBILE_DATA));
        assertFalse(mDct.isDataEnabled());
        assertFalse(mDct.isUserDataEnabled());

        // Changing provisioned to 0.
        Settings.Global.putInt(resolver, Settings.Global.DEVICE_PROVISIONED, 0);
        mDct.sendMessage(mDct.obtainMessage(DctConstants.EVENT_DEVICE_PROVISIONED_CHANGE, null));
        waitForMs(200);

        assertTrue(mDct.isDataEnabled());
        assertTrue(mDct.isUserDataEnabled());

        // Enable user data during provisioning. It should write to
        // Settings.Global.MOBILE_DATA and keep data enabled when provisioned.
        mDct.setUserDataEnabled(true);
        Settings.Global.putInt(resolver, Settings.Global.DEVICE_PROVISIONED, 1);
        mDct.sendMessage(mDct.obtainMessage(DctConstants.EVENT_DEVICE_PROVISIONED_CHANGE, null));
        waitForMs(200);

        assertTrue(mDct.isDataEnabled());
        assertTrue(mDct.isUserDataEnabled());
        assertEquals(1, Settings.Global.getInt(resolver, Settings.Global.MOBILE_DATA));
    }*/

    /*
    @Test
    @SmallTest
    public void testNotifyDataEnabledChanged() throws Exception {
        doAnswer(invocation -> {
            mMessage = (Message) invocation.getArguments()[0];
            return true;
        }).when(mHandler).sendMessageDelayed(any(), anyLong());

        // Test registration.
        mDct.registerForDataEnabledChanged(mHandler, DATA_ENABLED_CHANGED, null);
        verifyDataEnabledChangedMessage(true, DataEnabledSettings.REASON_REGISTERED);

        // Disable user data. Should receive data enabled change to false.
        mDct.setUserDataEnabled(false);
        waitForMs(200);
        verifyDataEnabledChangedMessage(false, DataEnabledSettings.REASON_USER_DATA_ENABLED);

        // Changing provisioned to 0. Shouldn't receive any message, as data enabled remains false.
        ContentResolver resolver = mContext.getContentResolver();
        Settings.Global.putInt(resolver, Settings.Global.DEVICE_PROVISIONED, 0);
        Settings.Global.putInt(resolver, Settings.Global.DEVICE_PROVISIONING_MOBILE_DATA_ENABLED,
                0);
        mDct.sendMessage(mDct.obtainMessage(DctConstants.EVENT_DEVICE_PROVISIONED_CHANGE, null));
        waitForMs(200);
        assertFalse(mDct.isDataEnabled());
        verify(mHandler, never()).sendMessageDelayed(any(), anyLong());

        // Changing provisioningDataEnabled to 1. It should trigger data enabled change to true.
        Settings.Global.putInt(resolver,
                Settings.Global.DEVICE_PROVISIONING_MOBILE_DATA_ENABLED, 1);
        mDct.sendMessage(mDct.obtainMessage(
                DctConstants.EVENT_DEVICE_PROVISIONING_DATA_SETTING_CHANGE, null));
        waitForMs(200);
        verifyDataEnabledChangedMessage(
                true, DataEnabledSettings.REASON_PROVISIONING_DATA_ENABLED_CHANGED);
    }*/

    @Test
    @SmallTest
    public void testNetworkStatusChangedRecoveryOFF() throws Exception {
        mBundle.putStringArray(CarrierConfigManager.KEY_CARRIER_METERED_APN_TYPES_STRINGS,
                new String[]{PhoneConstants.APN_TYPE_DEFAULT, PhoneConstants.APN_TYPE_MMS});
        mDct.enableApn(ApnSetting.TYPE_IMS, DcTracker.REQUEST_TYPE_NORMAL, null);
        mDct.enableApn(ApnSetting.TYPE_DEFAULT, DcTracker.REQUEST_TYPE_NORMAL, null);

        sendInitializationEvents();

        ArgumentCaptor<DataProfile> dpCaptor = ArgumentCaptor.forClass(DataProfile.class);
        verify(mSimulatedCommandsVerifier, times(2)).setupDataCall(
                eq(AccessNetworkType.EUTRAN), dpCaptor.capture(),
                eq(false), eq(false), eq(DataService.REQUEST_REASON_NORMAL), any(),
                any(Message.class));
        verifyDataProfile(dpCaptor.getValue(), FAKE_APN1, 0, 21, 1, NETWORK_TYPE_LTE_BITMASK);

        logd("Sending EVENT_NETWORK_STATUS_CHANGED");
        mDct.sendMessage(mDct.obtainMessage(DctConstants.EVENT_NETWORK_STATUS_CHANGED,
                NetworkAgent.VALID_NETWORK, 1, null));
        waitForLastHandlerAction(mDcTrackerTestHandler.getThreadHandler());

        logd("Sending EVENT_NETWORK_STATUS_CHANGED");
        mDct.sendMessage(mDct.obtainMessage(DctConstants.EVENT_NETWORK_STATUS_CHANGED,
                NetworkAgent.INVALID_NETWORK, 1, null));
        waitForLastHandlerAction(mDcTrackerTestHandler.getThreadHandler());

        waitForMs(200);

        // Verify that its no-op when the new data stall detection feature is disabled
        verify(mSimulatedCommandsVerifier, times(0)).getDataCallList(any(Message.class));
    }

    @FlakyTest
    @Test
    @SmallTest
    public void testNetworkStatusChangedRecoveryON() throws Exception {
        ContentResolver resolver = mContext.getContentResolver();
        Settings.Global.putInt(resolver, Settings.Global.DATA_STALL_RECOVERY_ON_BAD_NETWORK, 1);
        Settings.System.putInt(resolver, "radio.data.stall.recovery.action", 0);
        doReturn(new SignalStrength()).when(mPhone).getSignalStrength();

        mBundle.putStringArray(CarrierConfigManager.KEY_CARRIER_METERED_APN_TYPES_STRINGS,
                new String[]{PhoneConstants.APN_TYPE_DEFAULT, PhoneConstants.APN_TYPE_MMS});
        mDct.enableApn(ApnSetting.TYPE_IMS, DcTracker.REQUEST_TYPE_NORMAL, null);
        mDct.enableApn(ApnSetting.TYPE_DEFAULT, DcTracker.REQUEST_TYPE_NORMAL, null);

        sendInitializationEvents();

        ArgumentCaptor<DataProfile> dpCaptor = ArgumentCaptor.forClass(DataProfile.class);
        verify(mSimulatedCommandsVerifier, timeout(TEST_TIMEOUT).times(2)).setupDataCall(
                eq(AccessNetworkType.EUTRAN), dpCaptor.capture(),
                eq(false), eq(false), eq(DataService.REQUEST_REASON_NORMAL), any(),
                any(Message.class));
        waitForLastHandlerAction(mDcTrackerTestHandler.getThreadHandler());
        verifyDataProfile(dpCaptor.getValue(), FAKE_APN1, 0, 21, 1, NETWORK_TYPE_LTE_BITMASK);

        logd("Sending EVENT_NETWORK_STATUS_CHANGED");
        mDct.sendMessage(mDct.obtainMessage(DctConstants.EVENT_NETWORK_STATUS_CHANGED,
                NetworkAgent.VALID_NETWORK, 1, null));
        waitForLastHandlerAction(mDcTrackerTestHandler.getThreadHandler());

        logd("Sending EVENT_NETWORK_STATUS_CHANGED");
        mDct.sendMessage(mDct.obtainMessage(DctConstants.EVENT_NETWORK_STATUS_CHANGED,
                NetworkAgent.INVALID_NETWORK, 1, null));
        waitForLastHandlerAction(mDcTrackerTestHandler.getThreadHandler());

        // Data connection is running on a different thread. Have to wait.
        waitForMs(200);
        verify(mSimulatedCommandsVerifier, times(1)).getDataCallList(any(Message.class));
    }

    @FlakyTest
    @Test
    @SmallTest
    public void testRecoveryStepPDPReset() throws Exception {
        ContentResolver resolver = mContext.getContentResolver();
        Settings.Global.putInt(resolver, Settings.Global.DATA_STALL_RECOVERY_ON_BAD_NETWORK, 1);
        Settings.Global.putLong(resolver,
                Settings.Global.MIN_DURATION_BETWEEN_RECOVERY_STEPS_IN_MS, 100);
        Settings.System.putInt(resolver, "radio.data.stall.recovery.action", 1);
        doReturn(new SignalStrength()).when(mPhone).getSignalStrength();

        mBundle.putStringArray(CarrierConfigManager.KEY_CARRIER_METERED_APN_TYPES_STRINGS,
                new String[]{PhoneConstants.APN_TYPE_DEFAULT, PhoneConstants.APN_TYPE_MMS});
        mDct.enableApn(ApnSetting.TYPE_IMS, DcTracker.REQUEST_TYPE_NORMAL, null);
        mDct.enableApn(ApnSetting.TYPE_DEFAULT, DcTracker.REQUEST_TYPE_NORMAL, null);

        sendInitializationEvents();

        ArgumentCaptor<DataProfile> dpCaptor = ArgumentCaptor.forClass(DataProfile.class);
        verify(mSimulatedCommandsVerifier, timeout(TEST_TIMEOUT).times(2)).setupDataCall(
                eq(AccessNetworkType.EUTRAN), dpCaptor.capture(),
                eq(false), eq(false), eq(DataService.REQUEST_REASON_NORMAL), any(),
                any(Message.class));
        verifyDataProfile(dpCaptor.getValue(), FAKE_APN1, 0, 21, 1, NETWORK_TYPE_LTE_BITMASK);

        logd("Sending EVENT_NETWORK_STATUS_CHANGED false");
        mDct.sendMessage(mDct.obtainMessage(DctConstants.EVENT_NETWORK_STATUS_CHANGED,
                NetworkAgent.INVALID_NETWORK, 1, null));
        waitForLastHandlerAction(mDcTrackerTestHandler.getThreadHandler());

        waitForMs(200);

        // expected tear down all DataConnections
        verify(mSimulatedCommandsVerifier, times(1)).deactivateDataCall(
                eq(DataService.REQUEST_REASON_NORMAL), anyInt(),
                any(Message.class));
    }


    @Test
    @SmallTest
    public void testRecoveryStepReRegister() throws Exception {
        ContentResolver resolver = mContext.getContentResolver();
        Settings.Global.putInt(resolver, Settings.Global.DATA_STALL_RECOVERY_ON_BAD_NETWORK, 1);
        Settings.Global.putLong(resolver,
                Settings.Global.MIN_DURATION_BETWEEN_RECOVERY_STEPS_IN_MS, 100);
        Settings.System.putInt(resolver, "radio.data.stall.recovery.action", 2);
        doReturn(new SignalStrength()).when(mPhone).getSignalStrength();
        doReturn(PhoneConstants.State.IDLE).when(mPhone).getState();

        mBundle.putStringArray(CarrierConfigManager.KEY_CARRIER_METERED_APN_TYPES_STRINGS,
                new String[]{PhoneConstants.APN_TYPE_DEFAULT, PhoneConstants.APN_TYPE_MMS});
        mDct.enableApn(ApnSetting.TYPE_DEFAULT, DcTracker.REQUEST_TYPE_NORMAL, null);

        sendInitializationEvents();

        ArgumentCaptor<DataProfile> dpCaptor = ArgumentCaptor.forClass(DataProfile.class);
        verify(mSimulatedCommandsVerifier, times(1)).setupDataCall(
                eq(AccessNetworkType.EUTRAN), dpCaptor.capture(),
                eq(false), eq(false), eq(DataService.REQUEST_REASON_NORMAL), any(),
                any(Message.class));
        verifyDataProfile(dpCaptor.getValue(), FAKE_APN1, 0, 21, 1, NETWORK_TYPE_LTE_BITMASK);

        logd("Sending EVENT_NETWORK_STATUS_CHANGED false");
        mDct.sendMessage(mDct.obtainMessage(DctConstants.EVENT_NETWORK_STATUS_CHANGED,
                NetworkAgent.INVALID_NETWORK, 1, null));
        waitForLastHandlerAction(mDcTrackerTestHandler.getThreadHandler());

        // expected to get preferred network type
        verify(mSST, times(1)).reRegisterNetwork(eq(null));
    }

    @Test
    @SmallTest
    public void testRecoveryStepRestartRadio() throws Exception {
        ContentResolver resolver = mContext.getContentResolver();
        Settings.Global.putInt(resolver, Settings.Global.DATA_STALL_RECOVERY_ON_BAD_NETWORK, 1);
        Settings.Global.putLong(resolver,
                Settings.Global.MIN_DURATION_BETWEEN_RECOVERY_STEPS_IN_MS, 100);
        Settings.System.putInt(resolver, "radio.data.stall.recovery.action", 3);
        doReturn(new SignalStrength()).when(mPhone).getSignalStrength();
        doReturn(PhoneConstants.State.IDLE).when(mPhone).getState();

        mBundle.putStringArray(CarrierConfigManager.KEY_CARRIER_METERED_APN_TYPES_STRINGS,
                new String[]{PhoneConstants.APN_TYPE_DEFAULT, PhoneConstants.APN_TYPE_MMS});
        mDct.enableApn(ApnSetting.TYPE_DEFAULT, DcTracker.REQUEST_TYPE_NORMAL, null);

        sendInitializationEvents();

        ArgumentCaptor<DataProfile> dpCaptor = ArgumentCaptor.forClass(DataProfile.class);
        verify(mSimulatedCommandsVerifier, times(1)).setupDataCall(
                eq(AccessNetworkType.EUTRAN), dpCaptor.capture(),
                eq(false), eq(false), eq(DataService.REQUEST_REASON_NORMAL), any(),
                any(Message.class));
        verifyDataProfile(dpCaptor.getValue(), FAKE_APN1, 0, 21, 1, NETWORK_TYPE_LTE_BITMASK);

        logd("Sending EVENT_NETWORK_STATUS_CHANGED false");
        mDct.sendMessage(mDct.obtainMessage(DctConstants.EVENT_NETWORK_STATUS_CHANGED,
                NetworkAgent.INVALID_NETWORK, 1, null));
        waitForLastHandlerAction(mDcTrackerTestHandler.getThreadHandler());

        // expected to get preferred network type
        verify(mSST, times(1)).powerOffRadioSafely();
    }

    private void verifyDataEnabledChangedMessage(boolean enabled, int reason) {
        verify(mHandler, times(1)).sendMessageDelayed(any(), anyLong());
        Pair<Boolean, Integer> result = (Pair) ((AsyncResult) mMessage.obj).result;
        assertEquals(DATA_ENABLED_CHANGED, mMessage.what);
        assertEquals(enabled, result.first);
        assertEquals(reason, (int) result.second);
        clearInvocations(mHandler);
    }

    private void setUpSubscriptionPlans(boolean is5GUnmetered) throws Exception {
        List<SubscriptionPlan> plans = new ArrayList<>();
        if (is5GUnmetered) {
            plans.add(SubscriptionPlan.Builder
                    .createRecurring(ZonedDateTime.parse("2007-03-14T00:00:00.000Z"),
                            Period.ofMonths(1))
                    .setDataLimit(SubscriptionPlan.BYTES_UNLIMITED,
                            SubscriptionPlan.LIMIT_BEHAVIOR_THROTTLED)
                    .setNetworkTypes(new int[] {TelephonyManager.NETWORK_TYPE_NR})
                    .build());
        }
        plans.add(SubscriptionPlan.Builder
                .createRecurring(ZonedDateTime.parse("2007-03-14T00:00:00.000Z"),
                        Period.ofMonths(1))
                .setDataLimit(1_000_000_000, SubscriptionPlan.LIMIT_BEHAVIOR_DISABLED)
                .setDataUsage(500_000_000, System.currentTimeMillis())
                .build());
        replaceInstance(DcTracker.class, "mSubscriptionPlans", mDct, plans);
    }

    private boolean isNetworkTypeUnmetered(int networkType) throws Exception {
        Method method = DcTracker.class.getDeclaredMethod(
                "isNetworkTypeUnmetered", int.class);
        method.setAccessible(true);
        return (boolean) method.invoke(mDct, networkType);
    }

    private int setUpDataConnection() throws Exception {
        Field dc = DcTracker.class.getDeclaredField("mDataConnections");
        dc.setAccessible(true);
        Field uig = DcTracker.class.getDeclaredField("mUniqueIdGenerator");
        uig.setAccessible(true);
        int id = ((AtomicInteger) uig.get(mDct)).getAndIncrement();
        ((HashMap<Integer, DataConnection>) dc.get(mDct)).put(id, mDataConnection);
        return id;
    }

    private void resetDataConnection(int id) throws Exception {
        Field dc = DcTracker.class.getDeclaredField("mDataConnections");
        dc.setAccessible(true);
        ((HashMap<Integer, DataConnection>) dc.get(mDct)).remove(id);
    }

    private void setUpWatchdogTimer() {
        // Watchdog active for 10s
        mBundle.putLong(CarrierConfigManager.KEY_5G_WATCHDOG_TIME_MS_LONG, 10000);
        Intent intent = new Intent(CarrierConfigManager.ACTION_CARRIER_CONFIG_CHANGED);
        intent.putExtra(CarrierConfigManager.EXTRA_SLOT_INDEX, mPhone.getPhoneId());
        intent.putExtra(SubscriptionManager.EXTRA_SUBSCRIPTION_INDEX, mPhone.getSubId());
        mContext.sendBroadcast(intent);
        waitForLastHandlerAction(mDcTrackerTestHandler.getThreadHandler());
    }

    private boolean getWatchdogStatus() throws Exception {
        Field field = DcTracker.class.getDeclaredField(("mWatchdog"));
        field.setAccessible(true);
        return (boolean) field.get(mDct);
    }

    @Test
    public void testIsNetworkTypeUnmetered() throws Exception {
        initApns(PhoneConstants.APN_TYPE_DEFAULT, new String[]{PhoneConstants.APN_TYPE_ALL});

        // only 5G unmetered
        setUpSubscriptionPlans(true);

        assertTrue(isNetworkTypeUnmetered(TelephonyManager.NETWORK_TYPE_NR));
        assertFalse(isNetworkTypeUnmetered(TelephonyManager.NETWORK_TYPE_LTE));
        assertFalse(isNetworkTypeUnmetered(TelephonyManager.NETWORK_TYPE_UNKNOWN));

        // all network types metered
        setUpSubscriptionPlans(false);

        assertFalse(isNetworkTypeUnmetered(TelephonyManager.NETWORK_TYPE_NR));
        assertFalse(isNetworkTypeUnmetered(TelephonyManager.NETWORK_TYPE_LTE));
        assertFalse(isNetworkTypeUnmetered(TelephonyManager.NETWORK_TYPE_UNKNOWN));

        // all network types unmetered
        List<SubscriptionPlan> plans = new ArrayList<>();
        plans.add(SubscriptionPlan.Builder
                .createRecurring(ZonedDateTime.parse("2007-03-14T00:00:00.000Z"),
                        Period.ofMonths(1))
                .setTitle("Some 5GB Plan")
                .setDataLimit(SubscriptionPlan.BYTES_UNLIMITED,
                        SubscriptionPlan.LIMIT_BEHAVIOR_THROTTLED)
                .build());
        replaceInstance(DcTracker.class, "mSubscriptionPlans", mDct, plans);

        assertTrue(isNetworkTypeUnmetered(TelephonyManager.NETWORK_TYPE_NR));
        assertTrue(isNetworkTypeUnmetered(TelephonyManager.NETWORK_TYPE_LTE));
        assertTrue(isNetworkTypeUnmetered(TelephonyManager.NETWORK_TYPE_UNKNOWN));
    }

    @Test
    public void testIsNrUnmeteredSubscriptionPlans() throws Exception {
        initApns(PhoneConstants.APN_TYPE_DEFAULT, new String[]{PhoneConstants.APN_TYPE_ALL});
        int id = setUpDataConnection();
        setUpSubscriptionPlans(false);
        setUpWatchdogTimer();
        doReturn(new TelephonyDisplayInfo(TelephonyManager.NETWORK_TYPE_LTE,
                TelephonyDisplayInfo.OVERRIDE_NETWORK_TYPE_NR_NSA))
                .when(mDisplayInfoController).getTelephonyDisplayInfo();
        doReturn(1).when(mPhone).getSubId();

        // NetCapability should be metered when connected to 5G with no unmetered plan or frequency
        mDct.sendMessage(mDct.obtainMessage(DctConstants.EVENT_TELEPHONY_DISPLAY_INFO_CHANGED));
        waitForLastHandlerAction(mDcTrackerTestHandler.getThreadHandler());
        verify(mDataConnection, times(1)).onMeterednessChanged(false);

        // Set SubscriptionPlans unmetered
        setUpSubscriptionPlans(true);

        // NetCapability should switch to unmetered with an unmetered plan
        mDct.sendMessage(mDct.obtainMessage(DctConstants.EVENT_TELEPHONY_DISPLAY_INFO_CHANGED));
        waitForLastHandlerAction(mDcTrackerTestHandler.getThreadHandler());
        verify(mDataConnection, times(1)).onMeterednessChanged(true);

        // Set MMWAVE frequency to unmetered
        mBundle.putBoolean(CarrierConfigManager.KEY_UNMETERED_NR_NSA_MMWAVE_BOOL, true);
        Intent intent = new Intent(CarrierConfigManager.ACTION_CARRIER_CONFIG_CHANGED);
        intent.putExtra(CarrierConfigManager.EXTRA_SLOT_INDEX, mPhone.getPhoneId());
        intent.putExtra(SubscriptionManager.EXTRA_SUBSCRIPTION_INDEX, mPhone.getSubId());
        mContext.sendBroadcast(intent);
        waitForLastHandlerAction(mDcTrackerTestHandler.getThreadHandler());

        // NetCapability should switch to metered without fr=MMWAVE
        mDct.sendMessage(mDct.obtainMessage(DctConstants.EVENT_TELEPHONY_DISPLAY_INFO_CHANGED));
        waitForLastHandlerAction(mDcTrackerTestHandler.getThreadHandler());
        verify(mDataConnection, times(2)).onMeterednessChanged(false);

        // NetCapability should switch to unmetered with fr=MMWAVE
        doReturn(new TelephonyDisplayInfo(TelephonyManager.NETWORK_TYPE_LTE,
                TelephonyDisplayInfo.OVERRIDE_NETWORK_TYPE_NR_NSA_MMWAVE))
                .when(mDisplayInfoController).getTelephonyDisplayInfo();
        mDct.sendMessage(mDct.obtainMessage(DctConstants.EVENT_TELEPHONY_DISPLAY_INFO_CHANGED));
        waitForLastHandlerAction(mDcTrackerTestHandler.getThreadHandler());
        verify(mDataConnection, times(2)).onMeterednessChanged(true);

        resetDataConnection(id);
    }

    @Test
    public void testIsNrUnmeteredCarrierConfigs() throws Exception {
        initApns(PhoneConstants.APN_TYPE_DEFAULT, new String[]{PhoneConstants.APN_TYPE_ALL});
        int id = setUpDataConnection();
        setUpSubscriptionPlans(false);
        setUpWatchdogTimer();
        doReturn(new TelephonyDisplayInfo(TelephonyManager.NETWORK_TYPE_LTE,
                TelephonyDisplayInfo.OVERRIDE_NETWORK_TYPE_NR_NSA))
                .when(mDisplayInfoController).getTelephonyDisplayInfo();
        doReturn(1).when(mPhone).getSubId();

        // NetCapability should be metered when connected to 5G with no unmetered plan or frequency
        mDct.sendMessage(mDct.obtainMessage(DctConstants.EVENT_TELEPHONY_DISPLAY_INFO_CHANGED));
        waitForLastHandlerAction(mDcTrackerTestHandler.getThreadHandler());
        verify(mDataConnection, times(1)).onMeterednessChanged(false);

        // Set MMWAVE frequency to unmetered
        mBundle.putBoolean(CarrierConfigManager.KEY_UNMETERED_NR_NSA_BOOL, true);
        mBundle.putBoolean(CarrierConfigManager.KEY_UNMETERED_NR_NSA_MMWAVE_BOOL, true);
        Intent intent = new Intent(CarrierConfigManager.ACTION_CARRIER_CONFIG_CHANGED);
        intent.putExtra(CarrierConfigManager.EXTRA_SLOT_INDEX, mPhone.getPhoneId());
        intent.putExtra(SubscriptionManager.EXTRA_SUBSCRIPTION_INDEX, mPhone.getSubId());
        mContext.sendBroadcast(intent);
        waitForLastHandlerAction(mDcTrackerTestHandler.getThreadHandler());

        // NetCapability should switch to unmetered when fr=MMWAVE and MMWAVE unmetered
        doReturn(new TelephonyDisplayInfo(TelephonyManager.NETWORK_TYPE_LTE,
                TelephonyDisplayInfo.OVERRIDE_NETWORK_TYPE_NR_NSA_MMWAVE))
                .when(mDisplayInfoController).getTelephonyDisplayInfo();
        mDct.sendMessage(mDct.obtainMessage(DctConstants.EVENT_TELEPHONY_DISPLAY_INFO_CHANGED));
        waitForLastHandlerAction(mDcTrackerTestHandler.getThreadHandler());
        verify(mDataConnection, times(1)).onMeterednessChanged(true);

        // NetCapability should switch to metered when fr=SUB6 and MMWAVE unmetered
        doReturn(new TelephonyDisplayInfo(TelephonyManager.NETWORK_TYPE_LTE,
                TelephonyDisplayInfo.OVERRIDE_NETWORK_TYPE_NR_NSA))
                .when(mDisplayInfoController).getTelephonyDisplayInfo();
        mDct.sendMessage(mDct.obtainMessage(DctConstants.EVENT_TELEPHONY_DISPLAY_INFO_CHANGED));
        waitForLastHandlerAction(mDcTrackerTestHandler.getThreadHandler());
        verify(mDataConnection, times(2)).onMeterednessChanged(false);

        // Set SUB6 frequency to unmetered
        doReturn(2).when(mPhone).getSubId();
        mBundle.putBoolean(CarrierConfigManager.KEY_UNMETERED_NR_NSA_MMWAVE_BOOL, false);
        mBundle.putBoolean(CarrierConfigManager.KEY_UNMETERED_NR_NSA_SUB6_BOOL, true);
        intent = new Intent(CarrierConfigManager.ACTION_CARRIER_CONFIG_CHANGED);
        intent.putExtra(CarrierConfigManager.EXTRA_SLOT_INDEX, mPhone.getPhoneId());
        intent.putExtra(SubscriptionManager.EXTRA_SUBSCRIPTION_INDEX, mPhone.getSubId());
        mContext.sendBroadcast(intent);
        waitForLastHandlerAction(mDcTrackerTestHandler.getThreadHandler());

        // NetCapability should switch to unmetered when fr=SUB6 and SUB6 unmetered
        mDct.sendMessage(mDct.obtainMessage(DctConstants.EVENT_TELEPHONY_DISPLAY_INFO_CHANGED));
        waitForLastHandlerAction(mDcTrackerTestHandler.getThreadHandler());
        // Data connection is running on a different thread. Have to wait.
        waitForMs(200);
        verify(mDataConnection, times(2)).onMeterednessChanged(true);

        resetDataConnection(id);
    }

    @Test
    public void testReevaluateUnmeteredConnectionsOnNetworkChange() throws Exception {
        initApns(PhoneConstants.APN_TYPE_DEFAULT, new String[]{PhoneConstants.APN_TYPE_ALL});
        int id = setUpDataConnection();
        setUpSubscriptionPlans(true);
        setUpWatchdogTimer();

        // NetCapability should be unmetered when connected to 5G
        doReturn(new TelephonyDisplayInfo(TelephonyManager.NETWORK_TYPE_LTE,
                TelephonyDisplayInfo.OVERRIDE_NETWORK_TYPE_NR_NSA))
                .when(mDisplayInfoController).getTelephonyDisplayInfo();
        mDct.sendMessage(mDct.obtainMessage(DctConstants.EVENT_TELEPHONY_DISPLAY_INFO_CHANGED));
        waitForLastHandlerAction(mDcTrackerTestHandler.getThreadHandler());
        verify(mDataConnection, times(1)).onMeterednessChanged(true);

        // NetCapability should be metered when disconnected from 5G
        doReturn(new TelephonyDisplayInfo(TelephonyManager.NETWORK_TYPE_LTE,
                TelephonyDisplayInfo.OVERRIDE_NETWORK_TYPE_NONE))
                .when(mDisplayInfoController).getTelephonyDisplayInfo();
        mDct.sendMessage(mDct.obtainMessage(DctConstants.EVENT_TELEPHONY_DISPLAY_INFO_CHANGED));
        waitForLastHandlerAction(mDcTrackerTestHandler.getThreadHandler());
        // Data connection is running on a different thread. Have to wait.
        waitForMs(200);
        verify(mDataConnection, times(1)).onMeterednessChanged(false);

        resetDataConnection(id);
    }

    @Test
    public void testReevaluateUnmeteredConnectionsOnWatchdog() throws Exception {
        initApns(PhoneConstants.APN_TYPE_DEFAULT, new String[]{PhoneConstants.APN_TYPE_ALL});
        int id = setUpDataConnection();
        setUpSubscriptionPlans(true);
        setUpWatchdogTimer();

        // Watchdog inactive when unmetered and not connected to 5G
        doReturn(new TelephonyDisplayInfo(TelephonyManager.NETWORK_TYPE_LTE,
                TelephonyDisplayInfo.OVERRIDE_NETWORK_TYPE_NONE))
                .when(mDisplayInfoController).getTelephonyDisplayInfo();
        mDct.sendMessage(mDct.obtainMessage(DctConstants.EVENT_NR_TIMER_WATCHDOG));
        waitForLastHandlerAction(mDcTrackerTestHandler.getThreadHandler());
        assertFalse(getWatchdogStatus());

        // Watchdog active when unmetered and connected to 5G
        doReturn(new TelephonyDisplayInfo(TelephonyManager.NETWORK_TYPE_LTE,
                TelephonyDisplayInfo.OVERRIDE_NETWORK_TYPE_NR_NSA))
                .when(mDisplayInfoController).getTelephonyDisplayInfo();
        mDct.sendMessage(mDct.obtainMessage(DctConstants.EVENT_TELEPHONY_DISPLAY_INFO_CHANGED));
        waitForLastHandlerAction(mDcTrackerTestHandler.getThreadHandler());
        assertTrue(getWatchdogStatus());

        // Watchdog inactive when metered
        setUpSubscriptionPlans(false);
        mDct.sendMessage(mDct.obtainMessage(DctConstants.EVENT_TELEPHONY_DISPLAY_INFO_CHANGED));
        waitForLastHandlerAction(mDcTrackerTestHandler.getThreadHandler());
        assertFalse(getWatchdogStatus());

        resetDataConnection(id);
    }

    /**
     * Test if this is a path prefix match against the given Uri. Verifies that
     * scheme, authority, and atomic path segments match.
     *
     * Copied from frameworks/base/core/java/android/net/Uri.java
     */
    private boolean isPathPrefixMatch(Uri uriA, Uri uriB) {
        if (!Objects.equals(uriA.getScheme(), uriB.getScheme())) return false;
        if (!Objects.equals(uriA.getAuthority(), uriB.getAuthority())) return false;

        List<String> segA = uriA.getPathSegments();
        List<String> segB = uriB.getPathSegments();

        final int size = segB.size();
        if (segA.size() < size) return false;

        for (int i = 0; i < size; i++) {
            if (!Objects.equals(segA.get(i), segB.get(i))) {
                return false;
            }
        }

        return true;
    }

    @Test
    public void testNoApnContextsWhenDataIsDisabled() throws java.lang.InterruptedException {
        //Check that apn contexts are loaded.
        assertTrue(mDct.getApnContexts().size() > 0);

        //Do work normally done in teardown.
        mDct.removeCallbacksAndMessages(null);
        mDcTrackerTestHandler.quit();
        mDcTrackerTestHandler.join();

        //Set isDataCapable to false for the new DcTracker being created in DcTrackerTestHandler.
        doReturn(false).when(mTelephonyManager).isDataCapable();
        mDcTrackerTestHandler = new DcTrackerTestHandler(getClass().getSimpleName());
        setReady(false);

        mDcTrackerTestHandler.start();
        waitUntilReady();
        assertEquals(0, mDct.getApnContexts().size());

        //No need to clean up handler because that work is done in teardown.
    }

    @Test
    public void testRatChanged() throws Exception {
        mSimulatedCommands.setDataCallResult(true, createSetupDataCallResult());

        DataConnectionReasons dataConnectionReasons = new DataConnectionReasons();
        boolean allowed = isDataAllowed(dataConnectionReasons);
        assertFalse(dataConnectionReasons.toString(), allowed);

        logd("Sending EVENT_ENABLE_APN");
        // APN id 0 is APN_TYPE_DEFAULT
        mDct.enableApn(ApnSetting.TYPE_DEFAULT, DcTracker.REQUEST_TYPE_NORMAL, null);

        sendInitializationEvents();

        dataConnectionReasons = new DataConnectionReasons();
        allowed = isDataAllowed(dataConnectionReasons);
        assertTrue(dataConnectionReasons.toString(), allowed);

        ArgumentCaptor<DataProfile> dpCaptor = ArgumentCaptor.forClass(DataProfile.class);
        // Verify if RIL command was sent properly.
        verify(mSimulatedCommandsVerifier, times(1)).setupDataCall(
                eq(AccessNetworkType.EUTRAN), dpCaptor.capture(),
                eq(false), eq(false), eq(DataService.REQUEST_REASON_NORMAL), any(),
                any(Message.class));
        verifyDataProfile(dpCaptor.getValue(), FAKE_APN1, 0, 21, 1, NETWORK_TYPE_LTE_BITMASK);

        verifyDataConnected(FAKE_APN1);

        doReturn(ServiceState.RIL_RADIO_TECHNOLOGY_UMTS).when(mServiceState)
                .getRilDataRadioTechnology();

        logd("Sending EVENT_DATA_RAT_CHANGED");
        mNetworkRegistrationInfo = new NetworkRegistrationInfo.Builder()
                .setAccessNetworkTechnology(TelephonyManager.NETWORK_TYPE_UMTS)
                .setRegistrationState(NetworkRegistrationInfo.REGISTRATION_STATE_HOME)
                .build();
        doReturn(mNetworkRegistrationInfo).when(mServiceState).getNetworkRegistrationInfo(
                anyInt(), anyInt());
        mDct.sendMessage(mDct.obtainMessage(DctConstants.EVENT_DATA_RAT_CHANGED, null));
        waitForLastHandlerAction(mDcTrackerTestHandler.getThreadHandler());

        // Data connection is running on a different thread. Have to wait.
        waitForMs(200);
        // expected tear down all metered DataConnections
        verify(mSimulatedCommandsVerifier).deactivateDataCall(
                eq(DataService.REQUEST_REASON_NORMAL), anyInt(),
                any(Message.class));
    }

    @Test
    public void testApnConfigRepositoryUpdatedOnCarrierConfigChange() throws Exception {
        assertPriority(ApnSetting.TYPE_CBS_STRING, 2);
        assertPriority(ApnSetting.TYPE_MMS_STRING, 2);

        mBundle.putStringArray(CarrierConfigManager.KEY_APN_PRIORITY_STRING_ARRAY,
                new String[] {
                        ApnSetting.TYPE_CBS_STRING + ":11",
                        ApnSetting.TYPE_MMS_STRING + ":19",
                });

        sendInitializationEvents();

        Intent intent = new Intent(CarrierConfigManager.ACTION_CARRIER_CONFIG_CHANGED);
        intent.putExtra(CarrierConfigManager.EXTRA_SLOT_INDEX, mPhone.getPhoneId());
        intent.putExtra(SubscriptionManager.EXTRA_SUBSCRIPTION_INDEX, mPhone.getSubId());
        mContext.sendBroadcast(intent);
        waitForLastHandlerAction(mDcTrackerTestHandler.getThreadHandler());

        assertPriority(ApnSetting.TYPE_CBS_STRING, 11);
        assertPriority(ApnSetting.TYPE_MMS_STRING, 19);

        //Ensure apns are in sorted order.
        ApnContext lastApnContext = null;
        for (ApnContext apnContext : mDct.getApnContexts()) {
            if (lastApnContext != null) {
                assertTrue(apnContext.getPriority() <= lastApnContext.getPriority());
            }
            lastApnContext = apnContext;
        }
    }

    private void assertPriority(String type, int priority) {
        assertEquals(priority, mDct.getApnContexts().stream()
                .filter(x -> x.getApnType().equals(type))
                .findFirst().get().getPriority());
    }
}<|MERGE_RESOLUTION|>--- conflicted
+++ resolved
@@ -1399,21 +1399,6 @@
         ArrayList<ApnSetting> dunApns = mDct.fetchDunApns();
         assertEquals(1, dunApns.size());
         assertEquals(1, dunApns.get(0).getApnSetId());
-<<<<<<< HEAD
-=======
-        assertTrue(dunApnExpected.equals(dunApns.get(0)));
-
-        // set that we prefer apn set 2
-        values = new ContentValues();
-        values.put(Telephony.Carriers.APN_SET_ID, 2);
-        cr.update(PREFERAPN_URI, values, null, null);
-
-        // return APN from Setting with apnSetId=2
-        dunApns = mDct.fetchDunApns();
-        assertEquals(1, dunApns.size());
-        assertEquals(2, dunApns.get(0).getApnSetId());
-        dunApnExpected = ApnSetting.fromString(dunApnString2);
->>>>>>> a8e596d9
         assertTrue(dunApnExpected.equals(dunApns.get(0)));
 
         // set that we prefer apn set 2
@@ -1427,81 +1412,6 @@
         assertEquals(2, dunApns.get(0).getApnSetId());
         dunApnExpected = ApnSetting.fromString(dunApnString2);
         assertTrue(dunApnExpected.equals(dunApns.get(0)));
-    }
-
-    @Test
-    @SmallTest
-    public void testFetchDunApnWhileRoaming() {
-        doReturn(true).when(mServiceState).getRoaming();
-        mBundle.putBoolean(CarrierConfigManager.KEY_DISABLE_DUN_APN_WHILE_ROAMING, true);
-
-        sendInitializationEvents();
-
-        String dunApnString = "[ApnSettingV3]HOT mobile PC,pc.hotm,,,,,,,,,440,10,,DUN,,,true,"
-                + "0,,,,,,,,";
-
-        Settings.Global.putString(mContext.getContentResolver(),
-                Settings.Global.TETHER_DUN_APN, dunApnString);
-        // Expect empty DUN APN list
-        assertEquals(0, mDct.fetchDunApns().size());
-
-        Settings.Global.putString(mContext.getContentResolver(),
-                Settings.Global.TETHER_DUN_APN, null);
-    }
-
-    // This tests simulates the race case where the sim status change event is triggered, the
-    // default data connection is attached, and then the carrier config gets changed which bumps
-    // the database id which we want to ignore when cleaning up connections and matching against
-    // the dun APN.  Tests b/158908392.
-    @Test
-    @SmallTest
-    public void testCheckForCompatibleDataConnectionWithDunWhenIdsChange() throws Exception {
-        //Set dun as a support apn type of FAKE_APN1
-        mApnSettingContentProvider.setFakeApn1Types("default,supl,dun");
-
-        // Enable the default apn
-        mSimulatedCommands.setDataCallResult(true, createSetupDataCallResult());
-        mDct.enableApn(ApnSetting.TYPE_DEFAULT, DcTracker.REQUEST_TYPE_NORMAL, null);
-        waitForLastHandlerAction(mDcTrackerTestHandler.getThreadHandler());
-
-        //Load the sim and attach the data connection without firing the carrier changed event
-        final String logMsgPrefix = "testCheckForCompatibleDataConnectionWithDunWhenIdsChange: ";
-        sendSimStateUpdated(logMsgPrefix);
-        sendEventDataConnectionAttached(logMsgPrefix);
-        waitForMs(200);
-
-        // Confirm that FAKE_APN1 comes up as a dun candidate
-        ApnSetting dunApn = mDct.fetchDunApns().get(0);
-        assertEquals(dunApn.getApnName(), FAKE_APN1);
-        Map<Integer, ApnContext> apnContexts = mDct.getApnContexts()
-                .stream().collect(Collectors.toMap(ApnContext::getApnTypeBitmask, x -> x));
-
-        //Double check that the default apn content is connected while the dun apn context is not
-        assertEquals(apnContexts.get(ApnSetting.TYPE_DEFAULT).getState(),
-                DctConstants.State.CONNECTED);
-        assertNotEquals(apnContexts.get(ApnSetting.TYPE_DUN).getState(),
-                DctConstants.State.CONNECTED);
-
-
-        //Change the row ids the same way as what happens when we have old apn values in the
-        //carrier table
-        mApnSettingContentProvider.setRowIdOffset(100);
-        sendCarrierConfigChanged(logMsgPrefix);
-        waitForMs(200);
-
-        mDct.enableApn(ApnSetting.TYPE_DUN, DcTracker.REQUEST_TYPE_NORMAL, null);
-        waitForLastHandlerAction(mDcTrackerTestHandler.getThreadHandler());
-
-        Map<Integer, ApnContext> apnContextsAfterRowIdsChanged = mDct.getApnContexts()
-                .stream().collect(Collectors.toMap(ApnContext::getApnTypeBitmask, x -> x));
-
-        //Make sure that the data connection used earlier wasn't cleaned up and still in use.
-        assertEquals(apnContexts.get(ApnSetting.TYPE_DEFAULT).getDataConnection(),
-                apnContextsAfterRowIdsChanged.get(ApnSetting.TYPE_DEFAULT).getDataConnection());
-
-        //Check that the DUN is using the same active data connection
-        assertEquals(apnContexts.get(ApnSetting.TYPE_DEFAULT).getDataConnection(),
-                apnContextsAfterRowIdsChanged.get(ApnSetting.TYPE_DUN).getDataConnection());
     }
 
     @Test
