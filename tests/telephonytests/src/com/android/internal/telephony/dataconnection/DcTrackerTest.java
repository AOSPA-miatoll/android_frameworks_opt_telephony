--- conflicted
+++ resolved
@@ -721,11 +721,7 @@
         assertEquals(DctConstants.State.CONNECTED, mDct.getState(PhoneConstants.APN_TYPE_IMS));
 
         // reset roaming settings / data enabled settings at end of this test
-<<<<<<< HEAD
-        mDct.setDataRoamingEnabled(roamingEnabled);
-=======
         mDct.setDataRoamingEnabledByUser(roamingEnabled);
->>>>>>> eef3bbab
         mDct.setDataEnabled(dataEnabled);
         waitForMs(200);
     }
