/*
 * Copyright (C) 2016 The Android Open Source Project
 *
 * Licensed under the Apache License, Version 2.0 (the "License");
 * you may not use this file except in compliance with the License.
 * You may obtain a copy of the License at
 *
 *      http://www.apache.org/licenses/LICENSE-2.0
 *
 * Unless required by applicable law or agreed to in writing, software
 * distributed under the License is distributed on an "AS IS" BASIS,
 * WITHOUT WARRANTIES OR CONDITIONS OF ANY KIND, either express or implied.
 * See the License for the specific language governing permissions and
 * limitations under the License.
 */

package com.android.internal.telephony;

import static org.junit.Assert.assertNotNull;
import static org.junit.Assert.fail;
import static org.mockito.ArgumentMatchers.anyString;
import static org.mockito.Matchers.anyBoolean;
import static org.mockito.Matchers.nullable;
import static org.mockito.Mockito.any;
import static org.mockito.Mockito.anyInt;
import static org.mockito.Mockito.doAnswer;
import static org.mockito.Mockito.doReturn;
import static org.mockito.Mockito.eq;

import android.app.ActivityManager;
import android.app.AppOpsManager;
import android.app.IActivityManager;
import android.content.ContentResolver;
import android.content.Context;
import android.content.IIntentSender;
import android.content.Intent;
import android.content.SharedPreferences;
import android.content.pm.ApplicationInfo;
import android.content.pm.PackageInfo;
import android.content.pm.PackageManager;
import android.net.ConnectivityManager;
import android.os.Build;
import android.os.Bundle;
import android.os.Handler;
import android.os.IBinder;
import android.os.IDeviceIdleController;
import android.os.Looper;
import android.os.RegistrantList;
import android.os.ServiceManager;
import android.provider.BlockedNumberContract;
import android.provider.DeviceConfig;
import android.provider.Settings;
import android.telephony.AccessNetworkConstants;
import android.telephony.NetworkRegistrationInfo;
import android.telephony.ServiceState;
import android.telephony.SubscriptionManager;
import android.telephony.TelephonyManager;
import android.telephony.emergency.EmergencyNumber;
import android.telephony.euicc.EuiccManager;
import android.telephony.ims.ImsCallProfile;
import android.test.mock.MockContentProvider;
import android.test.mock.MockContentResolver;
import android.util.Log;
import android.util.Singleton;

import com.android.ims.ImsCall;
import com.android.ims.ImsEcbm;
import com.android.ims.ImsManager;
import com.android.internal.telephony.cdma.CdmaSubscriptionSourceManager;
import com.android.internal.telephony.cdma.EriManager;
import com.android.internal.telephony.dataconnection.DataEnabledOverride;
import com.android.internal.telephony.dataconnection.DataEnabledSettings;
import com.android.internal.telephony.dataconnection.DcTracker;
import com.android.internal.telephony.dataconnection.TransportManager;
import com.android.internal.telephony.emergency.EmergencyNumberTracker;
import com.android.internal.telephony.imsphone.ImsExternalCallTracker;
import com.android.internal.telephony.imsphone.ImsPhone;
import com.android.internal.telephony.imsphone.ImsPhoneCallTracker;
import com.android.internal.telephony.test.SimulatedCommands;
import com.android.internal.telephony.test.SimulatedCommandsVerifier;
import com.android.internal.telephony.uicc.IccCardStatus;
import com.android.internal.telephony.uicc.IccRecords;
import com.android.internal.telephony.uicc.IsimUiccRecords;
import com.android.internal.telephony.uicc.RuimRecords;
import com.android.internal.telephony.uicc.SIMRecords;
import com.android.internal.telephony.uicc.UiccCard;
import com.android.internal.telephony.uicc.UiccCardApplication;
import com.android.internal.telephony.uicc.UiccController;
import com.android.internal.telephony.uicc.UiccProfile;

import org.mockito.Mock;
import org.mockito.MockitoAnnotations;
import org.mockito.invocation.InvocationOnMock;
import org.mockito.stubbing.Answer;

import java.lang.reflect.Field;
import java.lang.reflect.InvocationTargetException;
import java.lang.reflect.Method;
import java.util.ArrayList;
import java.util.HashMap;
import java.util.HashSet;
import java.util.Iterator;
import java.util.LinkedList;
import java.util.Set;
import java.util.concurrent.CountDownLatch;
import java.util.concurrent.TimeUnit;

public abstract class TelephonyTest {
    protected static String TAG;

    private static final int MAX_INIT_WAIT_MS = 30000; // 30 seconds

    private static final EmergencyNumber SAMPLE_EMERGENCY_NUMBER =
            new EmergencyNumber("911", "us", "30",
                    EmergencyNumber.EMERGENCY_SERVICE_CATEGORY_UNSPECIFIED,
            new ArrayList<String>(), EmergencyNumber.EMERGENCY_NUMBER_SOURCE_NETWORK_SIGNALING,
            EmergencyNumber.EMERGENCY_CALL_ROUTING_NORMAL);

    @Mock
    protected GsmCdmaPhone mPhone;
    @Mock
    protected ImsPhone mImsPhone;
    @Mock
    protected ServiceStateTracker mSST;
    @Mock
    protected EmergencyNumberTracker mEmergencyNumberTracker;
    @Mock
    protected GsmCdmaCallTracker mCT;
    @Mock
    protected ImsPhoneCallTracker mImsCT;
    @Mock
    protected UiccController mUiccController;
    @Mock
    protected UiccProfile mUiccProfile;
    @Mock
    protected CallManager mCallManager;
    @Mock
    protected PhoneNotifier mNotifier;
    @Mock
    protected TelephonyComponentFactory mTelephonyComponentFactory;
    @Mock
    protected CdmaSubscriptionSourceManager mCdmaSSM;
    @Mock
    protected RegistrantList mRegistrantList;
    @Mock
    protected IccPhoneBookInterfaceManager mIccPhoneBookIntManager;
    @Mock
    protected ImsManager mImsManager;
    @Mock
    protected DcTracker mDcTracker;
    @Mock
    protected GsmCdmaCall mGsmCdmaCall;
    @Mock
    protected ImsCall mImsCall;
    @Mock
    protected ImsEcbm mImsEcbm;
    @Mock
    protected SubscriptionController mSubscriptionController;
    @Mock
    protected ServiceState mServiceState;

    protected NetworkRegistrationInfo mNetworkRegistrationInfo =
            new NetworkRegistrationInfo.Builder()
            .setAccessNetworkTechnology(TelephonyManager.NETWORK_TYPE_LTE)
            .setRegistrationState(NetworkRegistrationInfo.REGISTRATION_STATE_HOME)
            .build();
    @Mock
    protected SimulatedCommandsVerifier mSimulatedCommandsVerifier;
    @Mock
    protected IDeviceIdleController mIDeviceIdleController;
    @Mock
    protected InboundSmsHandler mInboundSmsHandler;
    @Mock
    protected WspTypeDecoder mWspTypeDecoder;
    @Mock
    protected UiccCardApplication mUiccCardApplication3gpp;
    @Mock
    protected UiccCardApplication mUiccCardApplication3gpp2;
    @Mock
    protected UiccCardApplication mUiccCardApplicationIms;
    @Mock
    protected SIMRecords mSimRecords;
    @Mock
    protected RuimRecords mRuimRecords;
    @Mock
    protected IsimUiccRecords mIsimUiccRecords;
    @Mock
    protected ProxyController mProxyController;
    @Mock
    protected Singleton<IActivityManager> mIActivityManagerSingleton;
    @Mock
    protected IActivityManager mIActivityManager;
    @Mock
    protected IIntentSender mIIntentSender;
    @Mock
    protected IBinder mIBinder;
    @Mock
    protected SmsStorageMonitor mSmsStorageMonitor;
    @Mock
    protected SmsUsageMonitor mSmsUsageMonitor;
    @Mock
    protected PackageInfo mPackageInfo;
    @Mock
    protected ApplicationInfo mApplicationInfo;
    @Mock
    protected EriManager mEriManager;
    @Mock
    protected IBinder mConnMetLoggerBinder;
    @Mock
    protected CarrierSignalAgent mCarrierSignalAgent;
    @Mock
    protected CarrierActionAgent mCarrierActionAgent;
    @Mock
    protected ImsExternalCallTracker mImsExternalCallTracker;
    @Mock
    protected AppSmsManager mAppSmsManager;
    @Mock
    protected IccSmsInterfaceManager mIccSmsInterfaceManager;
    @Mock
    protected SmsDispatchersController mSmsDispatchersController;
    @Mock
    protected DeviceStateMonitor mDeviceStateMonitor;
    @Mock
    protected TransportManager mTransportManager;
    @Mock
    protected IntentBroadcaster mIntentBroadcaster;
    @Mock
    protected NitzStateMachine mNitzStateMachine;
    @Mock
    protected RadioConfig mMockRadioConfig;
    @Mock
    protected SubscriptionInfoUpdater mSubInfoRecordUpdater;
    @Mock
    protected LocaleTracker mLocaleTracker;
    @Mock
    protected RestrictedState mRestrictedState;
    @Mock
    protected DataEnabledSettings mDataEnabledSettings;
    @Mock
    protected DataEnabledOverride mDataEnabledOverride;
    @Mock
    protected PhoneConfigurationManager mPhoneConfigurationManager;
    @Mock
    protected CellularNetworkValidator mCellularNetworkValidator;
    @Mock
    protected UiccCard mUiccCard;
    @Mock
    protected MultiSimSettingController mMultiSimSettingController;

    protected ImsCallProfile mImsCallProfile;
    protected TelephonyManager mTelephonyManager;
    protected SubscriptionManager mSubscriptionManager;
    protected EuiccManager mEuiccManager;
    protected PackageManager mPackageManager;
<<<<<<< HEAD
    protected ConnectivityManager mConnectivityManager;
=======
    protected AppOpsManager mAppOpsManager;
>>>>>>> 9c392805
    protected SimulatedCommands mSimulatedCommands;
    protected ContextFixture mContextFixture;
    protected Context mContext;
    protected FakeBlockedNumberContentProvider mFakeBlockedNumberContentProvider;
    private Object mLock = new Object();
    private boolean mReady;
    protected HashMap<String, IBinder> mServiceManagerMockedServices = new HashMap<>();
    protected Phone[] mPhones;


    protected HashMap<Integer, ImsManager> mImsManagerInstances = new HashMap<>();
    private HashMap<InstanceKey, Object> mOldInstances = new HashMap<InstanceKey, Object>();

    private LinkedList<InstanceKey> mInstanceKeys = new LinkedList<InstanceKey>();

    private class InstanceKey {
        public final Class mClass;
        public final String mInstName;
        public final Object mObj;
        InstanceKey(final Class c, final String instName, final Object obj) {
            mClass = c;
            mInstName = instName;
            mObj = obj;
        }

        @Override
        public int hashCode() {
            return (mClass.getName().hashCode() * 31 + mInstName.hashCode()) * 31;
        }

        @Override
        public boolean equals(Object obj) {
            if (obj == null || obj.getClass() != getClass()) {
                return false;
            }

            InstanceKey other = (InstanceKey) obj;
            return (other.mClass == mClass && other.mInstName.equals(mInstName)
                    && other.mObj == mObj);
        }
    }

    protected void waitUntilReady() {
        synchronized (mLock) {
            if (!mReady) {
                try {
                    mLock.wait(MAX_INIT_WAIT_MS);
                } catch (InterruptedException ie) {
                }

                if (!mReady) {
                    fail("Telephony tests failed to initialize");
                }
            }
        }
    }

    protected void setReady(boolean ready) {
        synchronized (mLock) {
            mReady = ready;
            mLock.notifyAll();
        }
    }

    protected synchronized void replaceInstance(final Class c, final String instanceName,
                                                final Object obj, final Object newValue)
            throws Exception {
        Field field = c.getDeclaredField(instanceName);
        field.setAccessible(true);

        InstanceKey key = new InstanceKey(c, instanceName, obj);
        if (!mOldInstances.containsKey(key)) {
            mOldInstances.put(key, field.get(obj));
            mInstanceKeys.add(key);
        }
        field.set(obj, newValue);
    }

    protected synchronized void restoreInstance(final Class c, final String instanceName,
                                                final Object obj) throws Exception {
        InstanceKey key = new InstanceKey(c, instanceName, obj);
        if (mOldInstances.containsKey(key)) {
            Field field = c.getDeclaredField(instanceName);
            field.setAccessible(true);
            field.set(obj, mOldInstances.get(key));
            mOldInstances.remove(key);
            mInstanceKeys.remove(key);
        }
    }

    protected synchronized void restoreInstances() throws Exception {
        Iterator<InstanceKey> it = mInstanceKeys.descendingIterator();

        while (it.hasNext()) {
            InstanceKey key = it.next();
            Field field = key.mClass.getDeclaredField(key.mInstName);
            field.setAccessible(true);
            field.set(key.mObj, mOldInstances.get(key));
        }

        mInstanceKeys.clear();
        mOldInstances.clear();
    }

    protected void setUp(String tag) throws Exception {
        TAG = tag;
        MockitoAnnotations.initMocks(this);

        mPhones = new Phone[] {mPhone};
        mImsCallProfile = new ImsCallProfile();
        mSimulatedCommands = new SimulatedCommands();
        mContextFixture = new ContextFixture();
        mContext = mContextFixture.getTestDouble();
        mFakeBlockedNumberContentProvider = new FakeBlockedNumberContentProvider();
        ((MockContentResolver)mContext.getContentResolver()).addProvider(
                BlockedNumberContract.AUTHORITY, mFakeBlockedNumberContentProvider);
        mPhone.mCi = mSimulatedCommands;
        mCT.mCi = mSimulatedCommands;
        doReturn(mUiccCard).when(mPhone).getUiccCard();
        doReturn(mUiccProfile).when(mUiccCard).getUiccProfile();

        mTelephonyManager = (TelephonyManager) mContext.getSystemService(Context.TELEPHONY_SERVICE);
        mSubscriptionManager = (SubscriptionManager) mContext.getSystemService(
                Context.TELEPHONY_SUBSCRIPTION_SERVICE);
        mEuiccManager = (EuiccManager) mContext.getSystemService(Context.EUICC_SERVICE);
        mConnectivityManager = (ConnectivityManager)
                mContext.getSystemService(Context.CONNECTIVITY_SERVICE);
        mPackageManager = mContext.getPackageManager();
        mAppOpsManager = (AppOpsManager) mContext.getSystemService(Context.APP_OPS_SERVICE);

        //mTelephonyComponentFactory
        doReturn(mTelephonyComponentFactory).when(mTelephonyComponentFactory).inject(anyString());
        doReturn(mSST).when(mTelephonyComponentFactory)
                .makeServiceStateTracker(nullable(GsmCdmaPhone.class),
                        nullable(CommandsInterface.class));
        doReturn(mEmergencyNumberTracker).when(mTelephonyComponentFactory)
                .makeEmergencyNumberTracker(nullable(Phone.class),
                        nullable(CommandsInterface.class));
        doReturn(getTestEmergencyNumber()).when(mEmergencyNumberTracker)
                .getEmergencyNumber(any());
        doReturn(mUiccProfile).when(mTelephonyComponentFactory)
                .makeUiccProfile(nullable(Context.class), nullable(CommandsInterface.class),
                        nullable(IccCardStatus.class), anyInt(), nullable(UiccCard.class),
                        nullable(Object.class));
        doReturn(mCT).when(mTelephonyComponentFactory)
                .makeGsmCdmaCallTracker(nullable(GsmCdmaPhone.class));
        doReturn(mIccPhoneBookIntManager).when(mTelephonyComponentFactory)
                .makeIccPhoneBookInterfaceManager(nullable(Phone.class));
        doReturn(mDcTracker).when(mTelephonyComponentFactory)
                .makeDcTracker(nullable(Phone.class), anyInt());
        doReturn(mWspTypeDecoder).when(mTelephonyComponentFactory)
                .makeWspTypeDecoder(nullable(byte[].class));
        doReturn(mImsCT).when(mTelephonyComponentFactory)
                .makeImsPhoneCallTracker(nullable(ImsPhone.class));
        doReturn(mCdmaSSM).when(mTelephonyComponentFactory)
                .getCdmaSubscriptionSourceManagerInstance(nullable(Context.class),
                        nullable(CommandsInterface.class), nullable(Handler.class),
                        anyInt(), nullable(Object.class));
        doReturn(mIDeviceIdleController).when(mTelephonyComponentFactory)
                .getIDeviceIdleController();
        doReturn(mImsExternalCallTracker).when(mTelephonyComponentFactory)
                .makeImsExternalCallTracker(nullable(ImsPhone.class));
        doReturn(mAppSmsManager).when(mTelephonyComponentFactory)
                .makeAppSmsManager(nullable(Context.class));
        doReturn(mCarrierSignalAgent).when(mTelephonyComponentFactory)
                .makeCarrierSignalAgent(nullable(Phone.class));
        doReturn(mCarrierActionAgent).when(mTelephonyComponentFactory)
                .makeCarrierActionAgent(nullable(Phone.class));
        doReturn(mDeviceStateMonitor).when(mTelephonyComponentFactory)
                .makeDeviceStateMonitor(nullable(Phone.class));
        doReturn(mTransportManager).when(mTelephonyComponentFactory)
                .makeTransportManager(nullable(Phone.class));
        doReturn(mNitzStateMachine).when(mTelephonyComponentFactory)
                .makeNitzStateMachine(nullable(GsmCdmaPhone.class));
        doReturn(mLocaleTracker).when(mTelephonyComponentFactory)
                .makeLocaleTracker(nullable(Phone.class), nullable(NitzStateMachine.class),
                        nullable(Looper.class));
        doReturn(mDataEnabledSettings).when(mTelephonyComponentFactory)
                .makeDataEnabledSettings(nullable(Phone.class));
        doReturn(mEriManager).when(mTelephonyComponentFactory)
                .makeEriManager(nullable(Phone.class), anyInt());

        //mPhone
        doReturn(mContext).when(mPhone).getContext();
        doReturn(mContext).when(mImsPhone).getContext();
        doReturn(true).when(mPhone).getUnitTestMode();
        doReturn(mUiccProfile).when(mPhone).getIccCard();
        doReturn(mServiceState).when(mPhone).getServiceState();
        doReturn(mServiceState).when(mImsPhone).getServiceState();
        doReturn(mPhone).when(mImsPhone).getDefaultPhone();
        doReturn(true).when(mPhone).isPhoneTypeGsm();
        doReturn(PhoneConstants.PHONE_TYPE_GSM).when(mPhone).getPhoneType();
        doReturn(mCT).when(mPhone).getCallTracker();
        doReturn(mSST).when(mPhone).getServiceStateTracker();
        doReturn(mEmergencyNumberTracker).when(mPhone).getEmergencyNumberTracker();
        doReturn(mCarrierSignalAgent).when(mPhone).getCarrierSignalAgent();
        doReturn(mCarrierActionAgent).when(mPhone).getCarrierActionAgent();
        doReturn(mAppSmsManager).when(mPhone).getAppSmsManager();
        doReturn(mIccSmsInterfaceManager).when(mPhone).getIccSmsInterfaceManager();
        doReturn(mTransportManager).when(mPhone).getTransportManager();
        doReturn(mDataEnabledSettings).when(mPhone).getDataEnabledSettings();
        doReturn(mDcTracker).when(mPhone).getDcTracker(anyInt());
        mIccSmsInterfaceManager.mDispatchersController = mSmsDispatchersController;

        //mUiccController
        doReturn(mUiccCardApplication3gpp).when(mUiccController).getUiccCardApplication(anyInt(),
                eq(UiccController.APP_FAM_3GPP));
        doReturn(mUiccCardApplication3gpp2).when(mUiccController).getUiccCardApplication(anyInt(),
                eq(UiccController.APP_FAM_3GPP2));
        doReturn(mUiccCardApplicationIms).when(mUiccController).getUiccCardApplication(anyInt(),
                eq(UiccController.APP_FAM_IMS));

        doAnswer(new Answer<IccRecords>() {
            public IccRecords answer(InvocationOnMock invocation) {
                switch ((Integer) invocation.getArguments()[1]) {
                    case UiccController.APP_FAM_3GPP:
                        return mSimRecords;
                    case UiccController.APP_FAM_3GPP2:
                        return mRuimRecords;
                    case UiccController.APP_FAM_IMS:
                        return mIsimUiccRecords;
                    default:
                        logd("Unrecognized family " + invocation.getArguments()[1]);
                        return null;
                }
            }
        }).when(mUiccController).getIccRecords(anyInt(), anyInt());

        //UiccCardApplication
        doReturn(mSimRecords).when(mUiccCardApplication3gpp).getIccRecords();
        doReturn(mRuimRecords).when(mUiccCardApplication3gpp2).getIccRecords();
        doReturn(mIsimUiccRecords).when(mUiccCardApplicationIms).getIccRecords();

        //mUiccProfile
        doReturn(mSimRecords).when(mUiccProfile).getIccRecords();
        doAnswer(new Answer<IccRecords>() {
            public IccRecords answer(InvocationOnMock invocation) {
                return (mPhone.isPhoneTypeGsm()) ? mSimRecords : mRuimRecords;
            }
        }).when(mUiccProfile).getIccRecords();

        //mUiccProfile
        doReturn(mUiccCardApplication3gpp).when(mUiccProfile).getApplication(
                eq(UiccController.APP_FAM_3GPP));
        doReturn(mUiccCardApplication3gpp2).when(mUiccProfile).getApplication(
                eq(UiccController.APP_FAM_3GPP2));
        doReturn(mUiccCardApplicationIms).when(mUiccProfile).getApplication(
                eq(UiccController.APP_FAM_IMS));

        //SMS
        doReturn(true).when(mSmsStorageMonitor).isStorageAvailable();
        doReturn(true).when(mSmsUsageMonitor).check(nullable(String.class), anyInt());
        doReturn(true).when(mTelephonyManager).getSmsReceiveCapableForPhone(anyInt(), anyBoolean());
        doReturn(true).when(mTelephonyManager).getSmsSendCapableForPhone(
                anyInt(), anyBoolean());

        //Misc
        doReturn(ServiceState.RIL_RADIO_TECHNOLOGY_UMTS).when(mServiceState).
                getRilDataRadioTechnology();
        doReturn(mPhone).when(mCT).getPhone();
        mImsManagerInstances.put(mPhone.getPhoneId(), mImsManager);
        doReturn(mImsEcbm).when(mImsManager).getEcbmInterface();
        doReturn(mPhone).when(mInboundSmsHandler).getPhone();
        doReturn(mImsCallProfile).when(mImsCall).getCallProfile();
        doReturn(mIBinder).when(mIIntentSender).asBinder();
        doReturn(mIIntentSender).when(mIActivityManager).getIntentSender(anyInt(),
                nullable(String.class), nullable(IBinder.class), nullable(String.class), anyInt(),
                nullable(Intent[].class), nullable(String[].class), anyInt(),
                nullable(Bundle.class), anyInt());
        doReturn(mTelephonyManager).when(mTelephonyManager).createForSubscriptionId(anyInt());
        doReturn(mServiceState).when(mSST).getServiceState();
        mSST.mSS = mServiceState;
        mSST.mRestrictedState = mRestrictedState;
        mServiceManagerMockedServices.put("connectivity_metrics_logger", mConnMetLoggerBinder);
        doReturn(new int[]{AccessNetworkConstants.TRANSPORT_TYPE_WWAN,
                AccessNetworkConstants.TRANSPORT_TYPE_WLAN})
                .when(mTransportManager).getAvailableTransports();
        doReturn(AccessNetworkConstants.TRANSPORT_TYPE_WWAN).when(mTransportManager)
                .getCurrentTransport(anyInt());
        doReturn(true).when(mDataEnabledSettings).isDataEnabled();
        doReturn(true).when(mDataEnabledSettings).isDataEnabled(anyInt());
        doReturn(true).when(mDataEnabledSettings).isInternalDataEnabled();
        doReturn(mNetworkRegistrationInfo).when(mServiceState).getNetworkRegistrationInfo(
                anyInt(), anyInt());
        doReturn(new HalVersion(1, 4)).when(mPhone).getHalVersion();

        //SIM
        doReturn(1).when(mTelephonyManager).getSimCount();
        doReturn(1).when(mTelephonyManager).getPhoneCount();

        //Data
        //Initial state is: userData enabled, provisioned.
        ContentResolver resolver = mContext.getContentResolver();
        Settings.Global.putInt(resolver, Settings.Global.MOBILE_DATA, 1);
        Settings.Global.putInt(resolver, Settings.Global.DEVICE_PROVISIONED, 1);
        Settings.Global.putInt(resolver,
                Settings.Global.DEVICE_PROVISIONING_MOBILE_DATA_ENABLED, 1);

        // CellularNetworkValidator
        doReturn(SubscriptionManager.INVALID_PHONE_INDEX)
                .when(mCellularNetworkValidator).getSubIdInValidation();
        doReturn(true).when(mCellularNetworkValidator).isValidationFeatureSupported();

        //Use reflection to mock singletons
        replaceInstance(CallManager.class, "INSTANCE", null, mCallManager);
        replaceInstance(TelephonyComponentFactory.class, "sInstance", null,
                mTelephonyComponentFactory);
        replaceInstance(UiccController.class, "mInstance", null, mUiccController);
        replaceInstance(CdmaSubscriptionSourceManager.class, "sInstance", null, mCdmaSSM);
        replaceInstance(ImsManager.class, "sImsManagerInstances", null, mImsManagerInstances);
        replaceInstance(SubscriptionController.class, "sInstance", null, mSubscriptionController);
        replaceInstance(ProxyController.class, "sProxyController", null, mProxyController);
        replaceInstance(ActivityManager.class, "IActivityManagerSingleton", null,
                mIActivityManagerSingleton);
        replaceInstance(CdmaSubscriptionSourceManager.class,
                "mCdmaSubscriptionSourceChangedRegistrants", mCdmaSSM, mRegistrantList);
        replaceInstance(SimulatedCommandsVerifier.class, "sInstance", null,
                mSimulatedCommandsVerifier);
        replaceInstance(Singleton.class, "mInstance", mIActivityManagerSingleton,
                mIActivityManager);
        replaceInstance(ServiceManager.class, "sCache", null, mServiceManagerMockedServices);
        replaceInstance(IntentBroadcaster.class, "sIntentBroadcaster", null, mIntentBroadcaster);
        replaceInstance(TelephonyManager.class, "sInstance", null,
                mContext.getSystemService(Context.TELEPHONY_SERVICE));
        replaceInstance(PhoneFactory.class, "sMadeDefaults", null, true);
        replaceInstance(PhoneFactory.class, "sPhone", null, mPhone);
        replaceInstance(PhoneFactory.class, "sPhones", null, mPhones);
        replaceInstance(PhoneFactory.class, "sSubInfoRecordUpdater", null, mSubInfoRecordUpdater);
        replaceInstance(RadioConfig.class, "sRadioConfig", null, mMockRadioConfig);
        replaceInstance(PhoneConfigurationManager.class, "sInstance", null,
                mPhoneConfigurationManager);
        replaceInstance(CellularNetworkValidator.class, "sInstance", null,
                mCellularNetworkValidator);
        replaceInstance(MultiSimSettingController.class, "sInstance", null,
                mMultiSimSettingController);
        replaceInstance(SubscriptionInfoUpdater.class, "sIsSubInfoInitialized", null, true);

        assertNotNull("Failed to set up SubscriptionController singleton",
                SubscriptionController.getInstance());
        setReady(false);
    }

    protected void tearDown() throws Exception {

        mSimulatedCommands.dispose();

        SharedPreferences sharedPreferences = mContext.getSharedPreferences((String) null, 0);
        sharedPreferences.edit().clear().commit();

        restoreInstances();
    }

    protected static void logd(String s) {
        Log.d(TAG, s);
    }

    public static class FakeBlockedNumberContentProvider extends MockContentProvider {
        public Set<String> mBlockedNumbers = new HashSet<>();
        public int mNumEmergencyContactNotifications = 0;

        @Override
        public Bundle call(String method, String arg, Bundle extras) {
            switch (method) {
                case BlockedNumberContract.SystemContract.METHOD_SHOULD_SYSTEM_BLOCK_NUMBER:
                    Bundle bundle = new Bundle();
                    int blockStatus = mBlockedNumbers.contains(arg)
                            ? BlockedNumberContract.STATUS_BLOCKED_IN_LIST
                            : BlockedNumberContract.STATUS_NOT_BLOCKED;
                    bundle.putInt(BlockedNumberContract.RES_BLOCK_STATUS, blockStatus);
                    return bundle;
                case BlockedNumberContract.SystemContract.METHOD_NOTIFY_EMERGENCY_CONTACT:
                    mNumEmergencyContactNotifications++;
                    return new Bundle();
                default:
                    fail("Method not expected: " + method);
            }
            return null;
        }
    }

    public static class FakeSettingsConfigProvider extends MockContentProvider {
        private static final String PROPERTY_DEVICE_IDENTIFIER_ACCESS_RESTRICTIONS_DISABLED =
                DeviceConfig.NAMESPACE_PRIVACY + "/"
                        + "device_identifier_access_restrictions_disabled";

        @Override
        public Bundle call(String method, String arg, Bundle extras) {
            switch (method) {
                case Settings.CALL_METHOD_GET_CONFIG: {
                    switch (arg) {
                        case PROPERTY_DEVICE_IDENTIFIER_ACCESS_RESTRICTIONS_DISABLED: {
                            Bundle bundle = new Bundle();
                            bundle.putString(
                                    PROPERTY_DEVICE_IDENTIFIER_ACCESS_RESTRICTIONS_DISABLED,
                                    "0");
                            return bundle;
                        }
                        default: {
                            fail("arg not expected: " + arg);
                        }
                    }
                    break;
                }
                default:
                    fail("Method not expected: " + method);
            }
            return null;
        }
    }

    protected void setupMockPackagePermissionChecks() throws Exception {
        doReturn(new String[]{TAG}).when(mPackageManager).getPackagesForUid(anyInt());
        doReturn(mPackageInfo).when(mPackageManager).getPackageInfo(eq(TAG), anyInt());
        doReturn(mPackageInfo).when(mPackageManager).getPackageInfoAsUser(
                eq(TAG), anyInt(), anyInt());
    }

    protected void setupMocksForTelephonyPermissions() throws Exception {
        // If the calling package does not meet the new requirements for device identifier access
        // TelephonyPermissions will query the PackageManager for the ApplicationInfo of the package
        // to determine the target SDK. For apps targeting Q a SecurityException is thrown
        // regardless of if the package satisfies the previous requirements for device ID access.
        mApplicationInfo.targetSdkVersion = Build.VERSION_CODES.Q;
        doReturn(mApplicationInfo).when(mPackageManager).getApplicationInfoAsUser(eq(TAG), anyInt(),
                anyInt());

        // TelephonyPermissions also checks to see if the calling package has been granted
        // identifier access via an appop; ensure this query does not allow identifier access for
        // any packages.
        doReturn(AppOpsManager.MODE_DEFAULT).when(mAppOpsManager).noteOpNoThrow(
                eq(AppOpsManager.OPSTR_READ_DEVICE_IDENTIFIERS), anyInt(), anyString(),
                nullable(String.class), nullable(String.class));

        // TelephonyPermissions queries DeviceConfig to determine if the identifier access
        // restrictions should be enabled; this results in a NPE when DeviceConfig uses
        // Activity.currentActivity.getContentResolver as the resolver for Settings.Config.getString
        // since the IContentProvider in the NameValueCache's provider holder is null.
        Class c = Class.forName("android.provider.Settings$Config");
        Field field = c.getDeclaredField("sNameValueCache");
        field.setAccessible(true);
        Object cache = field.get(null);

        c = Class.forName("android.provider.Settings$NameValueCache");
        field = c.getDeclaredField("mProviderHolder");
        field.setAccessible(true);
        Object providerHolder = field.get(cache);

        FakeSettingsConfigProvider fakeSettingsProvider = new FakeSettingsConfigProvider();
        field = MockContentProvider.class.getDeclaredField("mIContentProvider");
        field.setAccessible(true);
        Object iContentProvider = field.get(fakeSettingsProvider);

        replaceInstance(Class.forName("android.provider.Settings$ContentProviderHolder"),
                "mContentProvider", providerHolder, iContentProvider);
    }

    protected final void waitForHandlerAction(Handler h, long timeoutMillis) {
        final CountDownLatch lock = new CountDownLatch(1);
        h.post(lock::countDown);
        while (lock.getCount() > 0) {
            try {
                lock.await(timeoutMillis, TimeUnit.MILLISECONDS);
            } catch (InterruptedException e) {
                // do nothing
            }
        }
    }

    protected final void waitForHandlerActionDelayed(Handler h, long timeoutMillis, long delayMs) {
        final CountDownLatch lock = new CountDownLatch(1);
        h.postDelayed(lock::countDown, delayMs);
        while (lock.getCount() > 0) {
            try {
                lock.await(timeoutMillis, TimeUnit.MILLISECONDS);
            } catch (InterruptedException e) {
                // do nothing
            }
        }
    }

    protected final EmergencyNumber getTestEmergencyNumber() {
        return SAMPLE_EMERGENCY_NUMBER;
    }

    public static Object invokeMethod(
            Object instance, String methodName, Class<?>[] parameterClasses, Object[] parameters) {
        try {
            Method method = instance.getClass().getDeclaredMethod(methodName, parameterClasses);
            method.setAccessible(true);
            return method.invoke(instance, parameters);
        } catch (NoSuchMethodException | IllegalAccessException | InvocationTargetException e) {
            fail(instance.getClass() + " " + methodName + " " + e.getClass().getName());
        }
        return null;
    }
}<|MERGE_RESOLUTION|>--- conflicted
+++ resolved
@@ -252,11 +252,8 @@
     protected SubscriptionManager mSubscriptionManager;
     protected EuiccManager mEuiccManager;
     protected PackageManager mPackageManager;
-<<<<<<< HEAD
     protected ConnectivityManager mConnectivityManager;
-=======
     protected AppOpsManager mAppOpsManager;
->>>>>>> 9c392805
     protected SimulatedCommands mSimulatedCommands;
     protected ContextFixture mContextFixture;
     protected Context mContext;
@@ -687,8 +684,7 @@
         // identifier access via an appop; ensure this query does not allow identifier access for
         // any packages.
         doReturn(AppOpsManager.MODE_DEFAULT).when(mAppOpsManager).noteOpNoThrow(
-                eq(AppOpsManager.OPSTR_READ_DEVICE_IDENTIFIERS), anyInt(), anyString(),
-                nullable(String.class), nullable(String.class));
+                eq(AppOpsManager.OPSTR_READ_DEVICE_IDENTIFIERS), anyInt(), anyString());
 
         // TelephonyPermissions queries DeviceConfig to determine if the identifier access
         // restrictions should be enabled; this results in a NPE when DeviceConfig uses
