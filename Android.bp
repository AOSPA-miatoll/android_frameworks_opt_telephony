--- conflicted
+++ resolved
@@ -41,17 +41,6 @@
     ],
 
     libs: [
-<<<<<<< HEAD
-        "voip-common",
-        "ims-common",
-        "telephony-ext",
-        "services",
-    ],
-    static_libs: [
-        "telephony-protos",
-        "ecc-protos-lite",
-=======
->>>>>>> 88b19259
         "android.hardware.radio-V1.0-java",
         "android.hardware.radio-V1.1-java",
         "android.hardware.radio-V1.2-java",
@@ -63,11 +52,13 @@
         "android.hardware.radio.deprecated-V1.0-java",
         "voip-common",
         "ims-common",
+        "telephony-ext",
         "services",
     ],
     static_libs: [
         "telephony-protos",
         "ecc-protos-lite",
+        "ims-ext-common",
         "android-support-annotations",
     ],
 
