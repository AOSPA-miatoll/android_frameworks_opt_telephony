--- conflicted
+++ resolved
@@ -201,11 +201,7 @@
      */
     public void supplySimDepersonalizationResponse(RadioResponseInfo info,
             int persoType, int remainingRetries) {
-<<<<<<< HEAD
-        responseVoid(info);
-=======
         responseInts(info, persoType, remainingRetries);
->>>>>>> 2446ade3
     }
 
     /**
