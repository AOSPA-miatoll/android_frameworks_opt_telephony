/*
 * Copyright (C) 2006 The Android Open Source Project
 *
 * Licensed under the Apache License, Version 2.0 (the "License");
 * you may not use this file except in compliance with the License.
 * You may obtain a copy of the License at
 *
 *      http://www.apache.org/licenses/LICENSE-2.0
 *
 * Unless required by applicable law or agreed to in writing, software
 * distributed under the License is distributed on an "AS IS" BASIS,
 * WITHOUT WARRANTIES OR CONDITIONS OF ANY KIND, either express or implied.
 * See the License for the specific language governing permissions and
 * limitations under the License.
 */

package com.android.internal.telephony;

import android.annotation.UnsupportedAppUsage;
import android.app.ActivityManager;
import android.content.Context;
import android.content.res.Configuration;
<<<<<<< HEAD
import android.os.Build;
import android.os.RemoteException;
import android.os.SystemProperties;
import android.telephony.SubscriptionManager;
=======
import android.icu.util.ULocale;
import android.os.Build;
import android.os.RemoteException;
import android.os.SystemProperties;
>>>>>>> 38680c42
import android.text.TextUtils;
import android.util.Slog;

import com.android.internal.app.LocaleStore;
import com.android.internal.app.LocaleStore.LocaleInfo;

<<<<<<< HEAD
import libcore.icu.ICU;
=======
>>>>>>> 38680c42
import libcore.timezone.TimeZoneFinder;

import java.util.ArrayList;
import java.util.Arrays;
import java.util.Collections;
import java.util.HashMap;
import java.util.List;
import java.util.Locale;
import java.util.Map;

/**
 * Mobile Country Code
 *
 * {@hide}
 */
public final class MccTable {
    static final String LOG_TAG = "MccTable";

    static ArrayList<MccEntry> sTable;

    static class MccEntry implements Comparable<MccEntry> {
        final int mMcc;
        @UnsupportedAppUsage
        final String mIso;
        final int mSmallestDigitsMnc;

        MccEntry(int mnc, String iso, int smallestDigitsMCC) {
            if (iso == null) {
                throw new NullPointerException();
            }
            mMcc = mnc;
            mIso = iso;
            mSmallestDigitsMnc = smallestDigitsMCC;
        }

        @Override
        public int compareTo(MccEntry o) {
            return mMcc - o.mMcc;
        }
    }

    @UnsupportedAppUsage
    private static MccEntry entryForMcc(int mcc) {
        MccEntry m = new MccEntry(mcc, "", 0);

        int index = Collections.binarySearch(sTable, m);

        if (index < 0) {
            return null;
        } else {
            return sTable.get(index);
        }
    }

    /**
     * Returns a default time zone ID for the given MCC.
     * @param mcc Mobile Country Code
     * @return default TimeZone ID, or null if not specified
     */
    @UnsupportedAppUsage
    public static String defaultTimeZoneForMcc(int mcc) {
        MccEntry entry = entryForMcc(mcc);
        if (entry == null) {
            return null;
        }
        final String lowerCaseCountryCode = entry.mIso;
        return TimeZoneFinder.getInstance().lookupDefaultTimeZoneIdByCountry(lowerCaseCountryCode);
    }

    /**
     * Given a GSM Mobile Country Code, returns
     * an ISO two-character country code if available.
     * Returns "" if unavailable.
     */
    @UnsupportedAppUsage
    public static String countryCodeForMcc(int mcc) {
        MccEntry entry = entryForMcc(mcc);

        if (entry == null) {
            return "";
        } else {
            return entry.mIso;
        }
    }

    /**
     * Given a GSM Mobile Country Code, returns
     * an ISO two-character country code if available.
     * Returns empty string if unavailable.
     */
    public static String countryCodeForMcc(String mcc) {
        try {
            return countryCodeForMcc(Integer.parseInt(mcc));
        } catch (NumberFormatException ex) {
            return "";
        }
    }

    /**
     * Given a GSM Mobile Country Code, returns
     * an ISO 2-3 character language code if available.
     * Returns null if unavailable.
     */
    @UnsupportedAppUsage
    public static String defaultLanguageForMcc(int mcc) {
        MccEntry entry = entryForMcc(mcc);
        if (entry == null) {
            Slog.d(LOG_TAG, "defaultLanguageForMcc(" + mcc + "): no country for mcc");
            return null;
        }

        final String country = entry.mIso;

        // Choose English as the default language for India.
        if ("in".equals(country)) {
            return "en";
        }

        // Ask CLDR for the language this country uses...
        ULocale likelyLocale = ULocale.addLikelySubtags(new ULocale("und", country));
        String likelyLanguage = likelyLocale.getLanguage();
        Slog.d(LOG_TAG, "defaultLanguageForMcc(" + mcc + "): country " + country + " uses " +
               likelyLanguage);
        return likelyLanguage;
    }

    /**
     * Given a GSM Mobile Country Code, returns
     * the smallest number of digits that M if available.
     * Returns 2 if unavailable.
     */
    @UnsupportedAppUsage
    public static int smallestDigitsMccForMnc(int mcc) {
        MccEntry entry = entryForMcc(mcc);

        if (entry == null) {
            return 2;
        } else {
            return entry.mSmallestDigitsMnc;
        }
    }

    /**
     * Updates MCC and MNC device configuration information for application retrieving
     * correct version of resources.  If MCC is 0, MCC and MNC will be ignored (not set).
     * @param context Context to act on.
     * @param mccmnc truncated imsi with just the MCC and MNC - MNC assumed to be from 4th to end
     */
    public static void updateMccMncConfiguration(Context context, String mccmnc) {
        Slog.d(LOG_TAG, "updateMccMncConfiguration mccmnc='" + mccmnc);

        if (Build.IS_DEBUGGABLE) {
            String overrideMcc = SystemProperties.get("persist.sys.override_mcc");
            if (!TextUtils.isEmpty(overrideMcc)) {
                mccmnc = overrideMcc;
                Slog.d(LOG_TAG, "updateMccMncConfiguration overriding mccmnc='" + mccmnc + "'");
            }
        }

        if (!TextUtils.isEmpty(mccmnc)) {
            int mcc, mnc;

            try {
                mcc = Integer.parseInt(mccmnc.substring(0, 3));
                mnc = Integer.parseInt(mccmnc.substring(3));
            } catch (NumberFormatException | StringIndexOutOfBoundsException ex) {
                Slog.e(LOG_TAG, "Error parsing IMSI: " + mccmnc + ". ex=" + ex);
                return;
            }

            Slog.d(LOG_TAG, "updateMccMncConfiguration: mcc=" + mcc + ", mnc=" + mnc);
            if (mcc != 0) {
                setTimezoneFromMccIfNeeded(context, mcc);
            }

            try {
                Configuration config = new Configuration();
                boolean updateConfig = false;
                if (mcc != 0) {
                    config.mcc = mcc;
                    config.mnc = mnc == 0 ? Configuration.MNC_ZERO : mnc;
                    updateConfig = true;
                }

                if (updateConfig) {
                    Slog.d(LOG_TAG, "updateMccMncConfiguration updateConfig config=" + config);
                    ActivityManager.getService().updateConfiguration(config);
                } else {
                    Slog.d(LOG_TAG, "updateMccMncConfiguration nothing to update");
                }
            } catch (RemoteException e) {
                Slog.e(LOG_TAG, "Can't update configuration", e);
            }
        }
    }

    /**
     * Maps a given locale to a fallback locale that approximates it. This is a hack.
     */
    private static final Map<Locale, Locale> FALLBACKS = new HashMap<Locale, Locale>();

    static {
        // If we have English (without a country) explicitly prioritize en_US. http://b/28998094
        FALLBACKS.put(Locale.ENGLISH, Locale.US);
    }

    /**
     * Finds a suitable locale among {@code candidates} to use as the fallback locale for
     * {@code target}. This looks through the list of {@link #FALLBACKS}, and follows the chain
     * until a locale in {@code candidates} is found.
     * This function assumes that {@code target} is not in {@code candidates}.
     *
     * TODO: This should really follow the CLDR chain of parent locales! That might be a bit
     * of a problem because we don't really have an en-001 locale on android.
     *
     * @return The fallback locale or {@code null} if there is no suitable fallback defined in the
     *         lookup.
     */
    private static Locale lookupFallback(Locale target, List<Locale> candidates) {
        Locale fallback = target;
        while ((fallback = FALLBACKS.get(fallback)) != null) {
            if (candidates.contains(fallback)) {
                return fallback;
            }
        }

        return null;
    }

    /**
     * Return Locale for the language and country or null if no good match.
     *
     * @param context Context to act on.
     * @param language Two character language code desired
     * @param country Two character country code desired
     *
     * @return Locale or null if no appropriate value
     */
    @UnsupportedAppUsage
    private static Locale getLocaleForLanguageCountry(Context context, String language,
            String country) {
        if (language == null) {
            Slog.d(LOG_TAG, "getLocaleForLanguageCountry: skipping no language");
            return null; // no match possible
        }
        if (country == null) {
            country = ""; // The Locale constructor throws if passed null.
        }

        final Locale target = new Locale(language, country);
        try {
            String[] localeArray = context.getAssets().getLocales();
            List<String> locales = new ArrayList<>(Arrays.asList(localeArray));

            // Even in developer mode, you don't want the pseudolocales.
            locales.remove("ar-XB");
            locales.remove("en-XA");

            List<Locale> languageMatches = new ArrayList<>();
            for (String locale : locales) {
                final Locale l = Locale.forLanguageTag(locale.replace('_', '-'));

                // Only consider locales with both language and country.
                if (l == null || "und".equals(l.getLanguage()) ||
                        l.getLanguage().isEmpty() || l.getCountry().isEmpty()) {
                    continue;
                }
                if (l.getLanguage().equals(target.getLanguage())) {
                    // If we got a perfect match, we're done.
                    if (l.getCountry().equals(target.getCountry())) {
                        Slog.d(LOG_TAG, "getLocaleForLanguageCountry: got perfect match: " +
                               l.toLanguageTag());
                        return l;
                    }

                    // We've only matched the language, not the country.
                    languageMatches.add(l);
                }
            }

            if (languageMatches.isEmpty()) {
                Slog.d(LOG_TAG, "getLocaleForLanguageCountry: no locales for language " + language);
                return null;
            }

            Locale bestMatch = lookupFallback(target, languageMatches);
            if (bestMatch != null) {
                Slog.d(LOG_TAG, "getLocaleForLanguageCountry: got a fallback match: "
                        + bestMatch.toLanguageTag());
                return bestMatch;
            } else {
                // Ask {@link LocaleStore} whether this locale is considered "translated".
                // LocaleStore has a broader definition of translated than just the asset locales
                // above: a locale is "translated" if it has translation assets, or another locale
                // with the same language and script has translation assets.
                // If a locale is "translated", it is selectable in setup wizard, and can therefore
                // be considerd a valid result for this method.
                if (!TextUtils.isEmpty(target.getCountry())) {
                    LocaleStore.fillCache(context);
                    LocaleInfo targetInfo = LocaleStore.getLocaleInfo(target);
                    if (targetInfo.isTranslated()) {
                        Slog.d(LOG_TAG, "getLocaleForLanguageCountry: "
                                + "target locale is translated: " + target);
                        return target;
                    }
                }

                // Somewhat arbitrarily take the first locale for the language,
                // unless we get a perfect match later. Note that these come back in no
                // particular order, so there's no reason to think the first match is
                // a particularly good match.
                Slog.d(LOG_TAG, "getLocaleForLanguageCountry: got language-only match: "
                        + language);
                return languageMatches.get(0);
            }
        } catch (Exception e) {
            Slog.d(LOG_TAG, "getLocaleForLanguageCountry: exception", e);
        }

        return null;
    }

    /**
     * If the timezone is not already set, set it based on the MCC of the SIM.
     * @param context Context to act on.
     * @param mcc Mobile Country Code of the SIM or SIM-like entity (build prop on CDMA)
     */
    private static void setTimezoneFromMccIfNeeded(Context context, int mcc) {
        // Switch to use the time service helper associated with the NitzStateMachine impl
        // being used. This logic will be removed once the old implementation is removed.
        if (TelephonyComponentFactory.USE_NEW_NITZ_STATE_MACHINE) {
            if (!NewTimeServiceHelper.isTimeZoneSettingInitializedStatic()) {
                String zoneId = defaultTimeZoneForMcc(mcc);
                if (zoneId != null && zoneId.length() > 0) {
                    // Set time zone based on MCC
                    NewTimeServiceHelper.setDeviceTimeZoneStatic(context, zoneId);
                    Slog.d(LOG_TAG, "timezone set to " + zoneId);
                }
            }
        } else {
            if (!OldTimeServiceHelper.isTimeZoneSettingInitializedStatic()) {
                String zoneId = defaultTimeZoneForMcc(mcc);
                if (zoneId != null && zoneId.length() > 0) {
                    // Set time zone based on MCC
                    OldTimeServiceHelper.setDeviceTimeZoneStatic(context, zoneId);
                    Slog.d(LOG_TAG, "timezone set to " + zoneId);
                }
            }
        }
    }

    /**
     * Get Locale based on the MCC of the SIM.
     *
     * @param context Context to act on.
     * @param mcc Mobile Country Code of the SIM or SIM-like entity (build prop on CDMA)
     * @param simLanguage (nullable) the language from the SIM records (if present).
     *
     * @return locale for the mcc or null if none
     */
    public static Locale getLocaleFromMcc(Context context, int mcc, String simLanguage) {
        boolean hasSimLanguage = !TextUtils.isEmpty(simLanguage);
        String language = hasSimLanguage ? simLanguage : MccTable.defaultLanguageForMcc(mcc);
        String country = MccTable.countryCodeForMcc(mcc);

        Slog.d(LOG_TAG, "getLocaleFromMcc(" + language + ", " + country + ", " + mcc);
        final Locale locale = getLocaleForLanguageCountry(context, language, country);

        // If we couldn't find a locale that matches the SIM language, give it a go again
        // with the "likely" language for the given country.
        if (locale == null && hasSimLanguage) {
            language = MccTable.defaultLanguageForMcc(mcc);
            Slog.d(LOG_TAG, "[retry ] getLocaleFromMcc(" + language + ", " + country + ", " + mcc);
            return getLocaleForLanguageCountry(context, language, country);
        }

        return locale;
    }

<<<<<<< HEAD
    private static boolean isInvalidOperatorNumeric(String operatorNumeric) {
        return operatorNumeric == null
                || operatorNumeric.length() < 5
                || operatorNumeric.startsWith("000");
    }

=======
>>>>>>> 38680c42
    static {
        sTable = new ArrayList<MccEntry>(240);


        /*
         * The table below is built from two resources:
         *
         * 1) ITU "Mobile Network Code (MNC) for the international
         *   identification plan for mobile terminals and mobile users"
         *   which is available as an annex to the ITU operational bulletin
         *   available here: http://www.itu.int/itu-t/bulletin/annex.html
         *
         * 2) The ISO 3166 country codes list, available here:
         *    http://www.iso.org/iso/en/prods-services/iso3166ma/02iso-3166-code-lists/index.html
         *
         * This table has not been verified.
         */

		sTable.add(new MccEntry(202,"gr",2));	//Greece
		sTable.add(new MccEntry(204,"nl",2));	//Netherlands (Kingdom of the)
		sTable.add(new MccEntry(206,"be",2));	//Belgium
		sTable.add(new MccEntry(208,"fr",2));	//France
		sTable.add(new MccEntry(212,"mc",2));	//Monaco (Principality of)
		sTable.add(new MccEntry(213,"ad",2));	//Andorra (Principality of)
		sTable.add(new MccEntry(214,"es",2));	//Spain
		sTable.add(new MccEntry(216,"hu",2));	//Hungary (Republic of)
		sTable.add(new MccEntry(218,"ba",2));	//Bosnia and Herzegovina
		sTable.add(new MccEntry(219,"hr",2));	//Croatia (Republic of)
		sTable.add(new MccEntry(220,"rs",2));	//Serbia and Montenegro
		sTable.add(new MccEntry(222,"it",2));	//Italy
		sTable.add(new MccEntry(225,"va",2));	//Vatican City State
		sTable.add(new MccEntry(226,"ro",2));	//Romania
		sTable.add(new MccEntry(228,"ch",2));	//Switzerland (Confederation of)
		sTable.add(new MccEntry(230,"cz",2));	//Czechia
		sTable.add(new MccEntry(231,"sk",2));	//Slovak Republic
		sTable.add(new MccEntry(232,"at",2));	//Austria
		sTable.add(new MccEntry(234,"gb",2));	//United Kingdom of Great Britain and Northern Ireland
		sTable.add(new MccEntry(235,"gb",2));	//United Kingdom of Great Britain and Northern Ireland
		sTable.add(new MccEntry(238,"dk",2));	//Denmark
		sTable.add(new MccEntry(240,"se",2));	//Sweden
		sTable.add(new MccEntry(242,"no",2));	//Norway
		sTable.add(new MccEntry(244,"fi",2));	//Finland
		sTable.add(new MccEntry(246,"lt",2));	//Lithuania (Republic of)
		sTable.add(new MccEntry(247,"lv",2));	//Latvia (Republic of)
		sTable.add(new MccEntry(248,"ee",2));	//Estonia (Republic of)
		sTable.add(new MccEntry(250,"ru",2));	//Russian Federation
		sTable.add(new MccEntry(255,"ua",2));	//Ukraine
		sTable.add(new MccEntry(257,"by",2));	//Belarus (Republic of)
		sTable.add(new MccEntry(259,"md",2));	//Moldova (Republic of)
		sTable.add(new MccEntry(260,"pl",2));	//Poland (Republic of)
		sTable.add(new MccEntry(262,"de",2));	//Germany (Federal Republic of)
		sTable.add(new MccEntry(266,"gi",2));	//Gibraltar
		sTable.add(new MccEntry(268,"pt",2));	//Portugal
		sTable.add(new MccEntry(270,"lu",2));	//Luxembourg
		sTable.add(new MccEntry(272,"ie",2));	//Ireland
		sTable.add(new MccEntry(274,"is",2));	//Iceland
		sTable.add(new MccEntry(276,"al",2));	//Albania (Republic of)
		sTable.add(new MccEntry(278,"mt",2));	//Malta
		sTable.add(new MccEntry(280,"cy",2));	//Cyprus (Republic of)
		sTable.add(new MccEntry(282,"ge",2));	//Georgia
		sTable.add(new MccEntry(283,"am",2));	//Armenia (Republic of)
		sTable.add(new MccEntry(284,"bg",2));	//Bulgaria (Republic of)
		sTable.add(new MccEntry(286,"tr",2));	//Turkey
		sTable.add(new MccEntry(288,"fo",2));	//Faroe Islands
                sTable.add(new MccEntry(289,"ge",2));    //Abkhazia (Georgia)
		sTable.add(new MccEntry(290,"gl",2));	//Greenland (Denmark)
		sTable.add(new MccEntry(292,"sm",2));	//San Marino (Republic of)
		sTable.add(new MccEntry(293,"si",2));	//Slovenia (Republic of)
                sTable.add(new MccEntry(294,"mk",2));   //The Former Yugoslav Republic of Macedonia
		sTable.add(new MccEntry(295,"li",2));	//Liechtenstein (Principality of)
                sTable.add(new MccEntry(297,"me",2));    //Montenegro (Republic of)
		sTable.add(new MccEntry(302,"ca",3));	//Canada
		sTable.add(new MccEntry(308,"pm",2));	//Saint Pierre and Miquelon (Collectivit territoriale de la Rpublique franaise)
		sTable.add(new MccEntry(310,"us",3));	//United States of America
		sTable.add(new MccEntry(311,"us",3));	//United States of America
		sTable.add(new MccEntry(312,"us",3));	//United States of America
		sTable.add(new MccEntry(313,"us",3));	//United States of America
		sTable.add(new MccEntry(314,"us",3));	//United States of America
		sTable.add(new MccEntry(315,"us",3));	//United States of America
		sTable.add(new MccEntry(316,"us",3));	//United States of America
		sTable.add(new MccEntry(330,"pr",2));	//Puerto Rico
		sTable.add(new MccEntry(332,"vi",2));	//United States Virgin Islands
		sTable.add(new MccEntry(334,"mx",3));	//Mexico
		sTable.add(new MccEntry(338,"jm",3));	//Jamaica
		sTable.add(new MccEntry(340,"gp",2));	//Guadeloupe (French Department of)
		sTable.add(new MccEntry(342,"bb",3));	//Barbados
		sTable.add(new MccEntry(344,"ag",3));	//Antigua and Barbuda
		sTable.add(new MccEntry(346,"ky",3));	//Cayman Islands
		sTable.add(new MccEntry(348,"vg",3));	//British Virgin Islands
		sTable.add(new MccEntry(350,"bm",2));	//Bermuda
		sTable.add(new MccEntry(352,"gd",2));	//Grenada
		sTable.add(new MccEntry(354,"ms",2));	//Montserrat
		sTable.add(new MccEntry(356,"kn",2));	//Saint Kitts and Nevis
		sTable.add(new MccEntry(358,"lc",2));	//Saint Lucia
		sTable.add(new MccEntry(360,"vc",2));	//Saint Vincent and the Grenadines
		sTable.add(new MccEntry(362,"ai",2));	//Netherlands Antilles
		sTable.add(new MccEntry(363,"aw",2));	//Aruba
		sTable.add(new MccEntry(364,"bs",2));	//Bahamas (Commonwealth of the)
		sTable.add(new MccEntry(365,"ai",3));	//Anguilla
		sTable.add(new MccEntry(366,"dm",2));	//Dominica (Commonwealth of)
		sTable.add(new MccEntry(368,"cu",2));	//Cuba
		sTable.add(new MccEntry(370,"do",2));	//Dominican Republic
		sTable.add(new MccEntry(372,"ht",2));	//Haiti (Republic of)
		sTable.add(new MccEntry(374,"tt",2));	//Trinidad and Tobago
		sTable.add(new MccEntry(376,"tc",2));	//Turks and Caicos Islands
		sTable.add(new MccEntry(400,"az",2));	//Azerbaijani Republic
		sTable.add(new MccEntry(401,"kz",2));	//Kazakhstan (Republic of)
		sTable.add(new MccEntry(402,"bt",2));	//Bhutan (Kingdom of)
		sTable.add(new MccEntry(404,"in",2));	//India (Republic of)
		sTable.add(new MccEntry(405,"in",2));	//India (Republic of)
		sTable.add(new MccEntry(406,"in",2));	//India (Republic of)
		sTable.add(new MccEntry(410,"pk",2));	//Pakistan (Islamic Republic of)
		sTable.add(new MccEntry(412,"af",2));	//Afghanistan
		sTable.add(new MccEntry(413,"lk",2));	//Sri Lanka (Democratic Socialist Republic of)
		sTable.add(new MccEntry(414,"mm",2));	//Myanmar (Union of)
		sTable.add(new MccEntry(415,"lb",2));	//Lebanon
		sTable.add(new MccEntry(416,"jo",2));	//Jordan (Hashemite Kingdom of)
		sTable.add(new MccEntry(417,"sy",2));	//Syrian Arab Republic
		sTable.add(new MccEntry(418,"iq",2));	//Iraq (Republic of)
		sTable.add(new MccEntry(419,"kw",2));	//Kuwait (State of)
		sTable.add(new MccEntry(420,"sa",2));	//Saudi Arabia (Kingdom of)
		sTable.add(new MccEntry(421,"ye",2));	//Yemen (Republic of)
		sTable.add(new MccEntry(422,"om",2));	//Oman (Sultanate of)
                sTable.add(new MccEntry(423,"ps",2));    //Palestine
		sTable.add(new MccEntry(424,"ae",2));	//United Arab Emirates
		sTable.add(new MccEntry(425,"il",2));	//Israel (State of)
		sTable.add(new MccEntry(426,"bh",2));	//Bahrain (Kingdom of)
		sTable.add(new MccEntry(427,"qa",2));	//Qatar (State of)
		sTable.add(new MccEntry(428,"mn",2));	//Mongolia
		sTable.add(new MccEntry(429,"np",2));	//Nepal
		sTable.add(new MccEntry(430,"ae",2));	//United Arab Emirates
		sTable.add(new MccEntry(431,"ae",2));	//United Arab Emirates
		sTable.add(new MccEntry(432,"ir",2));	//Iran (Islamic Republic of)
		sTable.add(new MccEntry(434,"uz",2));	//Uzbekistan (Republic of)
		sTable.add(new MccEntry(436,"tj",2));	//Tajikistan (Republic of)
		sTable.add(new MccEntry(437,"kg",2));	//Kyrgyz Republic
		sTable.add(new MccEntry(438,"tm",2));	//Turkmenistan
		sTable.add(new MccEntry(440,"jp",2));	//Japan
		sTable.add(new MccEntry(441,"jp",2));	//Japan
		sTable.add(new MccEntry(450,"kr",2));	//Korea (Republic of)
		sTable.add(new MccEntry(452,"vn",2));	//Viet Nam (Socialist Republic of)
		sTable.add(new MccEntry(454,"hk",2));	//"Hong Kong, China"
		sTable.add(new MccEntry(455,"mo",2));	//"Macao, China"
		sTable.add(new MccEntry(456,"kh",2));	//Cambodia (Kingdom of)
		sTable.add(new MccEntry(457,"la",2));	//Lao People's Democratic Republic
		sTable.add(new MccEntry(460,"cn",2));	//China (People's Republic of)
		sTable.add(new MccEntry(461,"cn",2));	//China (People's Republic of)
		sTable.add(new MccEntry(466,"tw",2));	//Taiwan
		sTable.add(new MccEntry(467,"kp",2));	//Democratic People's Republic of Korea
		sTable.add(new MccEntry(470,"bd",2));	//Bangladesh (People's Republic of)
		sTable.add(new MccEntry(472,"mv",2));	//Maldives (Republic of)
		sTable.add(new MccEntry(502,"my",2));	//Malaysia
		sTable.add(new MccEntry(505,"au",2));	//Australia
		sTable.add(new MccEntry(510,"id",2));	//Indonesia (Republic of)
		sTable.add(new MccEntry(514,"tl",2));	//Democratic Republic of Timor-Leste
		sTable.add(new MccEntry(515,"ph",2));	//Philippines (Republic of the)
		sTable.add(new MccEntry(520,"th",2));	//Thailand
		sTable.add(new MccEntry(525,"sg",2));	//Singapore (Republic of)
		sTable.add(new MccEntry(528,"bn",2));	//Brunei Darussalam
		sTable.add(new MccEntry(530,"nz",2));	//New Zealand
		sTable.add(new MccEntry(534,"mp",2));	//Northern Mariana Islands (Commonwealth of the)
		sTable.add(new MccEntry(535,"gu",2));	//Guam
		sTable.add(new MccEntry(536,"nr",2));	//Nauru (Republic of)
		sTable.add(new MccEntry(537,"pg",2));	//Papua New Guinea
		sTable.add(new MccEntry(539,"to",2));	//Tonga (Kingdom of)
		sTable.add(new MccEntry(540,"sb",2));	//Solomon Islands
		sTable.add(new MccEntry(541,"vu",2));	//Vanuatu (Republic of)
		sTable.add(new MccEntry(542,"fj",2));	//Fiji (Republic of)
		sTable.add(new MccEntry(543,"wf",2));	//Wallis and Futuna (Territoire franais d'outre-mer)
		sTable.add(new MccEntry(544,"as",2));	//American Samoa
		sTable.add(new MccEntry(545,"ki",2));	//Kiribati (Republic of)
		sTable.add(new MccEntry(546,"nc",2));	//New Caledonia (Territoire franais d'outre-mer)
		sTable.add(new MccEntry(547,"pf",2));	//French Polynesia (Territoire franais d'outre-mer)
		sTable.add(new MccEntry(548,"ck",2));	//Cook Islands
		sTable.add(new MccEntry(549,"ws",2));	//Samoa (Independent State of)
		sTable.add(new MccEntry(550,"fm",2));	//Micronesia (Federated States of)
		sTable.add(new MccEntry(551,"mh",2));	//Marshall Islands (Republic of the)
		sTable.add(new MccEntry(552,"pw",2));	//Palau (Republic of)
		sTable.add(new MccEntry(553,"tv",2));	//Tuvalu
		sTable.add(new MccEntry(555,"nu",2));	//Niue
		sTable.add(new MccEntry(602,"eg",2));	//Egypt (Arab Republic of)
		sTable.add(new MccEntry(603,"dz",2));	//Algeria (People's Democratic Republic of)
		sTable.add(new MccEntry(604,"ma",2));	//Morocco (Kingdom of)
		sTable.add(new MccEntry(605,"tn",2));	//Tunisia
		sTable.add(new MccEntry(606,"ly",2));	//Libya (Socialist People's Libyan Arab Jamahiriya)
		sTable.add(new MccEntry(607,"gm",2));	//Gambia (Republic of the)
		sTable.add(new MccEntry(608,"sn",2));	//Senegal (Republic of)
		sTable.add(new MccEntry(609,"mr",2));	//Mauritania (Islamic Republic of)
		sTable.add(new MccEntry(610,"ml",2));	//Mali (Republic of)
		sTable.add(new MccEntry(611,"gn",2));	//Guinea (Republic of)
		sTable.add(new MccEntry(612,"ci",2));	//Côte d'Ivoire (Republic of)
		sTable.add(new MccEntry(613,"bf",2));	//Burkina Faso
		sTable.add(new MccEntry(614,"ne",2));	//Niger (Republic of the)
		sTable.add(new MccEntry(615,"tg",2));	//Togolese Republic
		sTable.add(new MccEntry(616,"bj",2));	//Benin (Republic of)
		sTable.add(new MccEntry(617,"mu",2));	//Mauritius (Republic of)
		sTable.add(new MccEntry(618,"lr",2));	//Liberia (Republic of)
		sTable.add(new MccEntry(619,"sl",2));	//Sierra Leone
		sTable.add(new MccEntry(620,"gh",2));	//Ghana
		sTable.add(new MccEntry(621,"ng",2));	//Nigeria (Federal Republic of)
		sTable.add(new MccEntry(622,"td",2));	//Chad (Republic of)
		sTable.add(new MccEntry(623,"cf",2));	//Central African Republic
		sTable.add(new MccEntry(624,"cm",2));	//Cameroon (Republic of)
		sTable.add(new MccEntry(625,"cv",2));	//Cape Verde (Republic of)
		sTable.add(new MccEntry(626,"st",2));	//Sao Tome and Principe (Democratic Republic of)
		sTable.add(new MccEntry(627,"gq",2));	//Equatorial Guinea (Republic of)
		sTable.add(new MccEntry(628,"ga",2));	//Gabonese Republic
		sTable.add(new MccEntry(629,"cg",2));	//Congo (Republic of the)
		sTable.add(new MccEntry(630,"cd",2));	//Democratic Republic of the Congo
		sTable.add(new MccEntry(631,"ao",2));	//Angola (Republic of)
		sTable.add(new MccEntry(632,"gw",2));	//Guinea-Bissau (Republic of)
		sTable.add(new MccEntry(633,"sc",2));	//Seychelles (Republic of)
		sTable.add(new MccEntry(634,"sd",2));	//Sudan (Republic of the)
		sTable.add(new MccEntry(635,"rw",2));	//Rwanda (Republic of)
		sTable.add(new MccEntry(636,"et",2));	//Ethiopia (Federal Democratic Republic of)
		sTable.add(new MccEntry(637,"so",2));	//Somali Democratic Republic
		sTable.add(new MccEntry(638,"dj",2));	//Djibouti (Republic of)
		sTable.add(new MccEntry(639,"ke",2));	//Kenya (Republic of)
		sTable.add(new MccEntry(640,"tz",2));	//Tanzania (United Republic of)
		sTable.add(new MccEntry(641,"ug",2));	//Uganda (Republic of)
		sTable.add(new MccEntry(642,"bi",2));	//Burundi (Republic of)
		sTable.add(new MccEntry(643,"mz",2));	//Mozambique (Republic of)
		sTable.add(new MccEntry(645,"zm",2));	//Zambia (Republic of)
		sTable.add(new MccEntry(646,"mg",2));	//Madagascar (Republic of)
		sTable.add(new MccEntry(647,"re",2));	//Reunion (French Department of)
		sTable.add(new MccEntry(648,"zw",2));	//Zimbabwe (Republic of)
		sTable.add(new MccEntry(649,"na",2));	//Namibia (Republic of)
		sTable.add(new MccEntry(650,"mw",2));	//Malawi
		sTable.add(new MccEntry(651,"ls",2));	//Lesotho (Kingdom of)
		sTable.add(new MccEntry(652,"bw",2));	//Botswana (Republic of)
		sTable.add(new MccEntry(653,"sz",2));	//Swaziland (Kingdom of)
		sTable.add(new MccEntry(654,"km",2));	//Comoros (Union of the)
		sTable.add(new MccEntry(655,"za",2));	//South Africa (Republic of)
		sTable.add(new MccEntry(657,"er",2));	//Eritrea
		sTable.add(new MccEntry(658,"sh",2));	//Saint Helena, Ascension and Tristan da Cunha
		sTable.add(new MccEntry(659,"ss",2));	//South Sudan (Republic of)
		sTable.add(new MccEntry(702,"bz",2));	//Belize
		sTable.add(new MccEntry(704,"gt",2));	//Guatemala (Republic of)
		sTable.add(new MccEntry(706,"sv",2));	//El Salvador (Republic of)
		sTable.add(new MccEntry(708,"hn",3));	//Honduras (Republic of)
		sTable.add(new MccEntry(710,"ni",2));	//Nicaragua
		sTable.add(new MccEntry(712,"cr",2));	//Costa Rica
		sTable.add(new MccEntry(714,"pa",2));	//Panama (Republic of)
		sTable.add(new MccEntry(716,"pe",2));	//Peru
		sTable.add(new MccEntry(722,"ar",3));	//Argentine Republic
		sTable.add(new MccEntry(724,"br",2));	//Brazil (Federative Republic of)
		sTable.add(new MccEntry(730,"cl",2));	//Chile
		sTable.add(new MccEntry(732,"co",3));	//Colombia (Republic of)
		sTable.add(new MccEntry(734,"ve",2));	//Venezuela (Bolivarian Republic of)
		sTable.add(new MccEntry(736,"bo",2));	//Bolivia (Republic of)
		sTable.add(new MccEntry(738,"gy",2));	//Guyana
		sTable.add(new MccEntry(740,"ec",2));	//Ecuador
		sTable.add(new MccEntry(742,"gf",2));	//French Guiana (French Department of)
		sTable.add(new MccEntry(744,"py",2));	//Paraguay (Republic of)
		sTable.add(new MccEntry(746,"sr",2));	//Suriname (Republic of)
		sTable.add(new MccEntry(748,"uy",2));	//Uruguay (Eastern Republic of)
		sTable.add(new MccEntry(750,"fk",2));	//Falkland Islands (Malvinas)
        //table.add(new MccEntry(901,"",2));	//"International Mobile, shared code"

        Collections.sort(sTable);
    }
}<|MERGE_RESOLUTION|>--- conflicted
+++ resolved
@@ -20,27 +20,17 @@
 import android.app.ActivityManager;
 import android.content.Context;
 import android.content.res.Configuration;
-<<<<<<< HEAD
+import android.icu.util.ULocale;
 import android.os.Build;
 import android.os.RemoteException;
 import android.os.SystemProperties;
 import android.telephony.SubscriptionManager;
-=======
-import android.icu.util.ULocale;
-import android.os.Build;
-import android.os.RemoteException;
-import android.os.SystemProperties;
->>>>>>> 38680c42
 import android.text.TextUtils;
 import android.util.Slog;
 
 import com.android.internal.app.LocaleStore;
 import com.android.internal.app.LocaleStore.LocaleInfo;
 
-<<<<<<< HEAD
-import libcore.icu.ICU;
-=======
->>>>>>> 38680c42
 import libcore.timezone.TimeZoneFinder;
 
 import java.util.ArrayList;
@@ -369,25 +359,12 @@
      * @param mcc Mobile Country Code of the SIM or SIM-like entity (build prop on CDMA)
      */
     private static void setTimezoneFromMccIfNeeded(Context context, int mcc) {
-        // Switch to use the time service helper associated with the NitzStateMachine impl
-        // being used. This logic will be removed once the old implementation is removed.
-        if (TelephonyComponentFactory.USE_NEW_NITZ_STATE_MACHINE) {
-            if (!NewTimeServiceHelper.isTimeZoneSettingInitializedStatic()) {
-                String zoneId = defaultTimeZoneForMcc(mcc);
-                if (zoneId != null && zoneId.length() > 0) {
-                    // Set time zone based on MCC
-                    NewTimeServiceHelper.setDeviceTimeZoneStatic(context, zoneId);
-                    Slog.d(LOG_TAG, "timezone set to " + zoneId);
-                }
-            }
-        } else {
-            if (!OldTimeServiceHelper.isTimeZoneSettingInitializedStatic()) {
-                String zoneId = defaultTimeZoneForMcc(mcc);
-                if (zoneId != null && zoneId.length() > 0) {
-                    // Set time zone based on MCC
-                    OldTimeServiceHelper.setDeviceTimeZoneStatic(context, zoneId);
-                    Slog.d(LOG_TAG, "timezone set to " + zoneId);
-                }
+        if (!TimeServiceHelper.isTimeZoneSettingInitializedStatic()) {
+            String zoneId = defaultTimeZoneForMcc(mcc);
+            if (zoneId != null && zoneId.length() > 0) {
+                // Set time zone based on MCC
+                TimeServiceHelper.setDeviceTimeZoneStatic(context, zoneId);
+                Slog.d(LOG_TAG, "timezone set to " + zoneId);
             }
         }
     }
@@ -420,15 +397,12 @@
         return locale;
     }
 
-<<<<<<< HEAD
     private static boolean isInvalidOperatorNumeric(String operatorNumeric) {
         return operatorNumeric == null
                 || operatorNumeric.length() < 5
                 || operatorNumeric.startsWith("000");
     }
 
-=======
->>>>>>> 38680c42
     static {
         sTable = new ArrayList<MccEntry>(240);
 
