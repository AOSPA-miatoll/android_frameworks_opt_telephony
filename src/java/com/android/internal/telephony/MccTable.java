/*
 * Copyright (C) 2006 The Android Open Source Project
 *
 * Licensed under the Apache License, Version 2.0 (the "License");
 * you may not use this file except in compliance with the License.
 * You may obtain a copy of the License at
 *
 *      http://www.apache.org/licenses/LICENSE-2.0
 *
 * Unless required by applicable law or agreed to in writing, software
 * distributed under the License is distributed on an "AS IS" BASIS,
 * WITHOUT WARRANTIES OR CONDITIONS OF ANY KIND, either express or implied.
 * See the License for the specific language governing permissions and
 * limitations under the License.
 */

package com.android.internal.telephony;

import android.annotation.NonNull;
import android.annotation.Nullable;
import android.annotation.UnsupportedAppUsage;
import android.app.ActivityManager;
import android.content.Context;
import android.content.res.Configuration;
import android.os.Build;
import android.os.RemoteException;
import android.os.SystemProperties;
import android.telephony.Rlog;
import android.text.TextUtils;

import com.android.internal.annotations.GuardedBy;
import com.android.internal.annotations.VisibleForTesting;
import com.android.internal.telephony.util.TelephonyUtils;

import libcore.timezone.TelephonyLookup;
import libcore.timezone.TelephonyNetwork;
import libcore.timezone.TelephonyNetworkFinder;

import java.util.ArrayList;
import java.util.Collections;
import java.util.HashMap;
import java.util.Locale;
import java.util.Map;
import java.util.Objects;

/**
 * Mobile Country Code
 *
 * {@hide}
 */
public final class MccTable {
    static final String LOG_TAG = "MccTable";

    @GuardedBy("MccTable.class")
    private static TelephonyNetworkFinder sTelephonyNetworkFinder;

    static ArrayList<MccEntry> sTable;

    /**
     * Container class for mcc and iso. This class implements compareTo so that it can be sorted
     * by mcc.
     */
    public static class MccEntry implements Comparable<MccEntry> {
        final int mMcc;
        @UnsupportedAppUsage(maxTargetSdk = Build.VERSION_CODES.Q,
                publicAlternatives = "There is no alternative for {@code MccTable.MccEntry.mIso}, "
                        + "but it was included in hidden APIs due to a static analysis false "
                        + "positive and has been made greylist-max-q. Please file a bug if you "
                        + "still require this API.")
        public final String mIso;
        final int mSmallestDigitsMnc;

        MccEntry(int mcc, String iso, int smallestDigitsMCC) {
            if (iso == null) {
                throw new NullPointerException();
            }
            mMcc = mcc;
            mIso = iso;
            mSmallestDigitsMnc = smallestDigitsMCC;
        }

        @Override
        public int compareTo(MccEntry o) {
            return mMcc - o.mMcc;
        }
    }

    /**
     * A combination of MCC and MNC. The MNC is optional and may be null.
     *
     * @hide
     */
    @VisibleForTesting
    public static class MccMnc {
        @NonNull
        public final String mcc;

        @Nullable
        public final String mnc;

        /**
         * Splits the supplied String in two: the first three characters are treated as the MCC,
         * the remaining characters are treated as the MNC.
         */
        @Nullable
        public static MccMnc fromOperatorNumeric(@NonNull String operatorNumeric) {
            Objects.requireNonNull(operatorNumeric);
            String mcc;
            try {
                mcc = operatorNumeric.substring(0, 3);
            } catch (StringIndexOutOfBoundsException e) {
                return null;
            }

            String mnc;
            try {
                mnc = operatorNumeric.substring(3);
            } catch (StringIndexOutOfBoundsException e) {
                mnc = null;
            }
            return new MccMnc(mcc, mnc);
        }

        /**
         * Creates an MccMnc using the supplied values.
         */
        public MccMnc(@NonNull String mcc, @Nullable String mnc) {
            this.mcc = Objects.requireNonNull(mcc);
            this.mnc = mnc;
        }

        @Override
        public boolean equals(Object o) {
            if (this == o) {
                return true;
            }
            if (o == null || getClass() != o.getClass()) {
                return false;
            }
            MccMnc mccMnc = (MccMnc) o;
            return mcc.equals(mccMnc.mcc)
                    && Objects.equals(mnc, mccMnc.mnc);
        }

        @Override
        public int hashCode() {
            return Objects.hash(mcc, mnc);
        }

        @Override
        public String toString() {
            return "MccMnc{"
                    + "mcc='" + mcc + '\''
                    + ", mnc='" + mnc + '\''
                    + '}';
        }
    }

    @UnsupportedAppUsage(maxTargetSdk = Build.VERSION_CODES.Q,
            publicAlternatives = "There is no alternative for {@code MccTable.entryForMcc}, "
                    + "but it was included in hidden APIs due to a static analysis false positive "
                    + "and has been made greylist-max-q. Please file a bug if you still require "
                    + "this API.")
    public static MccEntry entryForMcc(int mcc) {
        MccEntry m = new MccEntry(mcc, "", 0);

        int index = Collections.binarySearch(sTable, m);

        if (index < 0) {
            return null;
        } else {
            return sTable.get(index);
        }
    }

    /**
     * Given a GSM Mobile Country Code, returns a lower-case ISO 3166 alpha-2 country code if
     * available. Returns empty string if unavailable.
     */
    @UnsupportedAppUsage
    @NonNull
    public static String countryCodeForMcc(int mcc) {
        MccEntry entry = entryForMcc(mcc);

        if (entry == null) {
            return "";
        } else {
            return entry.mIso;
        }
    }

    /**
     * Given a GSM Mobile Country Code, returns a lower-case ISO 3166 alpha-2 country code if
     * available. Returns empty string if unavailable.
     */
    @NonNull
    public static String countryCodeForMcc(@NonNull String mcc) {
        try {
            return countryCodeForMcc(Integer.parseInt(mcc));
        } catch (NumberFormatException ex) {
            return "";
        }
    }

    /**
     * Given a combination of MCC and MNC, returns a lower case ISO 3166 alpha-2 country code for
     * the device's geographical location.
     *
     * <p>This can give a better geographical result than {@link #countryCodeForMcc(String)}
     * (which provides the official "which country is the MCC assigned to?" answer) for cases when
     * MNC is also available: Sometimes an MCC can be used by multiple countries and the MNC can
     * help distinguish, or the MCC assigned to a country isn't used for geopolitical reasons.
     * When the geographical country is needed  (e.g. time zone detection) this version can provide
     * more pragmatic results than the official MCC-only answer. This method falls back to calling
     * {@link #countryCodeForMcc(int)} if no special MCC+MNC cases are found.
     * Returns empty string if no code can be determined.
     */
    @NonNull
    public static String geoCountryCodeForMccMnc(@NonNull MccMnc mccMnc) {
        String countryCode = null;
        if (mccMnc.mnc != null) {
            countryCode = countryCodeForMccMncNoFallback(mccMnc);
        }
        if (TextUtils.isEmpty(countryCode)) {
            // Try the MCC-only fallback.
            countryCode = MccTable.countryCodeForMcc(mccMnc.mcc);
        }
        return countryCode;
    }

    @Nullable
    private static String countryCodeForMccMncNoFallback(MccMnc mccMnc) {
        synchronized (MccTable.class) {
            if (sTelephonyNetworkFinder == null) {
                sTelephonyNetworkFinder = TelephonyLookup.getInstance().getTelephonyNetworkFinder();
            }
        }
        if (sTelephonyNetworkFinder == null) {
            // This should not happen under normal circumstances, only when the data is missing.
            return null;
        }
        TelephonyNetwork network =
                sTelephonyNetworkFinder.findNetworkByMccMnc(mccMnc.mcc, mccMnc.mnc);
        if (network == null) {
            return null;
        }
        return network.getCountryIsoCode();
    }


    /**
     * Given a GSM Mobile Country Code, returns
     * the smallest number of digits that M if available.
     * Returns 2 if unavailable.
     */
    @UnsupportedAppUsage(maxTargetSdk = Build.VERSION_CODES.Q,
            publicAlternatives = "There is no alternative for {@code MccTable"
                    + ".smallestDigitsMccForMnc}, but it was included in hidden APIs due to a "
                    + "static analysis false positive and has been made greylist-max-q. Please "
                    + "file a bug if you still require this API.")
    public static int smallestDigitsMccForMnc(int mcc) {
        MccEntry entry = entryForMcc(mcc);

        if (entry == null) {
            return 2;
        } else {
            return entry.mSmallestDigitsMnc;
        }
    }

    /**
     * Updates MCC and MNC device configuration information for application retrieving
     * correct version of resources.  If MCC is 0, MCC and MNC will be ignored (not set).
     * @param context Context to act on.
     * @param mccmnc truncated imsi with just the MCC and MNC - MNC assumed to be from 4th to end
     */
    public static void updateMccMncConfiguration(Context context, String mccmnc) {
        Rlog.d(LOG_TAG, "updateMccMncConfiguration mccmnc='" + mccmnc);

        if (TelephonyUtils.IS_DEBUGGABLE) {
            String overrideMcc = SystemProperties.get("persist.sys.override_mcc");
            if (!TextUtils.isEmpty(overrideMcc)) {
                mccmnc = overrideMcc;
                Rlog.d(LOG_TAG, "updateMccMncConfiguration overriding mccmnc='" + mccmnc + "'");
            }
        }

        if (!TextUtils.isEmpty(mccmnc)) {
            int mcc, mnc;

            try {
                mcc = Integer.parseInt(mccmnc.substring(0, 3));
                mnc = Integer.parseInt(mccmnc.substring(3));
            } catch (NumberFormatException | StringIndexOutOfBoundsException ex) {
                Rlog.e(LOG_TAG, "Error parsing IMSI: " + mccmnc + ". ex=" + ex);
                return;
            }

            Rlog.d(LOG_TAG, "updateMccMncConfiguration: mcc=" + mcc + ", mnc=" + mnc);

            try {
                Configuration config = new Configuration();
                boolean updateConfig = false;
                if (mcc != 0) {
                    config.mcc = mcc;
                    config.mnc = mnc == 0 ? Configuration.MNC_ZERO : mnc;
                    updateConfig = true;
                }

                if (updateConfig) {
                    Rlog.d(LOG_TAG, "updateMccMncConfiguration updateConfig config=" + config);
                    ActivityManager.getService().updateConfiguration(config);
                } else {
                    Rlog.d(LOG_TAG, "updateMccMncConfiguration nothing to update");
                }
            } catch (RemoteException e) {
                Rlog.e(LOG_TAG, "Can't update configuration", e);
            }
        }
    }

    /**
     * Maps a given locale to a fallback locale that approximates it. This is a hack.
     */
    public static final Map<Locale, Locale> FALLBACKS = new HashMap<Locale, Locale>();

    static {
        // If we have English (without a country) explicitly prioritize en_US. http://b/28998094
        FALLBACKS.put(Locale.ENGLISH, Locale.US);
    }

<<<<<<< HEAD
    /**
     * Finds a suitable locale among {@code candidates} to use as the fallback locale for
     * {@code target}. This looks through the list of {@link #FALLBACKS}, and follows the chain
     * until a locale in {@code candidates} is found.
     * This function assumes that {@code target} is not in {@code candidates}.
     *
     * TODO: This should really follow the CLDR chain of parent locales! That might be a bit
     * of a problem because we don't really have an en-001 locale on android.
     *
     * @return The fallback locale or {@code null} if there is no suitable fallback defined in the
     *         lookup.
     */
    private static Locale lookupFallback(Locale target, List<Locale> candidates) {
        Locale fallback = target;
        while ((fallback = FALLBACKS.get(fallback)) != null) {
            if (candidates.contains(fallback)) {
                return fallback;
            }
        }

        return null;
    }

    /**
     * Return Locale for the language and country or null if no good match.
     *
     * @param context Context to act on.
     * @param language Two character language code desired
     * @param country Two character country code desired
     *
     * @return Locale or null if no appropriate value
     */
    @UnsupportedAppUsage(maxTargetSdk = Build.VERSION_CODES.Q,
            publicAlternatives = "There is no alternative for {@code MccTable"
                    + ".getLocaleForLanguageCountry}, but it was included in hidden APIs due to a "
                    + "static analysis false positive and has been made greylist-max-q. Please "
                    + "file a bug if you still require this API.")
    private static Locale getLocaleForLanguageCountry(Context context, String language,
            String country) {
        if (language == null) {
            Rlog.d(LOG_TAG, "getLocaleForLanguageCountry: skipping no language");
            return null; // no match possible
        }
        if (country == null) {
            country = ""; // The Locale constructor throws if passed null.
        }

        final Locale target = new Locale(language, country);
        try {
            String[] localeArray = context.getAssets().getLocales();
            List<String> locales = new ArrayList<>(Arrays.asList(localeArray));

            // Even in developer mode, you don't want the pseudolocales.
            locales.remove("ar-XB");
            locales.remove("en-XA");

            List<Locale> languageMatches = new ArrayList<>();
            for (String locale : locales) {
                final Locale l = Locale.forLanguageTag(locale.replace('_', '-'));

                // Only consider locales with both language and country.
                if (l == null || "und".equals(l.getLanguage()) ||
                        l.getLanguage().isEmpty() || l.getCountry().isEmpty()) {
                    continue;
                }
                if (l.getLanguage().equals(target.getLanguage())) {
                    // If we got a perfect match, we're done.
                    if (l.getCountry().equals(target.getCountry())) {
                        Rlog.d(LOG_TAG, "getLocaleForLanguageCountry: got perfect match: "
                                + l.toLanguageTag());
                        return l;
                    }

                    // We've only matched the language, not the country.
                    languageMatches.add(l);
                }
            }

            if (languageMatches.isEmpty()) {
                Rlog.d(LOG_TAG, "getLocaleForLanguageCountry: no locales for language " + language);
                return null;
            }

            Locale bestMatch = lookupFallback(target, languageMatches);
            if (bestMatch != null) {
                Rlog.d(LOG_TAG, "getLocaleForLanguageCountry: got a fallback match: "
                        + bestMatch.toLanguageTag());
                return bestMatch;
            } else {
                // Ask {@link LocaleStore} whether this locale is considered "translated".
                // LocaleStore has a broader definition of translated than just the asset locales
                // above: a locale is "translated" if it has translation assets, or another locale
                // with the same language and script has translation assets.
                // If a locale is "translated", it is selectable in setup wizard, and can therefore
                // be considerd a valid result for this method.
                if (!TextUtils.isEmpty(target.getCountry())) {
                    LocaleStore.fillCache(context);
                    LocaleInfo targetInfo = LocaleStore.getLocaleInfo(target);
                    if (targetInfo.isTranslated()) {
                        Rlog.d(LOG_TAG, "getLocaleForLanguageCountry: "
                                + "target locale is translated: " + target);
                        return target;
                    }
                }

                // Somewhat arbitrarily take the first locale for the language,
                // unless we get a perfect match later. Note that these come back in no
                // particular order, so there's no reason to think the first match is
                // a particularly good match.
                Rlog.d(LOG_TAG, "getLocaleForLanguageCountry: got language-only match: "
                        + language);
                return languageMatches.get(0);
            }
        } catch (Exception e) {
            Rlog.d(LOG_TAG, "getLocaleForLanguageCountry: exception", e);
        }

        return null;
    }

    /**
     * Get Locale based on the MCC of the SIM.
     *
     * @param context Context to act on.
     * @param mcc Mobile Country Code of the SIM or SIM-like entity (build prop on CDMA)
     * @param simLanguage (nullable) the language from the SIM records (if present).
     *
     * @return locale for the mcc or null if none
     */
    public static Locale getLocaleFromMcc(Context context, int mcc, String simLanguage) {
        boolean hasSimLanguage = !TextUtils.isEmpty(simLanguage);
        String language = hasSimLanguage ? simLanguage : MccTable.defaultLanguageForMcc(mcc);
        String country = MccTable.countryCodeForMcc(mcc);

        Rlog.d(LOG_TAG, "getLocaleFromMcc(" + language + ", " + country + ", " + mcc);
        final Locale locale = getLocaleForLanguageCountry(context, language, country);

        // If we couldn't find a locale that matches the SIM language, give it a go again
        // with the "likely" language for the given country.
        if (locale == null && hasSimLanguage) {
            language = MccTable.defaultLanguageForMcc(mcc);
            Rlog.d(LOG_TAG, "[retry ] getLocaleFromMcc(" + language + ", " + country + ", " + mcc);
            return getLocaleForLanguageCountry(context, language, country);
        }

        return locale;
    }

    private static boolean isInvalidOperatorNumeric(String operatorNumeric) {
        return operatorNumeric == null
                || operatorNumeric.length() < 5
                || operatorNumeric.startsWith("000");
    }

=======
>>>>>>> df47bfa2
    static {
        sTable = new ArrayList<MccEntry>(240);


        /*
         * The table below is built from two main resources:
         *
         * 1) ITU "LIST OF MOBILE COUNTRY OR GEOGRAPHICAL AREA CODES (POSITION ON 1 FEBRUARY 2017)"
         *    available here: http://handle.itu.int/11.1002/pub/80f1788f-en
         *
         *
         * 2) The ISO 3166 country codes list, available here:
         *    https://www.iso.org/iso-3166-country-codes.html
         *
         * There are entries below that are not found in the ITU documentation and have unclear
         * origin but have been kept from previous Android releases as their entries do not conflict
         * with ITU values. These are commented with (*).
         *
         * This table has not been verified.
         */

        sTable.add(new MccEntry(202, "gr", 2)); // Greece
        sTable.add(new MccEntry(204, "nl", 2)); // Netherlands (Kingdom of the)
        sTable.add(new MccEntry(206, "be", 2)); // Belgium
        sTable.add(new MccEntry(208, "fr", 2)); // France
        sTable.add(new MccEntry(212, "mc", 2)); // Monaco (Principality of)
        sTable.add(new MccEntry(213, "ad", 2)); // Andorra (Principality of)
        sTable.add(new MccEntry(214, "es", 2)); // Spain
        sTable.add(new MccEntry(216, "hu", 2)); // Hungary (Republic of)
        sTable.add(new MccEntry(218, "ba", 2)); // Bosnia and Herzegovina
        sTable.add(new MccEntry(219, "hr", 2)); // Croatia (Republic of)
        sTable.add(new MccEntry(220, "rs", 2)); // Serbia (Republic of)
        sTable.add(new MccEntry(221, "xk", 2)); // Kosovo
        sTable.add(new MccEntry(222, "it", 2)); // Italy
        sTable.add(new MccEntry(225, "va", 2)); // Vatican City State
        sTable.add(new MccEntry(226, "ro", 2)); // Romania
        sTable.add(new MccEntry(228, "ch", 2)); // Switzerland (Confederation of)
        sTable.add(new MccEntry(230, "cz", 2)); // Czechia
        sTable.add(new MccEntry(231, "sk", 2)); // Slovak Republic
        sTable.add(new MccEntry(232, "at", 2)); // Austria
        sTable.add(new MccEntry(234, "gb", 2)); // United Kingdom of Great Britain and Northern Ireland
        sTable.add(new MccEntry(235, "gb", 2)); // United Kingdom of Great Britain and Northern Ireland
        sTable.add(new MccEntry(238, "dk", 2)); // Denmark
        sTable.add(new MccEntry(240, "se", 2)); // Sweden
        sTable.add(new MccEntry(242, "no", 2)); // Norway
        sTable.add(new MccEntry(244, "fi", 2)); // Finland
        sTable.add(new MccEntry(246, "lt", 2)); // Lithuania (Republic of)
        sTable.add(new MccEntry(247, "lv", 2)); // Latvia (Republic of)
        sTable.add(new MccEntry(248, "ee", 2)); // Estonia (Republic of)
        sTable.add(new MccEntry(250, "ru", 2)); // Russian Federation
        sTable.add(new MccEntry(255, "ua", 2)); // Ukraine
        sTable.add(new MccEntry(257, "by", 2)); // Belarus (Republic of)
        sTable.add(new MccEntry(259, "md", 2)); // Moldova (Republic of)
        sTable.add(new MccEntry(260, "pl", 2)); // Poland (Republic of)
        sTable.add(new MccEntry(262, "de", 2)); // Germany (Federal Republic of)
        sTable.add(new MccEntry(266, "gi", 2)); // Gibraltar
        sTable.add(new MccEntry(268, "pt", 2)); // Portugal
        sTable.add(new MccEntry(270, "lu", 2)); // Luxembourg
        sTable.add(new MccEntry(272, "ie", 2)); // Ireland
        sTable.add(new MccEntry(274, "is", 2)); // Iceland
        sTable.add(new MccEntry(276, "al", 2)); // Albania (Republic of)
        sTable.add(new MccEntry(278, "mt", 2)); // Malta
        sTable.add(new MccEntry(280, "cy", 2)); // Cyprus (Republic of)
        sTable.add(new MccEntry(282, "ge", 2)); // Georgia
        sTable.add(new MccEntry(283, "am", 2)); // Armenia (Republic of)
        sTable.add(new MccEntry(284, "bg", 2)); // Bulgaria (Republic of)
        sTable.add(new MccEntry(286, "tr", 2)); // Turkey
        sTable.add(new MccEntry(288, "fo", 2)); // Faroe Islands
        sTable.add(new MccEntry(289, "ge", 2)); // Abkhazia (Georgia) (*)
        sTable.add(new MccEntry(290, "gl", 2)); // Greenland (Denmark)
        sTable.add(new MccEntry(292, "sm", 2)); // San Marino (Republic of)
        sTable.add(new MccEntry(293, "si", 2)); // Slovenia (Republic of)
        sTable.add(new MccEntry(294, "mk", 2)); // The Former Yugoslav Republic of Macedonia
        sTable.add(new MccEntry(295, "li", 2)); // Liechtenstein (Principality of)
        sTable.add(new MccEntry(297, "me", 2)); // Montenegro
        sTable.add(new MccEntry(302, "ca", 3)); // Canada
        sTable.add(new MccEntry(308, "pm", 2)); // Saint Pierre and Miquelon (Collectivité territoriale de la République française)
        sTable.add(new MccEntry(310, "us", 3)); // United States of America
        sTable.add(new MccEntry(311, "us", 3)); // United States of America
        sTable.add(new MccEntry(312, "us", 3)); // United States of America
        sTable.add(new MccEntry(313, "us", 3)); // United States of America
        sTable.add(new MccEntry(314, "us", 3)); // United States of America
        sTable.add(new MccEntry(315, "us", 3)); // United States of America
        sTable.add(new MccEntry(316, "us", 3)); // United States of America
        sTable.add(new MccEntry(330, "pr", 2)); // Puerto Rico
        sTable.add(new MccEntry(332, "vi", 2)); // United States Virgin Islands
        sTable.add(new MccEntry(334, "mx", 3)); // Mexico
        sTable.add(new MccEntry(338, "jm", 3)); // Jamaica
        sTable.add(new MccEntry(340, "gp", 2)); // Guadeloupe (French Department of)
        sTable.add(new MccEntry(342, "bb", 3)); // Barbados
        sTable.add(new MccEntry(344, "ag", 3)); // Antigua and Barbuda
        sTable.add(new MccEntry(346, "ky", 3)); // Cayman Islands
        sTable.add(new MccEntry(348, "vg", 3)); // British Virgin Islands
        sTable.add(new MccEntry(350, "bm", 2)); // Bermuda
        sTable.add(new MccEntry(352, "gd", 2)); // Grenada
        sTable.add(new MccEntry(354, "ms", 2)); // Montserrat
        sTable.add(new MccEntry(356, "kn", 2)); // Saint Kitts and Nevis
        sTable.add(new MccEntry(358, "lc", 2)); // Saint Lucia
        sTable.add(new MccEntry(360, "vc", 2)); // Saint Vincent and the Grenadines
        sTable.add(new MccEntry(362, "cw", 2)); // Curaçao
        sTable.add(new MccEntry(363, "aw", 2)); // Aruba
        sTable.add(new MccEntry(364, "bs", 2)); // Bahamas (Commonwealth of the)
        sTable.add(new MccEntry(365, "ai", 3)); // Anguilla
        sTable.add(new MccEntry(366, "dm", 2)); // Dominica (Commonwealth of)
        sTable.add(new MccEntry(368, "cu", 2)); // Cuba
        sTable.add(new MccEntry(370, "do", 2)); // Dominican Republic
        sTable.add(new MccEntry(372, "ht", 2)); // Haiti (Republic of)
        sTable.add(new MccEntry(374, "tt", 2)); // Trinidad and Tobago
        sTable.add(new MccEntry(376, "tc", 2)); // Turks and Caicos Islands
        sTable.add(new MccEntry(400, "az", 2)); // Azerbaijani Republic
        sTable.add(new MccEntry(401, "kz", 2)); // Kazakhstan (Republic of)
        sTable.add(new MccEntry(402, "bt", 2)); // Bhutan (Kingdom of)
        sTable.add(new MccEntry(404, "in", 2)); // India (Republic of)
        sTable.add(new MccEntry(405, "in", 2)); // India (Republic of)
        sTable.add(new MccEntry(406, "in", 2)); // India (Republic of)
        sTable.add(new MccEntry(410, "pk", 2)); // Pakistan (Islamic Republic of)
        sTable.add(new MccEntry(412, "af", 2)); // Afghanistan
        sTable.add(new MccEntry(413, "lk", 2)); // Sri Lanka (Democratic Socialist Republic of)
        sTable.add(new MccEntry(414, "mm", 2)); // Myanmar (the Republic of the Union of)
        sTable.add(new MccEntry(415, "lb", 2)); // Lebanon
        sTable.add(new MccEntry(416, "jo", 2)); // Jordan (Hashemite Kingdom of)
        sTable.add(new MccEntry(417, "sy", 2)); // Syrian Arab Republic
        sTable.add(new MccEntry(418, "iq", 2)); // Iraq (Republic of)
        sTable.add(new MccEntry(419, "kw", 2)); // Kuwait (State of)
        sTable.add(new MccEntry(420, "sa", 2)); // Saudi Arabia (Kingdom of)
        sTable.add(new MccEntry(421, "ye", 2)); // Yemen (Republic of)
        sTable.add(new MccEntry(422, "om", 2)); // Oman (Sultanate of)
        sTable.add(new MccEntry(423, "ps", 2)); // Palestine (*)
        sTable.add(new MccEntry(424, "ae", 2)); // United Arab Emirates
        sTable.add(new MccEntry(425, "il", 2)); // Israel (State of)
        sTable.add(new MccEntry(426, "bh", 2)); // Bahrain (Kingdom of)
        sTable.add(new MccEntry(427, "qa", 2)); // Qatar (State of)
        sTable.add(new MccEntry(428, "mn", 2)); // Mongolia
        sTable.add(new MccEntry(429, "np", 2)); // Nepal (Federal Democratic Republic of)
        sTable.add(new MccEntry(430, "ae", 2)); // United Arab Emirates
        sTable.add(new MccEntry(431, "ae", 2)); // United Arab Emirates
        sTable.add(new MccEntry(432, "ir", 2)); // Iran (Islamic Republic of)
        sTable.add(new MccEntry(434, "uz", 2)); // Uzbekistan (Republic of)
        sTable.add(new MccEntry(436, "tj", 2)); // Tajikistan (Republic of)
        sTable.add(new MccEntry(437, "kg", 2)); // Kyrgyz Republic
        sTable.add(new MccEntry(438, "tm", 2)); // Turkmenistan
        sTable.add(new MccEntry(440, "jp", 2)); // Japan
        sTable.add(new MccEntry(441, "jp", 2)); // Japan
        sTable.add(new MccEntry(450, "kr", 2)); // Korea (Republic of)
        sTable.add(new MccEntry(452, "vn", 2)); // Viet Nam (Socialist Republic of)
        sTable.add(new MccEntry(454, "hk", 2)); // Hong Kong, China
        sTable.add(new MccEntry(455, "mo", 2)); // Macao, China
        sTable.add(new MccEntry(456, "kh", 2)); // Cambodia (Kingdom of)
        sTable.add(new MccEntry(457, "la", 2)); // Lao People's Democratic Republic
        sTable.add(new MccEntry(460, "cn", 2)); // China (People's Republic of)
        sTable.add(new MccEntry(461, "cn", 2)); // China (People's Republic of)
        sTable.add(new MccEntry(466, "tw", 2)); // Taiwan, China
        sTable.add(new MccEntry(467, "kp", 2)); // Democratic People's Republic of Korea
        sTable.add(new MccEntry(470, "bd", 2)); // Bangladesh (People's Republic of)
        sTable.add(new MccEntry(472, "mv", 2)); // Maldives (Republic of)
        sTable.add(new MccEntry(502, "my", 2)); // Malaysia
        sTable.add(new MccEntry(505, "au", 2)); // Australia
        sTable.add(new MccEntry(510, "id", 2)); // Indonesia (Republic of)
        sTable.add(new MccEntry(514, "tl", 2)); // Timor-Leste (Democratic Republic of)
        sTable.add(new MccEntry(515, "ph", 2)); // Philippines (Republic of the)
        sTable.add(new MccEntry(520, "th", 2)); // Thailand
        sTable.add(new MccEntry(525, "sg", 2)); // Singapore (Republic of)
        sTable.add(new MccEntry(528, "bn", 2)); // Brunei Darussalam
        sTable.add(new MccEntry(530, "nz", 2)); // New Zealand
        sTable.add(new MccEntry(534, "mp", 2)); // Northern Mariana Islands (Commonwealth of the) (*)
        sTable.add(new MccEntry(535, "gu", 2)); // Guam (*)
        sTable.add(new MccEntry(536, "nr", 2)); // Nauru (Republic of)
        sTable.add(new MccEntry(537, "pg", 2)); // Papua New Guinea
        sTable.add(new MccEntry(539, "to", 2)); // Tonga (Kingdom of)
        sTable.add(new MccEntry(540, "sb", 2)); // Solomon Islands
        sTable.add(new MccEntry(541, "vu", 2)); // Vanuatu (Republic of)
        sTable.add(new MccEntry(542, "fj", 2)); // Fiji (Republic of)
        sTable.add(new MccEntry(543, "wf", 2)); // Wallis and Futuna (Territoire français d'outre-mer)
        sTable.add(new MccEntry(544, "as", 2)); // American Samoa
        sTable.add(new MccEntry(545, "ki", 2)); // Kiribati (Republic of)
        sTable.add(new MccEntry(546, "nc", 2)); // New Caledonia (Territoire français d'outre-mer)
        sTable.add(new MccEntry(547, "pf", 2)); // French Polynesia (Territoire français d'outre-mer)
        sTable.add(new MccEntry(548, "ck", 2)); // Cook Islands
        sTable.add(new MccEntry(549, "ws", 2)); // Samoa (Independent State of)
        sTable.add(new MccEntry(550, "fm", 2)); // Micronesia (Federated States of)
        sTable.add(new MccEntry(551, "mh", 2)); // Marshall Islands (Republic of the)
        sTable.add(new MccEntry(552, "pw", 2)); // Palau (Republic of)
        sTable.add(new MccEntry(553, "tv", 2)); // Tuvalu
        sTable.add(new MccEntry(554, "tk", 2)); // Tokelau
        sTable.add(new MccEntry(555, "nu", 2)); // Niue
        sTable.add(new MccEntry(602, "eg", 2)); // Egypt (Arab Republic of)
        sTable.add(new MccEntry(603, "dz", 2)); // Algeria (People's Democratic Republic of)
        sTable.add(new MccEntry(604, "ma", 2)); // Morocco (Kingdom of)
        sTable.add(new MccEntry(605, "tn", 2)); // Tunisia
        sTable.add(new MccEntry(606, "ly", 2)); // Libya
        sTable.add(new MccEntry(607, "gm", 2)); // Gambia (Republic of the)
        sTable.add(new MccEntry(608, "sn", 2)); // Senegal (Republic of)
        sTable.add(new MccEntry(609, "mr", 2)); // Mauritania (Islamic Republic of)
        sTable.add(new MccEntry(610, "ml", 2)); // Mali (Republic of)
        sTable.add(new MccEntry(611, "gn", 2)); // Guinea (Republic of)
        sTable.add(new MccEntry(612, "ci", 2)); // Côte d'Ivoire (Republic of)
        sTable.add(new MccEntry(613, "bf", 2)); // Burkina Faso
        sTable.add(new MccEntry(614, "ne", 2)); // Niger (Republic of the)
        sTable.add(new MccEntry(615, "tg", 2)); // Togolese Republic
        sTable.add(new MccEntry(616, "bj", 2)); // Benin (Republic of)
        sTable.add(new MccEntry(617, "mu", 2)); // Mauritius (Republic of)
        sTable.add(new MccEntry(618, "lr", 2)); // Liberia (Republic of)
        sTable.add(new MccEntry(619, "sl", 2)); // Sierra Leone
        sTable.add(new MccEntry(620, "gh", 2)); // Ghana
        sTable.add(new MccEntry(621, "ng", 2)); // Nigeria (Federal Republic of)
        sTable.add(new MccEntry(622, "td", 2)); // Chad (Republic of)
        sTable.add(new MccEntry(623, "cf", 2)); // Central African Republic
        sTable.add(new MccEntry(624, "cm", 2)); // Cameroon (Republic of)
        sTable.add(new MccEntry(625, "cv", 2)); // Cape Verde (Republic of)
        sTable.add(new MccEntry(626, "st", 2)); // Sao Tome and Principe (Democratic Republic of)
        sTable.add(new MccEntry(627, "gq", 2)); // Equatorial Guinea (Republic of)
        sTable.add(new MccEntry(628, "ga", 2)); // Gabonese Republic
        sTable.add(new MccEntry(629, "cg", 2)); // Congo (Republic of the)
        sTable.add(new MccEntry(630, "cd", 2)); // Democratic Republic of the Congo
        sTable.add(new MccEntry(631, "ao", 2)); // Angola (Republic of)
        sTable.add(new MccEntry(632, "gw", 2)); // Guinea-Bissau (Republic of)
        sTable.add(new MccEntry(633, "sc", 2)); // Seychelles (Republic of)
        sTable.add(new MccEntry(634, "sd", 2)); // Sudan (Republic of the)
        sTable.add(new MccEntry(635, "rw", 2)); // Rwanda (Republic of)
        sTable.add(new MccEntry(636, "et", 2)); // Ethiopia (Federal Democratic Republic of)
        sTable.add(new MccEntry(637, "so", 2)); // Somali Democratic Republic
        sTable.add(new MccEntry(638, "dj", 2)); // Djibouti (Republic of)
        sTable.add(new MccEntry(639, "ke", 2)); // Kenya (Republic of)
        sTable.add(new MccEntry(640, "tz", 2)); // Tanzania (United Republic of)
        sTable.add(new MccEntry(641, "ug", 2)); // Uganda (Republic of)
        sTable.add(new MccEntry(642, "bi", 2)); // Burundi (Republic of)
        sTable.add(new MccEntry(643, "mz", 2)); // Mozambique (Republic of)
        sTable.add(new MccEntry(645, "zm", 2)); // Zambia (Republic of)
        sTable.add(new MccEntry(646, "mg", 2)); // Madagascar (Republic of)
        sTable.add(new MccEntry(647, "re", 2)); // French Departments and Territories in the Indian Ocean
        sTable.add(new MccEntry(648, "zw", 2)); // Zimbabwe (Republic of)
        sTable.add(new MccEntry(649, "na", 2)); // Namibia (Republic of)
        sTable.add(new MccEntry(650, "mw", 2)); // Malawi
        sTable.add(new MccEntry(651, "ls", 2)); // Lesotho (Kingdom of)
        sTable.add(new MccEntry(652, "bw", 2)); // Botswana (Republic of)
        sTable.add(new MccEntry(653, "sz", 2)); // Swaziland (Kingdom of)
        sTable.add(new MccEntry(654, "km", 2)); // Comoros (Union of the)
        sTable.add(new MccEntry(655, "za", 2)); // South Africa (Republic of)
        sTable.add(new MccEntry(657, "er", 2)); // Eritrea
        sTable.add(new MccEntry(658, "sh", 2)); // Saint Helena, Ascension and Tristan da Cunha
        sTable.add(new MccEntry(659, "ss", 2)); // South Sudan (Republic of)
        sTable.add(new MccEntry(702, "bz", 2)); // Belize
        sTable.add(new MccEntry(704, "gt", 2)); // Guatemala (Republic of)
        sTable.add(new MccEntry(706, "sv", 2)); // El Salvador (Republic of)
        sTable.add(new MccEntry(708, "hn", 3)); // Honduras (Republic of)
        sTable.add(new MccEntry(710, "ni", 2)); // Nicaragua
        sTable.add(new MccEntry(712, "cr", 2)); // Costa Rica
        sTable.add(new MccEntry(714, "pa", 2)); // Panama (Republic of)
        sTable.add(new MccEntry(716, "pe", 2)); // Peru
        sTable.add(new MccEntry(722, "ar", 3)); // Argentine Republic
        sTable.add(new MccEntry(724, "br", 2)); // Brazil (Federative Republic of)
        sTable.add(new MccEntry(730, "cl", 2)); // Chile
        sTable.add(new MccEntry(732, "co", 3)); // Colombia (Republic of)
        sTable.add(new MccEntry(734, "ve", 2)); // Venezuela (Bolivarian Republic of)
        sTable.add(new MccEntry(736, "bo", 2)); // Bolivia (Republic of)
        sTable.add(new MccEntry(738, "gy", 2)); // Guyana
        sTable.add(new MccEntry(740, "ec", 2)); // Ecuador
        sTable.add(new MccEntry(742, "gf", 2)); // French Guiana (French Department of)
        sTable.add(new MccEntry(744, "py", 2)); // Paraguay (Republic of)
        sTable.add(new MccEntry(746, "sr", 2)); // Suriname (Republic of)
        sTable.add(new MccEntry(748, "uy", 2)); // Uruguay (Eastern Republic of)
        sTable.add(new MccEntry(750, "fk", 2)); // Falkland Islands (Malvinas)

        Collections.sort(sTable);
    }
}<|MERGE_RESOLUTION|>--- conflicted
+++ resolved
@@ -329,163 +329,12 @@
         FALLBACKS.put(Locale.ENGLISH, Locale.US);
     }
 
-<<<<<<< HEAD
-    /**
-     * Finds a suitable locale among {@code candidates} to use as the fallback locale for
-     * {@code target}. This looks through the list of {@link #FALLBACKS}, and follows the chain
-     * until a locale in {@code candidates} is found.
-     * This function assumes that {@code target} is not in {@code candidates}.
-     *
-     * TODO: This should really follow the CLDR chain of parent locales! That might be a bit
-     * of a problem because we don't really have an en-001 locale on android.
-     *
-     * @return The fallback locale or {@code null} if there is no suitable fallback defined in the
-     *         lookup.
-     */
-    private static Locale lookupFallback(Locale target, List<Locale> candidates) {
-        Locale fallback = target;
-        while ((fallback = FALLBACKS.get(fallback)) != null) {
-            if (candidates.contains(fallback)) {
-                return fallback;
-            }
-        }
-
-        return null;
-    }
-
-    /**
-     * Return Locale for the language and country or null if no good match.
-     *
-     * @param context Context to act on.
-     * @param language Two character language code desired
-     * @param country Two character country code desired
-     *
-     * @return Locale or null if no appropriate value
-     */
-    @UnsupportedAppUsage(maxTargetSdk = Build.VERSION_CODES.Q,
-            publicAlternatives = "There is no alternative for {@code MccTable"
-                    + ".getLocaleForLanguageCountry}, but it was included in hidden APIs due to a "
-                    + "static analysis false positive and has been made greylist-max-q. Please "
-                    + "file a bug if you still require this API.")
-    private static Locale getLocaleForLanguageCountry(Context context, String language,
-            String country) {
-        if (language == null) {
-            Rlog.d(LOG_TAG, "getLocaleForLanguageCountry: skipping no language");
-            return null; // no match possible
-        }
-        if (country == null) {
-            country = ""; // The Locale constructor throws if passed null.
-        }
-
-        final Locale target = new Locale(language, country);
-        try {
-            String[] localeArray = context.getAssets().getLocales();
-            List<String> locales = new ArrayList<>(Arrays.asList(localeArray));
-
-            // Even in developer mode, you don't want the pseudolocales.
-            locales.remove("ar-XB");
-            locales.remove("en-XA");
-
-            List<Locale> languageMatches = new ArrayList<>();
-            for (String locale : locales) {
-                final Locale l = Locale.forLanguageTag(locale.replace('_', '-'));
-
-                // Only consider locales with both language and country.
-                if (l == null || "und".equals(l.getLanguage()) ||
-                        l.getLanguage().isEmpty() || l.getCountry().isEmpty()) {
-                    continue;
-                }
-                if (l.getLanguage().equals(target.getLanguage())) {
-                    // If we got a perfect match, we're done.
-                    if (l.getCountry().equals(target.getCountry())) {
-                        Rlog.d(LOG_TAG, "getLocaleForLanguageCountry: got perfect match: "
-                                + l.toLanguageTag());
-                        return l;
-                    }
-
-                    // We've only matched the language, not the country.
-                    languageMatches.add(l);
-                }
-            }
-
-            if (languageMatches.isEmpty()) {
-                Rlog.d(LOG_TAG, "getLocaleForLanguageCountry: no locales for language " + language);
-                return null;
-            }
-
-            Locale bestMatch = lookupFallback(target, languageMatches);
-            if (bestMatch != null) {
-                Rlog.d(LOG_TAG, "getLocaleForLanguageCountry: got a fallback match: "
-                        + bestMatch.toLanguageTag());
-                return bestMatch;
-            } else {
-                // Ask {@link LocaleStore} whether this locale is considered "translated".
-                // LocaleStore has a broader definition of translated than just the asset locales
-                // above: a locale is "translated" if it has translation assets, or another locale
-                // with the same language and script has translation assets.
-                // If a locale is "translated", it is selectable in setup wizard, and can therefore
-                // be considerd a valid result for this method.
-                if (!TextUtils.isEmpty(target.getCountry())) {
-                    LocaleStore.fillCache(context);
-                    LocaleInfo targetInfo = LocaleStore.getLocaleInfo(target);
-                    if (targetInfo.isTranslated()) {
-                        Rlog.d(LOG_TAG, "getLocaleForLanguageCountry: "
-                                + "target locale is translated: " + target);
-                        return target;
-                    }
-                }
-
-                // Somewhat arbitrarily take the first locale for the language,
-                // unless we get a perfect match later. Note that these come back in no
-                // particular order, so there's no reason to think the first match is
-                // a particularly good match.
-                Rlog.d(LOG_TAG, "getLocaleForLanguageCountry: got language-only match: "
-                        + language);
-                return languageMatches.get(0);
-            }
-        } catch (Exception e) {
-            Rlog.d(LOG_TAG, "getLocaleForLanguageCountry: exception", e);
-        }
-
-        return null;
-    }
-
-    /**
-     * Get Locale based on the MCC of the SIM.
-     *
-     * @param context Context to act on.
-     * @param mcc Mobile Country Code of the SIM or SIM-like entity (build prop on CDMA)
-     * @param simLanguage (nullable) the language from the SIM records (if present).
-     *
-     * @return locale for the mcc or null if none
-     */
-    public static Locale getLocaleFromMcc(Context context, int mcc, String simLanguage) {
-        boolean hasSimLanguage = !TextUtils.isEmpty(simLanguage);
-        String language = hasSimLanguage ? simLanguage : MccTable.defaultLanguageForMcc(mcc);
-        String country = MccTable.countryCodeForMcc(mcc);
-
-        Rlog.d(LOG_TAG, "getLocaleFromMcc(" + language + ", " + country + ", " + mcc);
-        final Locale locale = getLocaleForLanguageCountry(context, language, country);
-
-        // If we couldn't find a locale that matches the SIM language, give it a go again
-        // with the "likely" language for the given country.
-        if (locale == null && hasSimLanguage) {
-            language = MccTable.defaultLanguageForMcc(mcc);
-            Rlog.d(LOG_TAG, "[retry ] getLocaleFromMcc(" + language + ", " + country + ", " + mcc);
-            return getLocaleForLanguageCountry(context, language, country);
-        }
-
-        return locale;
-    }
-
     private static boolean isInvalidOperatorNumeric(String operatorNumeric) {
         return operatorNumeric == null
                 || operatorNumeric.length() < 5
                 || operatorNumeric.startsWith("000");
     }
 
-=======
->>>>>>> df47bfa2
     static {
         sTable = new ArrayList<MccEntry>(240);
 
