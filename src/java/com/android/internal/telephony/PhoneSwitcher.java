--- conflicted
+++ resolved
@@ -82,7 +82,6 @@
     protected final static boolean VDBG = false;
     private static final int DEFAULT_NETWORK_CHANGE_TIMEOUT_MS = 5000;
 
-<<<<<<< HEAD
     protected final List<DcRequest> mPrioritizedDcRequests = new ArrayList<DcRequest>();
     protected final RegistrantList mActivePhoneRegistrants;
     protected final SubscriptionController mSubscriptionController;
@@ -90,19 +89,9 @@
     protected final CommandsInterface[] mCommandsInterfaces;
     protected final Context mContext;
     protected final PhoneState[] mPhoneStates;
+    @UnsupportedAppUsage
     protected final int mNumPhones;
-=======
-    private final List<DcRequest> mPrioritizedDcRequests = new ArrayList<DcRequest>();
-    private final RegistrantList mActivePhoneRegistrants;
-    private final SubscriptionController mSubscriptionController;
-    private final int[] mPhoneSubscriptions;
-    private final CommandsInterface[] mCommandsInterfaces;
-    private final Context mContext;
-    private final PhoneState[] mPhoneStates;
     @UnsupportedAppUsage
-    private final int mNumPhones;
-    @UnsupportedAppUsage
->>>>>>> 8a69562a
     private final Phone[] mPhones;
     private final LocalLog mLocalLog;
     @VisibleForTesting
@@ -111,12 +100,8 @@
     private final CellularNetworkValidator.ValidationCallback mValidationCallback =
             (validated, subId) -> Message.obtain(PhoneSwitcher.this,
                     EVENT_NETWORK_VALIDATION_DONE, subId, validated ? 1 : 0).sendToTarget();
-<<<<<<< HEAD
+    @UnsupportedAppUsage
     protected int mMaxActivePhones;
-=======
-    @UnsupportedAppUsage
-    private int mMaxActivePhones;
->>>>>>> 8a69562a
     private static PhoneSwitcher sPhoneSwitcher = null;
 
     // Default subscription ID from user setting.
@@ -528,11 +513,7 @@
      *
      * @return {@code True} if the default data subscription need to be changed.
      */
-<<<<<<< HEAD
-    protected void onEvaluate(boolean requestsChanged, String reason) {
-=======
-    private boolean onEvaluate(boolean requestsChanged, String reason) {
->>>>>>> 8a69562a
+    protected boolean onEvaluate(boolean requestsChanged, String reason) {
         StringBuilder sb = new StringBuilder(reason);
         if (isEmergency()) {
             log("onEvalute aborted due to Emergency");
@@ -644,21 +625,13 @@
         public long lastRequested = 0;
     }
 
-<<<<<<< HEAD
+    @UnsupportedAppUsage
     protected void activate(int phoneId) {
         switchPhone(phoneId, true);
     }
 
+    @UnsupportedAppUsage
     protected void deactivate(int phoneId) {
-=======
-    @UnsupportedAppUsage
-    private void activate(int phoneId) {
-        switchPhone(phoneId, true);
-    }
-
-    @UnsupportedAppUsage
-    private void deactivate(int phoneId) {
->>>>>>> 8a69562a
         switchPhone(phoneId, false);
     }
 
@@ -952,12 +925,8 @@
         return mPreferredDataPhoneId;
     }
 
-<<<<<<< HEAD
+    @UnsupportedAppUsage
     protected void log(String l) {
-=======
-    @UnsupportedAppUsage
-    private void log(String l) {
->>>>>>> 8a69562a
         Rlog.d(LOG_TAG, l);
         mLocalLog.log(l);
     }
