--- conflicted
+++ resolved
@@ -157,17 +157,9 @@
     protected final SubscriptionController mSubscriptionController;
     protected final Context mContext;
     private final LocalLog mLocalLog;
-<<<<<<< HEAD
     protected PhoneState[] mPhoneStates;
     protected int[] mPhoneSubscriptions;
-    @VisibleForTesting
-    public final PhoneStateListener mPhoneStateListener;
     protected final CellularNetworkValidator mValidator;
-=======
-    private PhoneState[] mPhoneStates;
-    private int[] mPhoneSubscriptions;
-    private final CellularNetworkValidator mValidator;
->>>>>>> bd227314
     @VisibleForTesting
     public final CellularNetworkValidator.ValidationCallback mValidationCallback =
             (validated, subId) -> Message.obtain(PhoneSwitcher.this,
@@ -670,20 +662,12 @@
     }
 
     private void onRequestNetwork(NetworkRequest networkRequest) {
-<<<<<<< HEAD
-        final DcRequest dcRequest = new DcRequest(networkRequest, mContext);
+        final DcRequest dcRequest = DcRequest.create(networkRequest);
         if (networkRequest.type != NetworkRequest.Type.REQUEST) {
            log("Skip non REQUEST type request - " + networkRequest);
            return;
         }
 
-        if (!mPrioritizedDcRequests.contains(dcRequest)) {
-            collectRequestNetworkMetrics(networkRequest);
-            mPrioritizedDcRequests.add(dcRequest);
-            Collections.sort(mPrioritizedDcRequests);
-            onEvaluate(REQUESTS_CHANGED, "netRequest");
-=======
-        final DcRequest dcRequest = DcRequest.create(networkRequest);
         if (dcRequest != null) {
             if (!mPrioritizedDcRequests.contains(dcRequest)) {
                 collectRequestNetworkMetrics(networkRequest);
@@ -692,27 +676,18 @@
                 onEvaluate(REQUESTS_CHANGED, "netRequest");
                 log("Added DcRequest, size: " + mPrioritizedDcRequests.size());
             }
->>>>>>> bd227314
         }
     }
 
     private void onReleaseNetwork(NetworkRequest networkRequest) {
-<<<<<<< HEAD
-        final DcRequest dcRequest = new DcRequest(networkRequest, mContext);
-
-        if (mPrioritizedDcRequests.contains(dcRequest) &&
-                mPrioritizedDcRequests.remove(dcRequest)) {
-            onEvaluate(REQUESTS_CHANGED, "netReleased");
-            collectReleaseNetworkMetrics(networkRequest);
-=======
         final DcRequest dcRequest = DcRequest.create(networkRequest);
         if (dcRequest != null) {
-            if (mPrioritizedDcRequests.remove(dcRequest)) {
+            if (mPrioritizedDcRequests.contains(dcRequest) &&
+                    mPrioritizedDcRequests.remove(dcRequest)) {
                 onEvaluate(REQUESTS_CHANGED, "netReleased");
                 collectReleaseNetworkMetrics(networkRequest);
                 log("Removed DcRequest, size: " + mPrioritizedDcRequests.size());
             }
->>>>>>> bd227314
         }
     }
 
