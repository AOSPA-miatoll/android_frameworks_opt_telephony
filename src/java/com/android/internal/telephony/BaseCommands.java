
/*
 * Copyright (C) 2006 The Android Open Source Project
 *
 * Licensed under the Apache License, Version 2.0 (the "License");
 * you may not use this file except in compliance with the License.
 * You may obtain a copy of the License at
 *
 *      http://www.apache.org/licenses/LICENSE-2.0
 *
 * Unless required by applicable law or agreed to in writing, software
 * distributed under the License is distributed on an "AS IS" BASIS,
 * WITHOUT WARRANTIES OR CONDITIONS OF ANY KIND, either express or implied.
 * See the License for the specific language governing permissions and
 * limitations under the License.
 */

package com.android.internal.telephony;

import android.compat.annotation.UnsupportedAppUsage;
import android.content.Context;
import android.os.AsyncResult;
import android.os.Build;
import android.os.Handler;
import android.os.Message;
import android.os.Registrant;
import android.os.RegistrantList;
import android.telephony.Annotation.RadioPowerState;
import android.telephony.TelephonyManager;
import android.telephony.emergency.EmergencyNumber;

import com.android.internal.telephony.uicc.SimPhonebookRecord;

import java.util.ArrayList;
import java.util.List;

/**
 * {@hide}
 */
public abstract class BaseCommands implements CommandsInterface {
    //***** Instance Variables
    @UnsupportedAppUsage
    protected Context mContext;
    protected int mState = TelephonyManager.RADIO_POWER_UNAVAILABLE;
    @UnsupportedAppUsage
    protected Object mStateMonitor = new Object();

    protected RegistrantList mRadioStateChangedRegistrants = new RegistrantList();
    protected RegistrantList mOnRegistrants = new RegistrantList();
    protected RegistrantList mAvailRegistrants = new RegistrantList();
    protected RegistrantList mOffOrNotAvailRegistrants = new RegistrantList();
    protected RegistrantList mNotAvailRegistrants = new RegistrantList();
    @UnsupportedAppUsage
    protected RegistrantList mCallStateRegistrants = new RegistrantList();
    protected RegistrantList mNetworkStateRegistrants = new RegistrantList();
    protected RegistrantList mDataCallListChangedRegistrants = new RegistrantList();
    protected RegistrantList mApnUnthrottledRegistrants = new RegistrantList();
    protected RegistrantList mSlicingConfigChangedRegistrants = new RegistrantList();
    @UnsupportedAppUsage
    protected RegistrantList mVoiceRadioTechChangedRegistrants = new RegistrantList();
    @UnsupportedAppUsage
    protected RegistrantList mImsNetworkStateChangedRegistrants = new RegistrantList();
    @UnsupportedAppUsage
    protected RegistrantList mIccStatusChangedRegistrants = new RegistrantList();
    protected RegistrantList mIccSlotStatusChangedRegistrants = new RegistrantList();
    protected RegistrantList mVoicePrivacyOnRegistrants = new RegistrantList();
    protected RegistrantList mVoicePrivacyOffRegistrants = new RegistrantList();
    @UnsupportedAppUsage
    protected Registrant mUnsolOemHookRawRegistrant;
    @UnsupportedAppUsage
    protected RegistrantList mOtaProvisionRegistrants = new RegistrantList();
    @UnsupportedAppUsage
    protected RegistrantList mCallWaitingInfoRegistrants = new RegistrantList();
    protected RegistrantList mDisplayInfoRegistrants = new RegistrantList();
    protected RegistrantList mSignalInfoRegistrants = new RegistrantList();
    protected RegistrantList mNumberInfoRegistrants = new RegistrantList();
    protected RegistrantList mRedirNumInfoRegistrants = new RegistrantList();
    protected RegistrantList mLineControlInfoRegistrants = new RegistrantList();
    protected RegistrantList mT53ClirInfoRegistrants = new RegistrantList();
    protected RegistrantList mT53AudCntrlInfoRegistrants = new RegistrantList();
    @UnsupportedAppUsage
    protected RegistrantList mRingbackToneRegistrants = new RegistrantList();
    @UnsupportedAppUsage
    protected RegistrantList mResendIncallMuteRegistrants = new RegistrantList();
    @UnsupportedAppUsage
    protected RegistrantList mCdmaSubscriptionChangedRegistrants = new RegistrantList();
    @UnsupportedAppUsage
    protected RegistrantList mCdmaPrlChangedRegistrants = new RegistrantList();
    @UnsupportedAppUsage
    protected RegistrantList mExitEmergencyCallbackModeRegistrants = new RegistrantList();
    protected RegistrantList mRilConnectedRegistrants = new RegistrantList();
    @UnsupportedAppUsage
    protected RegistrantList mIccRefreshRegistrants = new RegistrantList();
    @UnsupportedAppUsage
    protected RegistrantList mRilCellInfoListRegistrants = new RegistrantList();
    @UnsupportedAppUsage
    protected RegistrantList mSubscriptionStatusRegistrants = new RegistrantList();
    @UnsupportedAppUsage
    protected RegistrantList mSrvccStateRegistrants = new RegistrantList();
    @UnsupportedAppUsage
    protected RegistrantList mHardwareConfigChangeRegistrants = new RegistrantList();
    @UnsupportedAppUsage
    protected RegistrantList mPhoneRadioCapabilityChangedRegistrants =
            new RegistrantList();
    protected RegistrantList mPcoDataRegistrants = new RegistrantList();
    protected RegistrantList mCarrierInfoForImsiEncryptionRegistrants = new RegistrantList();
    protected RegistrantList mRilNetworkScanResultRegistrants = new RegistrantList();
    protected RegistrantList mModemResetRegistrants = new RegistrantList();
    protected RegistrantList mNattKeepaliveStatusRegistrants = new RegistrantList();
    protected RegistrantList mPhysicalChannelConfigurationRegistrants = new RegistrantList();
    protected RegistrantList mLceInfoRegistrants = new RegistrantList();
    protected RegistrantList mEmergencyNumberListRegistrants = new RegistrantList();
    protected RegistrantList mUiccApplicationsEnablementRegistrants = new RegistrantList();
    protected RegistrantList mBarringInfoChangedRegistrants = new RegistrantList();
    protected RegistrantList mSimPhonebookChangedRegistrants = new RegistrantList();
    protected RegistrantList mSimPhonebookRecordsReceivedRegistrants = new RegistrantList();
    protected RegistrantList mEmergencyNetworkScanRegistrants = new RegistrantList();
    protected RegistrantList mConnectionSetupFailureRegistrants = new RegistrantList();
    protected RegistrantList mNotifyAnbrRegistrants = new RegistrantList();
    protected RegistrantList mTriggerImsDeregistrationRegistrants = new RegistrantList();

    @UnsupportedAppUsage
    protected Registrant mGsmSmsRegistrant;
    @UnsupportedAppUsage
    protected Registrant mCdmaSmsRegistrant;
    @UnsupportedAppUsage
    protected Registrant mNITZTimeRegistrant;
    @UnsupportedAppUsage
    protected Registrant mSignalStrengthRegistrant;
    @UnsupportedAppUsage
    protected Registrant mUSSDRegistrant;
    @UnsupportedAppUsage
    protected Registrant mSmsOnSimRegistrant;
    @UnsupportedAppUsage
    protected Registrant mSmsStatusRegistrant;
    @UnsupportedAppUsage
    protected Registrant mSsnRegistrant;
    @UnsupportedAppUsage
    protected Registrant mCatSessionEndRegistrant;
    @UnsupportedAppUsage
    protected Registrant mCatProCmdRegistrant;
    @UnsupportedAppUsage
    protected Registrant mCatEventRegistrant;
    @UnsupportedAppUsage
    protected Registrant mCatCallSetUpRegistrant;
    @UnsupportedAppUsage
    protected Registrant mIccSmsFullRegistrant;
    @UnsupportedAppUsage
    protected Registrant mEmergencyCallbackModeRegistrant;
    @UnsupportedAppUsage
    protected Registrant mRingRegistrant;
    @UnsupportedAppUsage
    protected Registrant mRestrictedStateRegistrant;
    @UnsupportedAppUsage
    protected Registrant mGsmBroadcastSmsRegistrant;
    @UnsupportedAppUsage
    protected Registrant mCatCcAlphaRegistrant;
    @UnsupportedAppUsage
    protected Registrant mSsRegistrant;
    protected Registrant mRegistrationFailedRegistrant;

    // Lock that mLastEmergencyNumberListIndication uses.
    private Object mLastEmergencyNumberListIndicationLock = new Object();
    // Cache last emergency number list indication from radio
    private final List<EmergencyNumber> mLastEmergencyNumberListIndication = new ArrayList<>();

    // Preferred network type received from PhoneFactory.
    // This is used when establishing a connection to the
    // vendor ril so it starts up in the correct mode.
    @UnsupportedAppUsage(maxTargetSdk = Build.VERSION_CODES.R, trackingBug = 170729553)
    protected int mAllowedNetworkTypesBitmask;
    // CDMA subscription received from PhoneFactory
    protected int mCdmaSubscription;
    // Type of Phone, GSM or CDMA. Set by GsmCdmaPhone.
    @UnsupportedAppUsage
    protected int mPhoneType;
    // RIL Version
    protected int mRilVersion = -1;

    public BaseCommands(Context context) {
        mContext = context;  // May be null (if so we won't log statistics)
    }

    //***** CommandsInterface implementation

    @Override
    public @RadioPowerState int getRadioState() {
        return mState;
    }

    @Override
    public void registerForRadioStateChanged(Handler h, int what, Object obj) {
        synchronized (mStateMonitor) {
            mRadioStateChangedRegistrants.addUnique(h, what, obj);
            Message.obtain(h, what, new AsyncResult(obj, null, null)).sendToTarget();
        }
    }

    @Override
    public void unregisterForRadioStateChanged(Handler h) {
        synchronized (mStateMonitor) {
            mRadioStateChangedRegistrants.remove(h);
        }
    }

    public void registerForImsNetworkStateChanged(Handler h, int what, Object obj) {
        mImsNetworkStateChangedRegistrants.addUnique(h, what, obj);
    }

    public void unregisterForImsNetworkStateChanged(Handler h) {
        mImsNetworkStateChangedRegistrants.remove(h);
    }

    @Override
    public void registerForOn(Handler h, int what, Object obj) {
        synchronized (mStateMonitor) {
            mOnRegistrants.addUnique(h, what, obj);

            if (mState == TelephonyManager.RADIO_POWER_ON) {
                Message.obtain(h, what, new AsyncResult(obj, null, null)).sendToTarget();
            }
        }
    }
    @Override
    public void unregisterForOn(Handler h) {
        synchronized (mStateMonitor) {
            mOnRegistrants.remove(h);
        }
    }


    @Override
    public void registerForAvailable(Handler h, int what, Object obj) {
        synchronized (mStateMonitor) {
            mAvailRegistrants.addUnique(h, what, obj);

            if (mState != TelephonyManager.RADIO_POWER_UNAVAILABLE) {
                Message.obtain(h, what, new AsyncResult(obj, null, null)).sendToTarget();
            }
        }
    }

    @Override
    public void unregisterForAvailable(Handler h) {
        synchronized(mStateMonitor) {
            mAvailRegistrants.remove(h);
        }
    }

    @Override
    public void registerForNotAvailable(Handler h, int what, Object obj) {
        synchronized (mStateMonitor) {
            mNotAvailRegistrants.addUnique(h, what, obj);

            if (mState == TelephonyManager.RADIO_POWER_UNAVAILABLE) {
                Message.obtain(h, what, new AsyncResult(obj, null, null)).sendToTarget();
            }
        }
    }

    @Override
    public void unregisterForNotAvailable(Handler h) {
        synchronized (mStateMonitor) {
            mNotAvailRegistrants.remove(h);
        }
    }

    @Override
    public void registerForOffOrNotAvailable(Handler h, int what, Object obj) {
        synchronized (mStateMonitor) {
            mOffOrNotAvailRegistrants.addUnique(h, what, obj);

            if (mState == TelephonyManager.RADIO_POWER_OFF
                    || mState == TelephonyManager.RADIO_POWER_UNAVAILABLE) {
                Message.obtain(h, what, new AsyncResult(obj, null, null)).sendToTarget();
            }
        }
    }
    @Override
    public void unregisterForOffOrNotAvailable(Handler h) {
        synchronized(mStateMonitor) {
            mOffOrNotAvailRegistrants.remove(h);
        }
    }

    @Override
    public void registerForCallStateChanged(Handler h, int what, Object obj) {
        mCallStateRegistrants.addUnique(h, what, obj);
    }

    @Override
    public void unregisterForCallStateChanged(Handler h) {
        mCallStateRegistrants.remove(h);
    }

    @Override
    public void registerForNetworkStateChanged(Handler h, int what, Object obj) {
        mNetworkStateRegistrants.addUnique(h, what, obj);
    }

    @Override
    public void unregisterForNetworkStateChanged(Handler h) {
        mNetworkStateRegistrants.remove(h);
    }

    @Override
    public void registerForDataCallListChanged(Handler h, int what, Object obj) {
        mDataCallListChangedRegistrants.addUnique(h, what, obj);
    }

    @Override
    public void unregisterForDataCallListChanged(Handler h) {
        mDataCallListChangedRegistrants.remove(h);
    }

    @Override
    public void registerForApnUnthrottled(Handler h, int what, Object obj) {
        mApnUnthrottledRegistrants.addUnique(h, what, obj);
    }

    @Override
    public void unregisterForApnUnthrottled(Handler h) {
        mApnUnthrottledRegistrants.remove(h);
    }

    @Override
    public void registerForSlicingConfigChanged(Handler h, int what, Object obj) {
        mSlicingConfigChangedRegistrants.addUnique(h, what, obj);
    }

    @Override
    public void unregisterForSlicingConfigChanged(Handler h) {
        mSlicingConfigChangedRegistrants.remove(h);
    }

    @Override
    public void registerForVoiceRadioTechChanged(Handler h, int what, Object obj) {
        mVoiceRadioTechChangedRegistrants.addUnique(h, what, obj);
    }

    @Override
    public void unregisterForVoiceRadioTechChanged(Handler h) {
        mVoiceRadioTechChangedRegistrants.remove(h);
    }

    @Override
    public void registerForIccStatusChanged(Handler h, int what, Object obj) {
        mIccStatusChangedRegistrants.addUnique(h, what, obj);
    }

    @Override
    public void unregisterForIccStatusChanged(Handler h) {
        mIccStatusChangedRegistrants.remove(h);
    }

    @Override
    public void registerForIccSlotStatusChanged(Handler h, int what, Object obj) {
        mIccSlotStatusChangedRegistrants.addUnique(h, what, obj);
    }

    @Override
    public void unregisterForIccSlotStatusChanged(Handler h) {
        mIccSlotStatusChangedRegistrants.remove(h);
    }

    @Override
    public void setOnNewGsmSms(Handler h, int what, Object obj) {
        mGsmSmsRegistrant = new Registrant (h, what, obj);
    }

    @Override
    public void unSetOnNewGsmSms(Handler h) {
        if (mGsmSmsRegistrant != null && mGsmSmsRegistrant.getHandler() == h) {
            mGsmSmsRegistrant.clear();
            mGsmSmsRegistrant = null;
        }
    }

    @Override
    public void setOnNewCdmaSms(Handler h, int what, Object obj) {
        mCdmaSmsRegistrant = new Registrant (h, what, obj);
    }

    @Override
    public void unSetOnNewCdmaSms(Handler h) {
        if (mCdmaSmsRegistrant != null && mCdmaSmsRegistrant.getHandler() == h) {
            mCdmaSmsRegistrant.clear();
            mCdmaSmsRegistrant = null;
        }
    }

    @Override
    public void setOnNewGsmBroadcastSms(Handler h, int what, Object obj) {
        mGsmBroadcastSmsRegistrant = new Registrant (h, what, obj);
    }

    @Override
    public void unSetOnNewGsmBroadcastSms(Handler h) {
        if (mGsmBroadcastSmsRegistrant != null && mGsmBroadcastSmsRegistrant.getHandler() == h) {
            mGsmBroadcastSmsRegistrant.clear();
            mGsmBroadcastSmsRegistrant = null;
        }
    }

    @Override
    public void setOnSmsOnSim(Handler h, int what, Object obj) {
        mSmsOnSimRegistrant = new Registrant (h, what, obj);
    }

    @Override
    public void unSetOnSmsOnSim(Handler h) {
        if (mSmsOnSimRegistrant != null && mSmsOnSimRegistrant.getHandler() == h) {
            mSmsOnSimRegistrant.clear();
            mSmsOnSimRegistrant = null;
        }
    }

    @Override
    public void setOnSmsStatus(Handler h, int what, Object obj) {
        mSmsStatusRegistrant = new Registrant (h, what, obj);
    }

    @Override
    public void unSetOnSmsStatus(Handler h) {
        if (mSmsStatusRegistrant != null && mSmsStatusRegistrant.getHandler() == h) {
            mSmsStatusRegistrant.clear();
            mSmsStatusRegistrant = null;
        }
    }

    @Override
    public void setOnSignalStrengthUpdate(Handler h, int what, Object obj) {
        mSignalStrengthRegistrant = new Registrant (h, what, obj);
    }

    @Override
    public void unSetOnSignalStrengthUpdate(Handler h) {
        if (mSignalStrengthRegistrant != null && mSignalStrengthRegistrant.getHandler() == h) {
            mSignalStrengthRegistrant.clear();
            mSignalStrengthRegistrant = null;
        }
    }

    @Override
    public void setOnNITZTime(Handler h, int what, Object obj) {
        mNITZTimeRegistrant = new Registrant (h, what, obj);
    }

    @Override
    public void unSetOnNITZTime(Handler h) {
        if (mNITZTimeRegistrant != null && mNITZTimeRegistrant.getHandler() == h) {
            mNITZTimeRegistrant.clear();
            mNITZTimeRegistrant = null;
        }
    }

    @Override
    public void setOnUSSD(Handler h, int what, Object obj) {
        mUSSDRegistrant = new Registrant (h, what, obj);
    }

    @Override
    public void unSetOnUSSD(Handler h) {
        if (mUSSDRegistrant != null && mUSSDRegistrant.getHandler() == h) {
            mUSSDRegistrant.clear();
            mUSSDRegistrant = null;
        }
    }

    @Override
    public void setOnSuppServiceNotification(Handler h, int what, Object obj) {
        mSsnRegistrant = new Registrant (h, what, obj);
    }

    @Override
    public void unSetOnSuppServiceNotification(Handler h) {
        if (mSsnRegistrant != null && mSsnRegistrant.getHandler() == h) {
            mSsnRegistrant.clear();
            mSsnRegistrant = null;
        }
    }

    @Override
    public void setOnCatSessionEnd(Handler h, int what, Object obj) {
        mCatSessionEndRegistrant = new Registrant (h, what, obj);
    }

    @Override
    public void unSetOnCatSessionEnd(Handler h) {
        if (mCatSessionEndRegistrant != null && mCatSessionEndRegistrant.getHandler() == h) {
            mCatSessionEndRegistrant.clear();
            mCatSessionEndRegistrant = null;
        }
    }

    @Override
    public void setOnCatProactiveCmd(Handler h, int what, Object obj) {
        mCatProCmdRegistrant = new Registrant (h, what, obj);
    }

    @Override
    public void unSetOnCatProactiveCmd(Handler h) {
        if (mCatProCmdRegistrant != null && mCatProCmdRegistrant.getHandler() == h) {
            mCatProCmdRegistrant.clear();
            mCatProCmdRegistrant = null;
        }
    }

    @Override
    public void setOnCatEvent(Handler h, int what, Object obj) {
        mCatEventRegistrant = new Registrant (h, what, obj);
    }

    @Override
    public void unSetOnCatEvent(Handler h) {
        if (mCatEventRegistrant != null && mCatEventRegistrant.getHandler() == h) {
            mCatEventRegistrant.clear();
            mCatEventRegistrant = null;
        }
    }

    @Override
    public void setOnCatCallSetUp(Handler h, int what, Object obj) {
        mCatCallSetUpRegistrant = new Registrant (h, what, obj);
    }

    @Override
    public void unSetOnCatCallSetUp(Handler h) {
        if (mCatCallSetUpRegistrant != null && mCatCallSetUpRegistrant.getHandler() == h) {
            mCatCallSetUpRegistrant.clear();
            mCatCallSetUpRegistrant = null;
        }
    }

    @Override
    public void setOnIccSmsFull(Handler h, int what, Object obj) {
        mIccSmsFullRegistrant = new Registrant (h, what, obj);
    }

    @Override
    public void unSetOnIccSmsFull(Handler h) {
        if (mIccSmsFullRegistrant != null && mIccSmsFullRegistrant.getHandler() == h) {
            mIccSmsFullRegistrant.clear();
            mIccSmsFullRegistrant = null;
        }
    }

    @Override
    public void registerForIccRefresh(Handler h, int what, Object obj) {
        mIccRefreshRegistrants.addUnique(h, what, obj);
    }
    @Override
    public void setOnIccRefresh(Handler h, int what, Object obj) {
        registerForIccRefresh(h, what, obj);
    }

    @Override
    public void setEmergencyCallbackMode(Handler h, int what, Object obj) {
        mEmergencyCallbackModeRegistrant = new Registrant (h, what, obj);
    }

    @Override
    public void unregisterForIccRefresh(Handler h) {
        mIccRefreshRegistrants.remove(h);
    }
    @Override
    public void unsetOnIccRefresh(Handler h) {
        unregisterForIccRefresh(h);
    }

    @Override
    public void setOnCallRing(Handler h, int what, Object obj) {
        mRingRegistrant = new Registrant (h, what, obj);
    }

    @Override
    public void unSetOnCallRing(Handler h) {
        if (mRingRegistrant != null && mRingRegistrant.getHandler() == h) {
            mRingRegistrant.clear();
            mRingRegistrant = null;
        }
    }

    @Override
    public void setOnSs(Handler h, int what, Object obj) {
        mSsRegistrant = new Registrant (h, what, obj);
    }

    @Override
    public void unSetOnSs(Handler h) {
        mSsRegistrant.clear();
    }

    @Override
    public void setOnCatCcAlphaNotify(Handler h, int what, Object obj) {
        mCatCcAlphaRegistrant = new Registrant (h, what, obj);
    }

    @Override
    public void unSetOnCatCcAlphaNotify(Handler h) {
        mCatCcAlphaRegistrant.clear();
    }

    @Override
    public void setOnRegistrationFailed(Handler h, int what, Object obj) {
        mRegistrationFailedRegistrant = new Registrant(h, what, obj);
    }

    @Override
    public void unSetOnRegistrationFailed(Handler h) {
        mRegistrationFailedRegistrant.clear();
    }

    @Override
    public void registerForInCallVoicePrivacyOn(Handler h, int what, Object obj) {
        mVoicePrivacyOnRegistrants.addUnique(h, what, obj);
    }

    @Override
    public void unregisterForInCallVoicePrivacyOn(Handler h){
        mVoicePrivacyOnRegistrants.remove(h);
    }

    @Override
    public void registerForInCallVoicePrivacyOff(Handler h, int what, Object obj) {
        mVoicePrivacyOffRegistrants.addUnique(h, what, obj);
    }

    @Override
    public void unregisterForInCallVoicePrivacyOff(Handler h){
        mVoicePrivacyOffRegistrants.remove(h);
    }

    @Override
    public void setOnRestrictedStateChanged(Handler h, int what, Object obj) {
        mRestrictedStateRegistrant = new Registrant (h, what, obj);
    }

    @Override
    public void unSetOnRestrictedStateChanged(Handler h) {
        if (mRestrictedStateRegistrant != null && mRestrictedStateRegistrant.getHandler() == h) {
            mRestrictedStateRegistrant.clear();
            mRestrictedStateRegistrant = null;
        }
    }

    @Override
    public void registerForDisplayInfo(Handler h, int what, Object obj) {
        mDisplayInfoRegistrants.addUnique(h, what, obj);
    }

    @Override
    public void unregisterForDisplayInfo(Handler h) {
        mDisplayInfoRegistrants.remove(h);
    }

    @Override
    public void registerForCallWaitingInfo(Handler h, int what, Object obj) {
        mCallWaitingInfoRegistrants.addUnique(h, what, obj);
    }

    @Override
    public void unregisterForCallWaitingInfo(Handler h) {
        mCallWaitingInfoRegistrants.remove(h);
    }

    @Override
    public void registerForSignalInfo(Handler h, int what, Object obj) {
        mSignalInfoRegistrants.addUnique(h, what, obj);
    }

    public void setOnUnsolOemHookRaw(Handler h, int what, Object obj) {
        mUnsolOemHookRawRegistrant = new Registrant (h, what, obj);
    }

    public void unSetOnUnsolOemHookRaw(Handler h) {
        if (mUnsolOemHookRawRegistrant != null && mUnsolOemHookRawRegistrant.getHandler() == h) {
            mUnsolOemHookRawRegistrant.clear();
            mUnsolOemHookRawRegistrant = null;
        }
    }

    @Override
    public void unregisterForSignalInfo(Handler h) {
        mSignalInfoRegistrants.remove(h);
    }

    @Override
    public void registerForCdmaOtaProvision(Handler h,int what, Object obj){
        mOtaProvisionRegistrants.addUnique(h, what, obj);
    }

    @Override
    public void unregisterForCdmaOtaProvision(Handler h){
        mOtaProvisionRegistrants.remove(h);
    }

    @Override
    public void registerForNumberInfo(Handler h,int what, Object obj) {
        mNumberInfoRegistrants.addUnique(h, what, obj);
    }

    @Override
    public void unregisterForNumberInfo(Handler h){
        mNumberInfoRegistrants.remove(h);
    }

     @Override
    public void registerForRedirectedNumberInfo(Handler h,int what, Object obj) {
        mRedirNumInfoRegistrants.addUnique(h, what, obj);
    }

    @Override
    public void unregisterForRedirectedNumberInfo(Handler h) {
        mRedirNumInfoRegistrants.remove(h);
    }

    @Override
    public void registerForLineControlInfo(Handler h, int what, Object obj) {
        mLineControlInfoRegistrants.addUnique(h, what, obj);
    }

    @Override
    public void unregisterForLineControlInfo(Handler h) {
        mLineControlInfoRegistrants.remove(h);
    }

    @Override
    public void registerFoT53ClirlInfo(Handler h,int what, Object obj) {
        mT53ClirInfoRegistrants.addUnique(h, what, obj);
    }

    @Override
    public void unregisterForT53ClirInfo(Handler h) {
        mT53ClirInfoRegistrants.remove(h);
    }

    @Override
    public void registerForT53AudioControlInfo(Handler h,int what, Object obj) {
        mT53AudCntrlInfoRegistrants.addUnique(h, what, obj);
    }

    @Override
    public void unregisterForT53AudioControlInfo(Handler h) {
        mT53AudCntrlInfoRegistrants.remove(h);
    }

    @Override
    public void registerForRingbackTone(Handler h, int what, Object obj) {
        mRingbackToneRegistrants.addUnique(h, what, obj);
    }

    @Override
    public void unregisterForRingbackTone(Handler h) {
        mRingbackToneRegistrants.remove(h);
    }

    @Override
    public void registerForResendIncallMute(Handler h, int what, Object obj) {
        mResendIncallMuteRegistrants.addUnique(h, what, obj);
    }

    @Override
    public void unregisterForResendIncallMute(Handler h) {
        mResendIncallMuteRegistrants.remove(h);
    }

    @Override
    public void registerForCdmaSubscriptionChanged(Handler h, int what, Object obj) {
        mCdmaSubscriptionChangedRegistrants.addUnique(h, what, obj);
    }

    @Override
    public void unregisterForCdmaSubscriptionChanged(Handler h) {
        mCdmaSubscriptionChangedRegistrants.remove(h);
    }

    @Override
    public void registerForCdmaPrlChanged(Handler h, int what, Object obj) {
        mCdmaPrlChangedRegistrants.addUnique(h, what, obj);
    }

    @Override
    public void unregisterForCdmaPrlChanged(Handler h) {
        mCdmaPrlChangedRegistrants.remove(h);
    }

    @Override
    public void registerForExitEmergencyCallbackMode(Handler h, int what, Object obj) {
        mExitEmergencyCallbackModeRegistrants.addUnique(h, what, obj);
    }

    @Override
    public void unregisterForExitEmergencyCallbackMode(Handler h) {
        mExitEmergencyCallbackModeRegistrants.remove(h);
    }

    @Override
    public void registerForHardwareConfigChanged(Handler h, int what, Object obj) {
        mHardwareConfigChangeRegistrants.addUnique(h, what, obj);
    }

    @Override
    public void unregisterForHardwareConfigChanged(Handler h) {
        mHardwareConfigChangeRegistrants.remove(h);
    }

    @Override
    public void registerForNetworkScanResult(Handler h, int what, Object obj) {
        mRilNetworkScanResultRegistrants.addUnique(h, what, obj);
    }

    @Override
    public void unregisterForNetworkScanResult(Handler h) {
        mRilNetworkScanResultRegistrants.remove(h);
    }

    /**
     * {@inheritDoc}
     */
    @Override
    public void registerForRilConnected(Handler h, int what, Object obj) {
        mRilConnectedRegistrants.addUnique(h, what, obj);
        if (mRilVersion != -1) {
            Message.obtain(h, what, new AsyncResult(obj, new Integer(mRilVersion), null))
                    .sendToTarget();
        }
    }

    @Override
    public void unregisterForRilConnected(Handler h) {
        mRilConnectedRegistrants.remove(h);
    }

    public void registerForSubscriptionStatusChanged(Handler h, int what, Object obj) {
        mSubscriptionStatusRegistrants.addUnique(h, what, obj);
    }

    public void unregisterForSubscriptionStatusChanged(Handler h) {
        mSubscriptionStatusRegistrants.remove(h);
    }

    @Override
    public void registerForEmergencyNumberList(Handler h, int what, Object obj) {
        mEmergencyNumberListRegistrants.addUnique(h, what, obj);
        // Notify the last emergency number list from radio to new registrants because they may
        // miss the latest indication (e.g. constructed in a delay after HAL is registrated).
        List<EmergencyNumber> lastEmergencyNumberListIndication =
                getLastEmergencyNumberListIndication();
        if (lastEmergencyNumberListIndication != null) {
            mEmergencyNumberListRegistrants.notifyRegistrants(new AsyncResult(
                    null, lastEmergencyNumberListIndication, null));
        }
    }

    @Override
    public void unregisterForEmergencyNumberList(Handler h) {
        mEmergencyNumberListRegistrants.remove(h);
    }

    //***** Protected Methods
    /**
     * Store new RadioState and send notification based on the changes
     *
     * This function is called only by RIL.java when receiving unsolicited
     * RIL_UNSOL_RESPONSE_RADIO_STATE_CHANGED
     *
     * RadioState has 3 values : RADIO_OFF, RADIO_UNAVAILABLE, RADIO_ON.
     *
     * @param newState new RadioState decoded from RIL_UNSOL_RADIO_STATE_CHANGED
     * @param forceNotifyRegistrants boolean indicating if registrants should be notified even if
     * there is no change in state
     */
    protected void setRadioState(int newState, boolean forceNotifyRegistrants) {
        int oldState;

        synchronized (mStateMonitor) {
            oldState = mState;
            mState = newState;

            if (oldState == mState && !forceNotifyRegistrants) {
                // no state transition
                return;
            }

            mRadioStateChangedRegistrants.notifyRegistrants();

            if (mState != TelephonyManager.RADIO_POWER_UNAVAILABLE
                    && oldState == TelephonyManager.RADIO_POWER_UNAVAILABLE) {
                mAvailRegistrants.notifyRegistrants();
            }

            if (mState == TelephonyManager.RADIO_POWER_UNAVAILABLE
                    && oldState != TelephonyManager.RADIO_POWER_UNAVAILABLE) {
                mNotAvailRegistrants.notifyRegistrants();
            }

            if (mState == TelephonyManager.RADIO_POWER_ON
                    && oldState != TelephonyManager.RADIO_POWER_ON) {
                mOnRegistrants.notifyRegistrants();
            }

            if ((mState == TelephonyManager.RADIO_POWER_OFF
                    || mState == TelephonyManager.RADIO_POWER_UNAVAILABLE)
                    && (oldState == TelephonyManager.RADIO_POWER_ON)) {
                mOffOrNotAvailRegistrants.notifyRegistrants();
            }
        }
    }

    protected void cacheEmergencyNumberListIndication(
            List<EmergencyNumber> emergencyNumberListIndication) {
        synchronized (mLastEmergencyNumberListIndicationLock) {
            mLastEmergencyNumberListIndication.clear();
            mLastEmergencyNumberListIndication.addAll(emergencyNumberListIndication);
        }
    }

    private List<EmergencyNumber> getLastEmergencyNumberListIndication() {
        synchronized (mLastEmergencyNumberListIndicationLock) {
            return new ArrayList<>(mLastEmergencyNumberListIndication);
        }
    }

    /**
     * {@inheritDoc}
     */
    @Override
    public void registerForCellInfoList(Handler h, int what, Object obj) {
        mRilCellInfoListRegistrants.addUnique(h, what, obj);
    }
    @Override
    public void unregisterForCellInfoList(Handler h) {
        mRilCellInfoListRegistrants.remove(h);
    }

    @Override
    public void registerForPhysicalChannelConfiguration(Handler h, int what, Object obj) {
        mPhysicalChannelConfigurationRegistrants.addUnique(h, what, obj);
    }

    @Override
    public void unregisterForPhysicalChannelConfiguration(Handler h) {
        mPhysicalChannelConfigurationRegistrants.remove(h);
    }

    @Override
    public void registerForSrvccStateChanged(Handler h, int what, Object obj) {
        mSrvccStateRegistrants.addUnique(h, what, obj);
    }

    @Override
    public void unregisterForSrvccStateChanged(Handler h) {
        mSrvccStateRegistrants.remove(h);
    }

    @Override
    public void testingEmergencyCall() {}

    @Override
    public int getRilVersion() {
        return mRilVersion;
    }

    public void setUiccSubscription(int slotId, int appIndex, int subId, int subStatus,
            Message response) {
    }

    public void setDataAllowed(boolean allowed, Message response) {
    }

    @Override
    public void requestShutdown(Message result) {
    }

    @Override
    public void getRadioCapability(Message result) {
    }

    @Override
    public void setRadioCapability(RadioCapability rc, Message response) {
    }

    @Override
    public void registerForRadioCapabilityChanged(Handler h, int what, Object obj) {
        mPhoneRadioCapabilityChangedRegistrants.addUnique(h, what, obj);
    }

    @Override
    public void unregisterForRadioCapabilityChanged(Handler h) {
        mPhoneRadioCapabilityChangedRegistrants.remove(h);
    }

    @Override
    public void startLceService(int reportIntervalMs, boolean pullMode, Message result) {
    }

    @Override
    public void stopLceService(Message result) {
    }

    @Override
    public void pullLceData(Message result) {
    }

    @Override
    public void registerForLceInfo(Handler h, int what, Object obj) {
        synchronized (mStateMonitor) {
            mLceInfoRegistrants.addUnique(h, what, obj);
        }
    }

    @Override
    public void unregisterForLceInfo(Handler h) {
        synchronized (mStateMonitor) {
            mLceInfoRegistrants.remove(h);
        }
    }

    @Override
    public void registerForModemReset(Handler h, int what, Object obj) {
        mModemResetRegistrants.addUnique(h, what, obj);
    }

    @Override
    public void unregisterForModemReset(Handler h) {
        mModemResetRegistrants.remove(h);
    }

    @Override
    public void registerForPcoData(Handler h, int what, Object obj) {
        mPcoDataRegistrants.addUnique(h, what, obj);
    }

    @Override
    public void unregisterForPcoData(Handler h) {
        mPcoDataRegistrants.remove(h);
    }

    @Override
    public void registerForCarrierInfoForImsiEncryption(Handler h, int what, Object obj) {
        mCarrierInfoForImsiEncryptionRegistrants.addUnique(h, what, obj);
    }

    @Override
    public void unregisterForCarrierInfoForImsiEncryption(Handler h) {
        mCarrierInfoForImsiEncryptionRegistrants.remove(h);
    }

    @Override
    public void registerForNattKeepaliveStatus(Handler h, int what, Object obj) {
        synchronized (mStateMonitor) {
            mNattKeepaliveStatusRegistrants.addUnique(h, what, obj);
        }
    }

    @Override
    public void unregisterForNattKeepaliveStatus(Handler h) {
        synchronized (mStateMonitor) {
            mNattKeepaliveStatusRegistrants.remove(h);
        }
    }

    /**
     * Registers the handler for RIL_UNSOL_UICC_APPLICATIONS_ENABLEMENT_CHANGED events.
     *
     * @param h Handler for notification message.
     * @param what User-defined message code.
     * @param obj User object.
     */
    @Override
    public void registerUiccApplicationEnablementChanged(Handler h, int what, Object obj) {
        mUiccApplicationsEnablementRegistrants.addUnique(h, what, obj);
    }

    /**
     * Unregisters the handler for RIL_UNSOL_UICC_APPLICATIONS_ENABLEMENT_CHANGED events.
     *
     * @param h Handler for notification message.
     */
    @Override
    public void unregisterUiccApplicationEnablementChanged(Handler h) {
        mUiccApplicationsEnablementRegistrants.remove(h);
    }

    /**
     * Registers the handler for RIL_UNSOL_BARRING_INFO_CHANGED events.
     *
     * @param h Handler for notification message.
     * @param what User-defined message code.
     * @param obj User object.
     */
    @Override
    public void registerForBarringInfoChanged(Handler h, int what, Object obj) {
        mBarringInfoChangedRegistrants.addUnique(h, what, obj);
    }

    /**
     * Unregisters the handler for RIL_UNSOL_BARRING_INFO_CHANGED events.
     *
     * @param h Handler for notification message.
     */
    @Override
    public void unregisterForBarringInfoChanged(Handler h) {
        mBarringInfoChangedRegistrants.remove(h);
    }

    @Override
    public void registerForSimPhonebookChanged(Handler h, int what, Object obj) {
        mSimPhonebookChangedRegistrants.addUnique(h, what, obj);
    }

    @Override
    public void unregisterForSimPhonebookChanged(Handler h) {
        mSimPhonebookChangedRegistrants.remove(h);
    }

    @Override
    public void registerForSimPhonebookRecordsReceived(Handler h, int what, Object obj) {
        mSimPhonebookRecordsReceivedRegistrants.addUnique(h, what, obj);
    }

    @Override
    public void unregisterForSimPhonebookRecordsReceived(Handler h) {
        mSimPhonebookRecordsReceivedRegistrants.remove(h);
    }

    @Override
    public void getSimPhonebookRecords(Message result) {
    }

    @Override
    public void getSimPhonebookCapacity(Message result) {
    }

    @Override
    public void updateSimPhonebookRecord(SimPhonebookRecord phonebookRecord, Message result) {
    }

    /**
     * Register for Emergency network scan result.
     *
     * @param h Handler for notification message.
     * @param what User-defined message code.
     * @param obj User object.
     */
    @Override
    public void registerForEmergencyNetworkScan(Handler h, int what, Object obj) {
        mEmergencyNetworkScanRegistrants.add(h, what, obj);
    }

    /**
     * Unregister for Emergency network scan result.
     *
     * @param h Handler to be removed from the registrant list.
     */
    @Override
    public void unregisterForEmergencyNetworkScan(Handler h) {
        mEmergencyNetworkScanRegistrants.remove(h);
    }

    @Override
<<<<<<< HEAD
    public void getEnhancedRadioCapability(Message result) {
=======
    public void registerForConnectionSetupFailure(Handler h, int what, Object obj) {
        mConnectionSetupFailureRegistrants.addUnique(h, what, obj);
    }

    @Override
    public void unregisterForConnectionSetupFailure(Handler h) {
        mConnectionSetupFailureRegistrants.remove(h);
    }

    @Override
    public void registerForNotifyAnbr(Handler h, int what, Object obj) {
        mNotifyAnbrRegistrants.addUnique(h, what, obj);
    }

    @Override
    public void unregisterForNotifyAnbr(Handler h) {
        mNotifyAnbrRegistrants.remove(h);
    }

    @Override
    public void registerForTriggerImsDeregistration(Handler h, int what, Object obj) {
        mTriggerImsDeregistrationRegistrants.add(h, what, obj);
    }

    @Override
    public void unregisterForTriggerImsDeregistration(Handler h) {
        mTriggerImsDeregistrationRegistrants.remove(h);
>>>>>>> dbdfe8dc
    }
}<|MERGE_RESOLUTION|>--- conflicted
+++ resolved
@@ -1160,9 +1160,6 @@
     }
 
     @Override
-<<<<<<< HEAD
-    public void getEnhancedRadioCapability(Message result) {
-=======
     public void registerForConnectionSetupFailure(Handler h, int what, Object obj) {
         mConnectionSetupFailureRegistrants.addUnique(h, what, obj);
     }
@@ -1190,6 +1187,9 @@
     @Override
     public void unregisterForTriggerImsDeregistration(Handler h) {
         mTriggerImsDeregistrationRegistrants.remove(h);
->>>>>>> dbdfe8dc
+    }
+
+    @Override
+    public void getEnhancedRadioCapability(Message result) {
     }
 }