/*
 * Copyright (C) 2006 The Android Open Source Project
 *
 * Licensed under the Apache License, Version 2.0 (the "License");
 * you may not use this file except in compliance with the License.
 * You may obtain a copy of the License at
 *
 *      http://www.apache.org/licenses/LICENSE-2.0
 *
 * Unless required by applicable law or agreed to in writing, software
 * distributed under the License is distributed on an "AS IS" BASIS,
 * WITHOUT WARRANTIES OR CONDITIONS OF ANY KIND, either express or implied.
 * See the License for the specific language governing permissions and
 * limitations under the License.
 */

package com.android.internal.telephony;

import static android.Manifest.permission.SEND_SMS_NO_CONFIRMATION;
import static android.telephony.SmsManager.RESULT_ERROR_FDN_CHECK_FAILURE;
import static android.telephony.SmsManager.RESULT_ERROR_GENERIC_FAILURE;
import static android.telephony.SmsManager.RESULT_ERROR_LIMIT_EXCEEDED;
import static android.telephony.SmsManager.RESULT_ERROR_NO_SERVICE;
import static android.telephony.SmsManager.RESULT_ERROR_NULL_PDU;
import static android.telephony.SmsManager.RESULT_ERROR_RADIO_OFF;
import static android.telephony.SmsManager.RESULT_ERROR_SHORT_CODE_NEVER_ALLOWED;
import static android.telephony.SmsManager.RESULT_ERROR_SHORT_CODE_NOT_ALLOWED;

import static com.android.internal.telephony.IccSmsInterfaceManager.SMS_MESSAGE_PERIOD_NOT_SPECIFIED;
import static com.android.internal.telephony.IccSmsInterfaceManager.SMS_MESSAGE_PRIORITY_NOT_SPECIFIED;

import android.annotation.Nullable;
import android.annotation.UnsupportedAppUsage;
import android.annotation.UserIdInt;
import android.app.Activity;
import android.app.AlertDialog;
import android.app.PendingIntent;
import android.app.PendingIntent.CanceledException;
import android.content.ContentResolver;
import android.content.ContentValues;
import android.content.Context;
import android.content.DialogInterface;
import android.content.Intent;
import android.content.pm.ApplicationInfo;
import android.content.pm.PackageInfo;
import android.content.pm.PackageItemInfo;
import android.content.pm.PackageManager;
import android.content.res.Resources;
import android.database.ContentObserver;
import android.database.sqlite.SqliteWrapper;
import android.net.Uri;
import android.os.AsyncResult;
import android.os.Binder;
import android.os.Handler;
import android.os.Message;
import android.os.PersistableBundle;
import android.os.Process;
import android.os.RemoteException;
import android.os.UserHandle;
import android.provider.Settings;
import android.provider.Telephony;
import android.provider.Telephony.Sms;
import android.service.carrier.CarrierMessagingService;
import android.service.carrier.ICarrierMessagingCallback;
import android.service.carrier.ICarrierMessagingService;
import android.telephony.CarrierConfigManager;
import android.telephony.CarrierMessagingServiceManager;
import android.telephony.CarrierConfigManager;
import android.telephony.CarrierMessagingServiceManager;
import android.telephony.PhoneNumberUtils;
import android.telephony.Rlog;
import android.telephony.ServiceState;
import android.telephony.SmsManager;
import android.telephony.TelephonyManager;
import android.text.Html;
import android.text.Spanned;
import android.text.TextUtils;
import android.util.EventLog;
import android.view.LayoutInflater;
import android.view.View;
import android.view.ViewGroup;
import android.view.WindowManager;
import android.widget.Button;
import android.widget.CheckBox;
import android.widget.CompoundButton;
import android.widget.TextView;

import com.android.internal.R;
import com.android.internal.annotations.VisibleForTesting;
import com.android.internal.telephony.GsmAlphabet.TextEncodingDetails;
import com.android.internal.telephony.SmsUsageMonitor.SmsAuthorizationCallback;
import com.android.internal.telephony.cdma.sms.UserData;
import com.android.internal.telephony.uicc.UiccCard;
import com.android.internal.telephony.uicc.UiccController;

import java.util.ArrayList;
import java.util.HashMap;
import java.util.List;
import java.util.Random;
import java.util.concurrent.atomic.AtomicBoolean;
import java.util.concurrent.atomic.AtomicInteger;

public abstract class SMSDispatcher extends Handler {
    static final String TAG = "SMSDispatcher";    // accessed from inner class
    static final boolean DBG = false;
    private static final String SEND_NEXT_MSG_EXTRA = "SendNextMsg";
    protected static final String MAP_KEY_PDU = "pdu";
    protected static final String MAP_KEY_SMSC = "smsc";
    protected static final String MAP_KEY_DEST_ADDR = "destAddr";
    protected static final String MAP_KEY_SC_ADDR = "scAddr";
    protected static final String MAP_KEY_DEST_PORT = "destPort";
    protected static final String MAP_KEY_DATA = "data";
    protected static final String MAP_KEY_TEXT = "text";

    private static final int PREMIUM_RULE_USE_SIM = 1;
    private static final int PREMIUM_RULE_USE_NETWORK = 2;
    private static final int PREMIUM_RULE_USE_BOTH = 3;
    private final AtomicInteger mPremiumSmsRule = new AtomicInteger(PREMIUM_RULE_USE_SIM);
    private final SettingsObserver mSettingsObserver;

    /** SMS send complete. */
    protected static final int EVENT_SEND_SMS_COMPLETE = 2;

    /** Retry sending a previously failed SMS message */
    protected static final int EVENT_SEND_RETRY = 3;

    /** Confirmation required for sending a large number of messages. */
    private static final int EVENT_SEND_LIMIT_REACHED_CONFIRMATION = 4;

    /** Send the user confirmed SMS */
    static final int EVENT_SEND_CONFIRMED_SMS = 5;  // accessed from inner class

    /** Don't send SMS (user did not confirm). */
    static final int EVENT_STOP_SENDING = 7;        // accessed from inner class

    /** Confirmation required for third-party apps sending to an SMS short code. */
    private static final int EVENT_CONFIRM_SEND_TO_POSSIBLE_PREMIUM_SHORT_CODE = 8;

    /** Confirmation required for third-party apps sending to an SMS short code. */
    private static final int EVENT_CONFIRM_SEND_TO_PREMIUM_SHORT_CODE = 9;

    /** Handle status report from {@code CdmaInboundSmsHandler}. */
    protected static final int EVENT_HANDLE_STATUS_REPORT = 10;

    // other
    protected static final int EVENT_NEW_ICC_SMS = 14;
    protected static final int EVENT_ICC_CHANGED = 15;
    protected static final int EVENT_GET_IMS_SERVICE = 16;


    @UnsupportedAppUsage
    protected Phone mPhone;
    @UnsupportedAppUsage
    protected final Context mContext;
    @UnsupportedAppUsage
    protected final ContentResolver mResolver;
    @UnsupportedAppUsage
    protected final CommandsInterface mCi;
    @UnsupportedAppUsage
    protected final TelephonyManager mTelephonyManager;

    /** Maximum number of times to retry sending a failed SMS. */
    protected static final int MAX_SEND_RETRIES = 3;
    /** Delay before next send attempt on a failed SMS, in milliseconds. */
    protected static final int SEND_RETRY_DELAY = 2000;
    /** single part SMS */
    private static final int SINGLE_PART_SMS = 1;
    /** Message sending queue limit */
    private static final int MO_MSG_QUEUE_LIMIT = 5;

    /**
     * Message reference for a CONCATENATED_8_BIT_REFERENCE or
     * CONCATENATED_16_BIT_REFERENCE message set.  Should be
     * incremented for each set of concatenated messages.
     * Static field shared by all dispatcher objects.
     */
    private static int sConcatenatedRef = new Random().nextInt(256);

    protected SmsDispatchersController mSmsDispatchersController;

    /** Number of outgoing SmsTrackers waiting for user confirmation. */
    private int mPendingTrackerCount;

    /* Flags indicating whether the current device allows sms service */
    protected boolean mSmsCapable = true;
    protected boolean mSmsSendDisabled;

    @UnsupportedAppUsage
    protected static int getNextConcatenatedRef() {
        sConcatenatedRef += 1;
        return sConcatenatedRef;
    }

    /**
     * Create a new SMS dispatcher.
     * @param phone the Phone to use
     */
    protected SMSDispatcher(Phone phone, SmsDispatchersController smsDispatchersController) {
        mPhone = phone;
        mSmsDispatchersController = smsDispatchersController;
        mContext = phone.getContext();
        mResolver = mContext.getContentResolver();
        mCi = phone.mCi;
        mTelephonyManager = (TelephonyManager) mContext.getSystemService(Context.TELEPHONY_SERVICE);
        mSettingsObserver = new SettingsObserver(this, mPremiumSmsRule, mContext);
        mContext.getContentResolver().registerContentObserver(Settings.Global.getUriFor(
                Settings.Global.SMS_SHORT_CODE_RULE), false, mSettingsObserver);

        mSmsCapable = mContext.getResources().getBoolean(
                com.android.internal.R.bool.config_sms_capable);
        mSmsSendDisabled = !mTelephonyManager.getSmsSendCapableForPhone(
                mPhone.getPhoneId(), mSmsCapable);
        Rlog.d(TAG, "SMSDispatcher: ctor mSmsCapable=" + mSmsCapable + " format=" + getFormat()
                + " mSmsSendDisabled=" + mSmsSendDisabled);
    }

    /**
     * Observe the secure setting for updated premium sms determination rules
     */
    private static class SettingsObserver extends ContentObserver {
        private final AtomicInteger mPremiumSmsRule;
        private final Context mContext;
        SettingsObserver(Handler handler, AtomicInteger premiumSmsRule, Context context) {
            super(handler);
            mPremiumSmsRule = premiumSmsRule;
            mContext = context;
            onChange(false); // load initial value;
        }

        @Override
        public void onChange(boolean selfChange) {
            mPremiumSmsRule.set(Settings.Global.getInt(mContext.getContentResolver(),
                    Settings.Global.SMS_SHORT_CODE_RULE, PREMIUM_RULE_USE_SIM));
        }
    }

    /** Unregister for incoming SMS events. */
    @UnsupportedAppUsage
    public void dispose() {
        mContext.getContentResolver().unregisterContentObserver(mSettingsObserver);
    }

    /**
     * The format of the message PDU in the associated broadcast intent.
     * This will be either "3gpp" for GSM/UMTS/LTE messages in 3GPP format
     * or "3gpp2" for CDMA/LTE messages in 3GPP2 format.
     *
     * Note: All applications which handle incoming SMS messages by processing the
     * SMS_RECEIVED_ACTION broadcast intent MUST pass the "format" extra from the intent
     * into the new methods in {@link android.telephony.SmsMessage} which take an
     * extra format parameter. This is required in order to correctly decode the PDU on
     * devices which require support for both 3GPP and 3GPP2 formats at the same time,
     * such as CDMA/LTE devices and GSM/CDMA world phones.
     *
     * @return the format of the message PDU
     */
    protected abstract String getFormat();

    /**
     * Pass the Message object to subclass to handle. Currently used to pass CDMA status reports
     * from {@link com.android.internal.telephony.cdma.CdmaInboundSmsHandler}.
     * @param o the SmsMessage containing the status report
     */
    protected void handleStatusReport(Object o) {
        Rlog.d(TAG, "handleStatusReport() called with no subclass.");
    }

    /* TODO: Need to figure out how to keep track of status report routing in a
     *       persistent manner. If the phone process restarts (reboot or crash),
     *       we will lose this list and any status reports that come in after
     *       will be dropped.
     */
    /** Sent messages awaiting a delivery status report. */
    @UnsupportedAppUsage
    protected final ArrayList<SmsTracker> deliveryPendingList = new ArrayList<SmsTracker>();

    /**
     * Handles events coming from the phone stack. Overridden from handler.
     *
     * @param msg the message to handle
     */
    @Override
    public void handleMessage(Message msg) {
        switch (msg.what) {
        case EVENT_SEND_SMS_COMPLETE:
            // An outbound SMS has been successfully transferred, or failed.
            handleSendComplete((AsyncResult) msg.obj);
            break;

        case EVENT_SEND_RETRY:
            Rlog.d(TAG, "SMS retry..");
            sendRetrySms((SmsTracker) msg.obj);
            break;

        case EVENT_SEND_LIMIT_REACHED_CONFIRMATION:
            handleReachSentLimit((SmsTracker)(msg.obj));
            break;

        case EVENT_CONFIRM_SEND_TO_POSSIBLE_PREMIUM_SHORT_CODE:
            handleConfirmShortCode(false, (SmsTracker)(msg.obj));
            break;

        case EVENT_CONFIRM_SEND_TO_PREMIUM_SHORT_CODE:
            handleConfirmShortCode(true, (SmsTracker)(msg.obj));
            break;

        case EVENT_SEND_CONFIRMED_SMS:
        {
            SmsTracker tracker = (SmsTracker) msg.obj;
            if (tracker.isMultipart()) {
                sendMultipartSms(tracker);
            } else {
                if (mPendingTrackerCount > 1) {
                    tracker.mExpectMore = true;
                } else {
                    tracker.mExpectMore = false;
                }
                sendSms(tracker);
            }
            mPendingTrackerCount--;
            break;
        }

        case EVENT_STOP_SENDING:
        {
            SmsTracker tracker = (SmsTracker) msg.obj;
            if (msg.arg1 == ConfirmDialogListener.SHORT_CODE_MSG) {
                if (msg.arg2 == ConfirmDialogListener.NEVER_ALLOW) {
                    tracker.onFailed(mContext,
                            RESULT_ERROR_SHORT_CODE_NEVER_ALLOWED, 0/*errorCode*/);
                    Rlog.d(TAG, "SMSDispatcher: EVENT_STOP_SENDING - "
                            + "sending SHORT_CODE_NEVER_ALLOWED error code.");
                } else {
                    tracker.onFailed(mContext,
                            RESULT_ERROR_SHORT_CODE_NOT_ALLOWED, 0/*errorCode*/);
                    Rlog.d(TAG, "SMSDispatcher: EVENT_STOP_SENDING - "
                            + "sending SHORT_CODE_NOT_ALLOWED error code.");
                }
            } else if (msg.arg1 == ConfirmDialogListener.RATE_LIMIT) {
                tracker.onFailed(mContext, RESULT_ERROR_LIMIT_EXCEEDED, 0/*errorCode*/);
                Rlog.d(TAG, "SMSDispatcher: EVENT_STOP_SENDING - "
                        + "sending LIMIT_EXCEEDED error code.");
            } else {
                Rlog.e(TAG, "SMSDispatcher: EVENT_STOP_SENDING - unexpected cases.");
            }
            mPendingTrackerCount--;
            break;
        }

        case EVENT_HANDLE_STATUS_REPORT:
            handleStatusReport(msg.obj);
            break;

        default:
            Rlog.e(TAG, "handleMessage() ignoring message of unexpected type " + msg.what);
        }
    }

    /**
     * Use the carrier messaging service to send a data or text SMS.
     */
    protected abstract class SmsSender extends CarrierMessagingServiceManager {
        protected final SmsTracker mTracker;
        // Initialized in sendSmsByCarrierApp
        protected volatile SmsSenderCallback mSenderCallback;

        protected SmsSender(SmsTracker tracker) {
            mTracker = tracker;
        }

        public void sendSmsByCarrierApp(String carrierPackageName,
                                        SmsSenderCallback senderCallback) {
            mSenderCallback = senderCallback;
            if (!bindToCarrierMessagingService(mContext, carrierPackageName)) {
                Rlog.e(TAG, "bindService() for carrier messaging service failed");
                mSenderCallback.onSendSmsComplete(
                        CarrierMessagingService.SEND_STATUS_RETRY_ON_CARRIER_NETWORK,
                        0 /* messageRef */);
            } else {
                Rlog.d(TAG, "bindService() for carrier messaging service succeeded");
            }
        }
    }

    private static int getSendSmsFlag(@Nullable PendingIntent deliveryIntent) {
        if (deliveryIntent == null) {
            return 0;
        }
        return CarrierMessagingService.SEND_FLAG_REQUEST_DELIVERY_STATUS;
    }

    /**
     * Use the carrier messaging service to send a text SMS.
     */
    protected final class TextSmsSender extends SmsSender {
        public TextSmsSender(SmsTracker tracker) {
            super(tracker);
        }

        @Override
        protected void onServiceReady(ICarrierMessagingService carrierMessagingService) {
            HashMap<String, Object> map = mTracker.getData();
            String text = (String) map.get(MAP_KEY_TEXT);

            if (text != null) {
                try {
                    carrierMessagingService.sendTextSms(text, getSubId(),
                            mTracker.mDestAddress, getSendSmsFlag(mTracker.mDeliveryIntent),
                            mSenderCallback);
                } catch (RemoteException e) {
                    Rlog.e(TAG, "Exception sending the SMS: " + e);
                    mSenderCallback.onSendSmsComplete(
                            CarrierMessagingService.SEND_STATUS_RETRY_ON_CARRIER_NETWORK,
                            0 /* messageRef */);
                }
            } else {
                mSenderCallback.onSendSmsComplete(
                        CarrierMessagingService.SEND_STATUS_RETRY_ON_CARRIER_NETWORK,
                        0 /* messageRef */);
            }
        }
    }

    /**
     * Use the carrier messaging service to send a data SMS.
     */
    protected final class DataSmsSender extends SmsSender {
        public DataSmsSender(SmsTracker tracker) {
            super(tracker);
        }

        @Override
        protected void onServiceReady(ICarrierMessagingService carrierMessagingService) {
            HashMap<String, Object> map = mTracker.getData();
            byte[] data = (byte[]) map.get(MAP_KEY_DATA);
            int destPort = (int) map.get(MAP_KEY_DEST_PORT);

            if (data != null) {
                try {
                    carrierMessagingService.sendDataSms(data, getSubId(),
                            mTracker.mDestAddress, destPort,
                            getSendSmsFlag(mTracker.mDeliveryIntent), mSenderCallback);
                } catch (RemoteException e) {
                    Rlog.e(TAG, "Exception sending the SMS: " + e);
                    mSenderCallback.onSendSmsComplete(
                            CarrierMessagingService.SEND_STATUS_RETRY_ON_CARRIER_NETWORK,
                            0 /* messageRef */);
                }
            } else {
                mSenderCallback.onSendSmsComplete(
                        CarrierMessagingService.SEND_STATUS_RETRY_ON_CARRIER_NETWORK,
                        0 /* messageRef */);
            }
        }
    }

    /**
     * Callback for TextSmsSender and DataSmsSender from the carrier messaging service.
     * Once the result is ready, the carrier messaging service connection is disposed.
     */
    protected final class SmsSenderCallback extends ICarrierMessagingCallback.Stub {
        private final SmsSender mSmsSender;

        public SmsSenderCallback(SmsSender smsSender) {
            mSmsSender = smsSender;
        }

        /**
         * This method should be called only once.
         */
        @Override
        public void onSendSmsComplete(int result, int messageRef) {
            checkCallerIsPhoneOrCarrierApp();
            final long identity = Binder.clearCallingIdentity();
            try {
                mSmsSender.disposeConnection(mContext);
                processSendSmsResponse(mSmsSender.mTracker, result, messageRef);
            } finally {
                Binder.restoreCallingIdentity(identity);
            }
        }

        @Override
        public void onSendMultipartSmsComplete(int result, int[] messageRefs) {
            Rlog.e(TAG, "Unexpected onSendMultipartSmsComplete call with result: " + result);
        }

        @Override
        public void onFilterComplete(int result) {
            Rlog.e(TAG, "Unexpected onFilterComplete call with result: " + result);
        }

        @Override
        public void onSendMmsComplete(int result, byte[] sendConfPdu) {
            Rlog.e(TAG, "Unexpected onSendMmsComplete call with result: " + result);
        }

        @Override
        public void onDownloadMmsComplete(int result) {
            Rlog.e(TAG, "Unexpected onDownloadMmsComplete call with result: " + result);
        }
    }

    @UnsupportedAppUsage
    private void processSendSmsResponse(SmsTracker tracker, int result, int messageRef) {
        if (tracker == null) {
            Rlog.e(TAG, "processSendSmsResponse: null tracker");
            return;
        }

        SmsResponse smsResponse = new SmsResponse(
                messageRef, null /* ackPdu */, -1 /* unknown error code */);

        switch (result) {
        case CarrierMessagingService.SEND_STATUS_OK:
            Rlog.d(TAG, "Sending SMS by IP succeeded.");
            sendMessage(obtainMessage(EVENT_SEND_SMS_COMPLETE,
                                      new AsyncResult(tracker,
                                                      smsResponse,
                                                      null /* exception*/ )));
            break;
        case CarrierMessagingService.SEND_STATUS_ERROR:
            Rlog.d(TAG, "Sending SMS by IP failed.");
            sendMessage(obtainMessage(EVENT_SEND_SMS_COMPLETE,
                    new AsyncResult(tracker, smsResponse,
                            new CommandException(CommandException.Error.GENERIC_FAILURE))));
            break;
        case CarrierMessagingService.SEND_STATUS_RETRY_ON_CARRIER_NETWORK:
            Rlog.d(TAG, "Sending SMS by IP failed. Retry on carrier network.");
            sendSubmitPdu(tracker);
            break;
        default:
            Rlog.d(TAG, "Unknown result " + result + " Retry on carrier network.");
            sendSubmitPdu(tracker);
        }
    }

    /**
     * Use the carrier messaging service to send a multipart text SMS.
     */
    private final class MultipartSmsSender extends CarrierMessagingServiceManager {
        private final List<String> mParts;
        public final SmsTracker[] mTrackers;
        // Initialized in sendSmsByCarrierApp
        private volatile MultipartSmsSenderCallback mSenderCallback;

        MultipartSmsSender(ArrayList<String> parts, SmsTracker[] trackers) {
            mParts = parts;
            mTrackers = trackers;
        }

        @UnsupportedAppUsage
        void sendSmsByCarrierApp(String carrierPackageName,
                                 MultipartSmsSenderCallback senderCallback) {
            mSenderCallback = senderCallback;
            if (!bindToCarrierMessagingService(mContext, carrierPackageName)) {
                Rlog.e(TAG, "bindService() for carrier messaging service failed");
                mSenderCallback.onSendMultipartSmsComplete(
                        CarrierMessagingService.SEND_STATUS_RETRY_ON_CARRIER_NETWORK,
                        null /* smsResponse */);
            } else {
                Rlog.d(TAG, "bindService() for carrier messaging service succeeded");
            }
        }

        @Override
        protected void onServiceReady(ICarrierMessagingService carrierMessagingService) {
            try {
                carrierMessagingService.sendMultipartTextSms(
                        mParts, getSubId(), mTrackers[0].mDestAddress,
                        getSendSmsFlag(mTrackers[0].mDeliveryIntent), mSenderCallback);
            } catch (RemoteException e) {
                Rlog.e(TAG, "Exception sending the SMS: " + e);
                mSenderCallback.onSendMultipartSmsComplete(
                        CarrierMessagingService.SEND_STATUS_RETRY_ON_CARRIER_NETWORK,
                        null /* smsResponse */);
            }
        }
    }

    /**
     * Callback for MultipartSmsSender from the carrier messaging service.
     * Once the result is ready, the carrier messaging service connection is disposed.
     */
    private final class MultipartSmsSenderCallback extends ICarrierMessagingCallback.Stub {
        private final MultipartSmsSender mSmsSender;

        MultipartSmsSenderCallback(MultipartSmsSender smsSender) {
            mSmsSender = smsSender;
        }

        @Override
        public void onSendSmsComplete(int result, int messageRef) {
            Rlog.e(TAG, "Unexpected onSendSmsComplete call with result: " + result);
        }

        /**
         * This method should be called only once.
         */
        @Override
        public void onSendMultipartSmsComplete(int result, int[] messageRefs) {
            mSmsSender.disposeConnection(mContext);

            if (mSmsSender.mTrackers == null) {
                Rlog.e(TAG, "Unexpected onSendMultipartSmsComplete call with null trackers.");
                return;
            }

            checkCallerIsPhoneOrCarrierApp();
            final long identity = Binder.clearCallingIdentity();
            try {
                for (int i = 0; i < mSmsSender.mTrackers.length; i++) {
                    int messageRef = 0;
                    if (messageRefs != null && messageRefs.length > i) {
                        messageRef = messageRefs[i];
                    }
                    processSendSmsResponse(mSmsSender.mTrackers[i], result, messageRef);
                }
            } finally {
                Binder.restoreCallingIdentity(identity);
            }
        }

        @Override
        public void onFilterComplete(int result) {
            Rlog.e(TAG, "Unexpected onFilterComplete call with result: " + result);
        }

        @Override
        public void onSendMmsComplete(int result, byte[] sendConfPdu) {
            Rlog.e(TAG, "Unexpected onSendMmsComplete call with result: " + result);
        }

        @Override
        public void onDownloadMmsComplete(int result) {
            Rlog.e(TAG, "Unexpected onDownloadMmsComplete call with result: " + result);
        }
    }

    /**
     * Send an SMS PDU. Usually just calls {@link sendRawPdu}.
     */
    @UnsupportedAppUsage
    private void sendSubmitPdu(SmsTracker tracker) {
        if (shouldBlockSmsForEcbm()) {
            Rlog.d(TAG, "Block SMS in Emergency Callback mode");
            tracker.onFailed(mContext, SmsManager.RESULT_ERROR_NO_SERVICE, 0/*errorCode*/);
        } else {
            sendRawPdu(tracker);
        }
    }

    /**
     * @return true if MO SMS should be blocked for Emergency Callback Mode.
     */
    protected abstract boolean shouldBlockSmsForEcbm();

    /**
     * Called when SMS send completes. Broadcasts a sentIntent on success.
     * On failure, either sets up retries or broadcasts a sentIntent with
     * the failure in the result code.
     *
     * @param ar AsyncResult passed into the message handler.  ar.result should
     *           an SmsResponse instance if send was successful.  ar.userObj
     *           should be an SmsTracker instance.
     */
    protected void handleSendComplete(AsyncResult ar) {
        SmsTracker tracker = (SmsTracker) ar.userObj;
        PendingIntent sentIntent = tracker.mSentIntent;

        if (ar.result != null) {
            tracker.mMessageRef = ((SmsResponse)ar.result).mMessageRef;
        } else {
            Rlog.d(TAG, "SmsResponse was null");
        }

        if (ar.exception == null) {
            if (DBG) Rlog.d(TAG, "SMS send complete. Broadcasting intent: " + sentIntent);

            if (tracker.mDeliveryIntent != null) {
                // Expecting a status report.  Add it to the list.
                deliveryPendingList.add(tracker);
            }
            tracker.onSent(mContext);
            mPhone.notifySmsSent(tracker.mDestAddress);
        } else {
            if (DBG) Rlog.d(TAG, "SMS send failed");

            int ss = mPhone.getServiceState().getState();

            if ( tracker.mImsRetry > 0 && ss != ServiceState.STATE_IN_SERVICE) {
                // This is retry after failure over IMS but voice is not available.
                // Set retry to max allowed, so no retry is sent and
                //   cause RESULT_ERROR_GENERIC_FAILURE to be returned to app.
                tracker.mRetryCount = MAX_SEND_RETRIES;

                Rlog.d(TAG, "handleSendComplete: Skipping retry: "
                +" isIms()="+isIms()
                +" mRetryCount="+tracker.mRetryCount
                +" mImsRetry="+tracker.mImsRetry
                +" mMessageRef="+tracker.mMessageRef
                +" SS= "+mPhone.getServiceState().getState());
            }

            // if sms over IMS is not supported on data and voice is not available...
            if (!isIms() && ss != ServiceState.STATE_IN_SERVICE) {
                tracker.onFailed(mContext, getNotInServiceError(ss), 0/*errorCode*/);
            } else if ((((CommandException)(ar.exception)).getCommandError()
                    == CommandException.Error.SMS_FAIL_RETRY) &&
                   tracker.mRetryCount < MAX_SEND_RETRIES) {
                // Retry after a delay if needed.
                // TODO: According to TS 23.040, 9.2.3.6, we should resend
                //       with the same TP-MR as the failed message, and
                //       TP-RD set to 1.  However, we don't have a means of
                //       knowing the MR for the failed message (EF_SMSstatus
                //       may or may not have the MR corresponding to this
                //       message, depending on the failure).  Also, in some
                //       implementations this retry is handled by the baseband.
                tracker.mRetryCount++;
                Message retryMsg = obtainMessage(EVENT_SEND_RETRY, tracker);
                sendMessageDelayed(retryMsg, SEND_RETRY_DELAY);
            } else {
                int errorCode = 0;
                if (ar.result != null) {
                    errorCode = ((SmsResponse)ar.result).mErrorCode;
                }
                int error = RESULT_ERROR_GENERIC_FAILURE;
                if (((CommandException)(ar.exception)).getCommandError()
                        == CommandException.Error.FDN_CHECK_FAILURE) {
                    error = RESULT_ERROR_FDN_CHECK_FAILURE;
                }
                tracker.onFailed(mContext, error, errorCode);
            }
        }
    }

    /**
     * Handles outbound message when the phone is not in service.
     *
     * @param ss     Current service state.  Valid values are:
     *                  OUT_OF_SERVICE
     *                  EMERGENCY_ONLY
     *                  POWER_OFF
     * @param sentIntent the PendingIntent to send the error to
     */
    protected static void handleNotInService(int ss, PendingIntent sentIntent) {
        if (sentIntent != null) {
            try {
                if (ss == ServiceState.STATE_POWER_OFF) {
                    sentIntent.send(RESULT_ERROR_RADIO_OFF);
                } else {
                    sentIntent.send(RESULT_ERROR_NO_SERVICE);
                }
            } catch (CanceledException ex) {
                Rlog.e(TAG, "Failed to send result");
            }
        }
    }

    /**
     * @param ss service state
     * @return The result error based on input service state for not in service error
     */
    protected static int getNotInServiceError(int ss) {
        if (ss == ServiceState.STATE_POWER_OFF) {
            return RESULT_ERROR_RADIO_OFF;
        }
        return RESULT_ERROR_NO_SERVICE;
    }

    /**
     * Send a data based SMS to a specific application port.
     *
     * @param callingPackage the package name of the calling app
     * @param destAddr the address to send the message to
     * @param scAddr is the service center address or null to use
     *  the current default SMSC
     * @param destPort the port to deliver the message to
     * @param data the body of the message to send
     * @param sentIntent if not NULL this <code>PendingIntent</code> is
     *  broadcast when the message is successfully sent, or failed.
     *  The result code will be <code>Activity.RESULT_OK<code> for success,
     *  or one of these errors:<br>
     *  <code>RESULT_ERROR_GENERIC_FAILURE</code><br>
     *  <code>RESULT_ERROR_RADIO_OFF</code><br>
     *  <code>RESULT_ERROR_NULL_PDU</code><br>
     *  <code>RESULT_ERROR_NO_SERVICE</code><br>.
     *  For <code>RESULT_ERROR_GENERIC_FAILURE</code> the sentIntent may include
     *  the extra "errorCode" containing a radio technology specific value,
     *  generally only useful for troubleshooting.<br>
     *  The per-application based SMS control checks sentIntent. If sentIntent
     *  is NULL the caller will be checked against all unknown applications,
     *  which cause smaller number of SMS to be sent in checking period.
     * @param deliveryIntent if not NULL this <code>PendingIntent</code> is
     *  broadcast when the message is delivered to the recipient.  The
     *  raw pdu of the status report is in the extended data ("pdu").
     */
    @UnsupportedAppUsage
    protected void sendData(String callingPackage, String destAddr, String scAddr, int destPort,
            byte[] data, PendingIntent sentIntent, PendingIntent deliveryIntent) {
        SmsMessageBase.SubmitPduBase pdu = getSubmitPdu(
                scAddr, destAddr, destPort, data, (deliveryIntent != null));
        if (pdu != null) {
            HashMap map = getSmsTrackerMap(destAddr, scAddr, destPort, data, pdu);
            SmsTracker tracker = getSmsTracker(callingPackage, map, sentIntent, deliveryIntent,
                    getFormat(), null /*messageUri*/, false /*expectMore*/,
                    null /*fullMessageText*/, false /*isText*/,
                    true /*persistMessage*/);

            if (!sendSmsByCarrierApp(true /* isDataSms */, tracker)) {
                sendSubmitPdu(tracker);
            }
        } else {
            Rlog.e(TAG, "SMSDispatcher.sendData(): getSubmitPdu() returned null");
            triggerSentIntentForFailure(sentIntent);
        }
    }

    /**
     * Send a text based SMS.
     *  @param destAddr the address to send the message to
     * @param scAddr is the service center address or null to use
     *  the current default SMSC
     * @param text the body of the message to send
     * @param sentIntent if not NULL this <code>PendingIntent</code> is
     *  broadcast when the message is successfully sent, or failed.
     *  The result code will be <code>Activity.RESULT_OK<code> for success,
     *  or one of these errors:<br>
     *  <code>RESULT_ERROR_GENERIC_FAILURE</code><br>
     *  <code>RESULT_ERROR_RADIO_OFF</code><br>
     *  <code>RESULT_ERROR_NULL_PDU</code><br>
     *  <code>RESULT_ERROR_NO_SERVICE</code><br>.
     *  For <code>RESULT_ERROR_GENERIC_FAILURE</code> the sentIntent may include
     *  the extra "errorCode" containing a radio technology specific value,
     *  generally only useful for troubleshooting.<br>
     *  The per-application based SMS control checks sentIntent. If sentIntent
     *  is NULL the caller will be checked against all unknown applications,
     *  which cause smaller number of SMS to be sent in checking period.
     * @param deliveryIntent if not NULL this <code>PendingIntent</code> is
     *  broadcast when the message is delivered to the recipient.  The
     * @param messageUri optional URI of the message if it is already stored in the system
     * @param callingPkg the calling package name
     * @param persistMessage whether to save the sent message into SMS DB for a
     *   non-default SMS app.
     *
     * @param priority Priority level of the message
     *  Refer specification See 3GPP2 C.S0015-B, v2.0, table 4.5.9-1
     *  ---------------------------------
     *  PRIORITY      | Level of Priority
     *  ---------------------------------
     *      '00'      |     Normal
     *      '01'      |     Interactive
     *      '10'      |     Urgent
     *      '11'      |     Emergency
     *  ----------------------------------
     *  Any Other values included Negative considered as Invalid Priority Indicator of the message.
     * @param expectMore is a boolean to indicate the sending messages through same link or not.
     * @param validityPeriod Validity Period of the message in mins.
     *  Refer specification 3GPP TS 23.040 V6.8.1 section 9.2.3.12.1.
     *  Validity Period(Minimum) -> 5 mins
     *  Validity Period(Maximum) -> 635040 mins(i.e.63 weeks).
     *  Any Other values included Negative considered as Invalid Validity Period of the message.
     */
    public void sendText(String destAddr, String scAddr, String text,
                         PendingIntent sentIntent, PendingIntent deliveryIntent, Uri messageUri,
                         String callingPkg, boolean persistMessage, int priority,
                         boolean expectMore, int validityPeriod) {
        Rlog.d(TAG, "sendText");
        SmsMessageBase.SubmitPduBase pdu = getSubmitPdu(
                scAddr, destAddr, text, (deliveryIntent != null), null, priority, validityPeriod);
        if (pdu != null) {
            HashMap map = getSmsTrackerMap(destAddr, scAddr, text, pdu);
            SmsTracker tracker = getSmsTracker(callingPkg, map, sentIntent, deliveryIntent,
                    getFormat(), messageUri, expectMore, text, true /*isText*/,
                    persistMessage, priority, validityPeriod);

            if (!sendSmsByCarrierApp(false /* isDataSms */, tracker)) {
                sendSubmitPdu(tracker);
            }
        } else {
            Rlog.e(TAG, "SmsDispatcher.sendText(): getSubmitPdu() returned null");
            triggerSentIntentForFailure(sentIntent);
        }
    }

    private void triggerSentIntentForFailure(PendingIntent sentIntent) {
        if (sentIntent != null) {
            try {
                sentIntent.send(SmsManager.RESULT_ERROR_GENERIC_FAILURE);
            } catch (CanceledException ex) {
                Rlog.e(TAG, "Intent has been canceled!");
            }
        }
    }

    private void triggerSentIntentForFailure(List<PendingIntent> sentIntents) {
        if (sentIntents == null) {
            return;
        }

        for (PendingIntent sentIntent : sentIntents) {
            triggerSentIntentForFailure(sentIntent);
        }
    }

    private boolean sendSmsByCarrierApp(boolean isDataSms, SmsTracker tracker ) {
        String carrierPackage = getCarrierAppPackageName();
        if (carrierPackage != null) {
            Rlog.d(TAG, "Found carrier package.");
            SmsSender smsSender;
            if (isDataSms) {
                smsSender = new DataSmsSender(tracker);
            } else {
                smsSender = new TextSmsSender(tracker);
            }
            smsSender.sendSmsByCarrierApp(carrierPackage, new SmsSenderCallback(smsSender));
            return true;
        }

        return false;
    }

    protected abstract SmsMessageBase.SubmitPduBase getSubmitPdu(String scAddr, String destAddr,
            String message, boolean statusReportRequested, SmsHeader smsHeader,
            int priority, int validityPeriod);

    protected abstract SmsMessageBase.SubmitPduBase getSubmitPdu(String scAddr, String destAddr,
            int destPort, byte[] message, boolean statusReportRequested);

    /**
     * Calculate the number of septets needed to encode the message. This function should only be
     * called for individual segments of multipart message.
     *
     * @param messageBody the message to encode
     * @param use7bitOnly ignore (but still count) illegal characters if true
     * @return TextEncodingDetails
     */
    @UnsupportedAppUsage
    protected abstract TextEncodingDetails calculateLength(CharSequence messageBody,
            boolean use7bitOnly);

    /**
     * Send a multi-part text based SMS.
     *  @param destAddr the address to send the message to
     * @param scAddr is the service center address or null to use
     *   the current default SMSC
     * @param parts an <code>ArrayList</code> of strings that, in order,
     *   comprise the original message
     * @param sentIntents if not null, an <code>ArrayList</code> of
     *   <code>PendingIntent</code>s (one for each message part) that is
     *   broadcast when the corresponding message part has been sent.
     *   The result code will be <code>Activity.RESULT_OK<code> for success,
     *   or one of these errors:
     *   <code>RESULT_ERROR_GENERIC_FAILURE</code>
     *   <code>RESULT_ERROR_RADIO_OFF</code>
     *   <code>RESULT_ERROR_NULL_PDU</code>
     *   <code>RESULT_ERROR_NO_SERVICE</code>.
     *  The per-application based SMS control checks sentIntent. If sentIntent
     *  is NULL the caller will be checked against all unknown applications,
     *  which cause smaller number of SMS to be sent in checking period.
     * @param deliveryIntents if not null, an <code>ArrayList</code> of
     *   <code>PendingIntent</code>s (one for each message part) that is
     *   broadcast when the corresponding message part has been delivered
     *   to the recipient.  The raw pdu of the status report is in the
     * @param messageUri optional URI of the message if it is already stored in the system
     * @param callingPkg the calling package name
     * @param persistMessage whether to save the sent message into SMS DB for a
     *   non-default SMS app.
     * @param priority Priority level of the message
     *  Refer specification See 3GPP2 C.S0015-B, v2.0, table 4.5.9-1
     *  ---------------------------------
     *  PRIORITY      | Level of Priority
     *  ---------------------------------
     *      '00'      |     Normal
     *      '01'      |     Interactive
     *      '10'      |     Urgent
     *      '11'      |     Emergency
     *  ----------------------------------
     *  Any Other values included Negative considered as Invalid Priority Indicator of the message.
     * @param expectMore is a boolean to indicate the sending messages through same link or not.
     * @param validityPeriod Validity Period of the message in mins.
     *  Refer specification 3GPP TS 23.040 V6.8.1 section 9.2.3.12.1.
     *  Validity Period(Minimum) -> 5 mins
     *  Validity Period(Maximum) -> 635040 mins(i.e.63 weeks).
     *  Any Other values included Negative considered as Invalid Validity Period of the message.
     */
    @VisibleForTesting(visibility = VisibleForTesting.Visibility.PROTECTED)
    public void sendMultipartText(String destAddr, String scAddr,
            ArrayList<String> parts, ArrayList<PendingIntent> sentIntents,
            ArrayList<PendingIntent> deliveryIntents, Uri messageUri, String callingPkg,
            boolean persistMessage, int priority, boolean expectMore, int validityPeriod) {
        final String fullMessageText = getMultipartMessageText(parts);
        int refNumber = getNextConcatenatedRef() & 0x00FF;
        int encoding = SmsConstants.ENCODING_UNKNOWN;
        int msgCount = parts.size();
        if (msgCount < 1) {
            triggerSentIntentForFailure(sentIntents);
            return;
        }

        TextEncodingDetails[] encodingForParts = new TextEncodingDetails[msgCount];
        for (int i = 0; i < msgCount; i++) {
            TextEncodingDetails details = calculateLength(parts.get(i), false);
            if (encoding != details.codeUnitSize
                    && (encoding == SmsConstants.ENCODING_UNKNOWN
                            || encoding == SmsConstants.ENCODING_7BIT)) {
                encoding = details.codeUnitSize;
            }
            encodingForParts[i] = details;
        }

        SmsTracker[] trackers = new SmsTracker[msgCount];

        // States to track at the message level (for all parts)
        final AtomicInteger unsentPartCount = new AtomicInteger(msgCount);
        final AtomicBoolean anyPartFailed = new AtomicBoolean(false);

        for (int i = 0; i < msgCount; i++) {
            SmsHeader.ConcatRef concatRef = new SmsHeader.ConcatRef();
            concatRef.refNumber = refNumber;
            concatRef.seqNumber = i + 1;  // 1-based sequence
            concatRef.msgCount = msgCount;
            // TODO: We currently set this to true since our messaging app will never
            // send more than 255 parts (it converts the message to MMS well before that).
            // However, we should support 3rd party messaging apps that might need 16-bit
            // references
            // Note:  It's not sufficient to just flip this bit to true; it will have
            // ripple effects (several calculations assume 8-bit ref).
            concatRef.isEightBits = true;
            SmsHeader smsHeader = new SmsHeader();
            smsHeader.concatRef = concatRef;

            // Set the national language tables for 3GPP 7-bit encoding, if enabled.
            if (encoding == SmsConstants.ENCODING_7BIT) {
                smsHeader.languageTable = encodingForParts[i].languageTable;
                smsHeader.languageShiftTable = encodingForParts[i].languageShiftTable;
            }

            PendingIntent sentIntent = null;
            if (sentIntents != null && sentIntents.size() > i) {
                sentIntent = sentIntents.get(i);
            }

            PendingIntent deliveryIntent = null;
            if (deliveryIntents != null && deliveryIntents.size() > i) {
                deliveryIntent = deliveryIntents.get(i);
            }

            trackers[i] =
                getNewSubmitPduTracker(callingPkg, destAddr, scAddr, parts.get(i), smsHeader,
                        encoding, sentIntent, deliveryIntent, (i == (msgCount - 1)),
                        unsentPartCount, anyPartFailed, messageUri,
                        fullMessageText, priority, expectMore, validityPeriod);
            if (trackers[i] == null) {
                triggerSentIntentForFailure(sentIntents);
                return;
            }
            trackers[i].mPersistMessage = persistMessage;
        }

        String carrierPackage = getCarrierAppPackageName();
        if (carrierPackage != null) {
            Rlog.d(TAG, "Found carrier package.");
            MultipartSmsSender smsSender = new MultipartSmsSender(parts, trackers);
            smsSender.sendSmsByCarrierApp(carrierPackage,
                    new MultipartSmsSenderCallback(smsSender));
        } else {
            Rlog.v(TAG, "No carrier package.");
            for (SmsTracker tracker : trackers) {
                sendSubmitPdu(tracker);
            }
        }
    }

    /**
     * Create a new SubmitPdu and return the SMS tracker.
     */
    private SmsTracker getNewSubmitPduTracker(String callingPackage, String destinationAddress,
            String scAddress, String message, SmsHeader smsHeader, int encoding,
            PendingIntent sentIntent, PendingIntent deliveryIntent, boolean lastPart,
            AtomicInteger unsentPartCount, AtomicBoolean anyPartFailed, Uri messageUri,
            String fullMessageText, int priority, boolean expectMore, int validityPeriod) {
        if (isCdmaMo()) {
            UserData uData = new UserData();
            uData.payloadStr = message;
            uData.userDataHeader = smsHeader;
            if (encoding == SmsConstants.ENCODING_7BIT) {
                uData.msgEncoding = isAscii7bitSupportedForLongMessage()
                        ? UserData.ENCODING_7BIT_ASCII : UserData.ENCODING_GSM_7BIT_ALPHABET;
                Rlog.d(TAG, "Message encoding for proper 7 bit: " + uData.msgEncoding);
            } else { // assume UTF-16
                uData.msgEncoding = UserData.ENCODING_UNICODE_16;
            }
            uData.msgEncodingSet = true;

            /* By setting the statusReportRequested bit only for the
             * last message fragment, this will result in only one
             * callback to the sender when that last fragment delivery
             * has been acknowledged. */
            //TODO FIX
            SmsMessageBase.SubmitPduBase submitPdu =
                    com.android.internal.telephony.cdma.SmsMessage.getSubmitPdu(destinationAddress,
                            uData, (deliveryIntent != null) && lastPart, priority);

            if (submitPdu != null) {
                HashMap map = getSmsTrackerMap(destinationAddress, scAddress,
                        message, submitPdu);
                return getSmsTracker(callingPackage, map, sentIntent, deliveryIntent,
                        getFormat(), unsentPartCount, anyPartFailed, messageUri, smsHeader,
                        (!lastPart || expectMore), fullMessageText, true /*isText*/,
                        true /*persistMessage*/, priority, validityPeriod);
            } else {
                Rlog.e(TAG, "CdmaSMSDispatcher.getNewSubmitPduTracker(): getSubmitPdu() returned "
                        + "null");
                return null;
            }
        } else {
            SmsMessageBase.SubmitPduBase pdu =
                    com.android.internal.telephony.gsm.SmsMessage.getSubmitPdu(scAddress,
                            destinationAddress, message, deliveryIntent != null,
                            SmsHeader.toByteArray(smsHeader), encoding, smsHeader.languageTable,
                            smsHeader.languageShiftTable, validityPeriod);
            if (pdu != null) {
                HashMap map =  getSmsTrackerMap(destinationAddress, scAddress,
                        message, pdu);
                return getSmsTracker(callingPackage, map, sentIntent,
                        deliveryIntent, getFormat(), unsentPartCount, anyPartFailed, messageUri,
                        smsHeader, (!lastPart || expectMore), fullMessageText, true /*isText*/,
                        false /*persistMessage*/, priority, validityPeriod);
            } else {
                Rlog.e(TAG, "GsmSMSDispatcher.getNewSubmitPduTracker(): getSubmitPdu() returned "
                        + "null");
                return null;
            }
        }
    }

    /**
     * Send an SMS
     * @param tracker will contain:
     * -smsc the SMSC to send the message through, or NULL for the
     *  default SMSC
     * -pdu the raw PDU to send
     * -sentIntent if not NULL this <code>Intent</code> is
     *  broadcast when the message is successfully sent, or failed.
     *  The result code will be <code>Activity.RESULT_OK<code> for success,
     *  or one of these errors:
     *  <code>RESULT_ERROR_GENERIC_FAILURE</code>
     *  <code>RESULT_ERROR_RADIO_OFF</code>
     *  <code>RESULT_ERROR_NULL_PDU</code>
     *  <code>RESULT_ERROR_NO_SERVICE</code>.
     *  The per-application based SMS control checks sentIntent. If sentIntent
     *  is NULL the caller will be checked against all unknown applications,
     *  which cause smaller number of SMS to be sent in checking period.
     * -deliveryIntent if not NULL this <code>Intent</code> is
     *  broadcast when the message is delivered to the recipient.  The
     *  raw pdu of the status report is in the extended data ("pdu").
     * -param destAddr the destination phone number (for short code confirmation)
     */
    @VisibleForTesting
    public void sendRawPdu(SmsTracker tracker) {
        HashMap map = tracker.getData();
        byte pdu[] = (byte[]) map.get(MAP_KEY_PDU);

        if (mSmsSendDisabled) {
            Rlog.e(TAG, "Device does not support sending sms.");
            tracker.onFailed(mContext, RESULT_ERROR_NO_SERVICE, 0/*errorCode*/);
            return;
        }

        if (pdu == null) {
            Rlog.e(TAG, "Empty PDU");
            tracker.onFailed(mContext, RESULT_ERROR_NULL_PDU, 0/*errorCode*/);
            return;
        }

        String packageName = tracker.getAppPackageName();
        PackageManager pm = mContext.getPackageManager();

        // Get package info via packagemanager
        PackageInfo appInfo;
        try {
            appInfo = pm.getPackageInfoAsUser(
                    packageName, PackageManager.GET_SIGNATURES, tracker.mUserId);
        } catch (PackageManager.NameNotFoundException e) {
            Rlog.e(TAG, "Can't get calling app package info: refusing to send SMS");
            tracker.onFailed(mContext, RESULT_ERROR_GENERIC_FAILURE, 0/*errorCode*/);
            return;
        }

        // checkDestination() returns true if the destination is not a premium short code or the
        // sending app is approved to send to short codes. Otherwise, a message is sent to our
        // handler with the SmsTracker to request user confirmation before sending.
        if (checkDestination(tracker)) {
            // check for excessive outgoing SMS usage by this app
            if (!mSmsDispatchersController.getUsageMonitor().check(
                    appInfo.packageName, SINGLE_PART_SMS)) {
                sendMessage(obtainMessage(EVENT_SEND_LIMIT_REACHED_CONFIRMATION, tracker));
                return;
            }

            if (mSmsDispatchersController.getUsageMonitor().isSmsAuthorizationEnabled()) {
                final SmsAuthorizationCallback callback = new SmsAuthorizationCallback() {
                    @Override
                    public void onAuthorizationResult(final boolean accepted) {
                        if (accepted) {
                            sendSms(tracker);
                        } else {
                            tracker.onFailed(mContext, RESULT_ERROR_GENERIC_FAILURE,
                                    SmsUsageMonitor.ERROR_CODE_BLOCKED);
                        }
                    }
                };
               mSmsDispatchersController.getUsageMonitor().authorizeOutgoingSms(tracker.mAppInfo,
                        tracker.mDestAddress,tracker.mFullMessageText, callback, this);
            } else {
                sendSms(tracker);
            }
        }

        if (PhoneNumberUtils.isLocalEmergencyNumber(mContext, tracker.mDestAddress)) {
            new AsyncEmergencyContactNotifier(mContext).execute();
        }
    }

    /**
     * Check if destination is a potential premium short code and sender is not pre-approved to
     * send to short codes.
     *
     * @param tracker the tracker for the SMS to send
     * @return true if the destination is approved; false if user confirmation event was sent
     */
    boolean checkDestination(SmsTracker tracker) {
        if (mContext.checkCallingOrSelfPermission(SEND_SMS_NO_CONFIRMATION)
                == PackageManager.PERMISSION_GRANTED) {
            return true;            // app is pre-approved to send to short codes
        } else {
            int rule = mPremiumSmsRule.get();
            int smsCategory = SmsManager.SMS_CATEGORY_NOT_SHORT_CODE;
            if (rule == PREMIUM_RULE_USE_SIM || rule == PREMIUM_RULE_USE_BOTH) {
                String simCountryIso =
                        mTelephonyManager.getSimCountryIsoForPhone(mPhone.getPhoneId());
                if (simCountryIso == null || simCountryIso.length() != 2) {
                    Rlog.e(TAG, "Can't get SIM country Iso: trying network country Iso");
                    simCountryIso =
                            mTelephonyManager.getNetworkCountryIsoForPhone(mPhone.getPhoneId());
                }

                smsCategory = mSmsDispatchersController.getUsageMonitor().checkDestination(
                        tracker.mDestAddress, simCountryIso);
            }
            if (rule == PREMIUM_RULE_USE_NETWORK || rule == PREMIUM_RULE_USE_BOTH) {
                String networkCountryIso =
                        mTelephonyManager.getNetworkCountryIsoForPhone(mPhone.getPhoneId());
                if (networkCountryIso == null || networkCountryIso.length() != 2) {
                    Rlog.e(TAG, "Can't get Network country Iso: trying SIM country Iso");
                    networkCountryIso =
                            mTelephonyManager.getSimCountryIsoForPhone(mPhone.getPhoneId());
                }

                smsCategory = SmsUsageMonitor.mergeShortCodeCategories(smsCategory,
                        mSmsDispatchersController.getUsageMonitor().checkDestination(
                                tracker.mDestAddress, networkCountryIso));
            }

            if (smsCategory == SmsManager.SMS_CATEGORY_NOT_SHORT_CODE
                    || smsCategory == SmsManager.SMS_CATEGORY_FREE_SHORT_CODE
                    || smsCategory == SmsManager.SMS_CATEGORY_STANDARD_SHORT_CODE) {
                return true;    // not a premium short code
            }

            // Do not allow any premium sms during SuW
            if (Settings.Global.getInt(mResolver, Settings.Global.DEVICE_PROVISIONED, 0) == 0) {
                Rlog.e(TAG, "Can't send premium sms during Setup Wizard");
                return false;
            }

            // Wait for user confirmation unless the user has set permission to always allow/deny
            int premiumSmsPermission =
                    mSmsDispatchersController.getUsageMonitor().getPremiumSmsPermission(
                    tracker.getAppPackageName());
            if (premiumSmsPermission == SmsUsageMonitor.PREMIUM_SMS_PERMISSION_UNKNOWN) {
                // First time trying to send to premium SMS.
                premiumSmsPermission = SmsUsageMonitor.PREMIUM_SMS_PERMISSION_ASK_USER;
            }

            switch (premiumSmsPermission) {
                case SmsUsageMonitor.PREMIUM_SMS_PERMISSION_ALWAYS_ALLOW:
                    Rlog.d(TAG, "User approved this app to send to premium SMS");
                    return true;

                case SmsUsageMonitor.PREMIUM_SMS_PERMISSION_NEVER_ALLOW:
                    Rlog.w(TAG, "User denied this app from sending to premium SMS");
                    Message msg = obtainMessage(EVENT_STOP_SENDING, tracker);
                    msg.arg1 = ConfirmDialogListener.SHORT_CODE_MSG;
                    msg.arg2 = ConfirmDialogListener.NEVER_ALLOW;
                    sendMessage(msg);
                    return false;   // reject this message

                case SmsUsageMonitor.PREMIUM_SMS_PERMISSION_ASK_USER:
                default:
                    int event;
                    if (smsCategory == SmsManager.SMS_CATEGORY_POSSIBLE_PREMIUM_SHORT_CODE) {
                        event = EVENT_CONFIRM_SEND_TO_POSSIBLE_PREMIUM_SHORT_CODE;
                    } else {
                        event = EVENT_CONFIRM_SEND_TO_PREMIUM_SHORT_CODE;
                    }
                    sendMessage(obtainMessage(event, tracker));
                    return false;   // wait for user confirmation
            }
        }
    }

    /**
     * Deny sending an SMS if the outgoing queue limit is reached. Used when the message
     * must be confirmed by the user due to excessive usage or potential premium SMS detected.
     * @param tracker the SmsTracker for the message to send
     * @return true if the message was denied; false to continue with send confirmation
     */
    private boolean denyIfQueueLimitReached(SmsTracker tracker) {
        if (mPendingTrackerCount >= MO_MSG_QUEUE_LIMIT) {
            // Deny sending message when the queue limit is reached.
            Rlog.e(TAG, "Denied because queue limit reached");
            tracker.onFailed(mContext, RESULT_ERROR_LIMIT_EXCEEDED, 0/*errorCode*/);
            return true;
        }
        mPendingTrackerCount++;
        return false;
    }

    /**
     * Returns the label for the specified app package name.
     * @param appPackage the package name of the app requesting to send an SMS
     * @return the label for the specified app, or the package name if getApplicationInfo() fails
     */
    private CharSequence getAppLabel(String appPackage, @UserIdInt int userId) {
        PackageManager pm = mContext.getPackageManager();
        try {
            ApplicationInfo appInfo = pm.getApplicationInfoAsUser(appPackage, 0, userId);
            return appInfo.loadSafeLabel(pm, PackageItemInfo.DEFAULT_MAX_LABEL_SIZE_PX,
                    PackageItemInfo.SAFE_LABEL_FLAG_TRIM
                            | PackageItemInfo.SAFE_LABEL_FLAG_FIRST_LINE);
        } catch (PackageManager.NameNotFoundException e) {
            Rlog.e(TAG, "PackageManager Name Not Found for package " + appPackage);
            return appPackage;  // fall back to package name if we can't get app label
        }
    }

    /**
     * Post an alert when SMS needs confirmation due to excessive usage.
     * @param tracker an SmsTracker for the current message.
     */
    protected void handleReachSentLimit(SmsTracker tracker) {
        if (denyIfQueueLimitReached(tracker)) {
            return;     // queue limit reached; error was returned to caller
        }

        CharSequence appLabel = getAppLabel(tracker.getAppPackageName(), tracker.mUserId);
        Resources r = Resources.getSystem();
        Spanned messageText = Html.fromHtml(r.getString(R.string.sms_control_message, appLabel));

        // Construct ConfirmDialogListenter for Rate Limit handling
        ConfirmDialogListener listener = new ConfirmDialogListener(tracker, null,
                ConfirmDialogListener.RATE_LIMIT);

        AlertDialog d = new AlertDialog.Builder(mContext)
                .setTitle(R.string.sms_control_title)
                .setIcon(R.drawable.stat_sys_warning)
                .setMessage(messageText)
                .setPositiveButton(r.getString(R.string.sms_control_yes), listener)
                .setNegativeButton(r.getString(R.string.sms_control_no), listener)
                .setOnCancelListener(listener)
                .create();

        d.getWindow().setType(WindowManager.LayoutParams.TYPE_SYSTEM_ALERT);
        d.show();
    }

    /**
     * Post an alert for user confirmation when sending to a potential short code.
     * @param isPremium true if the destination is known to be a premium short code
     * @param tracker the SmsTracker for the current message.
     */
    @UnsupportedAppUsage
    protected void handleConfirmShortCode(boolean isPremium, SmsTracker tracker) {
        if (denyIfQueueLimitReached(tracker)) {
            return;     // queue limit reached; error was returned to caller
        }

        int detailsId;
        if (isPremium) {
            detailsId = R.string.sms_premium_short_code_details;
        } else {
            detailsId = R.string.sms_short_code_details;
        }

        CharSequence appLabel = getAppLabel(tracker.getAppPackageName(), tracker.mUserId);
        Resources r = Resources.getSystem();
        Spanned messageText = Html.fromHtml(r.getString(R.string.sms_short_code_confirm_message,
                appLabel, tracker.mDestAddress));

        LayoutInflater inflater = (LayoutInflater) mContext.getSystemService(
                Context.LAYOUT_INFLATER_SERVICE);
        View layout = inflater.inflate(R.layout.sms_short_code_confirmation_dialog, null);

        // Construct ConfirmDialogListenter for short code message sending
        ConfirmDialogListener listener = new ConfirmDialogListener(tracker,
                (TextView) layout.findViewById(R.id.sms_short_code_remember_undo_instruction),
                ConfirmDialogListener.SHORT_CODE_MSG);


        TextView messageView = (TextView) layout.findViewById(R.id.sms_short_code_confirm_message);
        messageView.setText(messageText);

        ViewGroup detailsLayout = (ViewGroup) layout.findViewById(
                R.id.sms_short_code_detail_layout);
        TextView detailsView = (TextView) detailsLayout.findViewById(
                R.id.sms_short_code_detail_message);
        detailsView.setText(detailsId);

        CheckBox rememberChoice = (CheckBox) layout.findViewById(
                R.id.sms_short_code_remember_choice_checkbox);
        rememberChoice.setOnCheckedChangeListener(listener);

        AlertDialog d = new AlertDialog.Builder(mContext)
                .setView(layout)
                .setPositiveButton(r.getString(R.string.sms_short_code_confirm_allow), listener)
                .setNegativeButton(r.getString(R.string.sms_short_code_confirm_deny), listener)
                .setOnCancelListener(listener)
                .create();

        d.getWindow().setType(WindowManager.LayoutParams.TYPE_SYSTEM_ALERT);
        d.show();

        listener.setPositiveButton(d.getButton(DialogInterface.BUTTON_POSITIVE));
        listener.setNegativeButton(d.getButton(DialogInterface.BUTTON_NEGATIVE));
    }

    /**
     * Send the message along to the radio.
     *
     * @param tracker holds the SMS message to send
     */
    @UnsupportedAppUsage
    protected abstract void sendSms(SmsTracker tracker);

    /**
     * Retry the message along to the radio.
     *
     * @param tracker holds the SMS message to send
     */
    public void sendRetrySms(SmsTracker tracker) {
        // re-routing to SmsDispatchersController
        if (mSmsDispatchersController != null) {
            mSmsDispatchersController.sendRetrySms(tracker);
        } else {
            Rlog.e(TAG, mSmsDispatchersController + " is null. Retry failed");
        }
    }

    /**
     * Send the multi-part SMS based on multipart Sms tracker
     *
     * @param tracker holds the multipart Sms tracker ready to be sent
     */
    @UnsupportedAppUsage
    private void sendMultipartSms(SmsTracker tracker) {
        ArrayList<String> parts;
        ArrayList<PendingIntent> sentIntents;
        ArrayList<PendingIntent> deliveryIntents;

        HashMap<String, Object> map = tracker.getData();

        String destinationAddress = (String) map.get("destination");
        String scAddress = (String) map.get("scaddress");

        parts = (ArrayList<String>) map.get("parts");
        sentIntents = (ArrayList<PendingIntent>) map.get("sentIntents");
        deliveryIntents = (ArrayList<PendingIntent>) map.get("deliveryIntents");

        // check if in service
        int ss = mPhone.getServiceState().getState();
        // if sms over IMS is not supported on data and voice is not available...
        if (!isIms() && ss != ServiceState.STATE_IN_SERVICE) {
            for (int i = 0, count = parts.size(); i < count; i++) {
                PendingIntent sentIntent = null;
                if (sentIntents != null && sentIntents.size() > i) {
                    sentIntent = sentIntents.get(i);
                }
                handleNotInService(ss, sentIntent);
            }
            return;
        }

        sendMultipartText(destinationAddress, scAddress, parts, sentIntents, deliveryIntents,
                null/*messageUri*/, null/*callingPkg*/, tracker.mPersistMessage, tracker.mPriority,
                tracker.mExpectMore, tracker.mValidityPeriod);
    }

    /**
     * Keeps track of an SMS that has been sent to the RIL, until it has
     * successfully been sent, or we're done trying.
     */
    public static class SmsTracker {
        // fields need to be public for derived SmsDispatchers
        @UnsupportedAppUsage
        private final HashMap<String, Object> mData;
        public int mRetryCount;
        // IMS retry counter. Nonzero indicates initial message was sent over IMS channel in RIL and
        // counts how many retries have been made on the IMS channel.
        // Used in older implementations where the message is sent over IMS using the RIL.
        public int mImsRetry;
        // Tag indicating that this SMS is being handled by the ImsSmsDispatcher. This tracker
        // should not try to use SMS over IMS over the RIL interface in this case when falling back.
        public boolean mUsesImsServiceForIms;
        public boolean mIsFallBackRetry;
        @UnsupportedAppUsage
        public int mMessageRef;
        public boolean mExpectMore;
        public int mValidityPeriod;
        public int mPriority;
        String mFormat;

        @UnsupportedAppUsage
        public final PendingIntent mSentIntent;
        @UnsupportedAppUsage
        public final PendingIntent mDeliveryIntent;

        @UnsupportedAppUsage
        public final PackageInfo mAppInfo;
        @UnsupportedAppUsage
        public final String mDestAddress;

        public final SmsHeader mSmsHeader;

        @UnsupportedAppUsage
        private long mTimestamp = System.currentTimeMillis();
        @UnsupportedAppUsage
        public Uri mMessageUri; // Uri of persisted message if we wrote one

        // Reference to states of a multipart message that this part belongs to
        private AtomicInteger mUnsentPartCount;
        private AtomicBoolean mAnyPartFailed;
        // The full message content of a single part message
        // or a multipart message that this part belongs to
        private String mFullMessageText;

        private int mSubId;

        // If this is a text message (instead of data message)
        private boolean mIsText;

        @UnsupportedAppUsage
        private boolean mPersistMessage;

        // User who sends the SMS.
        private final @UserIdInt int mUserId;

        private SmsTracker(HashMap<String, Object> data, PendingIntent sentIntent,
                PendingIntent deliveryIntent, PackageInfo appInfo, String destAddr, String format,
                AtomicInteger unsentPartCount, AtomicBoolean anyPartFailed, Uri messageUri,
                SmsHeader smsHeader, boolean expectMore, String fullMessageText, int subId,
                boolean isText, boolean persistMessage, int userId, int priority,
                int validityPeriod) {
            mData = data;
            mSentIntent = sentIntent;
            mDeliveryIntent = deliveryIntent;
            mRetryCount = 0;
            mAppInfo = appInfo;
            mDestAddress = destAddr;
            mFormat = format;
            mExpectMore = expectMore;
            mImsRetry = 0;
            mUsesImsServiceForIms = false;
            mMessageRef = 0;
            mUnsentPartCount = unsentPartCount;
            mAnyPartFailed = anyPartFailed;
            mMessageUri = messageUri;
            mSmsHeader = smsHeader;
            mFullMessageText = fullMessageText;
            mSubId = subId;
            mIsText = isText;
            mPersistMessage = persistMessage;
            mUserId = userId;
            mPriority = priority;
            mValidityPeriod = validityPeriod;
            mIsFallBackRetry = false;
        }

        /**
         * Returns whether this tracker holds a multi-part SMS.
         * @return true if the tracker holds a multi-part SMS; false otherwise
         */
        @UnsupportedAppUsage
        boolean isMultipart() {
            return mData.containsKey("parts");
        }

        public HashMap<String, Object> getData() {
            return mData;
        }

        /**
         * Get the App package name
         * @return App package name info
         */
        public String getAppPackageName() {
            return mAppInfo != null ? mAppInfo.packageName : null;
        }

        /**
         * Update the status of this message if we persisted it
         */
        @UnsupportedAppUsage
        public void updateSentMessageStatus(Context context, int status) {
            if (mMessageUri != null) {
                // If we wrote this message in writeSentMessage, update it now
                ContentValues values = new ContentValues(1);
                values.put(Sms.STATUS, status);
                SqliteWrapper.update(context, context.getContentResolver(),
                        mMessageUri, values, null, null);
            }
        }

        /**
         * Set the final state of a message: FAILED or SENT
         *
         * @param context The Context
         * @param messageType The final message type
         * @param errorCode The error code
         */
        private void updateMessageState(Context context, int messageType, int errorCode) {
            if (mMessageUri == null) {
                return;
            }
            final ContentValues values = new ContentValues(2);
            values.put(Sms.TYPE, messageType);
            values.put(Sms.ERROR_CODE, errorCode);
            final long identity = Binder.clearCallingIdentity();
            try {
                if (SqliteWrapper.update(context, context.getContentResolver(), mMessageUri, values,
                        null/*where*/, null/*selectionArgs*/) != 1) {
                    Rlog.e(TAG, "Failed to move message to " + messageType);
                }
            } finally {
                Binder.restoreCallingIdentity(identity);
            }
        }

        /**
         * Persist a sent SMS if required:
         * 1. It is a text message
         * 2. SmsApplication tells us to persist: sent from apps that are not default-SMS app or
         *    bluetooth
         *
         * @param context
         * @param messageType The folder to store (FAILED or SENT)
         * @param errorCode The current error code for this SMS or SMS part
         * @return The telephony provider URI if stored
         */
        private Uri persistSentMessageIfRequired(Context context, int messageType, int errorCode) {
            if (!mIsText || !mPersistMessage ||
                    !SmsApplication.shouldWriteMessageForPackage(mAppInfo.packageName, context)) {
                return null;
            }
            Rlog.d(TAG, "Persist SMS into "
                    + (messageType == Sms.MESSAGE_TYPE_FAILED ? "FAILED" : "SENT"));
            final ContentValues values = new ContentValues();
            values.put(Sms.SUBSCRIPTION_ID, mSubId);
            values.put(Sms.ADDRESS, mDestAddress);
            values.put(Sms.BODY, mFullMessageText);
            values.put(Sms.DATE, System.currentTimeMillis()); // milliseconds
            values.put(Sms.SEEN, 1);
            values.put(Sms.READ, 1);
            final String creator = mAppInfo != null ? mAppInfo.packageName : null;
            if (!TextUtils.isEmpty(creator)) {
                values.put(Sms.CREATOR, creator);
            }
            if (mDeliveryIntent != null) {
                values.put(Sms.STATUS, Telephony.Sms.STATUS_PENDING);
            }
            if (errorCode != 0) {
                values.put(Sms.ERROR_CODE, errorCode);
            }
            final long identity = Binder.clearCallingIdentity();
            final ContentResolver resolver = context.getContentResolver();
            try {
                final Uri uri =  resolver.insert(Telephony.Sms.Sent.CONTENT_URI, values);
                if (uri != null && messageType == Sms.MESSAGE_TYPE_FAILED) {
                    // Since we can't persist a message directly into FAILED box,
                    // we have to update the column after we persist it into SENT box.
                    // The gap between the state change is tiny so I would not expect
                    // it to cause any serious problem
                    // TODO: we should add a "failed" URI for this in SmsProvider?
                    final ContentValues updateValues = new ContentValues(1);
                    updateValues.put(Sms.TYPE, Sms.MESSAGE_TYPE_FAILED);
                    resolver.update(uri, updateValues, null/*where*/, null/*selectionArgs*/);
                }
                return uri;
            } catch (Exception e) {
                Rlog.e(TAG, "writeOutboxMessage: Failed to persist outbox message", e);
                return null;
            } finally {
                Binder.restoreCallingIdentity(identity);
            }
        }

        /**
         * Persist or update an SMS depending on if we send a new message or a stored message
         *
         * @param context
         * @param messageType The message folder for this SMS, FAILED or SENT
         * @param errorCode The current error code for this SMS or SMS part
         */
        private void persistOrUpdateMessage(Context context, int messageType, int errorCode) {
            if (mMessageUri != null) {
                updateMessageState(context, messageType, errorCode);
            } else {
                mMessageUri = persistSentMessageIfRequired(context, messageType, errorCode);
            }
        }

        /**
         * Handle a failure of a single part message or a part of a multipart message
         *
         * @param context The Context
         * @param error The error to send back with
         * @param errorCode
         */
        @UnsupportedAppUsage
        public void onFailed(Context context, int error, int errorCode) {
            if (mAnyPartFailed != null) {
                mAnyPartFailed.set(true);
            }
            // is single part or last part of multipart message
            boolean isSinglePartOrLastPart = true;
            if (mUnsentPartCount != null) {
                isSinglePartOrLastPart = mUnsentPartCount.decrementAndGet() == 0;
            }
            if (isSinglePartOrLastPart) {
                persistOrUpdateMessage(context, Sms.MESSAGE_TYPE_FAILED, errorCode);
            }
            if (mSentIntent != null) {
                try {
                    // Extra information to send with the sent intent
                    Intent fillIn = new Intent();
                    if (mMessageUri != null) {
                        // Pass this to SMS apps so that they know where it is stored
                        fillIn.putExtra("uri", mMessageUri.toString());
                    }
                    if (errorCode != 0) {
                        fillIn.putExtra("errorCode", errorCode);
                    }
                    if (mUnsentPartCount != null && isSinglePartOrLastPart) {
                        // Is multipart and last part
                        fillIn.putExtra(SEND_NEXT_MSG_EXTRA, true);
                    }
                    mSentIntent.send(context, error, fillIn);
                } catch (CanceledException ex) {
                    Rlog.e(TAG, "Failed to send result");
                }
            }
        }

        /**
         * Handle the sent of a single part message or a part of a multipart message
         *
         * @param context The Context
         */
        @UnsupportedAppUsage
        public void onSent(Context context) {
            // is single part or last part of multipart message
            boolean isSinglePartOrLastPart = true;
            if (mUnsentPartCount != null) {
                isSinglePartOrLastPart = mUnsentPartCount.decrementAndGet() == 0;
            }
            if (isSinglePartOrLastPart) {
                int messageType = Sms.MESSAGE_TYPE_SENT;
                if (mAnyPartFailed != null && mAnyPartFailed.get()) {
                    messageType = Sms.MESSAGE_TYPE_FAILED;
                }
                persistOrUpdateMessage(context, messageType, 0/*errorCode*/);
            }
            if (mSentIntent != null) {
                try {
                    // Extra information to send with the sent intent
                    Intent fillIn = new Intent();
                    if (mMessageUri != null) {
                        // Pass this to SMS apps so that they know where it is stored
                        fillIn.putExtra("uri", mMessageUri.toString());
                    }
                    if (mUnsentPartCount != null && isSinglePartOrLastPart) {
                        // Is multipart and last part
                        fillIn.putExtra(SEND_NEXT_MSG_EXTRA, true);
                    }
                    mSentIntent.send(context, Activity.RESULT_OK, fillIn);
                } catch (CanceledException ex) {
                    Rlog.e(TAG, "Failed to send result");
                }
            }
        }
    }

    protected SmsTracker getSmsTracker(String callingPackage, HashMap<String, Object> data,
            PendingIntent sentIntent, PendingIntent deliveryIntent, String format,
            AtomicInteger unsentPartCount, AtomicBoolean anyPartFailed, Uri messageUri,
            SmsHeader smsHeader, boolean expectMore, String fullMessageText, boolean isText,
            boolean persistMessage, int priority, int validityPeriod) {
        // Get calling app package name via UID from Binder call
        PackageManager pm = mContext.getPackageManager();

        // Get package info via packagemanager
        final int userId = UserHandle.getCallingUserId();
        PackageInfo appInfo = null;
        try {
            appInfo = pm.getPackageInfoAsUser(
                    callingPackage, PackageManager.GET_SIGNATURES, userId);
        } catch (PackageManager.NameNotFoundException e) {
            // error will be logged in sendRawPdu
        }
        // Strip non-digits from destination phone number before checking for short codes
        // and before displaying the number to the user if confirmation is required.
        String destAddr = PhoneNumberUtils.extractNetworkPortion((String) data.get("destAddr"));
        return new SmsTracker(data, sentIntent, deliveryIntent, appInfo, destAddr, format,
                unsentPartCount, anyPartFailed, messageUri, smsHeader, expectMore,
                fullMessageText, getSubId(), isText, persistMessage, userId, priority,
                validityPeriod);
    }

    protected SmsTracker getSmsTracker(String callingPackage, HashMap<String, Object> data,
            PendingIntent sentIntent, PendingIntent deliveryIntent, String format, Uri messageUri,
            boolean expectMore, String fullMessageText, boolean isText, boolean persistMessage) {
        return getSmsTracker(callingPackage, data, sentIntent, deliveryIntent, format,
                null/*unsentPartCount*/, null/*anyPartFailed*/, messageUri, null/*smsHeader*/,
                expectMore, fullMessageText, isText, persistMessage,
                SMS_MESSAGE_PRIORITY_NOT_SPECIFIED, SMS_MESSAGE_PERIOD_NOT_SPECIFIED);
    }

    protected SmsTracker getSmsTracker(String callingPackage, HashMap<String, Object> data,
            PendingIntent sentIntent, PendingIntent deliveryIntent, String format, Uri messageUri,
            boolean expectMore, String fullMessageText, boolean isText, boolean persistMessage,
            int priority, int validityPeriod) {
        return getSmsTracker(callingPackage, data, sentIntent, deliveryIntent, format,
                null/*unsentPartCount*/, null/*anyPartFailed*/, messageUri, null/*smsHeader*/,
                expectMore, fullMessageText, isText, persistMessage, priority, validityPeriod);
    }

    protected HashMap<String, Object> getSmsTrackerMap(String destAddr, String scAddr,
            String text, SmsMessageBase.SubmitPduBase pdu) {
        HashMap<String, Object> map = new HashMap<String, Object>();
        map.put(MAP_KEY_DEST_ADDR, destAddr);
        map.put(MAP_KEY_SC_ADDR, scAddr);
        map.put(MAP_KEY_TEXT, text);
        map.put(MAP_KEY_SMSC, pdu.encodedScAddress);
        map.put(MAP_KEY_PDU, pdu.encodedMessage);
        return map;
    }

    protected HashMap<String, Object> getSmsTrackerMap(String destAddr, String scAddr,
            int destPort, byte[] data, SmsMessageBase.SubmitPduBase pdu) {
        HashMap<String, Object> map = new HashMap<String, Object>();
        map.put(MAP_KEY_DEST_ADDR, destAddr);
        map.put(MAP_KEY_SC_ADDR, scAddr);
        map.put(MAP_KEY_DEST_PORT, destPort);
        map.put(MAP_KEY_DATA, data);
        map.put(MAP_KEY_SMSC, pdu.encodedScAddress);
        map.put(MAP_KEY_PDU, pdu.encodedMessage);
        return map;
    }

    /**
     * Dialog listener for SMS confirmation dialog.
     */
    private final class ConfirmDialogListener
            implements DialogInterface.OnClickListener, DialogInterface.OnCancelListener,
            CompoundButton.OnCheckedChangeListener {

        private final SmsTracker mTracker;
        @UnsupportedAppUsage
        private Button mPositiveButton;
        @UnsupportedAppUsage
        private Button mNegativeButton;
        private boolean mRememberChoice;    // default is unchecked
        @UnsupportedAppUsage
        private final TextView mRememberUndoInstruction;
        private int mConfirmationType;  // 0 - Short Code Msg Sending; 1 - Rate Limit Exceeded
        private static final int SHORT_CODE_MSG = 0; // Short Code Msg
        private static final int RATE_LIMIT = 1; // Rate Limit Exceeded
        private static final int NEVER_ALLOW = 1; // Never Allow

        ConfirmDialogListener(SmsTracker tracker, TextView textView, int confirmationType) {
            mTracker = tracker;
            mRememberUndoInstruction = textView;
            mConfirmationType = confirmationType;
        }

        void setPositiveButton(Button button) {
            mPositiveButton = button;
        }

        void setNegativeButton(Button button) {
            mNegativeButton = button;
        }

        @Override
        public void onClick(DialogInterface dialog, int which) {
            // Always set the SMS permission so that Settings will show a permission setting
            // for the app (it won't be shown until after the app tries to send to a short code).
            int newSmsPermission = SmsUsageMonitor.PREMIUM_SMS_PERMISSION_ASK_USER;

            if (which == DialogInterface.BUTTON_POSITIVE) {
                Rlog.d(TAG, "CONFIRM sending SMS");
                // XXX this is lossy- apps can have more than one signature
                EventLog.writeEvent(EventLogTags.EXP_DET_SMS_SENT_BY_USER,
                                    mTracker.mAppInfo.applicationInfo == null ?
                                    -1 : mTracker.mAppInfo.applicationInfo.uid);
                sendMessage(obtainMessage(EVENT_SEND_CONFIRMED_SMS, mTracker));
                if (mRememberChoice) {
                    newSmsPermission = SmsUsageMonitor.PREMIUM_SMS_PERMISSION_ALWAYS_ALLOW;
                }
            } else if (which == DialogInterface.BUTTON_NEGATIVE) {
                Rlog.d(TAG, "DENY sending SMS");
                // XXX this is lossy- apps can have more than one signature
                EventLog.writeEvent(EventLogTags.EXP_DET_SMS_DENIED_BY_USER,
                                    mTracker.mAppInfo.applicationInfo == null ?
                                    -1 :  mTracker.mAppInfo.applicationInfo.uid);
                Message msg = obtainMessage(EVENT_STOP_SENDING, mTracker);
                msg.arg1 = mConfirmationType;
                if (mRememberChoice) {
                    newSmsPermission = SmsUsageMonitor.PREMIUM_SMS_PERMISSION_NEVER_ALLOW;
                    msg.arg2 = ConfirmDialogListener.NEVER_ALLOW;
                }
                sendMessage(msg);
            }
            mSmsDispatchersController.setPremiumSmsPermission(mTracker.getAppPackageName(),
                    newSmsPermission);
        }

        @Override
        public void onCancel(DialogInterface dialog) {
            Rlog.d(TAG, "dialog dismissed: don't send SMS");
            Message msg = obtainMessage(EVENT_STOP_SENDING, mTracker);
            msg.arg1 = mConfirmationType;
            sendMessage(msg);
        }

        @Override
        public void onCheckedChanged(CompoundButton buttonView, boolean isChecked) {
            Rlog.d(TAG, "remember this choice: " + isChecked);
            mRememberChoice = isChecked;
            if (isChecked) {
                mPositiveButton.setText(R.string.sms_short_code_confirm_always_allow);
                mNegativeButton.setText(R.string.sms_short_code_confirm_never_allow);
                if (mRememberUndoInstruction != null) {
                    mRememberUndoInstruction.
                            setText(R.string.sms_short_code_remember_undo_instruction);
                    mRememberUndoInstruction.setPadding(0,0,0,32);
                }
            } else {
                mPositiveButton.setText(R.string.sms_short_code_confirm_allow);
                mNegativeButton.setText(R.string.sms_short_code_confirm_deny);
                if (mRememberUndoInstruction != null) {
                    mRememberUndoInstruction.setText("");
                    mRememberUndoInstruction.setPadding(0,0,0,0);
                }
            }
        }
    }

    public boolean isIms() {
        if (mSmsDispatchersController != null) {
            return mSmsDispatchersController.isIms();
        } else {
            Rlog.e(TAG, "mSmsDispatchersController  is null");
            return false;
        }
    }

    @UnsupportedAppUsage
    private String getMultipartMessageText(ArrayList<String> parts) {
        final StringBuilder sb = new StringBuilder();
        for (String part : parts) {
            if (part != null) {
                sb.append(part);
            }
        }
        return sb.toString();
    }

    @UnsupportedAppUsage
    protected String getCarrierAppPackageName() {
        UiccCard card = UiccController.getInstance().getUiccCard(mPhone.getPhoneId());
        if (card == null) {
            return null;
        }

        List<String> carrierPackages = card.getCarrierPackageNamesForIntent(
            mContext.getPackageManager(), new Intent(CarrierMessagingService.SERVICE_INTERFACE));
        if (carrierPackages != null && carrierPackages.size() == 1) {
            return carrierPackages.get(0);
        }
        // If there is no carrier package which implements CarrierMessagingService, then lookup if
        // for a carrierImsPackage that implements CarrierMessagingService.
        return CarrierSmsUtils.getCarrierImsPackageForIntent(mContext, mPhone,
                new Intent(CarrierMessagingService.SERVICE_INTERFACE));
    }

    @UnsupportedAppUsage
    protected int getSubId() {
        return SubscriptionController.getInstance().getSubIdUsingPhoneId(mPhone.getPhoneId());
    }

    @UnsupportedAppUsage
    private void checkCallerIsPhoneOrCarrierApp() {
        int uid = Binder.getCallingUid();
        int appId = UserHandle.getAppId(uid);
        if (appId == Process.PHONE_UID || uid == 0) {
            return;
        }
        try {
            PackageManager pm = mContext.getPackageManager();
            ApplicationInfo ai = pm.getApplicationInfo(getCarrierAppPackageName(), 0);
            if (!UserHandle.isSameApp(ai.uid, Binder.getCallingUid())) {
                throw new SecurityException("Caller is not phone or carrier app!");
            }
        } catch (PackageManager.NameNotFoundException re) {
            throw new SecurityException("Caller is not phone or carrier app!");
        }
    }

    protected boolean isCdmaMo() {
        return mSmsDispatchersController.isCdmaMo();
    }

    private boolean isAscii7bitSupportedForLongMessage() {
<<<<<<< HEAD
        CarrierConfigManager configManager = (CarrierConfigManager)mContext.getSystemService(
                Context.CARRIER_CONFIG_SERVICE);
        PersistableBundle pb = null;
        final long ident = Binder.clearCallingIdentity();
        try {
            pb = configManager.getConfigForSubId(mPhone.getSubId());
        } finally {
            Binder.restoreCallingIdentity(ident);
        }
        if (pb != null) {
            return pb.getBoolean(CarrierConfigManager
                    .KEY_ASCII_7_BIT_SUPPORT_FOR_LONG_MESSAGE_BOOL);
=======
        //TODO: Do not rely on calling identity here, we should store UID & clear identity earlier.
        long token = Binder.clearCallingIdentity();
        try {
            CarrierConfigManager configManager = (CarrierConfigManager) mContext.getSystemService(
                    Context.CARRIER_CONFIG_SERVICE);
            PersistableBundle pb = null;
            pb = configManager.getConfigForSubId(mPhone.getSubId());
            if (pb != null) {
                return pb.getBoolean(CarrierConfigManager
                        .KEY_ASCII_7_BIT_SUPPORT_FOR_LONG_MESSAGE_BOOL);
            }
            return false;
        } finally {
            Binder.restoreCallingIdentity(token);
>>>>>>> 82580cae
        }
    }
}<|MERGE_RESOLUTION|>--- conflicted
+++ resolved
@@ -2033,20 +2033,6 @@
     }
 
     private boolean isAscii7bitSupportedForLongMessage() {
-<<<<<<< HEAD
-        CarrierConfigManager configManager = (CarrierConfigManager)mContext.getSystemService(
-                Context.CARRIER_CONFIG_SERVICE);
-        PersistableBundle pb = null;
-        final long ident = Binder.clearCallingIdentity();
-        try {
-            pb = configManager.getConfigForSubId(mPhone.getSubId());
-        } finally {
-            Binder.restoreCallingIdentity(ident);
-        }
-        if (pb != null) {
-            return pb.getBoolean(CarrierConfigManager
-                    .KEY_ASCII_7_BIT_SUPPORT_FOR_LONG_MESSAGE_BOOL);
-=======
         //TODO: Do not rely on calling identity here, we should store UID & clear identity earlier.
         long token = Binder.clearCallingIdentity();
         try {
@@ -2061,7 +2047,6 @@
             return false;
         } finally {
             Binder.restoreCallingIdentity(token);
->>>>>>> 82580cae
         }
     }
 }