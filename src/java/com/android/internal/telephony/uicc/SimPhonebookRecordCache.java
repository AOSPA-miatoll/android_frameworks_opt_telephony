/*
 * Copyright (C) 2021 The Android Open Source Project
 *
 * Licensed under the Apache License, Version 2.0 (the "License");
 * you may not use this file except in compliance with the License.
 * You may obtain a copy of the License at
 *
 *      http://www.apache.org/licenses/LICENSE-2.0
 *
 * Unless required by applicable law or agreed to in writing, software
 * distributed under the License is distributed on an "AS IS" BASIS,
 * WITHOUT WARRANTIES OR CONDITIONS OF ANY KIND, either express or implied.
 * See the License for the specific language governing permissions and
 * limitations under the License.
 */

package com.android.internal.telephony.uicc;

import android.annotation.RequiresFeature;
import android.content.Context;
import android.os.AsyncResult;
import android.os.Handler;
import android.os.Message;
import android.telephony.Rlog;
import android.telephony.TelephonyManager;
import android.text.TextUtils;

import com.android.internal.annotations.VisibleForTesting;
import com.android.internal.telephony.CommandsInterface;
import com.android.internal.telephony.RadioInterfaceCapabilityController;
import com.android.internal.telephony.uicc.AdnCapacity;
import com.android.internal.telephony.uicc.IccConstants;

import java.util.ArrayList;
import java.util.Collections;
import java.util.concurrent.atomic.AtomicBoolean;
import java.util.concurrent.atomic.AtomicReference;
<<<<<<< HEAD
import java.util.concurrent.ConcurrentHashMap;
=======
import java.util.concurrent.ConcurrentSkipListMap;
>>>>>>> 35b04440
import java.util.Iterator;
import java.util.List;
import java.util.Map;
import java.util.stream.Collectors;


/**
 * Used to store SIM phonebook records.
 * <p/>
 * This will be {@link #INVALID} if either is the case:
 * <ol>
 *   <li>The device does not support
 * {@link android.telephony.TelephonyManager#CAPABILITY_SIM_PHONEBOOK_IN_MODEM}.</li>
 * </ol>
 * {@hide}
 */
@RequiresFeature(
        enforcement = "android.telephony.TelephonyManager#isRadioInterfaceCapabilitySupported",
        value = "TelephonyManager.CAPABILITY_SIM_PHONEBOOK_IN_MODEM")
public class SimPhonebookRecordCache extends Handler {
    // Instance Variables
    private String LOG_TAG = "SimPhonebookRecordCache";
    private static final boolean DBG = true;

    @VisibleForTesting
    static final boolean ENABLE_INFLATE_WITH_EMPTY_RECORDS = true;
    // Event Constants
    private static final int EVENT_PHONEBOOK_CHANGED = 1;
    private static final int EVENT_PHONEBOOK_RECORDS_RECEIVED = 2;
    private static final int EVENT_GET_PHONEBOOK_RECORDS_DONE = 3;
    private static final int EVENT_GET_PHONEBOOK_CAPACITY_DONE = 4;
    private static final int EVENT_UPDATE_PHONEBOOK_RECORD_DONE = 5;
    private static final int EVENT_SIM_REFRESH = 6;
    private static final int EVENT_GET_PHONEBOOK_RECORDS_RETRY = 7;

    private static final int MAX_RETRY_COUNT = 3;
    private static final int RETRY_INTERVAL = 3000; // 3S
    private static final int INVALID_RECORD_ID = -1;

    // member variables
    private final CommandsInterface mCi;
    private int mPhoneId;
    private Context mContext;

    // Presenting ADN capacity, including ADN, EMAIL ANR, and so on.
    private AtomicReference<AdnCapacity> mAdnCapacity = new AtomicReference<AdnCapacity>(null);
    private Object mReadLock = new Object();
<<<<<<< HEAD
    private final ConcurrentHashMap<Integer, AdnRecord> mSimPbRecords =
            new ConcurrentHashMap<Integer, AdnRecord>();
=======
    private final ConcurrentSkipListMap<Integer, AdnRecord> mSimPbRecords =
            new ConcurrentSkipListMap<Integer, AdnRecord>();
>>>>>>> 35b04440
    private final List<UpdateRequest> mUpdateRequests =
            Collections.synchronizedList(new ArrayList<UpdateRequest>());
    // If true, clear the records in the cache and re-query from modem
    private AtomicBoolean mIsCacheInvalidated = new AtomicBoolean(false);
    private AtomicBoolean mIsRecordLoading = new AtomicBoolean(false);
    private AtomicBoolean mIsInRetry = new AtomicBoolean(false);
    private AtomicBoolean mIsInitialized = new AtomicBoolean(false);

    // People waiting for SIM phonebook records to be loaded
    ArrayList<Message> mAdnLoadingWaiters = new ArrayList<Message>();
    /**
     * The manual update from upper layer will result in notifying SIM phonebook changed,
     * leading to fetch the Adn capacity, then whether to need to reload phonebook records
     * is a problem. the SIM phoneback changed shall follow by updating record done, so that
     * uses this flag to avoid unnecessary loading.
     */
    boolean mIsUpdateDone = false;

    public SimPhonebookRecordCache(Context context, int phoneId, CommandsInterface ci) {
        mCi = ci;
        mPhoneId = phoneId;
        mContext = context;
        LOG_TAG += "[" + phoneId + "]";
        mCi.registerForSimPhonebookChanged(this, EVENT_PHONEBOOK_CHANGED, null);
        mCi.registerForIccRefresh(this, EVENT_SIM_REFRESH, null);
        mCi.registerForSimPhonebookRecordsReceived(this, EVENT_PHONEBOOK_RECORDS_RECEIVED, null);
    }

    /**
     * This is recommended to use in work thread like IccPhoneBookInterfaceManager
     * because it can't block main thread.
     * @return true if this feature is supported
     */
    public boolean isEnabled() {
        boolean isEnabled = RadioInterfaceCapabilityController
                .getInstance()
                .getCapabilities()
                .contains(TelephonyManager.CAPABILITY_SIM_PHONEBOOK_IN_MODEM);
        return mIsInitialized.get() || isEnabled;
    }

    public void dispose() {
        reset();
        mCi.unregisterForSimPhonebookChanged(this);
        mCi.unregisterForIccRefresh(this);
        mCi.unregisterForSimPhonebookRecordsReceived(this);
    }

    private void reset() {
        mAdnCapacity.set(null);
        mSimPbRecords.clear();
        mIsCacheInvalidated.set(false);
        mIsRecordLoading.set(false);
        mIsInRetry.set(false);
        mIsInitialized.set(false);
        mIsUpdateDone = false;
    }

    private void sendErrorResponse(Message response, String errString) {
        if (response != null) {
            Exception e = new RuntimeException(errString);
            AsyncResult.forMessage(response).exception = e;
            response.sendToTarget();
        }
    }

    private void notifyAndClearWaiters() {
        synchronized (mReadLock) {
            for (Message response : mAdnLoadingWaiters){
                if (response != null) {
                    List<AdnRecord> result =
                            new ArrayList<AdnRecord>(mSimPbRecords.values());
                    AsyncResult.forMessage(response, result, null);
                    response.sendToTarget();
                }
            }
            mAdnLoadingWaiters.clear();
        }
    }

    private void sendResponsesToWaitersWithError() {
        synchronized (mReadLock) {
            mReadLock.notify();

            for (Message response : mAdnLoadingWaiters) {
                sendErrorResponse(response, "Query adn record failed");
            }
            mAdnLoadingWaiters.clear();
        }
    }

    private void getSimPhonebookCapacity() {
        logd("Start to getSimPhonebookCapacity");
        mCi.getSimPhonebookCapacity(obtainMessage(EVENT_GET_PHONEBOOK_CAPACITY_DONE));
    }

    public AdnCapacity getAdnCapacity() {
        return mAdnCapacity.get();
    }

    private void fillCache() {
        synchronized (mReadLock) {
            fillCacheWithoutWaiting();
            try {
                mReadLock.wait();
            } catch (InterruptedException e) {
                loge("Interrupted Exception in queryAdnRecord");
            }
        }
    }

    private void fillCacheWithoutWaiting() {
        logd("Start to queryAdnRecord");
        if (mIsRecordLoading.compareAndSet(false, true)) {
            mCi.getSimPhonebookRecords(obtainMessage(EVENT_GET_PHONEBOOK_RECORDS_DONE));
        } else {
            logd("The loading is ongoing");
        }
    }

    public void requestLoadAllPbRecords(Message response) {
        if (response == null && !mIsInitialized.get()) {
            logd("Try to enforce flushing cache");
            fillCacheWithoutWaiting();
            return;
        }

        synchronized (mReadLock) {
            mAdnLoadingWaiters.add(response);
            final int pendingSize = mAdnLoadingWaiters.size();
            final boolean isCapacityInvalid = isAdnCapacityInvalid();
            if (isCapacityInvalid) {
                getSimPhonebookCapacity();
            }
            if (pendingSize > 1 || mIsInRetry.get()
                    || !mIsInitialized.get() || isCapacityInvalid) {
                logd("Add to the pending list as pending size = "
                        + pendingSize + " is retrying = " + mIsInRetry.get()
                        + " IsInitialized = " + mIsInitialized.get());
                return;
            }
        }
        if (!mIsRecordLoading.get() && !mIsInRetry.get()) {
            logd("ADN cache has already filled in");
            if (!mIsCacheInvalidated.get()) {
                notifyAndClearWaiters();
                return;
            }
        }
        fillCache();
    }

    private boolean isAdnCapacityInvalid() {
        return getAdnCapacity() == null || !getAdnCapacity().isSimValid();
    }

    @VisibleForTesting
    public boolean isLoading() {
        return mIsRecordLoading.get();
    }

    @VisibleForTesting
    public List<AdnRecord> getAdnRecords() {
        return mSimPbRecords.values().stream().collect(Collectors.toList());
    }

    @VisibleForTesting
    public void clear() {
<<<<<<< HEAD
        if (ENABLE_INFLATE_WITH_EMPTY_RECORDS) {
=======
        if (!ENABLE_INFLATE_WITH_EMPTY_RECORDS) {
>>>>>>> 35b04440
            mSimPbRecords.clear();
        }
    }

    private void notifyAdnLoadingWaiters() {
        synchronized (mReadLock) {
            mReadLock.notify();
        }
        notifyAndClearWaiters();
    }

    public void updateSimPbAdnByRecordId(int recordId, AdnRecord newAdn, Message response) {
        if (newAdn == null) {
            sendErrorResponse(response, "There is an invalid new Adn for update");
            return;
        }
        boolean found = mSimPbRecords.containsKey(recordId);
        if (!found) {
            sendErrorResponse(response, "There is an invalid old Adn for update");
            return;
        }
        updateSimPhonebookByNewAdn(recordId, newAdn, response);
    }

    public void updateSimPbAdnBySearch(AdnRecord oldAdn, AdnRecord newAdn, Message response) {
        if (newAdn == null) {
            sendErrorResponse(response, "There is an invalid new Adn for update");
            return;
        }

        int recordId = INVALID_RECORD_ID; // The ID isn't specified by caller
<<<<<<< HEAD
        boolean found = false;
=======
>>>>>>> 35b04440

        if (oldAdn != null && !oldAdn.isEmpty()) {
            for(AdnRecord adn : mSimPbRecords.values()) {
                if (oldAdn.isEqual(adn)) {
<<<<<<< HEAD
                    final int oldRcId = adn.getRecId();
                    recordId = oldRcId;
                    found = true;
=======
                    recordId = adn.getRecId();
>>>>>>> 35b04440
                    break;
                }
            }
        }
<<<<<<< HEAD
        if (!found && mAdnCapacity.get() != null && mAdnCapacity.get().isSimFull()) {
=======
        if (recordId == INVALID_RECORD_ID
                && mAdnCapacity.get() != null && mAdnCapacity.get().isSimFull()) {
>>>>>>> 35b04440
            sendErrorResponse(response, "SIM Phonebook record is full");
            return;
        }

        updateSimPhonebookByNewAdn(recordId, newAdn, response);
    }

    private void updateSimPhonebookByNewAdn(int recordId, AdnRecord newAdn, Message response) {
        logd("update sim contact for record ID = " + recordId);
        final int updatingRecordId = recordId == INVALID_RECORD_ID ? 0 : recordId;
        SimPhonebookRecord updateAdn = new SimPhonebookRecord.Builder()
                .setRecordId(updatingRecordId)
                .setAlphaTag(newAdn.getAlphaTag())
                .setNumber(newAdn.getNumber())
                .setEmails(newAdn.getEmails())
                .setAdditionalNumbers(newAdn.getAdditionalNumbers())
                .build();
        UpdateRequest updateRequest = new UpdateRequest(recordId, newAdn, updateAdn, response);
        mUpdateRequests.add(updateRequest);
        final boolean isCapacityInvalid = isAdnCapacityInvalid();
        if (isCapacityInvalid) {
            getSimPhonebookCapacity();
        }
        if (mIsRecordLoading.get() || mIsInRetry.get() || mUpdateRequests.size() > 1
                || !mIsInitialized.get() || isCapacityInvalid) {
            logd("It is pending on update as " + " mIsRecordLoading = " + mIsRecordLoading.get()
                    + " mIsInRetry = " + mIsInRetry.get() + " pending size = "
                    + mUpdateRequests.size() + " mIsInitialized = " + mIsInitialized.get());
            return;
        }

        updateSimPhonebook(updateRequest);
    }

    private void updateSimPhonebook(UpdateRequest request) {
        logd("update Sim phonebook");
        mCi.updateSimPhonebookRecord(request.phonebookRecord,
                obtainMessage(EVENT_UPDATE_PHONEBOOK_RECORD_DONE, request));
    }

    @Override
    public void handleMessage(Message msg) {
        AsyncResult ar;
        switch(msg.what) {
            case EVENT_PHONEBOOK_CHANGED:
                logd("EVENT_PHONEBOOK_CHANGED");
                handlePhonebookChanged();
                break;
            case EVENT_GET_PHONEBOOK_RECORDS_DONE:
                logd("EVENT_GET_PHONEBOOK_RECORDS_DONE");
                ar = (AsyncResult)msg.obj;
                if (ar != null && ar.exception != null) {
                    loge("Failed to gain phonebook records");
                    invalidateSimPbCache();
                    if (!mIsInRetry.get()) {
                        sendGettingPhonebookRecordsRetry(0);
                    }
                }
                break;
            case EVENT_GET_PHONEBOOK_CAPACITY_DONE:
                logd("EVENT_GET_PHONEBOOK_CAPACITY_DONE");
                ar = (AsyncResult)msg.obj;
                if (ar != null && ar.exception == null) {
                    AdnCapacity capacity = (AdnCapacity)ar.result;
                    handlePhonebookCapacityChanged(capacity);
                } else {
                    if (!isAdnCapacityInvalid()) {
                        mAdnCapacity.set(new AdnCapacity());
                    }
                    invalidateSimPbCache();
                }
                break;
            case EVENT_PHONEBOOK_RECORDS_RECEIVED:
                logd("EVENT_PHONEBOOK_RECORDS_RECEIVED");
                ar = (AsyncResult)msg.obj;
                if (ar.exception != null) {
                    loge("Unexpected exception happened");
                    ar.result = null;
                }

                handlePhonebookRecordReceived((ReceivedPhonebookRecords)(ar.result));
                break;
            case EVENT_UPDATE_PHONEBOOK_RECORD_DONE:
                logd("EVENT_UPDATE_PHONEBOOK_RECORD_DONE");
                ar = (AsyncResult)msg.obj;
                handleUpdatePhonebookRecordDone(ar);
                break;
            case EVENT_SIM_REFRESH:
                logd("EVENT_SIM_REFRESH");
                ar = (AsyncResult)msg.obj;
                if (ar.exception == null) {
                    handleSimRefresh((IccRefreshResponse)ar.result);
                } else {
                    logd("SIM refresh Exception: " + ar.exception);
                }
                break;
            case EVENT_GET_PHONEBOOK_RECORDS_RETRY:
                int retryCount = msg.arg1;
                logd("EVENT_GET_PHONEBOOK_RECORDS_RETRY cnt = " + retryCount);
                if (retryCount < MAX_RETRY_COUNT) {
                    mIsRecordLoading.set(false);
                    fillCacheWithoutWaiting();
                    sendGettingPhonebookRecordsRetry(++retryCount);
                } else {
                    responseToWaitersWithErrorOrSuccess(false);
                }
                break;
            default:
                loge("Unexpected event: " + msg.what);
        }

    }

    private void responseToWaitersWithErrorOrSuccess(boolean success) {
        logd("responseToWaitersWithErrorOrSuccess success = " + success);
        mIsRecordLoading.set(false);
        mIsInRetry.set(false);
        if (success) {
            notifyAdnLoadingWaiters();
        } else {
            sendResponsesToWaitersWithError();

        }
        tryFireUpdatePendingList();
    }

    private void handlePhonebookChanged() {
        if (mUpdateRequests.isEmpty()) {
            // If this event is received, means this feature is supported.
            getSimPhonebookCapacity();
        } else {
            logd("Do nothing in the midst of multiple update");
        }
    }

    private void handlePhonebookCapacityChanged(AdnCapacity newCapacity) {
        AdnCapacity oldCapacity = mAdnCapacity.get();
        if (newCapacity == null) {
            newCapacity = new AdnCapacity();
        }
        mAdnCapacity.set(newCapacity);
        if (oldCapacity == null && newCapacity != null) {
<<<<<<< HEAD
            if (newCapacity.getUsedAdnCount() > 0){
                mSimPbRecords.clear();
                inflateWithEmptyRecords(newCapacity);
=======
            inflateWithEmptyRecords(newCapacity);
            if (!newCapacity.isSimEmpty()){
                mIsCacheInvalidated.set(true);
>>>>>>> 35b04440
                fillCacheWithoutWaiting();
            } else {
                notifyAdnLoadingWaiters();
            }
            mIsInitialized.set(true); // Let's say the whole process is ready
        } else {
            // There is nothing from PB, so notify waiters directly if any
<<<<<<< HEAD
            if (newCapacity != null && newCapacity.getUsedAdnCount() == 0) {
=======
            if (newCapacity.isSimEmpty()
                    || !newCapacity.isSimValid()) {
                mIsCacheInvalidated.set(false);
>>>>>>> 35b04440
                notifyAdnLoadingWaiters();
            } else if (!mIsUpdateDone) {
                invalidateSimPbCache();
                fillCacheWithoutWaiting();
            }
            mIsUpdateDone = false;
        }
    }

    private void inflateWithEmptyRecords(AdnCapacity capacity) {
        if (ENABLE_INFLATE_WITH_EMPTY_RECORDS) {
            logd("inflateWithEmptyRecords");
            if (capacity != null && mSimPbRecords.isEmpty()) {
                for (int i = 1; i <= capacity.getMaxAdnCount(); i++) {
<<<<<<< HEAD
                    mSimPbRecords.put(i, new AdnRecord(0, i, null, null, null, null));
=======
                    mSimPbRecords.putIfAbsent(i,
                            new AdnRecord(IccConstants.EF_ADN, i, null, null, null, null));
>>>>>>> 35b04440
                }
            }
        }
    }

    private void handlePhonebookRecordReceived(ReceivedPhonebookRecords records) {
        if (records != null) {
            if (records.isOk()) {
                logd("Partial data is received");
                populateAdnRecords(records.getPhonebookRecords());
            } else if (records.isCompleted()) {
                logd("The whole loading process is finished");
                populateAdnRecords(records.getPhonebookRecords());
                mIsRecordLoading.set(false);
                mIsInRetry.set(false);
                mIsCacheInvalidated.set(false);
                notifyAdnLoadingWaiters();
                tryFireUpdatePendingList();
            } else if (records.isRetryNeeded() && !mIsInRetry.get()) {
                logd("Start to retry as aborted");
                sendGettingPhonebookRecordsRetry(0);
            } else {
                loge("Error happened");
                // Let's keep the stale data, in example of SIM getting removed during loading,
                // expects to finish the whole process.
                responseToWaitersWithErrorOrSuccess(true);
            }
        } else {
            loge("No records there");
            responseToWaitersWithErrorOrSuccess(true);
        }
    }

    private void handleUpdatePhonebookRecordDone(AsyncResult ar) {
        Exception e = null;
        UpdateRequest updateRequest = (UpdateRequest)ar.userObj;
        mIsUpdateDone = true;
        if (ar.exception == null) {
            int myRecordId = updateRequest.myRecordId;
            AdnRecord adn = updateRequest.adnRecord;
            int recordId = ((int[]) (ar.result))[0];
            logd("my record ID = " + myRecordId + " new record ID = " + recordId);
            if (myRecordId == INVALID_RECORD_ID || myRecordId == recordId) {
                if (!adn.isEmpty()) {
                    addOrChangeSimPbRecord(adn, recordId);
                } else {
                    deleteSimPbRecord(recordId);
                }
            } else {
                e = new RuntimeException("The record ID for update doesn't match");
            }

        } else {
            e = new RuntimeException("Update adn record failed", ar.exception);
        }

        if (mUpdateRequests.contains(updateRequest)) {
            mUpdateRequests.remove(updateRequest);
            updateRequest.responseResult(e);
        } else {
            loge("this update request isn't found");
        }
        tryFireUpdatePendingList();
    }

    private void tryFireUpdatePendingList() {
        if (!mUpdateRequests.isEmpty()) {
            updateSimPhonebook(mUpdateRequests.get(0));
        }
    }

    private void handleSimRefresh(IccRefreshResponse iccRefreshResponse) {
        if (iccRefreshResponse != null) {
            if (iccRefreshResponse.refreshResult == IccRefreshResponse.REFRESH_RESULT_FILE_UPDATE
                    && (iccRefreshResponse.efId == IccConstants.EF_PBR ||
                    iccRefreshResponse.efId == IccConstants.EF_ADN) ||
                    iccRefreshResponse.refreshResult == IccRefreshResponse.REFRESH_RESULT_INIT) {
                invalidateSimPbCache();
                getSimPhonebookCapacity();
            }
        } else {
            logd("IccRefreshResponse received is null");
        }
    }

    private void populateAdnRecords(List<SimPhonebookRecord> records) {
        if (records != null) {
            Map<Integer, AdnRecord> newRecords = records.stream().map(record -> {return
<<<<<<< HEAD
                    new AdnRecord(0, // PBR or ADN
=======
                    new AdnRecord(IccConstants.EF_ADN,
>>>>>>> 35b04440
                    record.getRecordId(),
                    record.getAlphaTag(),
                    record.getNumber(),
                    record.getEmails(),
                    record.getAdditionalNumbers());})
                    .collect(Collectors.toMap(AdnRecord::getRecId, adn -> adn));
            mSimPbRecords.putAll(newRecords);
        }
    }

    private void sendGettingPhonebookRecordsRetry (int times) {
        if (hasMessages(EVENT_GET_PHONEBOOK_RECORDS_RETRY)) {
            removeMessages(EVENT_GET_PHONEBOOK_RECORDS_RETRY);
        }
        mIsInRetry.set(true);
        Message message = obtainMessage(EVENT_GET_PHONEBOOK_RECORDS_RETRY, 1, 0);
        sendMessageDelayed(message, RETRY_INTERVAL);
    }

    private void addOrChangeSimPbRecord(AdnRecord record, int recordId) {
        logd("Record number for the added or changed ADN is " + recordId);
        record.setRecId(recordId);
<<<<<<< HEAD
        mSimPbRecords.put(recordId, record);
=======
        if (ENABLE_INFLATE_WITH_EMPTY_RECORDS) {
            mSimPbRecords.replace(recordId, record);
        } else {
            mSimPbRecords.put(recordId, record);
        }
>>>>>>> 35b04440
    }


    private void deleteSimPbRecord(int recordId) {
        logd("Record number for the deleted ADN is " + recordId);
        if (ENABLE_INFLATE_WITH_EMPTY_RECORDS) {
<<<<<<< HEAD
            mSimPbRecords.put(recordId, new AdnRecord(0, recordId, null, null, null, null));
=======
            mSimPbRecords.replace(recordId,
                    new AdnRecord(IccConstants.EF_ADN, recordId, null, null, null, null));
>>>>>>> 35b04440
        } else {
            if (mSimPbRecords.containsKey(recordId)) {
                mSimPbRecords.remove(recordId);
            }
        }
    }

    private void invalidateSimPbCache() {
        logd("invalidateSimPbCache");
        mIsCacheInvalidated.set(true);
        if (ENABLE_INFLATE_WITH_EMPTY_RECORDS) {
            mSimPbRecords.replaceAll((k, v) ->
                    new AdnRecord(IccConstants.EF_ADN, k, null, null, null, null));
        } else {
            mSimPbRecords.clear();
        }
    }

    private void logd(String msg) {
        if (DBG) {
            Rlog.d(LOG_TAG, msg);
        }
    }

    private void loge(String msg) {
        if (DBG) {
            Rlog.e(LOG_TAG, msg);
        }
    }

    private final static class UpdateRequest {
        private int myRecordId;
        private Message response;
        private AdnRecord adnRecord;
        private SimPhonebookRecord phonebookRecord;

        UpdateRequest(int recordId, AdnRecord record, SimPhonebookRecord phonebookRecord,
                Message response) {
            this.myRecordId = recordId;
            this.adnRecord = record;
            this.phonebookRecord = phonebookRecord;
            this.response = response;
        }

        void responseResult(Exception e) {
            if (response != null) {
                AsyncResult.forMessage(response, null, e);
                response.sendToTarget();
            }
        }
    }
}<|MERGE_RESOLUTION|>--- conflicted
+++ resolved
@@ -35,11 +35,7 @@
 import java.util.Collections;
 import java.util.concurrent.atomic.AtomicBoolean;
 import java.util.concurrent.atomic.AtomicReference;
-<<<<<<< HEAD
-import java.util.concurrent.ConcurrentHashMap;
-=======
 import java.util.concurrent.ConcurrentSkipListMap;
->>>>>>> 35b04440
 import java.util.Iterator;
 import java.util.List;
 import java.util.Map;
@@ -87,13 +83,8 @@
     // Presenting ADN capacity, including ADN, EMAIL ANR, and so on.
     private AtomicReference<AdnCapacity> mAdnCapacity = new AtomicReference<AdnCapacity>(null);
     private Object mReadLock = new Object();
-<<<<<<< HEAD
-    private final ConcurrentHashMap<Integer, AdnRecord> mSimPbRecords =
-            new ConcurrentHashMap<Integer, AdnRecord>();
-=======
     private final ConcurrentSkipListMap<Integer, AdnRecord> mSimPbRecords =
             new ConcurrentSkipListMap<Integer, AdnRecord>();
->>>>>>> 35b04440
     private final List<UpdateRequest> mUpdateRequests =
             Collections.synchronizedList(new ArrayList<UpdateRequest>());
     // If true, clear the records in the cache and re-query from modem
@@ -262,11 +253,7 @@
 
     @VisibleForTesting
     public void clear() {
-<<<<<<< HEAD
-        if (ENABLE_INFLATE_WITH_EMPTY_RECORDS) {
-=======
         if (!ENABLE_INFLATE_WITH_EMPTY_RECORDS) {
->>>>>>> 35b04440
             mSimPbRecords.clear();
         }
     }
@@ -298,31 +285,17 @@
         }
 
         int recordId = INVALID_RECORD_ID; // The ID isn't specified by caller
-<<<<<<< HEAD
-        boolean found = false;
-=======
->>>>>>> 35b04440
 
         if (oldAdn != null && !oldAdn.isEmpty()) {
             for(AdnRecord adn : mSimPbRecords.values()) {
                 if (oldAdn.isEqual(adn)) {
-<<<<<<< HEAD
-                    final int oldRcId = adn.getRecId();
-                    recordId = oldRcId;
-                    found = true;
-=======
                     recordId = adn.getRecId();
->>>>>>> 35b04440
                     break;
                 }
             }
         }
-<<<<<<< HEAD
-        if (!found && mAdnCapacity.get() != null && mAdnCapacity.get().isSimFull()) {
-=======
         if (recordId == INVALID_RECORD_ID
                 && mAdnCapacity.get() != null && mAdnCapacity.get().isSimFull()) {
->>>>>>> 35b04440
             sendErrorResponse(response, "SIM Phonebook record is full");
             return;
         }
@@ -465,15 +438,9 @@
         }
         mAdnCapacity.set(newCapacity);
         if (oldCapacity == null && newCapacity != null) {
-<<<<<<< HEAD
-            if (newCapacity.getUsedAdnCount() > 0){
-                mSimPbRecords.clear();
-                inflateWithEmptyRecords(newCapacity);
-=======
             inflateWithEmptyRecords(newCapacity);
             if (!newCapacity.isSimEmpty()){
                 mIsCacheInvalidated.set(true);
->>>>>>> 35b04440
                 fillCacheWithoutWaiting();
             } else {
                 notifyAdnLoadingWaiters();
@@ -481,13 +448,9 @@
             mIsInitialized.set(true); // Let's say the whole process is ready
         } else {
             // There is nothing from PB, so notify waiters directly if any
-<<<<<<< HEAD
-            if (newCapacity != null && newCapacity.getUsedAdnCount() == 0) {
-=======
             if (newCapacity.isSimEmpty()
                     || !newCapacity.isSimValid()) {
                 mIsCacheInvalidated.set(false);
->>>>>>> 35b04440
                 notifyAdnLoadingWaiters();
             } else if (!mIsUpdateDone) {
                 invalidateSimPbCache();
@@ -502,12 +465,8 @@
             logd("inflateWithEmptyRecords");
             if (capacity != null && mSimPbRecords.isEmpty()) {
                 for (int i = 1; i <= capacity.getMaxAdnCount(); i++) {
-<<<<<<< HEAD
-                    mSimPbRecords.put(i, new AdnRecord(0, i, null, null, null, null));
-=======
                     mSimPbRecords.putIfAbsent(i,
                             new AdnRecord(IccConstants.EF_ADN, i, null, null, null, null));
->>>>>>> 35b04440
                 }
             }
         }
@@ -596,11 +555,7 @@
     private void populateAdnRecords(List<SimPhonebookRecord> records) {
         if (records != null) {
             Map<Integer, AdnRecord> newRecords = records.stream().map(record -> {return
-<<<<<<< HEAD
-                    new AdnRecord(0, // PBR or ADN
-=======
                     new AdnRecord(IccConstants.EF_ADN,
->>>>>>> 35b04440
                     record.getRecordId(),
                     record.getAlphaTag(),
                     record.getNumber(),
@@ -623,27 +578,19 @@
     private void addOrChangeSimPbRecord(AdnRecord record, int recordId) {
         logd("Record number for the added or changed ADN is " + recordId);
         record.setRecId(recordId);
-<<<<<<< HEAD
-        mSimPbRecords.put(recordId, record);
-=======
         if (ENABLE_INFLATE_WITH_EMPTY_RECORDS) {
             mSimPbRecords.replace(recordId, record);
         } else {
             mSimPbRecords.put(recordId, record);
         }
->>>>>>> 35b04440
     }
 
 
     private void deleteSimPbRecord(int recordId) {
         logd("Record number for the deleted ADN is " + recordId);
         if (ENABLE_INFLATE_WITH_EMPTY_RECORDS) {
-<<<<<<< HEAD
-            mSimPbRecords.put(recordId, new AdnRecord(0, recordId, null, null, null, null));
-=======
             mSimPbRecords.replace(recordId,
                     new AdnRecord(IccConstants.EF_ADN, recordId, null, null, null, null));
->>>>>>> 35b04440
         } else {
             if (mSimPbRecords.containsKey(recordId)) {
                 mSimPbRecords.remove(recordId);
