--- conflicted
+++ resolved
@@ -502,25 +502,10 @@
                 setExternalState(IccCardConstants.State.NOT_READY);
                 break;
             case APPSTATE_READY:
-<<<<<<< HEAD
+                checkAndUpdateIfAnyAppToBeIgnored();
                 if (areReadyAppsRecordsLoaded() && areCarrierPriviligeRulesLoaded()) {
                     if (VDBG) log("updateExternalState: setting state to LOADED");
                     setExternalState(IccCardConstants.State.LOADED);
-=======
-                checkAndUpdateIfAnyAppToBeIgnored();
-                if (areAllApplicationsReady()) {
-                    if (areAllRecordsLoaded() && areCarrierPriviligeRulesLoaded()) {
-                        if (VDBG) log("updateExternalState: setting state to LOADED");
-                        setExternalState(IccCardConstants.State.LOADED);
-                    } else {
-                        if (VDBG) {
-                            log("updateExternalState: setting state to READY; records loaded "
-                                    + areAllRecordsLoaded() + ", carrier privilige rules loaded "
-                                    + areCarrierPriviligeRulesLoaded());
-                        }
-                        setExternalState(IccCardConstants.State.READY);
-                    }
->>>>>>> 309d5afe
                 } else {
                     if (VDBG) {
                         log("updateExternalState: setting state to READY; records loaded "
@@ -983,11 +968,6 @@
         return true;
     }
 
-<<<<<<< HEAD
-    private boolean areReadyAppsRecordsLoaded() {
-        for (UiccCardApplication app : mUiccApplications) {
-            if (app != null && isSupportedApplication(app) && app.isReady()) {
-=======
     private void checkAndUpdateIfAnyAppToBeIgnored() {
         boolean[] appReadyStateTracker = new boolean[AppType.APPTYPE_ISIM.ordinal() + 1];
         for (UiccCardApplication app : mUiccApplications) {
@@ -1007,25 +987,9 @@
         }
     }
 
-    private boolean areAllApplicationsReady() {
+    private boolean areReadyAppsRecordsLoaded() {
         for (UiccCardApplication app : mUiccApplications) {
-            if (app != null && isSupportedApplication(app) && !app.isReady()
-                    && !app.isAppIgnored()) {
-                if (VDBG) log("areAllApplicationsReady: return false");
-                return false;
-            }
-        }
-
-        if (VDBG) {
-            log("areAllApplicationsReady: outside loop, return " + (mUiccApplication != null));
-        }
-        return mUiccApplication != null;
-    }
-
-    private boolean areAllRecordsLoaded() {
-        for (UiccCardApplication app : mUiccApplications) {
-            if (app != null && isSupportedApplication(app) && !app.isAppIgnored()) {
->>>>>>> 309d5afe
+            if (app != null && isSupportedApplication(app) && app.isReady() && !app.isAppIgnored()) {
                 IccRecords ir = app.getIccRecords();
                 if (ir == null || !ir.isLoaded()) {
                     if (VDBG) log("areReadyAppsRecordsLoaded: return false");
