--- conflicted
+++ resolved
@@ -122,15 +122,10 @@
      */
     @NonNull
     public static byte[] encodeAlphaTag(String alphaTag) {
-<<<<<<< HEAD
-        return !TextUtils.isEmpty(alphaTag) ? IccUtils.stringToAdnStringField(alphaTag)
-                : new byte[0];
-=======
         if (TextUtils.isEmpty(alphaTag)) {
             return new byte[0];
         }
         return IccUtils.stringToAdnStringField(alphaTag);
->>>>>>> 6f20739d
     }
 
     /**
