--- conflicted
+++ resolved
@@ -391,12 +391,9 @@
         }
     }
 
-<<<<<<< HEAD
-=======
     /**
      * Parses IMSI based on C.S0065 section 5.2.2 and C.S0005 section 2.3.1
      */
->>>>>>> ac756e4e
     @VisibleForTesting
     public class EfCsimImsimLoaded implements IccRecordLoaded {
         @Override
@@ -412,19 +409,11 @@
                 return;
             }
             byte[] data = (byte[]) ar.result;
-<<<<<<< HEAD
-            if (data == null || data.length < 10) {
-                if (DBG) log("Invalid IMSI from EF_CSIM_IMSIM");
-                return;
-            }
-            if (DBG) Rlog.pii(LOG_TAG, IccUtils.bytesToHexString(data));
-=======
             if (data == null || data.length < IMSI_MIN_LENGTH) {
                 loge("Invalid IMSI from EF_CSIM_IMSIM");
                 return;
             }
             if (DBG) log("data=" + Rlog.pii(LOG_TAG, IccUtils.bytesToHexString(data)));
->>>>>>> ac756e4e
             // C.S0065 section 5.2.2 for IMSI_M encoding
             // C.S0005 section 2.3.1 for MIN encoding in IMSI_M.
             boolean provisioned = ((data[7] & 0x80) == 0x80);
@@ -435,13 +424,7 @@
                     mImsi = imsi;
                     if (DBG) log("IMSI=" + Rlog.pii(LOG_TAG, mImsi));
                 }
-<<<<<<< HEAD
-                if (null != imsi) {
-                    mMin = imsi.substring(5, 15);
-                }
-=======
                 mMin = imsi.substring(5, 15);
->>>>>>> ac756e4e
                 if (DBG) log("min present=" + Rlog.pii(LOG_TAG, mMin));
             } else {
                 if (DBG) log("min not present");
@@ -466,13 +449,9 @@
          * C.S0065 section 5.2.2 for IMSI_M encoding
          * C.S0005 section 2.3.1 for MIN encoding in IMSI_M.
          */
-<<<<<<< HEAD
-        private String decodeImsi(byte[] data) {
-=======
         @VisibleForTesting
         @NonNull
         public String decodeImsi(byte[] data) {
->>>>>>> ac756e4e
             // Retrieve the MCC and digits 11 and 12
             int mcc_data = ((0x03 & data[9]) << 8) | (0xFF & data[8]);
             int mcc = decodeImsiDigits(mcc_data, 3);
@@ -717,47 +696,6 @@
                 log("Event EVENT_GET_DEVICE_IDENTITY_DONE Received");
             break;
 
-<<<<<<< HEAD
-            /* IO events */
-            case EVENT_GET_IMSI_DONE:
-                isRecordLoadResponse = true;
-                mEssentialRecordsToLoad -= 1;
-
-                ar = (AsyncResult)msg.obj;
-                if (ar.exception != null) {
-                    loge("Exception querying IMSI, Exception:" + ar.exception);
-                    break;
-                }
-
-                mImsi = (String) ar.result;
-
-                // IMSI (MCC+MNC+MSIN) is at least 6 digits, but not more
-                // than 15 (and usually 15).
-                if (mImsi != null && (mImsi.length() < 6 || mImsi.length() > 15)) {
-                    loge("invalid IMSI " + mImsi);
-                    mImsi = null;
-                }
-
-                // FIXME: CSIM IMSI may not contain the MNC.
-                if (false) {
-                    log("IMSI: " + mImsi.substring(0, 6) + "xxxxxxxxx");
-
-                    String operatorNumeric = getRUIMOperatorNumeric();
-                    if (operatorNumeric != null) {
-                        if (operatorNumeric.length() <= 6) {
-                            log("update mccmnc=" + operatorNumeric);
-                            MccTable.updateMccMncConfiguration(mContext, operatorNumeric);
-                        }
-                    }
-                } else {
-                    String operatorNumeric = getRUIMOperatorNumeric();
-                    log("NO update mccmnc=" + operatorNumeric);
-                }
-
-            break;
-
-=======
->>>>>>> ac756e4e
             case EVENT_GET_CDMA_SUBSCRIPTION_DONE:
                 ar = (AsyncResult)msg.obj;
                 String localTemp[] = (String[])ar.result;
@@ -962,16 +900,6 @@
                 + " mEssentialRecordsToLoad = " + mEssentialRecordsToLoad);
         mEssentialRecordsListenerNotified = false;
 
-<<<<<<< HEAD
-        if (!TextUtils.isEmpty(mParentApp.getAid())
-                || mParentApp.getUiccProfile().getNumApplications() <= 1) {
-            mCi.getIMSIForApp(mParentApp.getAid(), obtainMessage(EVENT_GET_IMSI_DONE));
-            mRecordsToLoad++;
-            mEssentialRecordsToLoad++;
-        }
-
-=======
->>>>>>> ac756e4e
         mFh.loadEFTransparent(EF_ICCID,
                 obtainMessage(EVENT_GET_ICCID_DONE));
         mRecordsToLoad++;
