/*
 * Copyright (C) 2011 The Android Open Source Project
 *
 * Licensed under the Apache License, Version 2.0 (the "License");
 * you may not use this file except in compliance with the License.
 * You may obtain a copy of the License at
 *
 *      http://www.apache.org/licenses/LICENSE-2.0
 *
 * Unless required by applicable law or agreed to in writing, software
 * distributed under the License is distributed on an "AS IS" BASIS,
 * WITHOUT WARRANTIES OR CONDITIONS OF ANY KIND, either express or implied.
 * See the License for the specific language governing permissions and
 * limitations under the License.
 */

package com.android.internal.telephony.uicc;

import android.compat.annotation.UnsupportedAppUsage;
import android.content.Context;
import android.content.Intent;
import android.os.AsyncResult;
import android.os.Build;
import android.os.Message;
import android.telephony.SubscriptionManager;

import com.android.internal.telephony.CommandsInterface;
import com.android.internal.telephony.gsm.SimTlv;
import com.android.telephony.Rlog;

import java.io.FileDescriptor;
import java.io.PrintWriter;
import java.nio.charset.Charset;
import java.util.ArrayList;
import java.util.Arrays;

/**
 * {@hide}
 */
public class IsimUiccRecords extends IccRecords implements IsimRecords {
    protected static final String LOG_TAG = "IsimUiccRecords";

    private static final boolean DBG = true;
    private static final boolean VDBG = false; // STOPSHIP if true
    private static final boolean DUMP_RECORDS = false;  // Note: PII is logged when this is true
                                                        // STOPSHIP if true
    public static final String INTENT_ISIM_REFRESH = "com.android.intent.isim_refresh";

    // ISIM EF records (see 3GPP TS 31.103)
    @UnsupportedAppUsage(maxTargetSdk = Build.VERSION_CODES.R, trackingBug = 170729553)
    private String mIsimImpi;               // IMS private user identity
    @UnsupportedAppUsage(maxTargetSdk = Build.VERSION_CODES.R, trackingBug = 170729553)
    private String mIsimDomain;             // IMS home network domain name
    @UnsupportedAppUsage(maxTargetSdk = Build.VERSION_CODES.R, trackingBug = 170729553)
    private String[] mIsimImpu;             // IMS public user identity(s)
    @UnsupportedAppUsage(maxTargetSdk = Build.VERSION_CODES.R, trackingBug = 170729553)
    private String mIsimIst;                // IMS Service Table
    @UnsupportedAppUsage(maxTargetSdk = Build.VERSION_CODES.R, trackingBug = 170729553)
    private String[] mIsimPcscf;            // IMS Proxy Call Session Control Function
    @UnsupportedAppUsage(maxTargetSdk = Build.VERSION_CODES.R, trackingBug = 170729553)
    private String auth_rsp;

    private static final int TAG_ISIM_VALUE = 0x80;     // From 3GPP TS 31.103

    @Override
    public String toString() {
        return "IsimUiccRecords: " + super.toString()
                + (DUMP_RECORDS ? (" mIsimImpi=" + mIsimImpi
                + " mIsimDomain=" + mIsimDomain
                + " mIsimImpu=" + mIsimImpu
                + " mIsimIst=" + mIsimIst
                + " mIsimPcscf=" + mIsimPcscf) : "");
    }

    public IsimUiccRecords(UiccCardApplication app, Context c, CommandsInterface ci) {
        super(app, c, ci);

        mRecordsRequested = false;  // No load request is made till SIM ready
        //todo: currently locked state for ISIM is not handled well and may cause app state to not
        //be broadcast
        mLockedRecordsReqReason = LOCKED_RECORDS_REQ_REASON_NONE;

        // recordsToLoad is set to 0 because no requests are made yet
        mRecordsToLoad = 0;
        // Start off by setting empty state
        resetRecords();
        if (DBG) log("IsimUiccRecords X ctor this=" + this);
    }

    @Override
    public void dispose() {
        log("Disposing " + this);
        resetRecords();
        super.dispose();
    }

    // ***** Overridden from Handler
    public void handleMessage(Message msg) {
        AsyncResult ar;

        if (mDestroyed.get()) {
            Rlog.e(LOG_TAG, "Received message " + msg +
                    "[" + msg.what + "] while being destroyed. Ignoring.");
            return;
        }
        loge("IsimUiccRecords: handleMessage " + msg + "[" + msg.what + "] ");

        try {
            switch (msg.what) {
                case EVENT_REFRESH:
                    broadcastRefresh();
                    super.handleMessage(msg);
                    break;

                default:
                    super.handleMessage(msg);   // IccRecords handles generic record load responses

            }
        } catch (RuntimeException exc) {
            // I don't want these exceptions to be fatal
            Rlog.w(LOG_TAG, "Exception parsing SIM record", exc);
        }
    }

<<<<<<< HEAD
    private void fetchEssentialIsimRecords() {
        //NOP: No essential ISim records identified.
        mEssentialRecordsListenerNotified = false;
    }

    @UnsupportedAppUsage
=======
    @UnsupportedAppUsage(maxTargetSdk = Build.VERSION_CODES.R, trackingBug = 170729553)
>>>>>>> 86012c87
    protected void fetchIsimRecords() {
        mRecordsRequested = true;
        if (DBG) log("fetchIsimRecords " + mRecordsToLoad);

        fetchEssentialIsimRecords();

        mFh.loadEFTransparent(EF_IMPI, obtainMessage(
                IccRecords.EVENT_GET_ICC_RECORD_DONE, new EfIsimImpiLoaded()));
        mRecordsToLoad++;

        mFh.loadEFLinearFixedAll(EF_IMPU, obtainMessage(
                IccRecords.EVENT_GET_ICC_RECORD_DONE, new EfIsimImpuLoaded()));
        mRecordsToLoad++;

        mFh.loadEFTransparent(EF_DOMAIN, obtainMessage(
                IccRecords.EVENT_GET_ICC_RECORD_DONE, new EfIsimDomainLoaded()));
        mRecordsToLoad++;
        mFh.loadEFTransparent(EF_IST, obtainMessage(
                    IccRecords.EVENT_GET_ICC_RECORD_DONE, new EfIsimIstLoaded()));
        mRecordsToLoad++;
        mFh.loadEFLinearFixedAll(EF_PCSCF, obtainMessage(
                    IccRecords.EVENT_GET_ICC_RECORD_DONE, new EfIsimPcscfLoaded()));
        mRecordsToLoad++;

        if (DBG) log("fetchIsimRecords " + mRecordsToLoad + " requested: " + mRecordsRequested);
    }

    protected void resetRecords() {
        // recordsRequested is set to false indicating that the SIM
        // read requests made so far are not valid. This is set to
        // true only when fresh set of read requests are made.
        mIsimImpi = null;
        mIsimDomain = null;
        mIsimImpu = null;
        mIsimIst = null;
        mIsimPcscf = null;
        auth_rsp = null;

        mRecordsRequested = false;
        mLockedRecordsReqReason = LOCKED_RECORDS_REQ_REASON_NONE;
        mLoaded.set(false);
    }

    private class EfIsimImpiLoaded implements IccRecords.IccRecordLoaded {
        public String getEfName() {
            return "EF_ISIM_IMPI";
        }
        public void onRecordLoaded(AsyncResult ar) {
            if (ar.exception != null) {
                loge("Record Load Exception: " + ar.exception);
                return;
            }
            byte[] data = (byte[]) ar.result;
            mIsimImpi = isimTlvToString(data);
            if (DUMP_RECORDS) log("EF_IMPI=" + mIsimImpi);
        }
    }

    private class EfIsimImpuLoaded implements IccRecords.IccRecordLoaded {
        public String getEfName() {
            return "EF_ISIM_IMPU";
        }
        public void onRecordLoaded(AsyncResult ar) {
            if (ar.exception != null) {
                loge("Record Load Exception: " + ar.exception);
                return;
            }
            ArrayList<byte[]> impuList = (ArrayList<byte[]>) ar.result;
            if (DBG) log("EF_IMPU record count: " + impuList.size());
            mIsimImpu = new String[impuList.size()];
            int i = 0;
            for (byte[] identity : impuList) {
                String impu = isimTlvToString(identity);
                if (DUMP_RECORDS) log("EF_IMPU[" + i + "]=" + impu);
                mIsimImpu[i++] = impu;
            }
        }
    }

    private class EfIsimDomainLoaded implements IccRecords.IccRecordLoaded {
        public String getEfName() {
            return "EF_ISIM_DOMAIN";
        }
        public void onRecordLoaded(AsyncResult ar) {
            if (ar.exception != null) {
                loge("Record Load Exception: " + ar.exception);
                return;
            }
            byte[] data = (byte[]) ar.result;
            mIsimDomain = isimTlvToString(data);
            if (DUMP_RECORDS) log("EF_DOMAIN=" + mIsimDomain);
        }
    }

    private class EfIsimIstLoaded implements IccRecords.IccRecordLoaded {
        public String getEfName() {
            return "EF_ISIM_IST";
        }
        public void onRecordLoaded(AsyncResult ar) {
            if (ar.exception != null) {
                loge("Record Load Exception: " + ar.exception);
                return;
            }
            byte[] data = (byte[]) ar.result;
            mIsimIst = IccUtils.bytesToHexString(data);
            if (DUMP_RECORDS) log("EF_IST=" + mIsimIst);
        }
    }
    private class EfIsimPcscfLoaded implements IccRecords.IccRecordLoaded {
        public String getEfName() {
            return "EF_ISIM_PCSCF";
        }
        public void onRecordLoaded(AsyncResult ar) {
            if (ar.exception != null) {
                loge("Record Load Exception: " + ar.exception);
                return;
            }
            ArrayList<byte[]> pcscflist = (ArrayList<byte[]>) ar.result;
            if (DBG) log("EF_PCSCF record count: " + pcscflist.size());
            mIsimPcscf = new String[pcscflist.size()];
            int i = 0;
            for (byte[] identity : pcscflist) {
                String pcscf = isimTlvToString(identity);
                if (DUMP_RECORDS) log("EF_PCSCF[" + i + "]=" + pcscf);
                mIsimPcscf[i++] = pcscf;
            }
        }
    }

    /**
     * ISIM records for IMS are stored inside a Tag-Length-Value record as a UTF-8 string
     * with tag value 0x80.
     * @param record the byte array containing the IMS data string
     * @return the decoded String value, or null if the record can't be decoded
     */
    @UnsupportedAppUsage(maxTargetSdk = Build.VERSION_CODES.R, trackingBug = 170729553)
    private static String isimTlvToString(byte[] record) {
        SimTlv tlv = new SimTlv(record, 0, record.length);
        do {
            if (tlv.getTag() == TAG_ISIM_VALUE) {
                return new String(tlv.getData(), Charset.forName("UTF-8"));
            }
        } while (tlv.nextObject());

        if (VDBG) {
            Rlog.d(LOG_TAG, "[ISIM] can't find TLV. record = " + IccUtils.bytesToHexString(record));
        }
        return null;
    }

    @Override
    protected void onRecordLoaded() {
        // One record loaded successfully or failed, In either case
        // we need to update the recordsToLoad count
        mRecordsToLoad -= 1;
        if (DBG) log("onRecordLoaded " + mRecordsToLoad + " requested: " + mRecordsRequested);

        if (getEssentialRecordsLoaded() && !mEssentialRecordsListenerNotified) {
            onAllEssentialRecordsLoaded();
        }

        if (getRecordsLoaded()) {
            onAllRecordsLoaded();
        } else if (getLockedRecordsLoaded() || getNetworkLockedRecordsLoaded()) {
            onLockedAllRecordsLoaded();
        } else if (mRecordsToLoad < 0 || mEssentialRecordsToLoad < 0) {
            loge("recordsToLoad <0, programmer error suspected");
            mRecordsToLoad = 0;
            mEssentialRecordsToLoad = 0;
        }
    }

    private void onLockedAllRecordsLoaded() {
        if (DBG) log("SIM locked; record load complete");
        if (mLockedRecordsReqReason == LOCKED_RECORDS_REQ_REASON_LOCKED) {
            mLockedRecordsLoadedRegistrants.notifyRegistrants(new AsyncResult(null, null, null));
        } else if (mLockedRecordsReqReason == LOCKED_RECORDS_REQ_REASON_NETWORK_LOCKED) {
            mNetworkLockedRecordsLoadedRegistrants.notifyRegistrants(
                    new AsyncResult(null, null, null));
        } else {
            loge("onLockedAllRecordsLoaded: unexpected mLockedRecordsReqReason "
                    + mLockedRecordsReqReason);
        }
    }

    @Override
    protected void onAllEssentialRecordsLoaded() {
        if (DBG) log("Essential record load complete");
        mEssentialRecordsListenerNotified = true;
        mEssentialRecordsLoadedRegistrants.notifyRegistrants(new AsyncResult(null, null, null));
    }

    @Override
    protected void onAllRecordsLoaded() {
        if (DBG) log("record load complete");
        mLoaded.set(true);
        mRecordsLoadedRegistrants.notifyRegistrants(new AsyncResult(null, null, null));
    }

    @Override
    protected void handleFileUpdate(int efid) {
        switch (efid) {
            case EF_IMPI:
                mFh.loadEFTransparent(EF_IMPI, obtainMessage(
                            IccRecords.EVENT_GET_ICC_RECORD_DONE, new EfIsimImpiLoaded()));
                mRecordsToLoad++;
                break;

            case EF_IMPU:
                mFh.loadEFLinearFixedAll(EF_IMPU, obtainMessage(
                            IccRecords.EVENT_GET_ICC_RECORD_DONE, new EfIsimImpuLoaded()));
                mRecordsToLoad++;
            break;

            case EF_DOMAIN:
                mFh.loadEFTransparent(EF_DOMAIN, obtainMessage(
                            IccRecords.EVENT_GET_ICC_RECORD_DONE, new EfIsimDomainLoaded()));
                mRecordsToLoad++;
            break;

            case EF_IST:
                mFh.loadEFTransparent(EF_IST, obtainMessage(
                            IccRecords.EVENT_GET_ICC_RECORD_DONE, new EfIsimIstLoaded()));
                mRecordsToLoad++;
            break;

            case EF_PCSCF:
                mFh.loadEFLinearFixedAll(EF_PCSCF, obtainMessage(
                            IccRecords.EVENT_GET_ICC_RECORD_DONE, new EfIsimPcscfLoaded()));
                mRecordsToLoad++;

            default:
                mLoaded.set(false);
                fetchIsimRecords();
                break;
        }
    }

    private void broadcastRefresh() {
        Intent intent = new Intent(INTENT_ISIM_REFRESH);
        log("send ISim REFRESH: " + INTENT_ISIM_REFRESH);
        SubscriptionManager.putPhoneIdAndSubIdExtra(intent, mParentApp.getPhoneId());
        mContext.sendBroadcast(intent);
    }

    /**
     * Return the IMS private user identity (IMPI).
     * Returns null if the IMPI hasn't been loaded or isn't present on the ISIM.
     * @return the IMS private user identity string, or null if not available
     */
    @Override
    public String getIsimImpi() {
        return mIsimImpi;
    }

    /**
     * Return the IMS home network domain name.
     * Returns null if the IMS domain hasn't been loaded or isn't present on the ISIM.
     * @return the IMS home network domain name, or null if not available
     */
    @Override
    public String getIsimDomain() {
        return mIsimDomain;
    }

    /**
     * Return an array of IMS public user identities (IMPU).
     * Returns null if the IMPU hasn't been loaded or isn't present on the ISIM.
     * @return an array of IMS public user identity strings, or null if not available
     */
    @Override
    public String[] getIsimImpu() {
        return (mIsimImpu != null) ? mIsimImpu.clone() : null;
    }

    /**
     * Returns the IMS Service Table (IST) that was loaded from the ISIM.
     * @return IMS Service Table or null if not present or not loaded
     */
    @Override
    public String getIsimIst() {
        return mIsimIst;
    }

    /**
     * Returns the IMS Proxy Call Session Control Function(PCSCF) that were loaded from the ISIM.
     * @return an array of  PCSCF strings with one PCSCF per string, or null if
     *      not present or not loaded
     */
    @Override
    public String[] getIsimPcscf() {
        return (mIsimPcscf != null) ? mIsimPcscf.clone() : null;
    }

    @Override
    public void onReady() {
        fetchIsimRecords();
    }

    @Override
    public void onRefresh(boolean fileChanged, int[] fileList) {
        if (fileChanged) {
            // A future optimization would be to inspect fileList and
            // only reload those files that we care about.  For now,
            // just re-fetch all SIM records that we cache.
            fetchIsimRecords();
        }
    }

    @Override
    public void setVoiceMailNumber(String alphaTag, String voiceNumber,
            Message onComplete) {
        // Not applicable to Isim
    }

    @Override
    public void setVoiceMessageWaiting(int line, int countWaiting) {
        // Not applicable to Isim
    }

    @UnsupportedAppUsage(maxTargetSdk = Build.VERSION_CODES.R, trackingBug = 170729553)
    @Override
    protected void log(String s) {
        if (mParentApp != null) {
            Rlog.d(LOG_TAG, "[ISIM-" + mParentApp.getPhoneId() + "] " + s);
        } else {
            Rlog.d(LOG_TAG, "[ISIM] " + s);
        }
    }

    @Override
    protected void loge(String s) {
        if (mParentApp != null) {
            Rlog.e(LOG_TAG, "[ISIM-" + mParentApp.getPhoneId() + "] " + s);
        } else {
            Rlog.e(LOG_TAG, "[ISIM] " + s);
        }
    }

    @Override
    public void dump(FileDescriptor fd, PrintWriter pw, String[] args) {
        pw.println("IsimRecords: " + this);
        pw.println(" extends:");
        super.dump(fd, pw, args);
        if (DUMP_RECORDS) {
            pw.println(" mIsimImpi=" + mIsimImpi);
            pw.println(" mIsimDomain=" + mIsimDomain);
            pw.println(" mIsimImpu[]=" + Arrays.toString(mIsimImpu));
            pw.println(" mIsimIst" + mIsimIst);
            pw.println(" mIsimPcscf" + mIsimPcscf);
        }
        pw.flush();
    }

    @Override
    public int getVoiceMessageCount() {
        return 0; // Not applicable to Isim
    }

}<|MERGE_RESOLUTION|>--- conflicted
+++ resolved
@@ -122,16 +122,12 @@
         }
     }
 
-<<<<<<< HEAD
     private void fetchEssentialIsimRecords() {
         //NOP: No essential ISim records identified.
         mEssentialRecordsListenerNotified = false;
     }
 
-    @UnsupportedAppUsage
-=======
-    @UnsupportedAppUsage(maxTargetSdk = Build.VERSION_CODES.R, trackingBug = 170729553)
->>>>>>> 86012c87
+    @UnsupportedAppUsage(maxTargetSdk = Build.VERSION_CODES.R, trackingBug = 170729553)
     protected void fetchIsimRecords() {
         mRecordsRequested = true;
         if (DBG) log("fetchIsimRecords " + mRecordsToLoad);
