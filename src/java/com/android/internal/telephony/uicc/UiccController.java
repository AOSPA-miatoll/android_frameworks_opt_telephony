--- conflicted
+++ resolved
@@ -230,9 +230,6 @@
         for (int i = 0; i < mCis.length; i++) {
             mCis[i].registerForIccStatusChanged(this, EVENT_ICC_STATUS_CHANGED, i);
 
-<<<<<<< HEAD
-            mCis[i].registerForAvailable(this, EVENT_RADIO_AVAILABLE, i);
-=======
             /*
              * To support FDE (deprecated), additional check is needed:
              *
@@ -244,7 +241,6 @@
              */
             mCis[i].registerForAvailable(this, EVENT_RADIO_AVAILABLE, i);
 
->>>>>>> 011a53f0
             mCis[i].registerForNotAvailable(this, EVENT_RADIO_UNAVAILABLE, i);
             mCis[i].registerForIccRefresh(this, EVENT_SIM_REFRESH, i);
         }
