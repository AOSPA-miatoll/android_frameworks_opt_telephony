--- conflicted
+++ resolved
@@ -36,12 +36,7 @@
     private String[] mEmails;
     private String[] mAdditionalNumbers;
 
-<<<<<<< HEAD
-    // Instance methods
     public SimPhonebookRecord (int recordId, String alphaTag, String number,
-=======
-    public SimPhonebookRecord (int recordIndex, String alphaTag, String number,
->>>>>>> 00d2a9d2
                String[] emails, String[] adNumbers) {
         mRecordId = recordId;
         mAlphaTag = alphaTag;
@@ -55,43 +50,8 @@
         }
     }
 
-<<<<<<< HEAD
-    public SimPhonebookRecord(PhonebookRecordInfo recInfo) {
-        mRecordId = recInfo.recordId;
-        mAlphaTag = recInfo.name;
-        mNumber = recInfo.number;
-        mEmails = recInfo.emails == null ? null
-                : recInfo.emails.toArray(new String[recInfo.emails.size()]);
-        mAdditionalNumbers = recInfo.additionalNumbers == null ? null
-                : recInfo.additionalNumbers.toArray(
-                        new String[recInfo.additionalNumbers.size()]);
-    }
-
-    public SimPhonebookRecord() {}
-
-    public PhonebookRecordInfo toPhonebookRecordInfo() {
-        PhonebookRecordInfo pbRecordInfo = new PhonebookRecordInfo();
-        pbRecordInfo.recordId = mRecordId;
-        pbRecordInfo.name = convertNullToEmptyString(mAlphaTag);
-        pbRecordInfo.number = convertNullToEmptyString(convertNumberToRecordFormat(mNumber));
-        if (mEmails != null) {
-            for (String email : mEmails) {
-                pbRecordInfo.emails.add(email);
-            }
-        }
-        if (mAdditionalNumbers != null) {
-            for (String addNum : mAdditionalNumbers) {
-                pbRecordInfo.additionalNumbers.add(convertNumberToRecordFormat(addNum));
-            }
-        }
-        return pbRecordInfo;
-    }
     public int getRecordId() {
         return mRecordId;
-=======
-    public int getRecordIndex() {
-        return mRecordIndex;
->>>>>>> 00d2a9d2
     }
 
     public String getAlphaTag() {
@@ -150,22 +110,8 @@
         private String[] mAdditionalNumbers;
 
         public SimPhonebookRecord build() {
-<<<<<<< HEAD
-            SimPhonebookRecord record = new SimPhonebookRecord();
-            record.mAlphaTag = mAlphaTag;
-            record.mRecordId = mRecordId;
-            record.mNumber = mNumber;
-            if (mEmails != null) {
-                record.mEmails = mEmails;
-            }
-            if (mAdditionalNumbers != null) {
-                record.mAdditionalNumbers = mAdditionalNumbers;
-            }
-            return record;
-=======
-            return new SimPhonebookRecord(mRecordIndex, mAlphaTag, mNumber, mEmails,
+            return new SimPhonebookRecord(mRecordId, mAlphaTag, mNumber, mEmails,
                     mAdditionalNumbers);
->>>>>>> 00d2a9d2
         }
 
         public Builder setRecordId(int recordId) {
