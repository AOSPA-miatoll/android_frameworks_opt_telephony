/*
 * Copyright (C) 2006 The Android Open Source Project
 *
 * Licensed under the Apache License, Version 2.0 (the "License");
 * you may not use this file except in compliance with the License.
 * You may obtain a copy of the License at
 *
 *      http://www.apache.org/licenses/LICENSE-2.0
 *
 * Unless required by applicable law or agreed to in writing, software
 * distributed under the License is distributed on an "AS IS" BASIS,
 * WITHOUT WARRANTIES OR CONDITIONS OF ANY KIND, either express or implied.
 * See the License for the specific language governing permissions and
 * limitations under the License.
 */

package com.android.internal.telephony.uicc;

import static android.telephony.SmsManager.STATUS_ON_ICC_READ;
import static android.telephony.SmsManager.STATUS_ON_ICC_UNREAD;

import android.compat.annotation.UnsupportedAppUsage;
import android.content.Context;
import android.content.res.Resources;
import android.os.AsyncResult;
import android.os.Build;
import android.os.Message;
import android.os.PersistableBundle;
import android.telephony.CarrierConfigManager;
import android.telephony.PhoneNumberUtils;
import android.telephony.SmsMessage;
import android.telephony.SubscriptionInfo;
import android.text.TextUtils;
import android.util.Pair;

import com.android.internal.telephony.CommandsInterface;
import com.android.internal.telephony.MccTable;
import com.android.internal.telephony.SmsConstants;
import com.android.internal.telephony.SubscriptionController;
import com.android.internal.telephony.gsm.SimTlv;
import com.android.internal.telephony.uicc.IccCardApplicationStatus.AppType;
import com.android.telephony.Rlog;

import java.io.FileDescriptor;
import java.io.PrintWriter;
import java.util.ArrayList;
import java.util.Arrays;
import java.util.List;

/**
 * {@hide}
 */
public class SIMRecords extends IccRecords {
    protected static final String LOG_TAG = "SIMRecords";

    private static final boolean CRASH_RIL = false;

    private static final boolean VDBG = false;

    // ***** Instance Variables

    @UnsupportedAppUsage(maxTargetSdk = Build.VERSION_CODES.R, trackingBug = 170729553)
    VoiceMailConstants mVmConfig;

    // ***** Cached SIM State; cleared on channel close

    private int mCallForwardingStatus;

    /**
     * States only used by getSpnFsm FSM
     */
    private GetSpnFsmState mSpnState;

    /** CPHS service information (See CPHS 4.2 B.3.1.1)
     *  It will be set in onSimReady if reading GET_CPHS_INFO successfully
     *  mCphsInfo[0] is CPHS Phase
     *  mCphsInfo[1] and mCphsInfo[2] is CPHS Service Table
     */
    private byte[] mCphsInfo = null;
    boolean mCspPlmnEnabled = true;

    @UnsupportedAppUsage(maxTargetSdk = Build.VERSION_CODES.R, trackingBug = 170729553)
    byte[] mEfMWIS = null;
    @UnsupportedAppUsage(maxTargetSdk = Build.VERSION_CODES.R, trackingBug = 170729553)
    byte[] mEfCPHS_MWI =null;
    @UnsupportedAppUsage(maxTargetSdk = Build.VERSION_CODES.R, trackingBug = 170729553)
    byte[] mEfCff = null;
    @UnsupportedAppUsage(maxTargetSdk = Build.VERSION_CODES.R, trackingBug = 170729553)
    byte[] mEfCfis = null;

    @UnsupportedAppUsage(maxTargetSdk = Build.VERSION_CODES.R, trackingBug = 170729553)
    byte[] mEfLi = null;
    @UnsupportedAppUsage(maxTargetSdk = Build.VERSION_CODES.R, trackingBug = 170729553)
    byte[] mEfPl = null;

    @UnsupportedAppUsage(maxTargetSdk = Build.VERSION_CODES.R, trackingBug = 170729553)
    UsimServiceTable mUsimServiceTable;

    @Override
    public String toString() {
        return "SimRecords: " + super.toString()
                + " mVmConfig" + mVmConfig
                + " callForwardingEnabled=" + mCallForwardingStatus
                + " spnState=" + mSpnState
                + " mCphsInfo=" + mCphsInfo
                + " mCspPlmnEnabled=" + mCspPlmnEnabled
                + " efMWIS=" + mEfMWIS
                + " efCPHS_MWI=" + mEfCPHS_MWI
                + " mEfCff=" + mEfCff
                + " mEfCfis=" + mEfCfis
                + " getOperatorNumeric=" + getOperatorNumeric();
    }

    // ***** Constants

    // From TS 51.011 EF[SPDI] section
    static final int TAG_SPDI = 0xA3;
    static final int TAG_SPDI_PLMN_LIST = 0x80;

    // Full Name IEI from TS 24.008
    static final int TAG_FULL_NETWORK_NAME = 0x43;

    // Short Name IEI from TS 24.008
    static final int TAG_SHORT_NETWORK_NAME = 0x45;

    // PLMN Additional Information tag from from TS 24.008
    static final int TAG_PLMN_ADDITIONAL_INFORMATION = 0x80;

    // active CFF from CPHS 4.2 B.4.5
    static final int CFF_UNCONDITIONAL_ACTIVE = 0x0a;
    static final int CFF_UNCONDITIONAL_DEACTIVE = 0x05;
    static final int CFF_LINE1_MASK = 0x0f;
    static final int CFF_LINE1_RESET = 0xf0;

    // CPHS Service Table (See CPHS 4.2 B.3.1)
    private static final int CPHS_SST_MBN_MASK = 0x30;
    private static final int CPHS_SST_MBN_ENABLED = 0x30;

    // EF_CFIS related constants
    // Spec reference TS 51.011 section 10.3.46.
    private static final int CFIS_BCD_NUMBER_LENGTH_OFFSET = 2;
    private static final int CFIS_TON_NPI_OFFSET = 3;
    private static final int CFIS_ADN_CAPABILITY_ID_OFFSET = 14;
    private static final int CFIS_ADN_EXTENSION_ID_OFFSET = 15;

    // 3GPP specification constants
    // Spec reference TS 31.102 section 4.2.16
    private static final int FPLMN_BYTE_SIZE = 3;

    // ***** Event Constants
    private static final int SIM_RECORD_EVENT_BASE = 0x00;
    private static final int EVENT_GET_IMSI_DONE = 3 + SIM_RECORD_EVENT_BASE;
    private static final int EVENT_GET_ICCID_DONE = 4 + SIM_RECORD_EVENT_BASE;
    private static final int EVENT_GET_MBI_DONE = 5 + SIM_RECORD_EVENT_BASE;
    private static final int EVENT_GET_MBDN_DONE = 6 + SIM_RECORD_EVENT_BASE;
    private static final int EVENT_GET_MWIS_DONE = 7 + SIM_RECORD_EVENT_BASE;
    private static final int EVENT_GET_VOICE_MAIL_INDICATOR_CPHS_DONE = 8 + SIM_RECORD_EVENT_BASE;
    private static final int EVENT_GET_AD_DONE = 9 + SIM_RECORD_EVENT_BASE; // Admin data on SIM
    private static final int EVENT_GET_MSISDN_DONE = 10 + SIM_RECORD_EVENT_BASE;
    private static final int EVENT_GET_CPHS_MAILBOX_DONE = 11 + SIM_RECORD_EVENT_BASE;
    private static final int EVENT_GET_SPN_DONE = 12 + SIM_RECORD_EVENT_BASE;
    private static final int EVENT_GET_SPDI_DONE = 13 + SIM_RECORD_EVENT_BASE;
    private static final int EVENT_UPDATE_DONE = 14 + SIM_RECORD_EVENT_BASE;
    protected static final int EVENT_GET_PNN_DONE = 15 + SIM_RECORD_EVENT_BASE;
    protected static final int EVENT_GET_OPL_DONE = 16 + SIM_RECORD_EVENT_BASE;
    private static final int EVENT_GET_SST_DONE = 17 + SIM_RECORD_EVENT_BASE;
    private static final int EVENT_GET_ALL_SMS_DONE = 18 + SIM_RECORD_EVENT_BASE;
    private static final int EVENT_MARK_SMS_READ_DONE = 19 + SIM_RECORD_EVENT_BASE;
    private static final int EVENT_SET_MBDN_DONE = 20 + SIM_RECORD_EVENT_BASE;
    private static final int EVENT_SMS_ON_SIM = 21 + SIM_RECORD_EVENT_BASE;
    private static final int EVENT_GET_SMS_DONE = 22 + SIM_RECORD_EVENT_BASE;
    private static final int EVENT_GET_CFF_DONE = 24 + SIM_RECORD_EVENT_BASE;
    private static final int EVENT_SET_CPHS_MAILBOX_DONE = 25 + SIM_RECORD_EVENT_BASE;
    private static final int EVENT_GET_INFO_CPHS_DONE = 26 + SIM_RECORD_EVENT_BASE;
    private static final int EVENT_SET_MSISDN_DONE = 30 + SIM_RECORD_EVENT_BASE;
    private static final int EVENT_GET_CFIS_DONE = 32 + SIM_RECORD_EVENT_BASE;
    private static final int EVENT_GET_CSP_CPHS_DONE = 33 + SIM_RECORD_EVENT_BASE;
    private static final int EVENT_GET_GID1_DONE = 34 + SIM_RECORD_EVENT_BASE;
    private static final int EVENT_GET_GID2_DONE = 36 + SIM_RECORD_EVENT_BASE;
    private static final int EVENT_GET_PLMN_W_ACT_DONE = 37 + SIM_RECORD_EVENT_BASE;
    private static final int EVENT_GET_OPLMN_W_ACT_DONE = 38 + SIM_RECORD_EVENT_BASE;
    private static final int EVENT_GET_HPLMN_W_ACT_DONE = 39 + SIM_RECORD_EVENT_BASE;
    private static final int EVENT_GET_EHPLMN_DONE = 40 + SIM_RECORD_EVENT_BASE;
    private static final int EVENT_GET_FPLMN_DONE = 41 + SIM_RECORD_EVENT_BASE;
    private static final int EVENT_GET_FPLMN_SIZE_DONE = 42 + SIM_RECORD_EVENT_BASE;
    private static final int EVENT_SET_FPLMN_DONE = 43 + SIM_RECORD_EVENT_BASE;
    // ***** Constructor

    public SIMRecords(UiccCardApplication app, Context c, CommandsInterface ci) {
        super(app, c, ci);

        mAdnCache = new AdnRecordCache(mFh);

        mVmConfig = new VoiceMailConstants();

        mRecordsRequested = false;  // No load request is made till SIM ready
        mLockedRecordsReqReason = LOCKED_RECORDS_REQ_REASON_NONE;

        // recordsToLoad is set to 0 because no requests are made yet
        mRecordsToLoad = 0;

        mCi.setOnSmsOnSim(this, EVENT_SMS_ON_SIM, null);

        // Start off by setting empty state
        resetRecords();
        if (DBG) log("SIMRecords X ctor this=" + this);
    }

    @Override
    public void dispose() {
        if (DBG) log("Disposing SIMRecords this=" + this);
        //Unregister for all events
        mCi.unSetOnSmsOnSim(this);
        resetRecords();
        super.dispose();
    }

    @Override
    protected void finalize() {
        if (DBG) log("finalized");
    }

    protected void resetRecords() {
        mImsi = null;
        mMsisdn = null;
        mVoiceMailNum = null;
        mMncLength = UNINITIALIZED;
        log("setting0 mMncLength" + mMncLength);
        mIccId = null;
        mFullIccId = null;
        mCarrierNameDisplayCondition = DEFAULT_CARRIER_NAME_DISPLAY_CONDITION;
        mEfMWIS = null;
        mEfCPHS_MWI = null;
        mSpdi = null;
        mPnnHomeName = null;
        mPnns = null;
        mOpl = null;
        mGid1 = null;
        mGid2 = null;
        mPlmnActRecords = null;
        mOplmnActRecords = null;
        mHplmnActRecords = null;
        mFplmns = null;
        mEhplmns = null;

        mAdnCache.reset();

        log("SIMRecords: onRadioOffOrNotAvailable set 'gsm.sim.operator.numeric' to operator=null");
        log("update icc_operator_numeric=" + null);
        mTelephonyManager.setSimOperatorNumericForPhone(mParentApp.getPhoneId(), "");
        mTelephonyManager.setSimOperatorNameForPhone(mParentApp.getPhoneId(), "");
        mTelephonyManager.setSimCountryIsoForPhone(mParentApp.getPhoneId(), "");

        // recordsRequested is set to false indicating that the SIM
        // read requests made so far are not valid. This is set to
        // true only when fresh set of read requests are made.
        mRecordsRequested = false;
        mLockedRecordsReqReason = LOCKED_RECORDS_REQ_REASON_NONE;
        mLoaded.set(false);
    }

    //***** Public Methods

    @UnsupportedAppUsage(maxTargetSdk = Build.VERSION_CODES.R, trackingBug = 170729553)
    @Override
    public String getMsisdnNumber() {
        return mMsisdn;
    }

    @Override
    public UsimServiceTable getUsimServiceTable() {
        return mUsimServiceTable;
    }

    @UnsupportedAppUsage(maxTargetSdk = Build.VERSION_CODES.R, trackingBug = 170729553)
    private int getExtFromEf(int ef) {
        int ext;
        switch (ef) {
            case EF_MSISDN:
                /* For USIM apps use EXT5. (TS 31.102 Section 4.2.37) */
                if (mParentApp.getType() == AppType.APPTYPE_USIM) {
                    ext = EF_EXT5;
                } else {
                    ext = EF_EXT1;
                }
                break;
            default:
                ext = EF_EXT1;
        }
        return ext;
    }

    /**
     * Set subscriber number to SIM record
     *
     * The subscriber number is stored in EF_MSISDN (TS 51.011)
     *
     * When the operation is complete, onComplete will be sent to its handler
     *
     * @param alphaTag alpha-tagging of the dailing nubmer (up to 10 characters)
     * @param number dialing number (up to 20 digits)
     *        if the number starts with '+', then set to international TOA
     * @param onComplete
     *        onComplete.obj will be an AsyncResult
     *        ((AsyncResult)onComplete.obj).exception == null on success
     *        ((AsyncResult)onComplete.obj).exception != null on fail
     */
    @Override
    public void setMsisdnNumber(String alphaTag, String number,
            Message onComplete) {

        // If the SIM card is locked by PIN, we will set EF_MSISDN fail.
        // In that case, msisdn and msisdnTag should not be update.
        mNewMsisdn = number;
        mNewMsisdnTag = alphaTag;

        if(DBG) log("Set MSISDN: " + mNewMsisdnTag + " " + /*mNewMsisdn*/
                Rlog.pii(LOG_TAG, mNewMsisdn));

        AdnRecord adn = new AdnRecord(mNewMsisdnTag, mNewMsisdn);

        new AdnRecordLoader(mFh).updateEF(adn, EF_MSISDN, getExtFromEf(EF_MSISDN), 1, null,
                obtainMessage(EVENT_SET_MSISDN_DONE, onComplete));
    }

    @Override
    public String getMsisdnAlphaTag() {
        return mMsisdnTag;
    }

    @UnsupportedAppUsage(maxTargetSdk = Build.VERSION_CODES.R, trackingBug = 170729553)
    @Override
    public String getVoiceMailNumber() {
        return mVoiceMailNum;
    }

    /**
     * Set voice mail number to SIM record
     *
     * The voice mail number can be stored either in EF_MBDN (TS 51.011) or
     * EF_MAILBOX_CPHS (CPHS 4.2)
     *
     * If EF_MBDN is available, store the voice mail number to EF_MBDN
     *
     * If EF_MAILBOX_CPHS is enabled, store the voice mail number to EF_CHPS
     *
     * So the voice mail number will be stored in both EFs if both are available
     *
     * Return error only if both EF_MBDN and EF_MAILBOX_CPHS fail.
     *
     * When the operation is complete, onComplete will be sent to its handler
     *
     * @param alphaTag alpha-tagging of the dailing nubmer (upto 10 characters)
     * @param voiceNumber dailing nubmer (upto 20 digits)
     *        if the number is start with '+', then set to international TOA
     * @param onComplete
     *        onComplete.obj will be an AsyncResult
     *        ((AsyncResult)onComplete.obj).exception == null on success
     *        ((AsyncResult)onComplete.obj).exception != null on fail
     */
    @Override
    public void setVoiceMailNumber(String alphaTag, String voiceNumber,
            Message onComplete) {
        if (mDestroyed.get()) {
            return;
        }

        if (mIsVoiceMailFixed) {
            AsyncResult.forMessage((onComplete)).exception =
                    new IccVmFixedException("Voicemail number is fixed by operator");
            onComplete.sendToTarget();
            return;
        }

        mNewVoiceMailNum = voiceNumber;
        mNewVoiceMailTag = alphaTag;

        AdnRecord adn = new AdnRecord(mNewVoiceMailTag, mNewVoiceMailNum);

        if (mMailboxIndex != 0 && mMailboxIndex != 0xff) {

            new AdnRecordLoader(mFh).updateEF(adn, EF_MBDN, EF_EXT6,
                    mMailboxIndex, null,
                    obtainMessage(EVENT_SET_MBDN_DONE, onComplete));

        } else if (isCphsMailboxEnabled()) {

            new AdnRecordLoader(mFh).updateEF(adn, EF_MAILBOX_CPHS,
                    EF_EXT1, 1, null,
                    obtainMessage(EVENT_SET_CPHS_MAILBOX_DONE, onComplete));

        } else {
            AsyncResult.forMessage((onComplete)).exception =
                    new IccVmNotSupportedException("Update SIM voice mailbox error");
            onComplete.sendToTarget();
        }
    }

    @Override
    public String getVoiceMailAlphaTag()
    {
        return mVoiceMailTag;
    }

    /**
     * Sets the SIM voice message waiting indicator records
     * @param line GSM Subscriber Profile Number, one-based. Only '1' is supported
     * @param countWaiting The number of messages waiting, if known. Use
     *                     -1 to indicate that an unknown number of
     *                      messages are waiting
     */
    @Override
    public void
    setVoiceMessageWaiting(int line, int countWaiting) {
        if (line != 1) {
            // only profile 1 is supported
            return;
        }

        try {
            if (mEfMWIS != null) {
                // TS 51.011 10.3.45

                // lsb of byte 0 is 'voicemail' status
                mEfMWIS[0] = (byte)((mEfMWIS[0] & 0xfe)
                                    | (countWaiting == 0 ? 0 : 1));

                // byte 1 is the number of voice messages waiting
                if (countWaiting < 0) {
                    // The spec does not define what this should be
                    // if we don't know the count
                    mEfMWIS[1] = 0;
                } else {
                    mEfMWIS[1] = (byte) countWaiting;
                }

                mFh.updateEFLinearFixed(
                    EF_MWIS, 1, mEfMWIS, null,
                    obtainMessage (EVENT_UPDATE_DONE, EF_MWIS, 0));
            }

            if (mEfCPHS_MWI != null) {
                    // Refer CPHS4_2.WW6 B4.2.3
                mEfCPHS_MWI[0] = (byte)((mEfCPHS_MWI[0] & 0xf0)
                            | (countWaiting == 0 ? 0x5 : 0xa));
                mFh.updateEFTransparent(
                    EF_VOICE_MAIL_INDICATOR_CPHS, mEfCPHS_MWI,
                    obtainMessage (EVENT_UPDATE_DONE, EF_VOICE_MAIL_INDICATOR_CPHS));
            }
        } catch (ArrayIndexOutOfBoundsException ex) {
            logw("Error saving voice mail state to SIM. Probably malformed SIM record", ex);
        }
    }

    // Validate data is not null and not empty.
    private boolean validEfCfis(byte[] data) {
        if (data != null) {
            if (data[0] < 1 || data[0] > 4) {
                // The MSP (Multiple Subscriber Profile) byte should be between
                // 1 and 4 according to ETSI TS 131 102 v11.3.0 section 4.2.64.
                logw("MSP byte: " + data[0] + " is not between 1 and 4", null);
            }
            // empty EF_CFIS should be considered as call forward disabled
            for (byte b : data) {
                if (b != (byte) 0xFF) {
                    return true;
                }
            }
        }
        return false;
    }

    public int getVoiceMessageCount() {
        boolean voiceMailWaiting = false;
        int countVoiceMessages = DEFAULT_VOICE_MESSAGE_COUNT;
        if (mEfMWIS != null) {
            // Use this data if the EF[MWIS] exists and
            // has been loaded
            // Refer TS 51.011 Section 10.3.45 for the content description
            voiceMailWaiting = ((mEfMWIS[0] & 0x01) != 0);
            countVoiceMessages = mEfMWIS[1] & 0xff;

            if (voiceMailWaiting && (countVoiceMessages == 0 || countVoiceMessages == 0xff)) {
                // Unknown count = -1
                countVoiceMessages = UNKNOWN_VOICE_MESSAGE_COUNT;
            }
            if (DBG) log(" VoiceMessageCount from SIM MWIS = " + countVoiceMessages);
        } else if (mEfCPHS_MWI != null) {
            // use voice mail count from CPHS
            int indicator = (int) (mEfCPHS_MWI[0] & 0xf);

            // Refer CPHS4_2.WW6 B4.2.3
            if (indicator == 0xA) {
                // Unknown count = -1
                countVoiceMessages = UNKNOWN_VOICE_MESSAGE_COUNT;
            } else if (indicator == 0x5) {
                countVoiceMessages = 0;
            }
            if (DBG) log(" VoiceMessageCount from SIM CPHS = " + countVoiceMessages);
        }
        return countVoiceMessages;
    }

    /**
     * {@inheritDoc}
     */
    @Override
    public int getVoiceCallForwardingFlag() {
        return mCallForwardingStatus;
    }

    /**
     * {@inheritDoc}
     */
    @UnsupportedAppUsage(maxTargetSdk = Build.VERSION_CODES.R, trackingBug = 170729553)
    @Override
    public void setVoiceCallForwardingFlag(int line, boolean enable, String dialNumber) {

        if (line != 1) return; // only line 1 is supported

        mCallForwardingStatus = enable ? CALL_FORWARDING_STATUS_ENABLED :
                CALL_FORWARDING_STATUS_DISABLED;

        mRecordsEventsRegistrants.notifyResult(EVENT_CFI);

        try {
            if (validEfCfis(mEfCfis)) {
                // lsb is of byte f1 is voice status
                if (enable) {
                    mEfCfis[1] |= 1;
                } else {
                    mEfCfis[1] &= 0xfe;
                }

                log("setVoiceCallForwardingFlag: enable=" + enable
                        + " mEfCfis=" + IccUtils.bytesToHexString(mEfCfis));

                // Update dialNumber if not empty and CFU is enabled.
                // Spec reference for EF_CFIS contents, TS 51.011 section 10.3.46.
                if (enable && !TextUtils.isEmpty(dialNumber)) {
                    logv("EF_CFIS: updating cf number, " + Rlog.pii(LOG_TAG, dialNumber));
                    byte[] bcdNumber = PhoneNumberUtils.numberToCalledPartyBCD(
                            dialNumber, PhoneNumberUtils.BCD_EXTENDED_TYPE_EF_ADN);

                    System.arraycopy(bcdNumber, 0, mEfCfis, CFIS_TON_NPI_OFFSET, bcdNumber.length);

                    mEfCfis[CFIS_BCD_NUMBER_LENGTH_OFFSET] = (byte) (bcdNumber.length);
                    mEfCfis[CFIS_ADN_CAPABILITY_ID_OFFSET] = (byte) 0xFF;
                    mEfCfis[CFIS_ADN_EXTENSION_ID_OFFSET] = (byte) 0xFF;
                }

                mFh.updateEFLinearFixed(
                        EF_CFIS, 1, mEfCfis, null,
                        obtainMessage (EVENT_UPDATE_DONE, EF_CFIS));
            } else {
                log("setVoiceCallForwardingFlag: ignoring enable=" + enable
                        + " invalid mEfCfis=" + IccUtils.bytesToHexString(mEfCfis));
            }

            if (mEfCff != null) {
                if (enable) {
                    mEfCff[0] = (byte) ((mEfCff[0] & CFF_LINE1_RESET)
                            | CFF_UNCONDITIONAL_ACTIVE);
                } else {
                    mEfCff[0] = (byte) ((mEfCff[0] & CFF_LINE1_RESET)
                            | CFF_UNCONDITIONAL_DEACTIVE);
                }

                mFh.updateEFTransparent(
                        EF_CFF_CPHS, mEfCff,
                        obtainMessage (EVENT_UPDATE_DONE, EF_CFF_CPHS));
            }
        } catch (ArrayIndexOutOfBoundsException ex) {
            logw("Error saving call forwarding flag to SIM. "
                            + "Probably malformed SIM record", ex);

        }
    }

    /**
     * Called by STK Service when REFRESH is received.
     * @param fileChanged indicates whether any files changed
     * @param fileList if non-null, a list of EF files that changed
     */
    @Override
    public void onRefresh(boolean fileChanged, int[] fileList) {
        if (fileChanged) {
            // A future optimization would be to inspect fileList and
            // only reload those files that we care about.  For now,
            // just re-fetch all SIM records that we cache.
            fetchSimRecords();
        }
    }

    /**
     * {@inheritDoc}
     */
    @UnsupportedAppUsage(maxTargetSdk = Build.VERSION_CODES.R, trackingBug = 170729553)
    @Override
    public String getOperatorNumeric() {
        String imsi = getIMSI();
        if (imsi == null) {
            log("getOperatorNumeric: IMSI == null");
            return null;
        }
        if (mMncLength == UNINITIALIZED || mMncLength == UNKNOWN) {
            log("getSIMOperatorNumeric: bad mncLength");
            return null;
        }

        // Length = length of MCC + length of MNC
        // length of mcc = 3 (TS 23.003 Section 2.2)
        if (imsi.length() >= 3 + mMncLength) {
            return imsi.substring(0, 3 + mMncLength);
        } else {
            return null;
        }
    }

    // ***** Overridden from Handler
    @Override
    public void handleMessage(Message msg) {
        AsyncResult ar;
        AdnRecord adn;

        byte data[];

        boolean isRecordLoadResponse = false;

        if (mDestroyed.get()) {
            loge("Received message " + msg + "[" + msg.what + "] " +
                    " while being destroyed. Ignoring.");
            return;
        }

        try {
            switch (msg.what) {
                /* IO events */
                case EVENT_GET_IMSI_DONE:
                    isRecordLoadResponse = true;
                    mEssentialRecordsToLoad -= 1;
                    ar = (AsyncResult) msg.obj;

                    if (ar.exception != null) {
                        loge("Exception querying IMSI, Exception:" + ar.exception);
                        break;
                    }

                    setImsi((String) ar.result);
                    break;

                case EVENT_GET_MBI_DONE:
                    boolean isValidMbdn;
                    isRecordLoadResponse = true;

                    ar = (AsyncResult) msg.obj;
                    data = (byte[]) ar.result;

                    isValidMbdn = false;
                    if (ar.exception == null) {
                        // Refer TS 51.011 Section 10.3.44 for content details
                        log("EF_MBI: " + IccUtils.bytesToHexString(data));

                        // Voice mail record number stored first
                        mMailboxIndex = data[0] & 0xff;

                        // check if dailing numbe id valid
                        if (mMailboxIndex != 0 && mMailboxIndex != 0xff) {
                            log("Got valid mailbox number for MBDN");
                            isValidMbdn = true;
                        }
                    }

                    // one more record to load
                    mRecordsToLoad += 1;

                    if (isValidMbdn) {
                        // Note: MBDN was not included in NUM_OF_SIM_RECORDS_LOADED
                        new AdnRecordLoader(mFh).loadFromEF(EF_MBDN, EF_EXT6,
                                mMailboxIndex, obtainMessage(EVENT_GET_MBDN_DONE));
                    } else {
                        // If this EF not present, try mailbox as in CPHS standard
                        // CPHS (CPHS4_2.WW6) is a european standard.
                        new AdnRecordLoader(mFh).loadFromEF(EF_MAILBOX_CPHS,
                                EF_EXT1, 1,
                                obtainMessage(EVENT_GET_CPHS_MAILBOX_DONE));
                    }

                    break;
                case EVENT_GET_CPHS_MAILBOX_DONE:
                case EVENT_GET_MBDN_DONE:
                    //Resetting the voice mail number and voice mail tag to null
                    //as these should be updated from the data read from EF_MBDN.
                    //If they are not reset, incase of invalid data/exception these
                    //variables are retaining their previous values and are
                    //causing invalid voice mailbox info display to user.
                    mVoiceMailNum = null;
                    mVoiceMailTag = null;
                    isRecordLoadResponse = true;

                    ar = (AsyncResult) msg.obj;

                    if (ar.exception != null) {

                        log("Invalid or missing EF"
                                + ((msg.what == EVENT_GET_CPHS_MAILBOX_DONE)
                                    ? "[MAILBOX]" : "[MBDN]"));

                        // Bug #645770 fall back to CPHS
                        // FIXME should use SST to decide

                        if (msg.what == EVENT_GET_MBDN_DONE) {
                            //load CPHS on fail...
                            // FIXME right now, only load line1's CPHS voice mail entry

                            mRecordsToLoad += 1;
                            new AdnRecordLoader(mFh).loadFromEF(
                                    EF_MAILBOX_CPHS, EF_EXT1, 1,
                                    obtainMessage(EVENT_GET_CPHS_MAILBOX_DONE));
                        }
                        break;
                    }

                    adn = (AdnRecord) ar.result;

                    log("VM: " + adn
                            + ((msg.what == EVENT_GET_CPHS_MAILBOX_DONE)
                                ? " EF[MAILBOX]" : " EF[MBDN]"));

                    if (adn.isEmpty() && msg.what == EVENT_GET_MBDN_DONE) {
                        // Bug #645770 fall back to CPHS
                        // FIXME should use SST to decide
                        // FIXME right now, only load line1's CPHS voice mail entry
                        mRecordsToLoad += 1;
                        new AdnRecordLoader(mFh).loadFromEF(
                                EF_MAILBOX_CPHS, EF_EXT1, 1,
                                obtainMessage(EVENT_GET_CPHS_MAILBOX_DONE));

                        break;
                    }

                    mVoiceMailNum = adn.getNumber();
                    mVoiceMailTag = adn.getAlphaTag();
                    break;

                case EVENT_GET_MSISDN_DONE:
                    isRecordLoadResponse = true;
                    mEssentialRecordsToLoad -= 1;

                    ar = (AsyncResult) msg.obj;

                    if (ar.exception != null) {
                        log("Invalid or missing EF[MSISDN]");
                        break;
                    }

                    adn = (AdnRecord) ar.result;

                    mMsisdn = adn.getNumber();
                    mMsisdnTag = adn.getAlphaTag();

                    log("MSISDN: " + /*mMsisdn*/ Rlog.pii(LOG_TAG, mMsisdn));
                    break;

                case EVENT_SET_MSISDN_DONE:
                    isRecordLoadResponse = false;
                    ar = (AsyncResult) msg.obj;

                    if (ar.exception == null) {
                        mMsisdn = mNewMsisdn;
                        mMsisdnTag = mNewMsisdnTag;
                        log("Success to update EF[MSISDN]");
                    }

                    if (ar.userObj != null) {
                        AsyncResult.forMessage(((Message) ar.userObj)).exception = ar.exception;
                        ((Message) ar.userObj).sendToTarget();
                    }
                    break;

                case EVENT_GET_MWIS_DONE:
                    isRecordLoadResponse = true;

                    ar = (AsyncResult) msg.obj;
                    data = (byte[]) ar.result;

                    if (DBG) log("EF_MWIS : " + IccUtils.bytesToHexString(data));

                    if (ar.exception != null) {
                        if (DBG) log("EVENT_GET_MWIS_DONE exception = " + ar.exception);
                        break;
                    }

                    if ((data[0] & 0xff) == 0xff) {
                        if (DBG) log("SIMRecords: Uninitialized record MWIS");
                        break;
                    }

                    mEfMWIS = data;
                    break;

                case EVENT_GET_VOICE_MAIL_INDICATOR_CPHS_DONE:
                    isRecordLoadResponse = true;

                    ar = (AsyncResult) msg.obj;
                    data = (byte[]) ar.result;

                    if (DBG) log("EF_CPHS_MWI: " + IccUtils.bytesToHexString(data));

                    if (ar.exception != null) {
                        if (DBG) {
                            log("EVENT_GET_VOICE_MAIL_INDICATOR_CPHS_DONE exception = "
                                    + ar.exception);
                        }
                        break;
                    }

                    mEfCPHS_MWI = data;
                    break;

                case EVENT_GET_ICCID_DONE:
                    isRecordLoadResponse = true;
                    mEssentialRecordsToLoad -= 1;

                    ar = (AsyncResult) msg.obj;
                    data = (byte[]) ar.result;

                    if (ar.exception != null) {
                        break;
                    }

                    mIccId = IccUtils.bcdToString(data, 0, data.length);
                    mFullIccId = IccUtils.bchToString(data, 0, data.length);

                    log("iccid: " + SubscriptionInfo.givePrintableIccid(mFullIccId));
                    break;

                case EVENT_GET_AD_DONE:
                    isRecordLoadResponse = true;
                    mEssentialRecordsToLoad -= 1;

                    mMncLength = UNKNOWN;
                    try {
                        if (!mCarrierTestOverride.isInTestMode()) {
                            ar = (AsyncResult) msg.obj;
                            data = (byte[]) ar.result;

                            if (ar.exception != null) {
                                break;
                            }

                            log("EF_AD: " + IccUtils.bytesToHexString(data));

                            if (data.length < 3) {
                                log("Corrupt AD data on SIM");
                                break;
                            }

                            if (data.length == 3) {
                                log("MNC length not present in EF_AD");
                                break;
                            }

                            int len = data[3] & 0xf;
                            if (len == 2 || len == 3) {
                                mMncLength = len;
                            } else {
                                log("Received invalid or unset MNC Length=" + len);
                            }
                        }
                    } finally {
                        updateOperatorPlmn();
                    }
                    break;

                case EVENT_GET_SPN_DONE:
                    isRecordLoadResponse = true;
                    mEssentialRecordsToLoad -= 1;
                    ar = (AsyncResult) msg.obj;
                    getSpnFsm(false, ar);
                    break;

                case EVENT_GET_CFF_DONE:
                    isRecordLoadResponse = true;

                    ar = (AsyncResult) msg.obj;
                    data = (byte[]) ar.result;

                    if (ar.exception != null) {
                        mEfCff = null;
                    } else {
                        log("EF_CFF_CPHS: " + IccUtils.bytesToHexString(data));
                        mEfCff = data;
                    }

                    break;

                case EVENT_GET_SPDI_DONE:
                    isRecordLoadResponse = true;

                    ar = (AsyncResult) msg.obj;
                    data = (byte[]) ar.result;

                    if (ar.exception != null) {
                        break;
                    }

                    parseEfSpdi(data);
                    break;

                case EVENT_UPDATE_DONE:
                    ar = (AsyncResult) msg.obj;
                    if (ar.exception != null) {
                        logw("update failed. ", ar.exception);
                    }
                    break;

                case EVENT_GET_PNN_DONE:
                    isRecordLoadResponse = true;

                    ar = (AsyncResult) msg.obj;
                    if (ar.exception != null) {
                        break;
                    }

                    parseEfPnn((ArrayList<byte[]>) ar.result);
                    break;

                case EVENT_GET_OPL_DONE:
                    isRecordLoadResponse = true;

                    ar = (AsyncResult) msg.obj;
                    if (ar.exception != null) {
                        break;
                    }

                    parseEfOpl((ArrayList<byte[]>) ar.result);
                    break;

                case EVENT_GET_ALL_SMS_DONE:
                    isRecordLoadResponse = true;

                    ar = (AsyncResult) msg.obj;
                    if (ar.exception != null) {
                        break;
                    }

                    handleSmses((ArrayList<byte[]>) ar.result);
                    break;

                case EVENT_MARK_SMS_READ_DONE:
                    log("marked read: sms " + msg.arg1);
                    break;


                case EVENT_SMS_ON_SIM:
                    isRecordLoadResponse = false;

                    ar = (AsyncResult) msg.obj;

                    Integer index = (Integer) ar.result;

                    if (ar.exception != null || index == null) {
                        loge("Error on SMS_ON_SIM with exp "
                                + ar.exception + " index " + index);
                    } else {
                        log("READ EF_SMS RECORD index=" + index);
                        mFh.loadEFLinearFixed(EF_SMS, index, obtainMessage(EVENT_GET_SMS_DONE));
                    }
                    break;

                case EVENT_GET_SMS_DONE:
                    isRecordLoadResponse = false;
                    ar = (AsyncResult) msg.obj;
                    if (ar.exception == null) {
                        handleSms((byte[]) ar.result);
                    } else {
                        loge("Error on GET_SMS with exp " + ar.exception);
                    }
                    break;
                case EVENT_GET_SST_DONE:
                    isRecordLoadResponse = true;

                    ar = (AsyncResult) msg.obj;
                    data = (byte[]) ar.result;

                    if (ar.exception != null) {
                        break;
                    }

                    mUsimServiceTable = new UsimServiceTable(data);
                    if (DBG) log("SST: " + mUsimServiceTable);
                    break;

                case EVENT_GET_INFO_CPHS_DONE:
                    isRecordLoadResponse = true;

                    ar = (AsyncResult) msg.obj;

                    if (ar.exception != null) {
                        break;
                    }

                    mCphsInfo = (byte[]) ar.result;

                    if (DBG) log("iCPHS: " + IccUtils.bytesToHexString(mCphsInfo));
                    break;

                case EVENT_SET_MBDN_DONE:
                    isRecordLoadResponse = false;
                    ar = (AsyncResult) msg.obj;

                    if (DBG) log("EVENT_SET_MBDN_DONE ex:" + ar.exception);
                    if (ar.exception == null) {
                        mVoiceMailNum = mNewVoiceMailNum;
                        mVoiceMailTag = mNewVoiceMailTag;
                    }

                    if (isCphsMailboxEnabled()) {
                        adn = new AdnRecord(mVoiceMailTag, mVoiceMailNum);
                        Message onCphsCompleted = (Message) ar.userObj;

                        /* write to cphs mailbox whenever it is available but
                        * we only need notify caller once if both updating are
                        * successful.
                        *
                        * so if set_mbdn successful, notify caller here and set
                        * onCphsCompleted to null
                        */
                        if (ar.exception == null && ar.userObj != null) {
                            AsyncResult.forMessage(((Message) ar.userObj)).exception = null;
                            ((Message) ar.userObj).sendToTarget();

                            if (DBG) log("Callback with MBDN successful.");

                            onCphsCompleted = null;
                        }

                        new AdnRecordLoader(mFh)
                                .updateEF(adn, EF_MAILBOX_CPHS, EF_EXT1, 1, null,
                                obtainMessage(EVENT_SET_CPHS_MAILBOX_DONE,
                                        onCphsCompleted));
                    } else {
                        if (ar.userObj != null) {
                            CarrierConfigManager configManager = (CarrierConfigManager)
                                    mContext.getSystemService(Context.CARRIER_CONFIG_SERVICE);
                            if (ar.exception != null && configManager != null) {
                                PersistableBundle b = configManager.getConfigForSubId(
                                        SubscriptionController.getInstance().getSubIdUsingPhoneId(
                                                mParentApp.getPhoneId()));
                                if (b != null && b.getBoolean(
                                        CarrierConfigManager.KEY_EDITABLE_VOICEMAIL_NUMBER_BOOL)) {
                                    // GsmCdmaPhone will store vm number on device
                                    // when IccVmNotSupportedException occurred
                                    AsyncResult.forMessage(((Message) ar.userObj)).exception =
                                            new IccVmNotSupportedException(
                                                    "Update SIM voice mailbox error");
                                } else {
                                    AsyncResult.forMessage(((Message) ar.userObj))
                                            .exception = ar.exception;
                                }
                            } else {
                                AsyncResult.forMessage(((Message) ar.userObj))
                                    .exception = ar.exception;
                            }
                            ((Message) ar.userObj).sendToTarget();
                        }
                    }
                    break;
                case EVENT_SET_CPHS_MAILBOX_DONE:
                    isRecordLoadResponse = false;
                    ar = (AsyncResult) msg.obj;
                    if (ar.exception == null) {
                        mVoiceMailNum = mNewVoiceMailNum;
                        mVoiceMailTag = mNewVoiceMailTag;
                    } else {
                        if (DBG) log("Set CPHS MailBox with exception: " + ar.exception);
                    }
                    if (ar.userObj != null) {
                        if (DBG) log("Callback with CPHS MB successful.");
                        AsyncResult.forMessage(((Message) ar.userObj)).exception
                                = ar.exception;
                        ((Message) ar.userObj).sendToTarget();
                    }
                    break;
                case EVENT_GET_CFIS_DONE:
                    isRecordLoadResponse = true;

                    ar = (AsyncResult) msg.obj;
                    data = (byte[]) ar.result;

                    if (ar.exception != null) {
                        mEfCfis = null;
                    } else {
                        log("EF_CFIS: " + IccUtils.bytesToHexString(data));
                        mEfCfis = data;
                    }

                    break;

                case EVENT_GET_CSP_CPHS_DONE:
                    isRecordLoadResponse = true;

                    ar = (AsyncResult) msg.obj;

                    if (ar.exception != null) {
                        loge("Exception in fetching EF_CSP data " + ar.exception);
                        break;
                    }

                    data = (byte[]) ar.result;

                    log("EF_CSP: " + IccUtils.bytesToHexString(data));
                    handleEfCspData(data);
                    break;

                case EVENT_GET_GID1_DONE:
                    isRecordLoadResponse = true;
                    mEssentialRecordsToLoad -= 1;

                    ar = (AsyncResult) msg.obj;
                    data = (byte[]) ar.result;

                    if (ar.exception != null) {
                        loge("Exception in get GID1 " + ar.exception);
                        mGid1 = null;
                        break;
                    }

                    mGid1 = IccUtils.bytesToHexString(data);

                    log("GID1: " + mGid1);

                    break;

                case EVENT_GET_GID2_DONE:
                    isRecordLoadResponse = true;
                    mEssentialRecordsToLoad -= 1;
                    ar = (AsyncResult) msg.obj;
                    data = (byte[]) ar.result;

                    if (ar.exception != null) {
                        loge("Exception in get GID2 " + ar.exception);
                        mGid2 = null;
                        break;
                    }

                    mGid2 = IccUtils.bytesToHexString(data);

                    log("GID2: " + mGid2);

                    break;

                case EVENT_GET_PLMN_W_ACT_DONE:
                    isRecordLoadResponse = true;
                    ar = (AsyncResult) msg.obj;
                    data = (byte[]) ar.result;

                    if (ar.exception != null || data == null) {
                        loge("Failed getting User PLMN with Access Tech Records: " + ar.exception);
                        break;
                    } else {
                        log("Received a PlmnActRecord, raw=" + IccUtils.bytesToHexString(data));
                        mPlmnActRecords = PlmnActRecord.getRecords(data);
                        if (VDBG) log("PlmnActRecords=" + Arrays.toString(mPlmnActRecords));
                    }
                    break;

                case EVENT_GET_OPLMN_W_ACT_DONE:
                    isRecordLoadResponse = true;
                    ar = (AsyncResult) msg.obj;
                    data = (byte[]) ar.result;

                    if (ar.exception != null || data == null) {
                        loge("Failed getting Operator PLMN with Access Tech Records: "
                                + ar.exception);
                        break;
                    } else {
                        log("Received a PlmnActRecord, raw=" + IccUtils.bytesToHexString(data));
                        mOplmnActRecords = PlmnActRecord.getRecords(data);
                        if (VDBG) log("OplmnActRecord[]=" + Arrays.toString(mOplmnActRecords));
                    }
                    break;

                case EVENT_GET_HPLMN_W_ACT_DONE:
                    isRecordLoadResponse = true;
                    ar = (AsyncResult) msg.obj;
                    data = (byte[]) ar.result;

                    if (ar.exception != null || data == null) {
                        loge("Failed getting Home PLMN with Access Tech Records: " + ar.exception);
                        break;
                    } else {
                        log("Received a PlmnActRecord, raw=" + IccUtils.bytesToHexString(data));
                        mHplmnActRecords = PlmnActRecord.getRecords(data);
                        log("HplmnActRecord[]=" + Arrays.toString(mHplmnActRecords));
                    }
                    break;

                case EVENT_GET_EHPLMN_DONE:
                    isRecordLoadResponse = true;
                    ar = (AsyncResult) msg.obj;
                    data = (byte[]) ar.result;
                    if (ar.exception != null || data == null) {
                        loge("Failed getting Equivalent Home PLMNs: " + ar.exception);
                        break;
                    } else {
                        mEhplmns = parseBcdPlmnList(data, "Equivalent Home");
                    }
                    break;

                case EVENT_GET_FPLMN_DONE:
                    isRecordLoadResponse = true;
                    ar = (AsyncResult) msg.obj;
                    data = (byte[]) ar.result;
                    if (ar.exception != null || data == null) {
                        loge("Failed getting Forbidden PLMNs: " + ar.exception);
                    } else {
                        mFplmns = parseBcdPlmnList(data, "Forbidden");
                    }
                    if (msg.arg1 == HANDLER_ACTION_SEND_RESPONSE) {
                        if (VDBG) logv("getForbiddenPlmns(): send async response");
                        isRecordLoadResponse = false;
                        int key = msg.arg2;
                        Message response = retrievePendingTransaction(key).first;
                        if (response != null) {
                            if (ar.exception == null && data != null && mFplmns != null) {
                                AsyncResult.forMessage(response, Arrays.copyOf(mFplmns,
                                        mFplmns.length), null);
                            } else {
                                AsyncResult.forMessage(response, null, ar.exception);
                            }
                            response.sendToTarget();
                        } else {
                            loge("Failed to retrieve a response message for FPLMN");
                            break;
                        }
                    }
                    break;

                case EVENT_GET_FPLMN_SIZE_DONE:
                    ar = (AsyncResult) msg.obj;
                    if (ar.exception != null) {
                        Message response = (Message) ar.userObj;
                        AsyncResult.forMessage(response).exception = ar.exception;
                        response.sendToTarget();
                        break;
                    }
                    int key = msg.arg2;
                    Pair<Message, Object> transaction = retrievePendingTransaction(key);
                    Message response = transaction.first;
                    List<String> fplmns = (List<String>) transaction.second;
                    int dataLength = (int) ar.result;
                    if (dataLength < 0 || dataLength % FPLMN_BYTE_SIZE != 0) {
                        loge("Failed to retrieve a correct fplmn size: " + dataLength);
                        AsyncResult.forMessage(response, -1, null);
                        response.sendToTarget();
                        break;
                    }

                    int maxWritebaleFplmns = dataLength / FPLMN_BYTE_SIZE;
                    List<String> fplmnsToWrite;
                    if (fplmns.size() <= maxWritebaleFplmns) {
                        fplmnsToWrite = fplmns;
                    } else {
                        fplmnsToWrite = fplmns.subList(0, maxWritebaleFplmns);
                    }
                    key = storePendingTransaction(response, fplmnsToWrite);
                    byte[] encodededFplmns = IccUtils.encodeFplmns(fplmns, dataLength);
                    mFh.updateEFTransparent(
                            EF_FPLMN,
                            encodededFplmns,
                            obtainMessage(
                                    EVENT_SET_FPLMN_DONE,
                                    msg.arg1,
                                    key));
                    break;

                case EVENT_SET_FPLMN_DONE:
                    ar = (AsyncResult) msg.obj;
                    if (ar.exception != null) {
                        loge("Failed setting Forbidden PLMNs: " + ar.exception);
                    } else {
                        transaction = retrievePendingTransaction(msg.arg2);
                        response = transaction.first;
                        mFplmns = ((List<String>) transaction.second).toArray(new String[0]);
                        if (msg.arg1 == HANDLER_ACTION_SEND_RESPONSE) {
                            AsyncResult.forMessage(response, mFplmns.length, null);
                            response.sendToTarget();
                        }
                        log("Successfully setted fplmns " + ar.result);
                    }
                    break;

                default:
                    super.handleMessage(msg);   // IccRecords handles generic record load responses
            }
        } catch (RuntimeException exc) {
            // I don't want these exceptions to be fatal
            logw("Exception parsing SIM record", exc);
        } finally {
            // Count up record load responses even if they are fails
            if (isRecordLoadResponse) {
                onRecordLoaded();
            }
        }
    }

    private class EfPlLoaded implements IccRecordLoaded {
        public String getEfName() {
            return "EF_PL";
        }

        public void onRecordLoaded(AsyncResult ar) {
            if (ar.exception != null) {
                loge("Record Load Exception: " + ar.exception);
                return;
            }
            mEfPl = (byte[]) ar.result;
            if (DBG) log("EF_PL=" + IccUtils.bytesToHexString(mEfPl));
        }
    }

    private class EfUsimLiLoaded implements IccRecordLoaded {
        public String getEfName() {
            return "EF_LI";
        }

        public void onRecordLoaded(AsyncResult ar) {
            if (ar.exception != null) {
                loge("Record Load Exception: " + ar.exception);
                return;
            }
            mEfLi = (byte[]) ar.result;
            if (DBG) log("EF_LI=" + IccUtils.bytesToHexString(mEfLi));
        }
    }

    @Override
    protected void handleFileUpdate(int efid) {
        switch(efid) {
            case EF_MBDN:
                mRecordsToLoad++;
                new AdnRecordLoader(mFh).loadFromEF(EF_MBDN, EF_EXT6,
                        mMailboxIndex, obtainMessage(EVENT_GET_MBDN_DONE));
                break;
            case EF_MAILBOX_CPHS:
                mRecordsToLoad++;
                new AdnRecordLoader(mFh).loadFromEF(EF_MAILBOX_CPHS, EF_EXT1,
                        1, obtainMessage(EVENT_GET_CPHS_MAILBOX_DONE));
                break;
            case EF_CSP_CPHS:
                mRecordsToLoad++;
                log("[CSP] SIM Refresh for EF_CSP_CPHS");
                mFh.loadEFTransparent(EF_CSP_CPHS,
                        obtainMessage(EVENT_GET_CSP_CPHS_DONE));
                break;
            case EF_FDN:
                if (DBG) log("SIM Refresh called for EF_FDN");
                mParentApp.queryFdn();
                mAdnCache.reset();
                break;
            case EF_MSISDN:
                mRecordsToLoad++;
                mEssentialRecordsToLoad++;
                log("SIM Refresh called for EF_MSISDN");
                new AdnRecordLoader(mFh).loadFromEF(EF_MSISDN, getExtFromEf(EF_MSISDN), 1,
                        obtainMessage(EVENT_GET_MSISDN_DONE));
                break;
            case EF_CFIS:
            case EF_CFF_CPHS:
                log("SIM Refresh called for EF_CFIS or EF_CFF_CPHS");
                loadCallForwardingRecords();
                break;
            default:
                // For now, fetch all records if this is not a
                // voicemail number.
                // TODO: Handle other cases, instead of fetching all.
                mLoaded.set(false);
                mAdnCache.reset();
                fetchSimRecords();
                break;
        }
    }

    /**
     * Dispatch 3GPP format message to registrant ({@code GsmCdmaPhone}) to pass to the 3GPP SMS
     * dispatcher for delivery.
     */
    private void dispatchGsmMessage(SmsMessage message) {
        mNewSmsRegistrants.notifyResult(message);
    }

    private void handleSms(byte[] ba) {
        if (DBG) log("handleSms status : " + ba[0]);

        // ba[0] is status byte. (see 3GPP TS 51.011 10.5.3)
        if ((ba[0] & 0x07) == STATUS_ON_ICC_UNREAD) {
            int n = ba.length;

            // Note: Data may include trailing FF's. That's OK; message
            // should still parse correctly.
            byte[] pdu = new byte[n - 1];
            System.arraycopy(ba, 1, pdu, 0, n - 1);
            SmsMessage message = SmsMessage.createFromPdu(pdu, SmsConstants.FORMAT_3GPP);

            dispatchGsmMessage(message);
        }
    }

    private void handleSmses(ArrayList<byte[]> messages) {
        int count = messages.size();

        for (int i = 0; i < count; i++) {
            byte[] ba = messages.get(i);

            if (DBG) log("handleSmses status " + i + ": " + ba[0]);

            // ba[0] is status byte. (see 3GPP TS 51.011 10.5.3)
            if ((ba[0] & 0x07) == STATUS_ON_ICC_UNREAD) {
                int n = ba.length;

                // Note: Data may include trailing FF's. That's OK; message
                // should still parse correctly.
                byte[] pdu = new byte[n - 1];
                System.arraycopy(ba, 1, pdu, 0, n - 1);
                SmsMessage message = SmsMessage.createFromPdu(pdu, SmsConstants.FORMAT_3GPP);

                dispatchGsmMessage(message);

                ba[0] = (byte) STATUS_ON_ICC_READ;

                if (false) { // FIXME: writing seems to crash RdoServD
                    mFh.updateEFLinearFixed(EF_SMS,
                            i, ba, null, obtainMessage(EVENT_MARK_SMS_READ_DONE, i));
                }
            }
        }
    }

    @Override
    protected void onRecordLoaded() {
        // One record loaded successfully or failed, In either case
        // we need to update the recordsToLoad count
        mRecordsToLoad -= 1;
        if (DBG) log("onRecordLoaded " + mRecordsToLoad + " requested: " + mRecordsRequested);

        if (getEssentialRecordsLoaded() && !mEssentialRecordsListenerNotified) {
            onAllEssentialRecordsLoaded();
        }

        if (getRecordsLoaded()) {
            onAllRecordsLoaded();
        } else if (getLockedRecordsLoaded() || getNetworkLockedRecordsLoaded()) {
            onLockedAllRecordsLoaded();
        }else if (mRecordsToLoad < 0 || mEssentialRecordsToLoad < 0) {
            loge("recordsToLoad <0, programmer error suspected");
            mRecordsToLoad = 0;
            mEssentialRecordsToLoad = 0;
        }
    }

    private void setVoiceCallForwardingFlagFromSimRecords() {
        if (validEfCfis(mEfCfis)) {
            // Refer TS 51.011 Section 10.3.46 for the content description
            mCallForwardingStatus = (mEfCfis[1] & 0x01);
            log("EF_CFIS: callForwardingEnabled=" + mCallForwardingStatus);
        } else if (mEfCff != null) {
            mCallForwardingStatus =
                    ((mEfCff[0] & CFF_LINE1_MASK) == CFF_UNCONDITIONAL_ACTIVE) ?
                            CALL_FORWARDING_STATUS_ENABLED : CALL_FORWARDING_STATUS_DISABLED;
            log("EF_CFF: callForwardingEnabled=" + mCallForwardingStatus);
        } else {
            mCallForwardingStatus = CALL_FORWARDING_STATUS_UNKNOWN;
            log("EF_CFIS and EF_CFF not valid. callForwardingEnabled=" + mCallForwardingStatus);
        }
    }

    private void setSimLanguageFromEF() {
        Resources resource = Resources.getSystem();
        if (resource.getBoolean(com.android.internal.R.bool.config_use_sim_language_file)) {
            setSimLanguage(mEfLi, mEfPl);
        } else {
            if (DBG) log ("Not using EF LI/EF PL");
        }
    }

    private void onLockedAllRecordsLoaded() {
        setSimLanguageFromEF();
        setVoiceCallForwardingFlagFromSimRecords();
        if (mLockedRecordsReqReason == LOCKED_RECORDS_REQ_REASON_LOCKED) {
            mLockedRecordsLoadedRegistrants.notifyRegistrants(new AsyncResult(null, null, null));
        } else if (mLockedRecordsReqReason == LOCKED_RECORDS_REQ_REASON_NETWORK_LOCKED) {
            mNetworkLockedRecordsLoadedRegistrants.notifyRegistrants(
                    new AsyncResult(null, null, null));
        } else {
            loge("onLockedAllRecordsLoaded: unexpected mLockedRecordsReqReason "
                    + mLockedRecordsReqReason);
        }
    }

    @Override
    protected void onAllEssentialRecordsLoaded() {
        if (DBG) log("Essential record load complete");

        String operator = getOperatorNumeric();
        if (!TextUtils.isEmpty(operator)) {
            log("onAllEssentialRecordsLoaded set 'gsm.sim.operator.numeric' to operator='" +
                    operator + "'");
            mTelephonyManager.setSimOperatorNumericForPhone(
                    mParentApp.getPhoneId(), operator);
        } else {
            log("onAllEssentialRecordsLoaded empty 'gsm.sim.operator.numeric' skipping");
        }

        String imsi = getIMSI();

        if (!TextUtils.isEmpty(imsi) && imsi.length() >= 3) {
            log("onEssentialAllRecordsLoaded set mcc imsi" + (VDBG ? ("=" + imsi) : ""));
            mTelephonyManager.setSimCountryIsoForPhone(
                    mParentApp.getPhoneId(), MccTable.countryCodeForMcc(imsi.substring(0, 3)));
        } else {
            log("onEssentialAllRecordsLoaded empty imsi skipping setting mcc");
        }

        setVoiceMailByCountry(operator);
        mEssentialRecordsListenerNotified = true;
        mEssentialRecordsLoadedRegistrants.notifyRegistrants(new AsyncResult(null, null, null));
    }

    @Override
    protected void onAllRecordsLoaded() {
        if (DBG) log("record load complete");

        setSimLanguageFromEF();
        setVoiceCallForwardingFlagFromSimRecords();

        mLoaded.set(true);
        mRecordsLoadedRegistrants.notifyRegistrants(new AsyncResult(null, null, null));
    }

    //***** Private methods

    private void setVoiceMailByCountry (String spn) {
        if (mVmConfig.containsCarrier(spn)) {
            mIsVoiceMailFixed = true;
            mVoiceMailNum = mVmConfig.getVoiceMailNumber(spn);
            mVoiceMailTag = mVmConfig.getVoiceMailTag(spn);
        }
    }

    /**
     * String[] of forbidden PLMNs will be sent to the Message's handler
     * in the result field of an AsyncResult in the response.obj.
     */
    public void getForbiddenPlmns(Message response) {
        int key = storePendingTransaction(response);
        mFh.loadEFTransparent(EF_FPLMN, obtainMessage(
                    EVENT_GET_FPLMN_DONE, HANDLER_ACTION_SEND_RESPONSE, key));
    }

    /**
     * Set the forbidden PLMNs on the sim
     *
     * @param response Response to be send back.
     * @param fplmns List of fplmns to be written to SIM.
     */
    public void setForbiddenPlmns(Message response, List<String> fplmns) {
        int key = storePendingTransaction(response, fplmns);
        mFh.getEFTransparentRecordSize(
                EF_FPLMN,
                obtainMessage(EVENT_GET_FPLMN_SIZE_DONE, HANDLER_ACTION_SEND_RESPONSE, key));
    }


    @Override
    public void onReady() {
        fetchSimRecords();
    }

    @Override
    protected void onLocked() {
        if (DBG) log("only fetch EF_LI, EF_PL and EF_ICCID in locked state");
        super.onLocked();

        loadEfLiAndEfPl();

        mFh.loadEFTransparent(EF_ICCID, obtainMessage(EVENT_GET_ICCID_DONE));
        mRecordsToLoad++;
        mEssentialRecordsToLoad++;
    }

    private void loadEfLiAndEfPl() {
        if (mParentApp.getType() == AppType.APPTYPE_USIM) {
            mFh.loadEFTransparent(EF_LI,
                    obtainMessage(EVENT_GET_ICC_RECORD_DONE, new EfUsimLiLoaded()));
            mRecordsToLoad++;

            mFh.loadEFTransparent(EF_PL,
                    obtainMessage(EVENT_GET_ICC_RECORD_DONE, new EfPlLoaded()));
            mRecordsToLoad++;
        }
    }

    private void loadCallForwardingRecords() {
        mRecordsRequested = true;
        mFh.loadEFLinearFixed(EF_CFIS, 1, obtainMessage(EVENT_GET_CFIS_DONE));
        mRecordsToLoad++;
        mFh.loadEFTransparent(EF_CFF_CPHS, obtainMessage(EVENT_GET_CFF_DONE));
        mRecordsToLoad++;
    }

<<<<<<< HEAD
    private void fetchEssentialSimRecords() {
        if (DBG) log("fetchEssentialSimRecords: mRecordsToLoad = " + mRecordsToLoad
                + " mEssentialRecordsToLoad = " + mEssentialRecordsToLoad);
        mEssentialRecordsListenerNotified = false;
=======
    @UnsupportedAppUsage(maxTargetSdk = Build.VERSION_CODES.R, trackingBug = 170729553)
    protected void fetchSimRecords() {
        mRecordsRequested = true;

        if (DBG) log("fetchSimRecords " + mRecordsToLoad);
>>>>>>> 86012c87

        mCi.getIMSIForApp(mParentApp.getAid(), obtainMessage(EVENT_GET_IMSI_DONE));
        mRecordsToLoad++;
        mEssentialRecordsToLoad++;

        mFh.loadEFTransparent(EF_ICCID, obtainMessage(EVENT_GET_ICCID_DONE));
        mRecordsToLoad++;
        mEssentialRecordsToLoad++;

        // FIXME should examine EF[MSISDN]'s capability configuration
        // to determine which is the voice/data/fax line
        new AdnRecordLoader(mFh).loadFromEF(EF_MSISDN, getExtFromEf(EF_MSISDN), 1,
                    obtainMessage(EVENT_GET_MSISDN_DONE));
        mRecordsToLoad++;
        mEssentialRecordsToLoad++;

        mFh.loadEFTransparent(EF_GID1, obtainMessage(EVENT_GET_GID1_DONE));
        mRecordsToLoad++;
        mEssentialRecordsToLoad++;

        mFh.loadEFTransparent(EF_GID2, obtainMessage(EVENT_GET_GID2_DONE));
        mRecordsToLoad++;
        mEssentialRecordsToLoad++;

        mFh.loadEFTransparent(EF_AD, obtainMessage(EVENT_GET_AD_DONE));
        mRecordsToLoad++;
        mEssentialRecordsToLoad++;

        getSpnFsm(true, null);
        if (DBG) log("fetchEssentialSimRecords " + mRecordsToLoad +
                " requested: " + mRecordsRequested);
    }

    @UnsupportedAppUsage
    protected void fetchSimRecords() {
        mRecordsRequested = true;

        fetchEssentialSimRecords();

        if (DBG) log("fetchSimRecords " + mRecordsToLoad);

        // Record number is subscriber profile
        mFh.loadEFLinearFixed(EF_MBI, 1, obtainMessage(EVENT_GET_MBI_DONE));
        mRecordsToLoad++;

        // Record number is subscriber profile
        mFh.loadEFLinearFixed(EF_MWIS, 1, obtainMessage(EVENT_GET_MWIS_DONE));
        mRecordsToLoad++;


        // Also load CPHS-style voice mail indicator, which stores
        // the same info as EF[MWIS]. If both exist, both are updated
        // but the EF[MWIS] data is preferred
        // Please note this must be loaded after EF[MWIS]
        mFh.loadEFTransparent(
                EF_VOICE_MAIL_INDICATOR_CPHS,
                obtainMessage(EVENT_GET_VOICE_MAIL_INDICATOR_CPHS_DONE));
        mRecordsToLoad++;

        // Same goes for Call Forward Status indicator: fetch both
        // EF[CFIS] and CPHS-EF, with EF[CFIS] preferred.
        loadCallForwardingRecords();

        mFh.loadEFTransparent(EF_SPDI, obtainMessage(EVENT_GET_SPDI_DONE));
        mRecordsToLoad++;

        mFh.loadEFLinearFixedAll(EF_PNN, obtainMessage(EVENT_GET_PNN_DONE));
        mRecordsToLoad++;

        mFh.loadEFLinearFixedAll(EF_OPL, obtainMessage(EVENT_GET_OPL_DONE));
        mRecordsToLoad++;

        mFh.loadEFTransparent(EF_SST, obtainMessage(EVENT_GET_SST_DONE));
        mRecordsToLoad++;

        mFh.loadEFTransparent(EF_INFO_CPHS, obtainMessage(EVENT_GET_INFO_CPHS_DONE));
        mRecordsToLoad++;

        mFh.loadEFTransparent(EF_CSP_CPHS,obtainMessage(EVENT_GET_CSP_CPHS_DONE));
        mRecordsToLoad++;


        mFh.loadEFTransparent(EF_PLMN_W_ACT, obtainMessage(EVENT_GET_PLMN_W_ACT_DONE));
        mRecordsToLoad++;

        mFh.loadEFTransparent(EF_OPLMN_W_ACT, obtainMessage(EVENT_GET_OPLMN_W_ACT_DONE));
        mRecordsToLoad++;

        mFh.loadEFTransparent(EF_HPLMN_W_ACT, obtainMessage(EVENT_GET_HPLMN_W_ACT_DONE));
        mRecordsToLoad++;

        mFh.loadEFTransparent(EF_EHPLMN, obtainMessage(EVENT_GET_EHPLMN_DONE));
        mRecordsToLoad++;

        mFh.loadEFTransparent(EF_FPLMN, obtainMessage(
                    EVENT_GET_FPLMN_DONE, HANDLER_ACTION_NONE, -1));
        mRecordsToLoad++;

        loadEfLiAndEfPl();
        mFh.getEFLinearRecordSize(EF_SMS, obtainMessage(EVENT_GET_SMS_RECORD_SIZE_DONE));
        mRecordsToLoad++;

        // XXX should seek instead of examining them all
        if (false) { // XXX
            mFh.loadEFLinearFixedAll(EF_SMS, obtainMessage(EVENT_GET_ALL_SMS_DONE));
            mRecordsToLoad++;
        }

        if (CRASH_RIL) {
            String sms = "0107912160130310f20404d0110041007030208054832b0120"
                         + "fffffffffffffffffffffffffffffffffffffffffffffffffffffffffffffffffffff"
                         + "fffffffffffffffffffffffffffffffffffffffffffffffffffffffffffffffffff"
                         + "fffffffffffffffffffffffffffffffffffffffffffffffffffffffffffffffffffff"
                         + "fffffffffffffffffffffffffffffffffffffffffffffffffffffffffffffffffff"
                         + "ffffffffffffffffffffffffffffff";
            byte[] ba = IccUtils.hexStringToBytes(sms);

            mFh.updateEFLinearFixed(EF_SMS, 1, ba, null,
                            obtainMessage(EVENT_MARK_SMS_READ_DONE, 1));
        }
        if (DBG) log("fetchSimRecords " + mRecordsToLoad + " requested: " + mRecordsRequested);
    }

    @Override
    @CarrierNameDisplayConditionBitmask
    public int getCarrierNameDisplayCondition() {
        return mCarrierNameDisplayCondition;
    }

    /**
     * States of Get SPN Finite State Machine which only used by getSpnFsm()
     */
    @UnsupportedAppUsage(implicitMember =
            "values()[Lcom/android/internal/telephony/uicc/SIMRecords$GetSpnFsmState;")
    private enum GetSpnFsmState {
        IDLE,               // No initialized
        @UnsupportedAppUsage
        INIT,               // Start FSM
        @UnsupportedAppUsage
        READ_SPN_3GPP,      // Load EF_SPN firstly
        @UnsupportedAppUsage
        READ_SPN_CPHS,      // Load EF_SPN_CPHS secondly
        @UnsupportedAppUsage
        READ_SPN_SHORT_CPHS // Load EF_SPN_SHORT_CPHS last
    }

    /**
     * Finite State Machine to load Service Provider Name , which can be stored
     * in either EF_SPN (3GPP), EF_SPN_CPHS, or EF_SPN_SHORT_CPHS (CPHS4.2)
     *
     * After starting, FSM will search SPN EFs in order and stop after finding
     * the first valid SPN
     *
     * If the FSM gets restart while waiting for one of
     * SPN EFs results (i.e. a SIM refresh occurs after issuing
     * read EF_CPHS_SPN), it will re-initialize only after
     * receiving and discarding the unfinished SPN EF result.
     *
     * @param start set true only for initialize loading
     * @param ar the AsyncResult from loadEFTransparent
     *        ar.exception holds exception in error
     *        ar.result is byte[] for data in success
     */
    @UnsupportedAppUsage(maxTargetSdk = Build.VERSION_CODES.R, trackingBug = 170729553)
    private void getSpnFsm(boolean start, AsyncResult ar) {
        byte[] data;

        if (start) {
            // Check previous state to see if there is outstanding
            // SPN read
            if (mSpnState == GetSpnFsmState.READ_SPN_3GPP
                    || mSpnState == GetSpnFsmState.READ_SPN_CPHS
                    || mSpnState == GetSpnFsmState.READ_SPN_SHORT_CPHS
                    || mSpnState == GetSpnFsmState.INIT) {
                // Set INIT then return so the INIT code
                // will run when the outstanding read done.
                mSpnState = GetSpnFsmState.INIT;
                return;
            } else {
                mSpnState = GetSpnFsmState.INIT;
            }
        }

        switch(mSpnState){
            case INIT:
                setServiceProviderName(null);

                mFh.loadEFTransparent(EF_SPN,
                        obtainMessage(EVENT_GET_SPN_DONE));
                mRecordsToLoad++;
                mEssentialRecordsToLoad++;

                mSpnState = GetSpnFsmState.READ_SPN_3GPP;
                break;
            case READ_SPN_3GPP:
                if (ar != null && ar.exception == null) {
                    data = (byte[]) ar.result;

                    // Reference: 3GPP TS 31.102 section 4.2.12 EF_SPN
                    // The first byte is display condition.
                    mCarrierNameDisplayCondition =
                            convertSpnDisplayConditionToBitmask(data[0] & 0xff);

                    setServiceProviderName(IccUtils.adnStringFieldToString(
                                data, 1, data.length - 1));
                    // for card double-check and brand override
                    // we have to do this:
                    final String spn = getServiceProviderName();

                    if (spn == null || spn.length() == 0) {
                        mSpnState = GetSpnFsmState.READ_SPN_CPHS;
                    } else {
                        if (DBG) log("Load EF_SPN: " + spn
                                + " carrierNameDisplayCondition: " + mCarrierNameDisplayCondition);
                        mTelephonyManager.setSimOperatorNameForPhone(
                                mParentApp.getPhoneId(), spn);

                        mSpnState = GetSpnFsmState.IDLE;
                    }
                } else {
                    mSpnState = GetSpnFsmState.READ_SPN_CPHS;
                }

                if (mSpnState == GetSpnFsmState.READ_SPN_CPHS) {
                    mFh.loadEFTransparent( EF_SPN_CPHS,
                            obtainMessage(EVENT_GET_SPN_DONE));
                    mRecordsToLoad++;
                    mEssentialRecordsToLoad++;

                    mCarrierNameDisplayCondition = DEFAULT_CARRIER_NAME_DISPLAY_CONDITION;
                }
                break;
            case READ_SPN_CPHS:
                if (ar != null && ar.exception == null) {
                    data = (byte[]) ar.result;

                    setServiceProviderName(IccUtils.adnStringFieldToString(
                                data, 0, data.length));
                    // for card double-check and brand override
                    // we have to do this:
                    final String spn = getServiceProviderName();

                    if (spn == null || spn.length() == 0) {
                        mSpnState = GetSpnFsmState.READ_SPN_SHORT_CPHS;
                    } else {
                        // Display CPHS Operator Name only when not roaming
                        mCarrierNameDisplayCondition = 0;

                        if (DBG) log("Load EF_SPN_CPHS: " + spn);
                        mTelephonyManager.setSimOperatorNameForPhone(
                                mParentApp.getPhoneId(), spn);

                        mSpnState = GetSpnFsmState.IDLE;
                    }
                } else {
                    mSpnState = GetSpnFsmState.READ_SPN_SHORT_CPHS;
                }

                if (mSpnState == GetSpnFsmState.READ_SPN_SHORT_CPHS) {
                    mFh.loadEFTransparent(
                            EF_SPN_SHORT_CPHS, obtainMessage(EVENT_GET_SPN_DONE));
                    mRecordsToLoad++;
                    mEssentialRecordsToLoad++;
                }
                break;
            case READ_SPN_SHORT_CPHS:
                if (ar != null && ar.exception == null) {
                    data = (byte[]) ar.result;

                    setServiceProviderName(IccUtils.adnStringFieldToString(
                                data, 0, data.length));
                    // for card double-check and brand override
                    // we have to do this:
                    final String spn = getServiceProviderName();

                    if (spn == null || spn.length() == 0) {
                        if (DBG) log("No SPN loaded in either CHPS or 3GPP");
                    } else {
                        // Display CPHS Operator Name only when not roaming
                        mCarrierNameDisplayCondition = 0;

                        if (DBG) log("Load EF_SPN_SHORT_CPHS: " + spn);
                        mTelephonyManager.setSimOperatorNameForPhone(
                                mParentApp.getPhoneId(), spn);
                    }
                } else {
                    setServiceProviderName(null);
                    if (DBG) log("No SPN loaded in either CHPS or 3GPP");
                }

                mSpnState = GetSpnFsmState.IDLE;
                break;
            default:
                mSpnState = GetSpnFsmState.IDLE;
        }
    }

    /**
     * Parse TS 51.011 EF[SPDI] record
     * This record contains the list of numeric network IDs that
     * are treated specially when determining SPN display
     */
    private void parseEfSpdi(byte[] data) {
        SimTlv tlv = new SimTlv(data, 0, data.length);

        byte[] plmnEntries = null;

        for ( ; tlv.isValidObject() ; tlv.nextObject()) {
            // Skip SPDI tag, if existant
            if (tlv.getTag() == TAG_SPDI) {
              tlv = new SimTlv(tlv.getData(), 0, tlv.getData().length);
            }
            // There should only be one TAG_SPDI_PLMN_LIST
            if (tlv.getTag() == TAG_SPDI_PLMN_LIST) {
                plmnEntries = tlv.getData();
                break;
            }
        }

        if (plmnEntries == null) {
            return;
        }

        List<String> tmpSpdi = new ArrayList<>(plmnEntries.length / 3);
        for (int i = 0; i + 2 < plmnEntries.length; i += 3) {
            String plmnCode = IccUtils.bcdPlmnToString(plmnEntries, i);
            if (!TextUtils.isEmpty(plmnCode)) {
                tmpSpdi.add(plmnCode);
            }
        }
        log("parseEfSpdi: " + tmpSpdi);

        mSpdi = tmpSpdi.toArray(new String[tmpSpdi.size()]);
    }

    /**
     * Parse EF PLMN Network Name (PNN) record from SIM
     * Reference: 3GPP TS 31.102 Section 4.2.58.
     */
    private void parseEfPnn(ArrayList<byte[]> dataArray) {
        if (dataArray == null) return;

        final int count = dataArray.size();
        List<PlmnNetworkName> tmpPnns = new ArrayList<>(count);
        for (int i = 0; i < count; i++) {
            byte[] data = dataArray.get(i);
            SimTlv tlv = new SimTlv(data, 0, data.length);

            String longName = null;
            String shortName = null;
            for (; tlv.isValidObject(); tlv.nextObject()) {
                switch (tlv.getTag()) {
                    case TAG_FULL_NETWORK_NAME:
                        longName = IccUtils.networkNameToString(tlv.getData(), 0,
                                tlv.getData().length);
                        break;

                    case TAG_SHORT_NETWORK_NAME:
                        shortName = IccUtils.networkNameToString(tlv.getData(), 0,
                                tlv.getData().length);
                        break;

                    case TAG_PLMN_ADDITIONAL_INFORMATION:
                        // TODO(b/154300344): read PLMN Additional Information.
                        break;
                }
            }
            // PNNs must maintain their original indices. They will be referred to by index in OPL.
            tmpPnns.add(new PlmnNetworkName(longName, shortName));
        }
        log("parseEfPnn: " + tmpPnns);

        mPnns = tmpPnns.toArray(new PlmnNetworkName[0]);

        // For compatiblility with legacy code.
        if (mPnns.length > 0) mPnnHomeName = mPnns[0].getName();
    }

    /**
     * Parse EF Operator PLMN List (OPL) record from SIM
     * Reference: 3GPP TS 31.102 Section 4.2.59.
     */
    private void parseEfOpl(ArrayList<byte[]> dataArray) {
        if (dataArray == null) return;

        final int count = dataArray.size();
        List<OperatorPlmnInfo> tmpOpl = new ArrayList<>(count);
        for (int i = 0; i < count; i++) {
            byte[] data = dataArray.get(i);
            // data.length is 8 as defined in 3GPP TS 31.102 Section 4.2.59.
            // Byte 0 to 2 are for PLMN.
            // Byte 3 and 4 are for lacTacStart.
            // Byte 5 and 6 are for lacTacEnd.
            // Byte 7 is for PNN Record Identifier.
            if (data.length != 8) {
                loge("Invalid length for OPL record " + data);
                continue;
            }

            // A BCD value of 'D' in any of the MCC and/or MNC digits shall be used to indicate
            // a "wild" value for that corresponding MCC/MNC digit.
            String plmn = IccUtils.bcdPlmnToString(data, 0);
            if (plmn.length() < PLMN_MIN_LENGTH) {
                loge("Invalid length for decoded PLMN " + plmn);
                continue;
            }
            int lacTacStart = IccUtils.bytesToInt(data, 3, 2);
            int lacTacEnd = IccUtils.bytesToInt(data, 5, 2);
            int pnnRecordId = IccUtils.bytesToInt(data, 7, 1);

            tmpOpl.add(new OperatorPlmnInfo(plmn, lacTacStart, lacTacEnd, pnnRecordId));
        }
        log("parseEfOpl: " + tmpOpl);
        mOpl = tmpOpl.toArray(new OperatorPlmnInfo[0]);
    }

    /**
     * convert a byte array of packed plmns to an array of strings
     */
    private String[] parseBcdPlmnList(byte[] data, String description) {
        final int packedBcdPlmnLenBytes = 3;
        log("Received " + description + " PLMNs, raw=" + IccUtils.bytesToHexString(data));
        if (data.length == 0 || (data.length % packedBcdPlmnLenBytes) != 0) {
            loge("Received invalid " + description + " PLMN list");
            return null;
        }
        int numPlmns = data.length / packedBcdPlmnLenBytes;
        int numValidPlmns = 0;
        String[] parsed = new String[numPlmns];
        for (int i = 0; i < numPlmns; i++) {
            parsed[numValidPlmns] = IccUtils.bcdPlmnToString(data, i * packedBcdPlmnLenBytes);
            // we count the valid (non empty) records and only increment if valid
            if (!TextUtils.isEmpty(parsed[numValidPlmns])) numValidPlmns++;
        }
        String[] ret = Arrays.copyOf(parsed, numValidPlmns);
        if (VDBG) logv(description + " PLMNs: " + Arrays.toString(ret));
        return ret;
    }

    /**
     * check to see if Mailbox Number is allocated and activated in CPHS SST
     */
    @UnsupportedAppUsage(maxTargetSdk = Build.VERSION_CODES.R, trackingBug = 170729553)
    private boolean isCphsMailboxEnabled() {
        if (mCphsInfo == null)  return false;
        return ((mCphsInfo[1] & CPHS_SST_MBN_MASK) == CPHS_SST_MBN_ENABLED );
    }

    @UnsupportedAppUsage(maxTargetSdk = Build.VERSION_CODES.R, trackingBug = 170729553)
    @Override
    protected void log(String s) {
        if (mParentApp != null) {
            Rlog.d(LOG_TAG, "[SIMRecords-" + mParentApp.getPhoneId() + "] " + s);
        } else {
            Rlog.d(LOG_TAG, "[SIMRecords] " + s);
        }
    }

    @UnsupportedAppUsage(maxTargetSdk = Build.VERSION_CODES.R, trackingBug = 170729553)
    @Override
    protected void loge(String s) {
        if (mParentApp != null) {
            Rlog.e(LOG_TAG, "[SIMRecords-" + mParentApp.getPhoneId() + "] " + s);
        } else {
            Rlog.e(LOG_TAG, "[SIMRecords] " + s);
        }
    }

    protected void logw(String s, Throwable tr) {
        if (mParentApp != null) {
            Rlog.w(LOG_TAG, "[SIMRecords-" + mParentApp.getPhoneId() + "] " + s, tr);
        } else {
            Rlog.w(LOG_TAG, "[SIMRecords] " + s, tr);
        }
    }

    @UnsupportedAppUsage(maxTargetSdk = Build.VERSION_CODES.R, trackingBug = 170729553)
    protected void logv(String s) {
        if (mParentApp != null) {
            Rlog.v(LOG_TAG, "[SIMRecords-" + mParentApp.getPhoneId() + "] " + s);
        } else {
            Rlog.v(LOG_TAG, "[SIMRecords] " + s);
        }
    }

    /**
     * Return true if "Restriction of menu options for manual PLMN selection"
     * bit is set or EF_CSP data is unavailable, return false otherwise.
     */
    @Override
    public boolean isCspPlmnEnabled() {
        return mCspPlmnEnabled;
    }

    /**
     * Parse EF_CSP data and check if
     * "Restriction of menu options for manual PLMN selection" is
     * Enabled/Disabled
     *
     * @param data EF_CSP hex data.
     */
    private void handleEfCspData(byte[] data) {
        // As per spec CPHS4_2.WW6, CPHS B.4.7.1, EF_CSP contains CPHS defined
        // 18 bytes (i.e 9 service groups info) and additional data specific to
        // operator. The valueAddedServicesGroup is not part of standard
        // services. This is operator specific and can be programmed any where.
        // Normally this is programmed as 10th service after the standard
        // services.
        int usedCspGroups = data.length / 2;
        // This is the "Service Group Number" of "Value Added Services Group".
        byte valueAddedServicesGroup = (byte)0xC0;

        mCspPlmnEnabled = true;
        for (int i = 0; i < usedCspGroups; i++) {
             if (data[2 * i] == valueAddedServicesGroup) {
                 log("[CSP] found ValueAddedServicesGroup, value " + data[(2 * i) + 1]);
                 if ((data[(2 * i) + 1] & 0x80) == 0x80) {
                     // Bit 8 is for
                     // "Restriction of menu options for manual PLMN selection".
                     // Operator Selection menu should be enabled.
                     mCspPlmnEnabled = true;
                 } else {
                     mCspPlmnEnabled = false;
                     // Operator Selection menu should be disabled.
                     // Operator Selection Mode should be set to Automatic.
                     log("[CSP] Set Automatic Network Selection");
                     mNetworkSelectionModeAutomaticRegistrants.notifyRegistrants();
                 }
                 return;
             }
        }

        log("[CSP] Value Added Service Group (0xC0), not found!");
    }

    @Override
    public void dump(FileDescriptor fd, PrintWriter pw, String[] args) {
        pw.println("SIMRecords: " + this);
        pw.println(" extends:");
        super.dump(fd, pw, args);
        pw.println(" mVmConfig=" + mVmConfig);
        pw.println(" mCallForwardingStatus=" + mCallForwardingStatus);
        pw.println(" mSpnState=" + mSpnState);
        pw.println(" mCphsInfo=" + mCphsInfo);
        pw.println(" mCspPlmnEnabled=" + mCspPlmnEnabled);
        pw.println(" mEfMWIS[]=" + Arrays.toString(mEfMWIS));
        pw.println(" mEfCPHS_MWI[]=" + Arrays.toString(mEfCPHS_MWI));
        pw.println(" mEfCff[]=" + Arrays.toString(mEfCff));
        pw.println(" mEfCfis[]=" + Arrays.toString(mEfCfis));
        pw.println(" mCarrierNameDisplayCondition=" + mCarrierNameDisplayCondition);
        pw.println(" mSpdi[]=" + mSpdi);
        pw.println(" mUsimServiceTable=" + mUsimServiceTable);
        pw.println(" mGid1=" + mGid1);
        if (mCarrierTestOverride.isInTestMode()) {
            pw.println(" mFakeGid1=" + mCarrierTestOverride.getFakeGid1());
        }
        pw.println(" mGid2=" + mGid2);
        if (mCarrierTestOverride.isInTestMode()) {
            pw.println(" mFakeGid2=" + mCarrierTestOverride.getFakeGid2());
        }
        pw.println(" mPnnHomeName=" + mPnnHomeName);
        if (mCarrierTestOverride.isInTestMode()) {
            pw.println(" mFakePnnHomeName=" + mCarrierTestOverride.getFakePnnHomeName());
        }
        pw.println(" mPlmnActRecords[]=" + Arrays.toString(mPlmnActRecords));
        pw.println(" mOplmnActRecords[]=" + Arrays.toString(mOplmnActRecords));
        pw.println(" mHplmnActRecords[]=" + Arrays.toString(mHplmnActRecords));
        pw.println(" mFplmns[]=" + Arrays.toString(mFplmns));
        pw.println(" mEhplmns[]=" + Arrays.toString(mEhplmns));
        pw.flush();
    }
}<|MERGE_RESOLUTION|>--- conflicted
+++ resolved
@@ -1610,18 +1610,10 @@
         mRecordsToLoad++;
     }
 
-<<<<<<< HEAD
     private void fetchEssentialSimRecords() {
         if (DBG) log("fetchEssentialSimRecords: mRecordsToLoad = " + mRecordsToLoad
                 + " mEssentialRecordsToLoad = " + mEssentialRecordsToLoad);
         mEssentialRecordsListenerNotified = false;
-=======
-    @UnsupportedAppUsage(maxTargetSdk = Build.VERSION_CODES.R, trackingBug = 170729553)
-    protected void fetchSimRecords() {
-        mRecordsRequested = true;
-
-        if (DBG) log("fetchSimRecords " + mRecordsToLoad);
->>>>>>> 86012c87
 
         mCi.getIMSIForApp(mParentApp.getAid(), obtainMessage(EVENT_GET_IMSI_DONE));
         mRecordsToLoad++;
@@ -1655,7 +1647,7 @@
                 " requested: " + mRecordsRequested);
     }
 
-    @UnsupportedAppUsage
+    @UnsupportedAppUsage(maxTargetSdk = Build.VERSION_CODES.R, trackingBug = 170729553)
     protected void fetchSimRecords() {
         mRecordsRequested = true;
 
