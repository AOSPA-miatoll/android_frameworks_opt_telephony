/*
 * Copyright (C) 2015 The Android Open Source Project
 *
 * Licensed under the Apache License, Version 2.0 (the "License");
 * you may not use this file except in compliance with the License.
 * You may obtain a copy of the License at
 *
 *      http://www.apache.org/licenses/LICENSE-2.0
 *
 * Unless required by applicable law or agreed to in writing, software
 * distributed under the License is distributed on an "AS IS" BASIS,
 * WITHOUT WARRANTIES OR CONDITIONS OF ANY KIND, either express or implied.
 * See the License for the specific language governing permissions and
 * limitations under the License.
 */

package com.android.internal.telephony;

import android.annotation.NonNull;
import android.annotation.Nullable;
import android.content.Context;
import android.content.res.XmlResourceParser;
import android.database.Cursor;
import android.os.Handler;
import android.os.IDeviceIdleController;
import android.os.Looper;
import android.os.ServiceManager;
import android.system.ErrnoException;
import android.system.Os;
import android.system.OsConstants;
import android.system.StructStatVfs;
import android.telephony.AccessNetworkConstants.TransportType;
import android.telephony.Rlog;
import android.text.TextUtils;

import com.android.internal.telephony.cdma.CdmaSubscriptionSourceManager;
import com.android.internal.telephony.cdma.EriManager;
import com.android.internal.telephony.dataconnection.DataEnabledSettings;
import com.android.internal.telephony.dataconnection.DcTracker;
import com.android.internal.telephony.dataconnection.TransportManager;
import com.android.internal.telephony.emergency.EmergencyNumberTracker;
import com.android.internal.telephony.imsphone.ImsExternalCallTracker;
import com.android.internal.telephony.imsphone.ImsPhone;
import com.android.internal.telephony.imsphone.ImsPhoneCallTracker;
import com.android.internal.telephony.SubscriptionController;
import com.android.internal.telephony.uicc.IccCardStatus;
import com.android.internal.telephony.uicc.UiccCard;
import com.android.internal.telephony.uicc.UiccProfile;

import dalvik.system.PathClassLoader;

import java.lang.reflect.Constructor;

import org.xmlpull.v1.XmlPullParser;
import org.xmlpull.v1.XmlPullParserException;

import java.io.File;
import java.io.IOException;
import java.util.Arrays;
import java.util.HashSet;
import java.util.Set;
import java.util.function.Consumer;
import java.util.stream.Collectors;



/**
 * This class has one-line methods to instantiate objects only. The purpose is to make code
 * unit-test friendly and use this class as a way to do dependency injection. Instantiating objects
 * this way makes it easier to mock them in tests.
 */
public class TelephonyComponentFactory {
    protected static String LOG_TAG = "TelephonyComponentFactory";

    private static final String TAG = TelephonyComponentFactory.class.getSimpleName();

    private static TelephonyComponentFactory sInstance;

    private InjectedComponents mInjectedComponents;

    private static class InjectedComponents {
        private static final String ATTRIBUTE_JAR = "jar";
        private static final String ATTRIBUTE_PACKAGE = "package";
        private static final String TAG_INJECTION = "injection";
        private static final String TAG_COMPONENTS = "components";
        private static final String TAG_COMPONENT = "component";
        private static final String SYSTEM = "/system/";
        private static final String PRODUCT = "/product/";

        private final Set<String> mComponentNames = new HashSet<>();
        private TelephonyComponentFactory mInjectedInstance;
        private String mPackageName;
        private String mJarPath;

        /**
         * @return paths correctly configured to inject.
         * 1) PackageName and JarPath mustn't be empty.
         * 2) JarPath is restricted under /system or /product only.
         * 3) JarPath is on a READ-ONLY partition.
         */
        private @Nullable String getValidatedPaths() {
            if (TextUtils.isEmpty(mPackageName) || TextUtils.isEmpty(mJarPath)) {
                return null;
            }
            // filter out invalid paths
            return Arrays.stream(mJarPath.split(File.pathSeparator))
                    .filter(s -> (s.startsWith(SYSTEM) || s.startsWith(PRODUCT)))
                    .filter(s -> {
                        try {
                            // This will also throw an error if the target doesn't exist.
                            StructStatVfs vfs = Os.statvfs(s);
                            return (vfs.f_flag & OsConstants.ST_RDONLY) != 0;
                        } catch (ErrnoException e) {
                            Rlog.w(TAG, "Injection jar is not protected , path: " + s
                                    + e.getMessage());
                            return false;
                        }
                    }).distinct()
                    .collect(Collectors.joining(File.pathSeparator));
        }

        private void makeInjectedInstance() {
            String validatedPaths = getValidatedPaths();
            Rlog.d(TAG, "validated paths: " + validatedPaths);
            if (!TextUtils.isEmpty(validatedPaths)) {
                try {
                    PathClassLoader classLoader = new PathClassLoader(validatedPaths,
                            ClassLoader.getSystemClassLoader());
                    Class<?> cls = classLoader.loadClass(mPackageName);
                    mInjectedInstance = (TelephonyComponentFactory) cls.newInstance();
                } catch (ClassNotFoundException e) {
                    Rlog.e(TAG, "failed: " + e.getMessage());
                } catch (IllegalAccessException | InstantiationException e) {
                    Rlog.e(TAG, "injection failed: " + e.getMessage());
                }
            }
        }

        private boolean isComponentInjected(String componentName) {
            if (mInjectedInstance == null) {
                return false;
            }
            return mComponentNames.contains(componentName);
        }

        /**
         * Find the injection tag, set attributes, and then parse the injection.
         */
        private void parseXml(@NonNull XmlPullParser parser) {
            parseXmlByTag(parser, false, p -> {
                setAttributes(p);
                parseInjection(p);
            }, TAG_INJECTION);
        }

        /**
         * Only parse the first injection tag. Find the components tag, then try parse it next.
         */
        private void parseInjection(@NonNull XmlPullParser parser) {
            parseXmlByTag(parser, false, p -> parseComponents(p), TAG_COMPONENTS);
        }

        /**
         * Only parse the first components tag. Find the component tags, then try parse them next.
         */
        private void parseComponents(@NonNull XmlPullParser parser) {
            parseXmlByTag(parser, true, p -> parseComponent(p), TAG_COMPONENT);
        }

        /**
         * Extract text values from component tags.
         */
        private void parseComponent(@NonNull XmlPullParser parser) {
            try {
                int outerDepth = parser.getDepth();
                int type;
                while ((type = parser.next()) != XmlPullParser.END_DOCUMENT
                        && (type != XmlPullParser.END_TAG || parser.getDepth() > outerDepth)) {
                    if (type == XmlPullParser.TEXT) {
                        mComponentNames.add(parser.getText());
                    }
                }
            } catch (XmlPullParserException | IOException e) {
                Rlog.e(TAG, "Failed to parse the component." , e);
            }
        }

        /**
         * Iterates the tags, finds the corresponding tag and then applies the consumer.
         */
        private void parseXmlByTag(@NonNull XmlPullParser parser, boolean allowDuplicate,
                @NonNull Consumer<XmlPullParser> consumer, @NonNull final String tag) {
            try {
                int outerDepth = parser.getDepth();
                int type;
                while ((type = parser.next()) != XmlPullParser.END_DOCUMENT
                        && (type != XmlPullParser.END_TAG || parser.getDepth() > outerDepth)) {
                    if (type == XmlPullParser.START_TAG && tag.equals(parser.getName())) {
                        consumer.accept(parser);
                        if (!allowDuplicate) {
                            return;
                        }
                    }
                }
            } catch (XmlPullParserException | IOException e) {
                Rlog.e(TAG, "Failed to parse or find tag: " + tag, e);
            }
        }

        /**
         * Sets the mPackageName and mJarPath by <injection/> tag.
         * @param parser
         * @return
         */
        private void setAttributes(@NonNull XmlPullParser parser) {
            for (int i = 0; i < parser.getAttributeCount(); i++) {
                String name = parser.getAttributeName(i);
                String value = parser.getAttributeValue(i);
                if (InjectedComponents.ATTRIBUTE_PACKAGE.equals(name)) {
                    mPackageName = value;
                } else if (InjectedComponents.ATTRIBUTE_JAR.equals(name)) {
                    mJarPath = value;
                }
            }
        }
    }

    public static TelephonyComponentFactory getInstance() {
        if (sInstance == null) {
            sInstance = new TelephonyComponentFactory();
        }
        return sInstance;
    }

    /**
     * Inject TelephonyComponentFactory using a xml config file.
     * @param parser a nullable {@link XmlResourceParser} created with the injection config file.
     * The config xml should has below formats:
     * <injection package="package.InjectedTelephonyComponentFactory" jar="path to jar file">
     *     <components>
     *         <component>example.package.ComponentAbc</component>
     *         <component>example.package.ComponentXyz</component>
     *         <!-- e.g. com.android.internal.telephony.GsmCdmaPhone -->
     *     </components>
     * </injection>
     */
    public void injectTheComponentFactory(XmlResourceParser parser) {
        if (mInjectedComponents != null) {
            Rlog.i(TAG, "Already injected.");
            return;
        }

        if (parser != null) {
            mInjectedComponents = new InjectedComponents();
            mInjectedComponents.parseXml(parser);
            mInjectedComponents.makeInjectedInstance();
            boolean injectSuccessful = !TextUtils.isEmpty(mInjectedComponents.getValidatedPaths());
            Rlog.d(TAG, "Total components injected: " + (injectSuccessful
                    ? mInjectedComponents.mComponentNames.size() : 0));
        }
    }

    /**
     * Use the injected TelephonyComponentFactory if configured. Otherwise, use the default.
     * @param componentName Name of the component class uses the injected component factory,
     * e.g. GsmCdmaPhone.class.getName() for {@link GsmCdmaPhone}
     * @return injected component factory. If not configured or injected, return the default one.
     */
    public TelephonyComponentFactory inject(String componentName) {
        if (mInjectedComponents != null && mInjectedComponents.isComponentInjected(componentName)) {
            return mInjectedComponents.mInjectedInstance;
        }
        return sInstance;
    }

    public GsmCdmaCallTracker makeGsmCdmaCallTracker(GsmCdmaPhone phone) {
        Rlog.d(LOG_TAG, "makeGsmCdmaCallTracker");
        return new GsmCdmaCallTracker(phone);
    }

    public SmsStorageMonitor makeSmsStorageMonitor(Phone phone) {
        Rlog.d(LOG_TAG, "makeSmsStorageMonitor");
        return new SmsStorageMonitor(phone);
    }

    public SmsUsageMonitor makeSmsUsageMonitor(Context context) {
        Rlog.d(LOG_TAG, "makeSmsUsageMonitor");
        return new SmsUsageMonitor(context);
    }

    public ServiceStateTracker makeServiceStateTracker(GsmCdmaPhone phone, CommandsInterface ci) {
        Rlog.d(LOG_TAG, "makeServiceStateTracker");
        return new ServiceStateTracker(phone, ci);
    }

    /**
     * Create a new EmergencyNumberTracker.
     */
    public EmergencyNumberTracker makeEmergencyNumberTracker(Phone phone, CommandsInterface ci) {
        return new EmergencyNumberTracker(phone, ci);
    }

    /**
     * Sets the NitzStateMachine implementation to use during implementation. This boolean
     * should be removed once the new implementation is stable.
     */
    static final boolean USE_NEW_NITZ_STATE_MACHINE = true;

    /**
     * Returns a new {@link NitzStateMachine} instance.
     */
    public NitzStateMachine makeNitzStateMachine(GsmCdmaPhone phone) {
        return USE_NEW_NITZ_STATE_MACHINE
                ? new NewNitzStateMachine(phone)
                : new OldNitzStateMachine(phone);
    }

    public SimActivationTracker makeSimActivationTracker(Phone phone) {
        return new SimActivationTracker(phone);
    }

    public DcTracker makeDcTracker(Phone phone, @TransportType int transportType) {
        return new DcTracker(phone, transportType);
    }

    public CarrierSignalAgent makeCarrierSignalAgent(Phone phone) {
        return new CarrierSignalAgent(phone);
    }

    public CarrierActionAgent makeCarrierActionAgent(Phone phone) {
        return new CarrierActionAgent(phone);
    }

    public CarrierResolver makeCarrierResolver(Phone phone) {
        return new CarrierResolver(phone);
    }

    public IccPhoneBookInterfaceManager makeIccPhoneBookInterfaceManager(Phone phone) {
        Rlog.d(LOG_TAG, "makeIccPhoneBookInterfaceManager");
        return new IccPhoneBookInterfaceManager(phone);
    }

    public IccSmsInterfaceManager makeIccSmsInterfaceManager(Phone phone) {
        Rlog.d(LOG_TAG, "makeIccSmsInterfaceManager");
        return new IccSmsInterfaceManager(phone);
    }

    /**
     * Create a new UiccProfile object.
     */
    public UiccProfile makeUiccProfile(Context context, CommandsInterface ci, IccCardStatus ics,
                                       int phoneId, UiccCard uiccCard, Object lock) {
        return new UiccProfile(context, ci, ics, phoneId, uiccCard, lock);
    }

    public EriManager makeEriManager(Phone phone, int eriFileSource) {
        Rlog.d(LOG_TAG, "makeEriManager");
        return new EriManager(phone, eriFileSource);
    }

    public WspTypeDecoder makeWspTypeDecoder(byte[] pdu) {
        Rlog.d(LOG_TAG, "makeWspTypeDecoder");
        return new WspTypeDecoder(pdu);
    }

    /**
     * Create a tracker for a single-part SMS.
     */
    public InboundSmsTracker makeInboundSmsTracker(byte[] pdu, long timestamp, int destPort,
            boolean is3gpp2, boolean is3gpp2WapPdu, String address, String displayAddr,
<<<<<<< HEAD
            String messageBody, boolean isClass0) {
        Rlog.d(LOG_TAG, "makeInboundSmsTracker");
=======
            String messageBody, boolean isClass0, int subId) {
>>>>>>> d3b8f283
        return new InboundSmsTracker(pdu, timestamp, destPort, is3gpp2, is3gpp2WapPdu, address,
                displayAddr, messageBody, isClass0, subId);
    }

    /**
     * Create a tracker for a multi-part SMS.
     */
    public InboundSmsTracker makeInboundSmsTracker(byte[] pdu, long timestamp, int destPort,
            boolean is3gpp2, String address, String displayAddr, int referenceNumber,
            int sequenceNumber, int messageCount, boolean is3gpp2WapPdu, String messageBody,
<<<<<<< HEAD
            boolean isClass0) {
        Rlog.d(LOG_TAG, "makeInboundSmsTracker");
=======
            boolean isClass0, int subId) {
>>>>>>> d3b8f283
        return new InboundSmsTracker(pdu, timestamp, destPort, is3gpp2, address, displayAddr,
                referenceNumber, sequenceNumber, messageCount, is3gpp2WapPdu, messageBody,
                isClass0, subId);
    }

    /**
     * Create a tracker from a row of raw table
     */
    public InboundSmsTracker makeInboundSmsTracker(Cursor cursor, boolean isCurrentFormat3gpp2) {
        Rlog.d(LOG_TAG, "makeInboundSmsTracker");
        return new InboundSmsTracker(cursor, isCurrentFormat3gpp2);
    }

    public ImsPhoneCallTracker makeImsPhoneCallTracker(ImsPhone imsPhone) {
        Rlog.d(LOG_TAG, "makeImsPhoneCallTracker");
        return new ImsPhoneCallTracker(imsPhone);
    }

    public ImsExternalCallTracker makeImsExternalCallTracker(ImsPhone imsPhone) {

        return new ImsExternalCallTracker(imsPhone);
    }

    /**
     * Create an AppSmsManager for per-app SMS message.
     */
    public AppSmsManager makeAppSmsManager(Context context) {
        return new AppSmsManager(context);
    }

    public DeviceStateMonitor makeDeviceStateMonitor(Phone phone) {
        return new DeviceStateMonitor(phone);
    }

    public TransportManager makeTransportManager(Phone phone) {
        return new TransportManager(phone);
    }

    public CdmaSubscriptionSourceManager
    getCdmaSubscriptionSourceManagerInstance(Context context, CommandsInterface ci, Handler h,
                                             int what, Object obj) {
        Rlog.d(LOG_TAG, "getCdmaSubscriptionSourceManagerInstance");
        return CdmaSubscriptionSourceManager.getInstance(context, ci, h, what, obj);
    }

    public IDeviceIdleController getIDeviceIdleController() {
        Rlog.d(LOG_TAG, "getIDeviceIdleController");
        return IDeviceIdleController.Stub.asInterface(
                ServiceManager.getService(Context.DEVICE_IDLE_CONTROLLER));
    }

    public LocaleTracker makeLocaleTracker(Phone phone, NitzStateMachine nitzStateMachine,
                                           Looper looper) {
        return new LocaleTracker(phone, nitzStateMachine, looper);
    }

    public DataEnabledSettings makeDataEnabledSettings(Phone phone) {
        return new DataEnabledSettings(phone);
    }

    public Phone makePhone(Context context, CommandsInterface ci, PhoneNotifier notifier,
            int phoneId, int precisePhoneType,
            TelephonyComponentFactory telephonyComponentFactory) {
        Rlog.i(TAG, "makePhone");
        return new GsmCdmaPhone(context, ci, notifier, phoneId, precisePhoneType,
                telephonyComponentFactory);
    }

    public SubscriptionController initSubscriptionController(Context c, CommandsInterface[] ci) {
        Rlog.i(TAG, "initSubscriptionController");
        return SubscriptionController.init(c, ci);
    }

    public SubscriptionInfoUpdater makeSubscriptionInfoUpdater(Looper looper, Context context,
            Phone[] phones, CommandsInterface[] ci) {
        Rlog.i(TAG, "makeSubscriptionInfoUpdater");
        return new SubscriptionInfoUpdater(looper, context, phones, ci);
    }

    public PhoneSwitcher makePhoneSwitcher(int maxActivePhones, int numPhones, Context context,
            SubscriptionController subscriptionController, Looper looper, ITelephonyRegistry tr,
            CommandsInterface[] cis, Phone[] phones) {
        Rlog.i(TAG, "makePhoneSwitcher");
        return new PhoneSwitcher(maxActivePhones,numPhones,
                context, subscriptionController, looper, tr, cis,
                phones);
    }

    public RIL makeRIL(Context context, int preferredNetworkType,
            int cdmaSubscription, Integer instanceId) {
        Rlog.d(LOG_TAG, "makeRIL");
        return new RIL(context, preferredNetworkType, cdmaSubscription, instanceId);
    }

    public MultiSimSettingController initMultiSimSettingController(Context c,
            SubscriptionController sc) {
        Rlog.i(TAG, " initMultiSimSettingController ");
        return MultiSimSettingController.init(c, sc);
    }

    public void makeExtTelephonyClasses(Context context,
            Phone[] phones, CommandsInterface[] commandsInterfaces) {
        Rlog.d(LOG_TAG, "makeExtTelephonyClasses");
    }

    public CarrierInfoManager makeCarrierInfoManager(Phone phone) {
        Rlog.i(TAG, " makeCarrierInfoManager ");
        return new CarrierInfoManager();
    }
}<|MERGE_RESOLUTION|>--- conflicted
+++ resolved
@@ -368,12 +368,8 @@
      */
     public InboundSmsTracker makeInboundSmsTracker(byte[] pdu, long timestamp, int destPort,
             boolean is3gpp2, boolean is3gpp2WapPdu, String address, String displayAddr,
-<<<<<<< HEAD
-            String messageBody, boolean isClass0) {
+            String messageBody, boolean isClass0, int subId) {
         Rlog.d(LOG_TAG, "makeInboundSmsTracker");
-=======
-            String messageBody, boolean isClass0, int subId) {
->>>>>>> d3b8f283
         return new InboundSmsTracker(pdu, timestamp, destPort, is3gpp2, is3gpp2WapPdu, address,
                 displayAddr, messageBody, isClass0, subId);
     }
@@ -384,12 +380,8 @@
     public InboundSmsTracker makeInboundSmsTracker(byte[] pdu, long timestamp, int destPort,
             boolean is3gpp2, String address, String displayAddr, int referenceNumber,
             int sequenceNumber, int messageCount, boolean is3gpp2WapPdu, String messageBody,
-<<<<<<< HEAD
-            boolean isClass0) {
+            boolean isClass0, int subId) {
         Rlog.d(LOG_TAG, "makeInboundSmsTracker");
-=======
-            boolean isClass0, int subId) {
->>>>>>> d3b8f283
         return new InboundSmsTracker(pdu, timestamp, destPort, is3gpp2, address, displayAddr,
                 referenceNumber, sequenceNumber, messageCount, is3gpp2WapPdu, messageBody,
                 isClass0, subId);
