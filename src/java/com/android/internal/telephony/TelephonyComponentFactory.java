/*
 * Copyright (C) 2015 The Android Open Source Project
 *
 * Licensed under the Apache License, Version 2.0 (the "License");
 * you may not use this file except in compliance with the License.
 * You may obtain a copy of the License at
 *
 *      http://www.apache.org/licenses/LICENSE-2.0
 *
 * Unless required by applicable law or agreed to in writing, software
 * distributed under the License is distributed on an "AS IS" BASIS,
 * WITHOUT WARRANTIES OR CONDITIONS OF ANY KIND, either express or implied.
 * See the License for the specific language governing permissions and
 * limitations under the License.
 */

package com.android.internal.telephony;

import android.annotation.NonNull;
import android.annotation.Nullable;
import android.content.Context;
import android.content.res.XmlResourceParser;
import android.database.Cursor;
import android.os.Handler;
import android.os.Looper;
import android.system.ErrnoException;
import android.system.Os;
import android.system.OsConstants;
import android.system.StructStatVfs;
import android.telephony.AccessNetworkConstants.TransportType;
import android.text.TextUtils;

import com.android.ims.ImsManager;
import com.android.internal.telephony.cdma.CdmaSubscriptionSourceManager;
import com.android.internal.telephony.cdma.EriManager;
import com.android.internal.telephony.dataconnection.DataEnabledSettings;
import com.android.internal.telephony.dataconnection.DcTracker;
import com.android.internal.telephony.dataconnection.TransportManager;
import com.android.internal.telephony.emergency.EmergencyNumberTracker;
import com.android.internal.telephony.imsphone.ImsExternalCallTracker;
import com.android.internal.telephony.imsphone.ImsPhone;
import com.android.internal.telephony.imsphone.ImsPhoneCallTracker;
import com.android.internal.telephony.nitz.NitzStateMachineImpl;
import com.android.internal.telephony.SubscriptionController;
import com.android.internal.telephony.uicc.IccCardStatus;
import com.android.internal.telephony.uicc.UiccCard;
import com.android.internal.telephony.uicc.UiccProfile;
import com.android.telephony.Rlog;

import dalvik.system.PathClassLoader;

import java.lang.reflect.Constructor;

import org.xmlpull.v1.XmlPullParser;
import org.xmlpull.v1.XmlPullParserException;

import java.io.File;
import java.io.IOException;
import java.util.Arrays;
import java.util.HashSet;
import java.util.Set;
import java.util.function.Consumer;
import java.util.stream.Collectors;

/**
 * This class has one-line methods to instantiate objects only. The purpose is to make code
 * unit-test friendly and use this class as a way to do dependency injection. Instantiating objects
 * this way makes it easier to mock them in tests.
 */
public class TelephonyComponentFactory {
    protected static String LOG_TAG = "TelephonyComponentFactory";

    private static final String TAG = TelephonyComponentFactory.class.getSimpleName();

    private static TelephonyComponentFactory sInstance;

    private InjectedComponents mInjectedComponents;

    private static class InjectedComponents {
        private static final String ATTRIBUTE_JAR = "jar";
        private static final String ATTRIBUTE_PACKAGE = "package";
        private static final String TAG_INJECTION = "injection";
        private static final String TAG_COMPONENTS = "components";
        private static final String TAG_COMPONENT = "component";
        private static final String SYSTEM = "/system/";
        private static final String PRODUCT = "/product/";
        private static final String SYSTEM_EXT = "/system_ext/";

        private final Set<String> mComponentNames = new HashSet<>();
        private TelephonyComponentFactory mInjectedInstance;
        private String mPackageName;
        private String mJarPath;

        /**
         * @return paths correctly configured to inject.
         * 1) PackageName and JarPath mustn't be empty.
         * 2) JarPath is restricted under /system or /product or /system_ext only.
         * 3) JarPath is on a READ-ONLY partition.
         */
        private @Nullable String getValidatedPaths() {
            if (TextUtils.isEmpty(mPackageName) || TextUtils.isEmpty(mJarPath)) {
                return null;
            }
            // filter out invalid paths
            return Arrays.stream(mJarPath.split(File.pathSeparator))
                    .filter(s -> (s.startsWith(SYSTEM) || s.startsWith(PRODUCT)
                            || s.startsWith(SYSTEM_EXT)))
                    .filter(s -> {
                        try {
                            // This will also throw an error if the target doesn't exist.
                            StructStatVfs vfs = Os.statvfs(s);
                            return (vfs.f_flag & OsConstants.ST_RDONLY) != 0;
                        } catch (ErrnoException e) {
                            Rlog.w(TAG, "Injection jar is not protected , path: " + s
                                    + e.getMessage());
                            return false;
                        }
                    }).distinct()
                    .collect(Collectors.joining(File.pathSeparator));
        }

        private void makeInjectedInstance() {
            String validatedPaths = getValidatedPaths();
            Rlog.d(TAG, "validated paths: " + validatedPaths);
            if (!TextUtils.isEmpty(validatedPaths)) {
                try {
                    PathClassLoader classLoader = new PathClassLoader(validatedPaths,
                            ClassLoader.getSystemClassLoader());
                    Class<?> cls = classLoader.loadClass(mPackageName);
                    mInjectedInstance = (TelephonyComponentFactory) cls.newInstance();
                } catch (ClassNotFoundException e) {
                    Rlog.e(TAG, "failed: " + e.getMessage());
                } catch (IllegalAccessException | InstantiationException e) {
                    Rlog.e(TAG, "injection failed: " + e.getMessage());
                }
            }
        }

        private boolean isComponentInjected(String componentName) {
            if (mInjectedInstance == null) {
                return false;
            }
            return mComponentNames.contains(componentName);
        }

        /**
         * Find the injection tag, set attributes, and then parse the injection.
         */
        private void parseXml(@NonNull XmlPullParser parser) {
            parseXmlByTag(parser, false, p -> {
                setAttributes(p);
                parseInjection(p);
            }, TAG_INJECTION);
        }

        /**
         * Only parse the first injection tag. Find the components tag, then try parse it next.
         */
        private void parseInjection(@NonNull XmlPullParser parser) {
            parseXmlByTag(parser, false, p -> parseComponents(p), TAG_COMPONENTS);
        }

        /**
         * Only parse the first components tag. Find the component tags, then try parse them next.
         */
        private void parseComponents(@NonNull XmlPullParser parser) {
            parseXmlByTag(parser, true, p -> parseComponent(p), TAG_COMPONENT);
        }

        /**
         * Extract text values from component tags.
         */
        private void parseComponent(@NonNull XmlPullParser parser) {
            try {
                int outerDepth = parser.getDepth();
                int type;
                while ((type = parser.next()) != XmlPullParser.END_DOCUMENT
                        && (type != XmlPullParser.END_TAG || parser.getDepth() > outerDepth)) {
                    if (type == XmlPullParser.TEXT) {
                        mComponentNames.add(parser.getText());
                    }
                }
            } catch (XmlPullParserException | IOException e) {
                Rlog.e(TAG, "Failed to parse the component." , e);
            }
        }

        /**
         * Iterates the tags, finds the corresponding tag and then applies the consumer.
         */
        private void parseXmlByTag(@NonNull XmlPullParser parser, boolean allowDuplicate,
                @NonNull Consumer<XmlPullParser> consumer, @NonNull final String tag) {
            try {
                int outerDepth = parser.getDepth();
                int type;
                while ((type = parser.next()) != XmlPullParser.END_DOCUMENT
                        && (type != XmlPullParser.END_TAG || parser.getDepth() > outerDepth)) {
                    if (type == XmlPullParser.START_TAG && tag.equals(parser.getName())) {
                        consumer.accept(parser);
                        if (!allowDuplicate) {
                            return;
                        }
                    }
                }
            } catch (XmlPullParserException | IOException e) {
                Rlog.e(TAG, "Failed to parse or find tag: " + tag, e);
            }
        }

        /**
         * Sets the mPackageName and mJarPath by <injection/> tag.
         * @param parser
         * @return
         */
        private void setAttributes(@NonNull XmlPullParser parser) {
            for (int i = 0; i < parser.getAttributeCount(); i++) {
                String name = parser.getAttributeName(i);
                String value = parser.getAttributeValue(i);
                if (InjectedComponents.ATTRIBUTE_PACKAGE.equals(name)) {
                    mPackageName = value;
                } else if (InjectedComponents.ATTRIBUTE_JAR.equals(name)) {
                    mJarPath = value;
                }
            }
        }
    }

    public static TelephonyComponentFactory getInstance() {
        if (sInstance == null) {
            sInstance = new TelephonyComponentFactory();
        }
        return sInstance;
    }

    /**
     * Inject TelephonyComponentFactory using a xml config file.
     * @param parser a nullable {@link XmlResourceParser} created with the injection config file.
     * The config xml should has below formats:
     * <injection package="package.InjectedTelephonyComponentFactory" jar="path to jar file">
     *     <components>
     *         <component>example.package.ComponentAbc</component>
     *         <component>example.package.ComponentXyz</component>
     *         <!-- e.g. com.android.internal.telephony.GsmCdmaPhone -->
     *     </components>
     * </injection>
     */
    public void injectTheComponentFactory(XmlResourceParser parser) {
        if (mInjectedComponents != null) {
            Rlog.i(TAG, "Already injected.");
            return;
        }

        if (parser != null) {
            mInjectedComponents = new InjectedComponents();
            mInjectedComponents.parseXml(parser);
            mInjectedComponents.makeInjectedInstance();
            boolean injectSuccessful = !TextUtils.isEmpty(mInjectedComponents.getValidatedPaths());
            Rlog.d(TAG, "Total components injected: " + (injectSuccessful
                    ? mInjectedComponents.mComponentNames.size() : 0));
        }
    }

    /**
     * Use the injected TelephonyComponentFactory if configured. Otherwise, use the default.
     * @param componentName Name of the component class uses the injected component factory,
     * e.g. GsmCdmaPhone.class.getName() for {@link GsmCdmaPhone}
     * @return injected component factory. If not configured or injected, return the default one.
     */
    public TelephonyComponentFactory inject(String componentName) {
        if (mInjectedComponents != null && mInjectedComponents.isComponentInjected(componentName)) {
            return mInjectedComponents.mInjectedInstance;
        }
        return sInstance;
    }

    public GsmCdmaCallTracker makeGsmCdmaCallTracker(GsmCdmaPhone phone) {
        Rlog.d(LOG_TAG, "makeGsmCdmaCallTracker");
        return new GsmCdmaCallTracker(phone);
    }

    public SmsStorageMonitor makeSmsStorageMonitor(Phone phone) {
        Rlog.d(LOG_TAG, "makeSmsStorageMonitor");
        return new SmsStorageMonitor(phone);
    }

    public SmsUsageMonitor makeSmsUsageMonitor(Context context) {
        Rlog.d(LOG_TAG, "makeSmsUsageMonitor");
        return new SmsUsageMonitor(context);
    }

    public ServiceStateTracker makeServiceStateTracker(GsmCdmaPhone phone, CommandsInterface ci) {
        Rlog.d(LOG_TAG, "makeServiceStateTracker");
        return new ServiceStateTracker(phone, ci);
    }

    /**
     * Create a new EmergencyNumberTracker.
     */
    public EmergencyNumberTracker makeEmergencyNumberTracker(Phone phone, CommandsInterface ci) {
        return new EmergencyNumberTracker(phone, ci);
    }

    private static final boolean USE_NEW_NITZ_STATE_MACHINE = true;

    /**
     * Returns a new {@link NitzStateMachine} instance.
     */
    public NitzStateMachine makeNitzStateMachine(GsmCdmaPhone phone) {
        return NitzStateMachineImpl.createInstance(phone);
    }

    public SimActivationTracker makeSimActivationTracker(Phone phone) {
        return new SimActivationTracker(phone);
    }

    public DcTracker makeDcTracker(Phone phone, @TransportType int transportType) {
        return new DcTracker(phone, transportType);
    }

    public CarrierSignalAgent makeCarrierSignalAgent(Phone phone) {
        return new CarrierSignalAgent(phone);
    }

    public CarrierActionAgent makeCarrierActionAgent(Phone phone) {
        return new CarrierActionAgent(phone);
    }

    public CarrierResolver makeCarrierResolver(Phone phone) {
        return new CarrierResolver(phone);
    }

    public IccPhoneBookInterfaceManager makeIccPhoneBookInterfaceManager(Phone phone) {
        Rlog.d(LOG_TAG, "makeIccPhoneBookInterfaceManager");
        return new IccPhoneBookInterfaceManager(phone);
    }

    public IccSmsInterfaceManager makeIccSmsInterfaceManager(Phone phone) {
        Rlog.d(LOG_TAG, "makeIccSmsInterfaceManager");
        return new IccSmsInterfaceManager(phone);
    }

    /**
     * Create a new UiccProfile object.
     */
    public UiccProfile makeUiccProfile(Context context, CommandsInterface ci, IccCardStatus ics,
                                       int phoneId, UiccCard uiccCard, Object lock) {
        return new UiccProfile(context, ci, ics, phoneId, uiccCard, lock);
    }

    public EriManager makeEriManager(Phone phone, int eriFileSource) {
        Rlog.d(LOG_TAG, "makeEriManager");
        return new EriManager(phone, eriFileSource);
    }

    public WspTypeDecoder makeWspTypeDecoder(byte[] pdu) {
        Rlog.d(LOG_TAG, "makeWspTypeDecoder");
        return new WspTypeDecoder(pdu);
    }

    /**
     * Create a tracker for a single-part SMS.
     */
    public InboundSmsTracker makeInboundSmsTracker(Context context, byte[] pdu, long timestamp,
            int destPort, boolean is3gpp2, boolean is3gpp2WapPdu, String address,
<<<<<<< HEAD
            String displayAddr, String messageBody, boolean isClass0, int subId) {
        Rlog.d(LOG_TAG, "makeInboundSmsTracker");
=======
            String displayAddr, String messageBody, boolean isClass0, int subId,
            @InboundSmsHandler.SmsSource int smsSource) {
>>>>>>> ac756e4e
        return new InboundSmsTracker(context, pdu, timestamp, destPort, is3gpp2, is3gpp2WapPdu,
                address, displayAddr, messageBody, isClass0, subId, smsSource);
    }

    /**
     * Create a tracker for a multi-part SMS.
     */
    public InboundSmsTracker makeInboundSmsTracker(Context context, byte[] pdu, long timestamp,
            int destPort, boolean is3gpp2, String address, String displayAddr, int referenceNumber,
            int sequenceNumber, int messageCount, boolean is3gpp2WapPdu, String messageBody,
<<<<<<< HEAD
            boolean isClass0, int subId) {
        Rlog.d(LOG_TAG, "makeInboundSmsTracker");
=======
            boolean isClass0, int subId, @InboundSmsHandler.SmsSource int smsSource) {
>>>>>>> ac756e4e
        return new InboundSmsTracker(context, pdu, timestamp, destPort, is3gpp2, address,
                displayAddr, referenceNumber, sequenceNumber, messageCount, is3gpp2WapPdu,
                messageBody, isClass0, subId, smsSource);
    }

    /**
     * Create a tracker from a row of raw table
     */
    public InboundSmsTracker makeInboundSmsTracker(Context context, Cursor cursor,
            boolean isCurrentFormat3gpp2) {
        Rlog.d(LOG_TAG, "makeInboundSmsTracker");
        return new InboundSmsTracker(context, cursor, isCurrentFormat3gpp2);
    }

    public ImsPhoneCallTracker makeImsPhoneCallTracker(ImsPhone imsPhone) {
<<<<<<< HEAD
        Rlog.d(LOG_TAG, "makeImsPhoneCallTracker");
        return new ImsPhoneCallTracker(imsPhone);
=======
        return new ImsPhoneCallTracker(imsPhone, ImsManager::getConnector);
>>>>>>> ac756e4e
    }

    public ImsExternalCallTracker makeImsExternalCallTracker(ImsPhone imsPhone) {

        return new ImsExternalCallTracker(imsPhone);
    }

    /**
     * Create an AppSmsManager for per-app SMS message.
     */
    public AppSmsManager makeAppSmsManager(Context context) {
        return new AppSmsManager(context);
    }

    public DeviceStateMonitor makeDeviceStateMonitor(Phone phone) {
        return new DeviceStateMonitor(phone);
    }

    public TransportManager makeTransportManager(Phone phone) {
        return new TransportManager(phone);
    }

    public CdmaSubscriptionSourceManager
    getCdmaSubscriptionSourceManagerInstance(Context context, CommandsInterface ci, Handler h,
                                             int what, Object obj) {
        Rlog.d(LOG_TAG, "getCdmaSubscriptionSourceManagerInstance");
        return CdmaSubscriptionSourceManager.getInstance(context, ci, h, what, obj);
    }

    public LocaleTracker makeLocaleTracker(Phone phone, NitzStateMachine nitzStateMachine,
                                           Looper looper) {
        return new LocaleTracker(phone, nitzStateMachine, looper);
    }

    public DataEnabledSettings makeDataEnabledSettings(Phone phone) {
        return new DataEnabledSettings(phone);
    }

    public Phone makePhone(Context context, CommandsInterface ci, PhoneNotifier notifier,
            int phoneId, int precisePhoneType,
            TelephonyComponentFactory telephonyComponentFactory) {
        Rlog.i(TAG, "makePhone");
        return new GsmCdmaPhone(context, ci, notifier, phoneId, precisePhoneType,
                telephonyComponentFactory);
    }

    public SubscriptionController initSubscriptionController(Context c) {
        Rlog.i(TAG, "initSubscriptionController");
        return SubscriptionController.init(c);
    }

    public PhoneSwitcher makePhoneSwitcher(int maxDataAttachModemCount, Context context,
            Looper looper) {
        Rlog.i(TAG, "makePhoneSwitcher");
        return PhoneSwitcher.make(maxDataAttachModemCount, context, looper);
    }

    /**
     * Create a new DisplayInfoController.
     */
    public DisplayInfoController makeDisplayInfoController(Phone phone) {
        return new DisplayInfoController(phone);
    }

    public MultiSimSettingController initMultiSimSettingController(Context c,
            SubscriptionController sc) {
        Rlog.i(TAG, " initMultiSimSettingController ");
        return MultiSimSettingController.init(c, sc);
    }

    public SubscriptionInfoUpdater makeSubscriptionInfoUpdater(Looper looper, Context context,
            CommandsInterface[] ci) {
        Rlog.i(TAG, "makeSubscriptionInfoUpdater");
        return new SubscriptionInfoUpdater(looper, context, ci);
    }

    public RIL makeRIL(Context context, int preferredNetworkType,
            int cdmaSubscription, Integer instanceId) {
        Rlog.d(LOG_TAG, "makeRIL");
        return new RIL(context, preferredNetworkType, cdmaSubscription, instanceId);
    }

    public void makeExtTelephonyClasses(Context context,
            Phone[] phones, CommandsInterface[] commandsInterfaces) {
        Rlog.d(LOG_TAG, "makeExtTelephonyClasses");
    }

    public CarrierInfoManager makeCarrierInfoManager(Phone phone) {
        Rlog.i(TAG, " makeCarrierInfoManager ");
        return new CarrierInfoManager();
    }
}<|MERGE_RESOLUTION|>--- conflicted
+++ resolved
@@ -362,13 +362,9 @@
      */
     public InboundSmsTracker makeInboundSmsTracker(Context context, byte[] pdu, long timestamp,
             int destPort, boolean is3gpp2, boolean is3gpp2WapPdu, String address,
-<<<<<<< HEAD
-            String displayAddr, String messageBody, boolean isClass0, int subId) {
-        Rlog.d(LOG_TAG, "makeInboundSmsTracker");
-=======
             String displayAddr, String messageBody, boolean isClass0, int subId,
             @InboundSmsHandler.SmsSource int smsSource) {
->>>>>>> ac756e4e
+        Rlog.d(LOG_TAG, "makeInboundSmsTracker");
         return new InboundSmsTracker(context, pdu, timestamp, destPort, is3gpp2, is3gpp2WapPdu,
                 address, displayAddr, messageBody, isClass0, subId, smsSource);
     }
@@ -379,12 +375,8 @@
     public InboundSmsTracker makeInboundSmsTracker(Context context, byte[] pdu, long timestamp,
             int destPort, boolean is3gpp2, String address, String displayAddr, int referenceNumber,
             int sequenceNumber, int messageCount, boolean is3gpp2WapPdu, String messageBody,
-<<<<<<< HEAD
-            boolean isClass0, int subId) {
+            boolean isClass0, int subId, @InboundSmsHandler.SmsSource int smsSource) {
         Rlog.d(LOG_TAG, "makeInboundSmsTracker");
-=======
-            boolean isClass0, int subId, @InboundSmsHandler.SmsSource int smsSource) {
->>>>>>> ac756e4e
         return new InboundSmsTracker(context, pdu, timestamp, destPort, is3gpp2, address,
                 displayAddr, referenceNumber, sequenceNumber, messageCount, is3gpp2WapPdu,
                 messageBody, isClass0, subId, smsSource);
@@ -400,12 +392,8 @@
     }
 
     public ImsPhoneCallTracker makeImsPhoneCallTracker(ImsPhone imsPhone) {
-<<<<<<< HEAD
         Rlog.d(LOG_TAG, "makeImsPhoneCallTracker");
-        return new ImsPhoneCallTracker(imsPhone);
-=======
         return new ImsPhoneCallTracker(imsPhone, ImsManager::getConnector);
->>>>>>> ac756e4e
     }
 
     public ImsExternalCallTracker makeImsExternalCallTracker(ImsPhone imsPhone) {
