/*
 * Copyright (C) 2020 The Android Open Source Project
 *
 * Licensed under the Apache License, Version 2.0 (the "License");
 * you may not use this file except in compliance with the License.
 * You may obtain a copy of the License at
 *
 *      http://www.apache.org/licenses/LICENSE-2.0
 *
 * Unless required by applicable law or agreed to in writing, software
 * distributed under the License is distributed on an "AS IS" BASIS,
 * WITHOUT WARRANTIES OR CONDITIONS OF ANY KIND, either express or implied.
 * See the License for the specific language governing permissions and
 * limitations under the License.
 */

package com.android.internal.telephony;

import android.annotation.NonNull;
import android.content.BroadcastReceiver;
import android.content.Context;
import android.content.Intent;
import android.content.IntentFilter;
import android.os.AsyncResult;
import android.os.Message;
import android.os.PersistableBundle;
import android.telephony.AccessNetworkConstants;
import android.telephony.Annotation;
import android.telephony.CarrierConfigManager;
import android.telephony.NetworkRegistrationInfo;
import android.telephony.PcoData;
import android.telephony.PhysicalChannelConfig;
import android.telephony.ServiceState;
import android.telephony.SubscriptionManager;
import android.telephony.TelephonyDisplayInfo;
import android.telephony.TelephonyManager;
import android.telephony.data.DataCallResponse;
import android.text.TextUtils;
import android.util.ArrayMap;
import android.util.ArraySet;

import com.android.internal.telephony.dataconnection.DcController;
import com.android.internal.telephony.dataconnection.DcController.PhysicalLinkState;
import com.android.internal.telephony.uicc.IccUtils;
import com.android.internal.telephony.util.ArrayUtils;
import com.android.internal.util.IState;
import com.android.internal.util.IndentingPrintWriter;
import com.android.internal.util.State;
import com.android.internal.util.StateMachine;
import com.android.telephony.Rlog;

import java.io.FileDescriptor;
import java.io.PrintWriter;
import java.util.ArrayList;
import java.util.Arrays;
import java.util.HashMap;
import java.util.List;
import java.util.Map;
import java.util.Set;
import java.util.regex.Matcher;
import java.util.regex.Pattern;
import java.util.stream.IntStream;

/**
 * The NetworkTypeController evaluates the override network type of {@link TelephonyDisplayInfo}
 * and sends it to {@link DisplayInfoController}. The override network type can replace the signal
 * icon displayed on the status bar. It is affected by changes in data RAT, NR state, NR frequency,
 * data activity, physical channel config, and carrier configurations. Based on carrier configs,
 * NetworkTypeController also allows timers between various 5G states to prevent flickering.
 */
public class NetworkTypeController extends StateMachine {
    private static final boolean DBG = true;
    private static final String TAG = "NetworkTypeController";
    private static final String ICON_5G = "5g";
    private static final String ICON_5G_PLUS = "5g_plus";
    private static final String STATE_CONNECTED_NR_ADVANCED = "connected_mmwave";
    private static final String STATE_CONNECTED = "connected";
    private static final String STATE_NOT_RESTRICTED_RRC_IDLE = "not_restricted_rrc_idle";
    private static final String STATE_NOT_RESTRICTED_RRC_CON = "not_restricted_rrc_con";
    private static final String STATE_RESTRICTED = "restricted";
    private static final String STATE_ANY = "any";
    private static final String STATE_LEGACY = "legacy";
    private static final String[] ALL_STATES = {STATE_CONNECTED_NR_ADVANCED, STATE_CONNECTED,
            STATE_NOT_RESTRICTED_RRC_IDLE, STATE_NOT_RESTRICTED_RRC_CON, STATE_RESTRICTED,
            STATE_LEGACY };

    /** Stop all timers and go to current state. */
    public static final int EVENT_UPDATE = 0;
    /** Quit after processing all existing messages. */
    public static final int EVENT_QUIT = 1;
    private static final int EVENT_DATA_RAT_CHANGED = 2;
    private static final int EVENT_NR_STATE_CHANGED = 3;
    private static final int EVENT_NR_FREQUENCY_CHANGED = 4;
    private static final int EVENT_PHYSICAL_LINK_STATE_CHANGED = 5;
    private static final int EVENT_PHYSICAL_CHANNEL_CONFIG_NOTIF_CHANGED = 6;
    private static final int EVENT_CARRIER_CONFIG_CHANGED = 7;
    private static final int EVENT_PRIMARY_TIMER_EXPIRED = 8;
    private static final int EVENT_SECONDARY_TIMER_EXPIRED = 9;
    private static final int EVENT_RADIO_OFF_OR_UNAVAILABLE = 10;
    private static final int EVENT_PREFERRED_NETWORK_MODE_CHANGED = 11;
    private static final int EVENT_INITIALIZE = 12;
    private static final int EVENT_PHYSICAL_CHANNEL_CONFIG_CHANGED = 13;
    private static final int EVENT_PCO_DATA_CHANGED = 14;
    private static final int EVENT_BANDWIDTH_CHANGED = 15;
    private static final int EVENT_DATA_CALL_LIST_CHANGED = 16;

    private static final String[] sEvents = new String[EVENT_DATA_CALL_LIST_CHANGED + 1];
    static {
        sEvents[EVENT_UPDATE] = "EVENT_UPDATE";
        sEvents[EVENT_QUIT] = "EVENT_QUIT";
        sEvents[EVENT_DATA_RAT_CHANGED] = "EVENT_DATA_RAT_CHANGED";
        sEvents[EVENT_NR_STATE_CHANGED] = "EVENT_NR_STATE_CHANGED";
        sEvents[EVENT_NR_FREQUENCY_CHANGED] = "EVENT_NR_FREQUENCY_CHANGED";
        sEvents[EVENT_PHYSICAL_LINK_STATE_CHANGED] = "EVENT_PHYSICAL_LINK_STATE_CHANGED";
        sEvents[EVENT_PHYSICAL_CHANNEL_CONFIG_NOTIF_CHANGED] =
                "EVENT_PHYSICAL_CHANNEL_CONFIG_NOTIF_CHANGED";
        sEvents[EVENT_CARRIER_CONFIG_CHANGED] = "EVENT_CARRIER_CONFIG_CHANGED";
        sEvents[EVENT_PRIMARY_TIMER_EXPIRED] = "EVENT_PRIMARY_TIMER_EXPIRED";
        sEvents[EVENT_SECONDARY_TIMER_EXPIRED] = "EVENT_SECONDARY_TIMER_EXPIRED";
        sEvents[EVENT_RADIO_OFF_OR_UNAVAILABLE] = "EVENT_RADIO_OFF_OR_UNAVAILABLE";
        sEvents[EVENT_PREFERRED_NETWORK_MODE_CHANGED] = "EVENT_PREFERRED_NETWORK_MODE_CHANGED";
        sEvents[EVENT_INITIALIZE] = "EVENT_INITIALIZE";
        sEvents[EVENT_PHYSICAL_CHANNEL_CONFIG_CHANGED] = "EVENT_PHYSICAL_CHANNEL_CONFIG_CHANGED";
        sEvents[EVENT_PCO_DATA_CHANGED] = "EVENT_PCO_DATA_CHANGED";
        sEvents[EVENT_DATA_CALL_LIST_CHANGED] = "EVENT_DATA_CALL_LIST_CHANGED";
    }

    private final Phone mPhone;
    private final DisplayInfoController mDisplayInfoController;
    private final BroadcastReceiver mIntentReceiver = new BroadcastReceiver() {
        @Override
        public void onReceive(Context context, Intent intent) {
            if (intent.getAction().equals(CarrierConfigManager.ACTION_CARRIER_CONFIG_CHANGED)
                    && intent.getIntExtra(SubscriptionManager.EXTRA_SLOT_INDEX,
                    SubscriptionManager.INVALID_PHONE_INDEX) == mPhone.getPhoneId()
                    && !intent.getBooleanExtra(CarrierConfigManager.EXTRA_REBROADCAST_ON_UNLOCK,
                    false)) {
                sendMessage(EVENT_CARRIER_CONFIG_CHANGED);
            }
        }
    };

    private Map<String, OverrideTimerRule> mOverrideTimerRules = new HashMap<>();
    private String mLteEnhancedPattern = "";
    private int mOverrideNetworkType;
    private boolean mIsPhysicalChannelConfigOn;
    private boolean mIsPrimaryTimerActive;
    private boolean mIsSecondaryTimerActive;
    private boolean mIsTimerResetEnabledForLegacyStateRRCIdle;
    private int mLtePlusThresholdBandwidth;
    private int mNrAdvancedThresholdBandwidth;
    private int[] mAdditionalNrAdvancedBandsList;
    private String mPrimaryTimerState;
    private String mSecondaryTimerState;
    private String mPreviousState;
    private @PhysicalLinkState int mPhysicalLinkState;
    private boolean mIsPhysicalChannelConfig16Supported;
    private Boolean mIsNrAdvancedAllowedByPco = false;
    private int mNrAdvancedCapablePcoId = 0;
    /** The key is the cid, the value is the PCO data. */
    private final @NonNull Map<Integer, PcoData> mPcoDataMap = new ArrayMap<>();
    /** Active data connection cid set. */
    private final @NonNull Set<Integer> mActiveDcCidSet = new ArraySet<>();
    private boolean mIsUsingUserDataForRrcDetection = false;
    private boolean mEnableNrAdvancedWhileRoaming = true;

    /**
     * NetworkTypeController constructor.
     *
     * @param phone Phone object.
     * @param displayInfoController DisplayInfoController to send override network types to.
     */
    public NetworkTypeController(Phone phone, DisplayInfoController displayInfoController) {
        super(TAG, displayInfoController);
        mPhone = phone;
        mDisplayInfoController = displayInfoController;
        mOverrideNetworkType = TelephonyDisplayInfo.OVERRIDE_NETWORK_TYPE_NONE;
        mIsPhysicalChannelConfigOn = true;
        addState(mDefaultState);
        addState(mLegacyState, mDefaultState);
        addState(mIdleState, mDefaultState);
        addState(mLteConnectedState, mDefaultState);
        addState(mNrConnectedState, mDefaultState);
        setInitialState(mDefaultState);
        start();
        sendMessage(EVENT_INITIALIZE);
    }

    /**
     * @return The current override network type, used to create TelephonyDisplayInfo in
     * DisplayInfoController.
     */
    public @Annotation.OverrideNetworkType int getOverrideNetworkType() {
        return mOverrideNetworkType;
    }

    /**
     * @return True if either the primary or secondary 5G hysteresis timer is active,
     * and false if neither are.
     */
    public boolean is5GHysteresisActive() {
        return mIsPrimaryTimerActive || mIsSecondaryTimerActive;
    }

    private void registerForAllEvents() {
        mPhone.registerForRadioOffOrNotAvailable(getHandler(),
                EVENT_RADIO_OFF_OR_UNAVAILABLE, null);
        mPhone.registerForPreferredNetworkTypeChanged(getHandler(),
                EVENT_PREFERRED_NETWORK_MODE_CHANGED, null);
        mPhone.registerForPhysicalChannelConfig(getHandler(),
                EVENT_PHYSICAL_CHANNEL_CONFIG_CHANGED, null);
        mPhone.getServiceStateTracker().registerForDataRegStateOrRatChanged(
                AccessNetworkConstants.TRANSPORT_TYPE_WWAN, getHandler(),
                EVENT_DATA_RAT_CHANGED, null);
        mPhone.getServiceStateTracker().registerForBandwidthChanged(
                getHandler(), EVENT_BANDWIDTH_CHANGED, null);
        mIsPhysicalChannelConfig16Supported = mPhone.getContext().getSystemService(
                TelephonyManager.class).isRadioInterfaceCapabilitySupported(
                TelephonyManager.CAPABILITY_PHYSICAL_CHANNEL_CONFIG_1_6_SUPPORTED);
        if (!mIsPhysicalChannelConfig16Supported) {
            mPhone.getDcTracker(AccessNetworkConstants.TRANSPORT_TYPE_WWAN)
                    .registerForPhysicalLinkStateChanged(getHandler(),
                            EVENT_PHYSICAL_LINK_STATE_CHANGED);
        }
        mPhone.getServiceStateTracker().registerForNrStateChanged(getHandler(),
                EVENT_NR_STATE_CHANGED, null);
        mPhone.getServiceStateTracker().registerForNrFrequencyChanged(getHandler(),
                EVENT_NR_FREQUENCY_CHANGED, null);
        mPhone.getDeviceStateMonitor().registerForPhysicalChannelConfigNotifChanged(getHandler(),
                EVENT_PHYSICAL_CHANNEL_CONFIG_NOTIF_CHANGED, null);
        IntentFilter filter = new IntentFilter();
        filter.addAction(CarrierConfigManager.ACTION_CARRIER_CONFIG_CHANGED);
        mPhone.getContext().registerReceiver(mIntentReceiver, filter, null, mPhone);

        // TODO: This is a temporarily solution for S. Ideally PCO and data call list changed event
        //  should not be exposed outside of the data modules. PCO for 5G icon has been well
        //  supported in the new data architecture in T. This temp solution must be removed in T
        //  along with other old data modules.
        mPhone.mCi.registerForPcoData(getHandler(), EVENT_PCO_DATA_CHANGED, null);
        mPhone.mCi.registerForDataCallListChanged(getHandler(), EVENT_DATA_CALL_LIST_CHANGED, null);
    }

    private void unRegisterForAllEvents() {
        mPhone.unregisterForRadioOffOrNotAvailable(getHandler());
        mPhone.unregisterForPreferredNetworkTypeChanged(getHandler());
        mPhone.getServiceStateTracker().unregisterForDataRegStateOrRatChanged(
                AccessNetworkConstants.TRANSPORT_TYPE_WWAN, getHandler());
        mPhone.getServiceStateTracker().unregisterForNrStateChanged(getHandler());
        mPhone.getServiceStateTracker().unregisterForNrFrequencyChanged(getHandler());
        mPhone.getDeviceStateMonitor().unregisterForPhysicalChannelConfigNotifChanged(getHandler());
        mPhone.getContext().unregisterReceiver(mIntentReceiver);
        mPhone.mCi.unregisterForPcoData(getHandler());
        mPhone.mCi.unregisterForDataCallListChanged(getHandler());
    }

    private void parseCarrierConfigs() {
        String nrIconConfiguration = CarrierConfigManager.getDefaultConfig().getString(
                CarrierConfigManager.KEY_5G_ICON_CONFIGURATION_STRING);
        String overrideTimerRule = CarrierConfigManager.getDefaultConfig().getString(
                CarrierConfigManager.KEY_5G_ICON_DISPLAY_GRACE_PERIOD_STRING);
        String overrideSecondaryTimerRule = CarrierConfigManager.getDefaultConfig().getString(
                CarrierConfigManager.KEY_5G_ICON_DISPLAY_SECONDARY_GRACE_PERIOD_STRING);
        mLteEnhancedPattern = CarrierConfigManager.getDefaultConfig().getString(
                CarrierConfigManager.KEY_SHOW_CARRIER_DATA_ICON_PATTERN_STRING);
        mIsTimerResetEnabledForLegacyStateRRCIdle =
                CarrierConfigManager.getDefaultConfig().getBoolean(
                        CarrierConfigManager.KEY_NR_TIMERS_RESET_IF_NON_ENDC_AND_RRC_IDLE_BOOL);
        mLtePlusThresholdBandwidth = CarrierConfigManager.getDefaultConfig().getInt(
                CarrierConfigManager.KEY_LTE_PLUS_THRESHOLD_BANDWIDTH_KHZ_INT);
        mNrAdvancedThresholdBandwidth = CarrierConfigManager.getDefaultConfig().getInt(
                CarrierConfigManager.KEY_NR_ADVANCED_THRESHOLD_BANDWIDTH_KHZ_INT);
        mEnableNrAdvancedWhileRoaming = CarrierConfigManager.getDefaultConfig().getBoolean(
                CarrierConfigManager.KEY_ENABLE_NR_ADVANCED_WHILE_ROAMING_BOOL);

        CarrierConfigManager configManager = (CarrierConfigManager) mPhone.getContext()
                .getSystemService(Context.CARRIER_CONFIG_SERVICE);
        if (configManager != null) {
            PersistableBundle b = configManager.getConfigForSubId(mPhone.getSubId());
            if (b != null) {
                if (b.getString(CarrierConfigManager.KEY_5G_ICON_CONFIGURATION_STRING) != null) {
                    nrIconConfiguration = b.getString(
                            CarrierConfigManager.KEY_5G_ICON_CONFIGURATION_STRING);
                }
                if (b.getString(CarrierConfigManager
                        .KEY_5G_ICON_DISPLAY_GRACE_PERIOD_STRING) != null) {
                    overrideTimerRule = b.getString(
                            CarrierConfigManager.KEY_5G_ICON_DISPLAY_GRACE_PERIOD_STRING);
                }
                if (b.getString(CarrierConfigManager
                        .KEY_5G_ICON_DISPLAY_SECONDARY_GRACE_PERIOD_STRING) != null) {
                    overrideSecondaryTimerRule = b.getString(
                            CarrierConfigManager.KEY_5G_ICON_DISPLAY_SECONDARY_GRACE_PERIOD_STRING);
                }
                if (b.getString(CarrierConfigManager
                        .KEY_SHOW_CARRIER_DATA_ICON_PATTERN_STRING) != null) {
                    mLteEnhancedPattern = b.getString(
                            CarrierConfigManager.KEY_SHOW_CARRIER_DATA_ICON_PATTERN_STRING);
                }
                mIsTimerResetEnabledForLegacyStateRRCIdle = b.getBoolean(
                        CarrierConfigManager.KEY_NR_TIMERS_RESET_IF_NON_ENDC_AND_RRC_IDLE_BOOL);
                mLtePlusThresholdBandwidth = b.getInt(
                        CarrierConfigManager.KEY_LTE_PLUS_THRESHOLD_BANDWIDTH_KHZ_INT,
                        mLtePlusThresholdBandwidth);
                mNrAdvancedThresholdBandwidth = b.getInt(
                        CarrierConfigManager.KEY_NR_ADVANCED_THRESHOLD_BANDWIDTH_KHZ_INT,
                        mNrAdvancedThresholdBandwidth);
                mAdditionalNrAdvancedBandsList = b.getIntArray(
                        CarrierConfigManager.KEY_ADDITIONAL_NR_ADVANCED_BANDS_INT_ARRAY);
                mNrAdvancedCapablePcoId = b.getInt(
                        CarrierConfigManager.KEY_NR_ADVANCED_CAPABLE_PCO_ID_INT);
                mEnableNrAdvancedWhileRoaming = b.getBoolean(
                        CarrierConfigManager.KEY_ENABLE_NR_ADVANCED_WHILE_ROAMING_BOOL);
                mIsUsingUserDataForRrcDetection = b.getBoolean(
                        CarrierConfigManager.KEY_LTE_ENDC_USING_USER_DATA_FOR_RRC_DETECTION_BOOL);
                if (mIsPhysicalChannelConfig16Supported && mIsUsingUserDataForRrcDetection) {
                    mPhone.getDcTracker(AccessNetworkConstants.TRANSPORT_TYPE_WWAN)
                            .registerForPhysicalLinkStateChanged(getHandler(),
                                    EVENT_PHYSICAL_LINK_STATE_CHANGED);
                }
            }
        }
        createTimerRules(nrIconConfiguration, overrideTimerRule, overrideSecondaryTimerRule);
    }

    private void createTimerRules(String icons, String timers, String secondaryTimers) {
        Map<String, OverrideTimerRule> tempRules = new HashMap<>();
        if (!TextUtils.isEmpty(icons)) {
            // Format: "STATE:ICON,STATE2:ICON2"
            for (String pair : icons.trim().split(",")) {
                String[] kv = (pair.trim().toLowerCase()).split(":");
                if (kv.length != 2) {
                    if (DBG) loge("Invalid 5G icon configuration, config = " + pair);
                    continue;
                }
                int icon = TelephonyDisplayInfo.OVERRIDE_NETWORK_TYPE_NONE;
                if (kv[1].equals(ICON_5G)) {
                    icon = TelephonyDisplayInfo.OVERRIDE_NETWORK_TYPE_NR_NSA;
                } else if (kv[1].equals(ICON_5G_PLUS)) {
                    icon = TelephonyDisplayInfo.OVERRIDE_NETWORK_TYPE_NR_ADVANCED;
                } else {
                    if (DBG) loge("Invalid 5G icon = " + kv[1]);
                }
                tempRules.put(kv[0], new OverrideTimerRule(kv[0], icon));
            }
        }
        // Ensure all states have an associated OverrideTimerRule and icon
        for (String state : ALL_STATES) {
            if (!tempRules.containsKey(state)) {
                tempRules.put(state, new OverrideTimerRule(
                        state, TelephonyDisplayInfo.OVERRIDE_NETWORK_TYPE_NONE));
            }
        }

        if (!TextUtils.isEmpty(timers)) {
            // Format: "FROM_STATE,TO_STATE,DURATION;FROM_STATE_2,TO_STATE_2,DURATION_2"
            for (String triple : timers.trim().split(";")) {
                String[] kv = (triple.trim().toLowerCase()).split(",");
                if (kv.length != 3) {
                    if (DBG) loge("Invalid 5G icon timer configuration, config = " + triple);
                    continue;
                }
                int duration;
                try {
                    duration = Integer.parseInt(kv[2]);
                } catch (NumberFormatException e) {
                    continue;
                }
                if (kv[0].equals(STATE_ANY)) {
                    for (String state : ALL_STATES) {
                        OverrideTimerRule node = tempRules.get(state);
                        node.addTimer(kv[1], duration);
                    }
                } else {
                    OverrideTimerRule node = tempRules.get(kv[0]);
                    node.addTimer(kv[1], duration);
                }
            }
        }

        if (!TextUtils.isEmpty(secondaryTimers)) {
            // Format: "PRIMARY_STATE,TO_STATE,DURATION;PRIMARY_STATE_2,TO_STATE_2,DURATION_2"
            for (String triple : secondaryTimers.trim().split(";")) {
                String[] kv = (triple.trim().toLowerCase()).split(",");
                if (kv.length != 3) {
                    if (DBG) {
                        loge("Invalid 5G icon secondary timer configuration, config = " + triple);
                    }
                    continue;
                }
                int duration;
                try {
                    duration = Integer.parseInt(kv[2]);
                } catch (NumberFormatException e) {
                    continue;
                }
                if (kv[0].equals(STATE_ANY)) {
                    for (String state : ALL_STATES) {
                        OverrideTimerRule node = tempRules.get(state);
                        node.addSecondaryTimer(kv[1], duration);
                    }
                } else {
                    OverrideTimerRule node = tempRules.get(kv[0]);
                    node.addSecondaryTimer(kv[1], duration);
                }
            }
        }

        mOverrideTimerRules = tempRules;
        if (DBG) log("mOverrideTimerRules: " + mOverrideTimerRules);
    }

    private void updateOverrideNetworkType() {
        if (mIsPrimaryTimerActive || mIsSecondaryTimerActive) {
            if (DBG) log("Skip updating override network type since timer is active.");
            return;
        }
        mOverrideNetworkType = getCurrentOverrideNetworkType();
        mDisplayInfoController.updateTelephonyDisplayInfo();
    }

    private @Annotation.OverrideNetworkType int getCurrentOverrideNetworkType() {
        int displayNetworkType = TelephonyDisplayInfo.OVERRIDE_NETWORK_TYPE_NONE;
        int dataNetworkType = getDataNetworkType();
        boolean nrNsa = isLte(dataNetworkType)
                && mPhone.getServiceState().getNrState() != NetworkRegistrationInfo.NR_STATE_NONE;
        boolean nrSa = dataNetworkType == TelephonyManager.NETWORK_TYPE_NR;

        // NR display is not accurate when physical channel config notifications are off
        if (mIsPhysicalChannelConfigOn && (nrNsa || nrSa)) {
            // Process NR display network type
            displayNetworkType = getNrDisplayType(nrSa);
            if (displayNetworkType == TelephonyDisplayInfo.OVERRIDE_NETWORK_TYPE_NONE) {
                // Use LTE values if 5G values aren't defined
                displayNetworkType = getLteDisplayType();
            }
        } else if (isLte(dataNetworkType)) {
            // Process LTE display network type
            displayNetworkType = getLteDisplayType();
        }
        return displayNetworkType;
    }

    private @Annotation.OverrideNetworkType int getNrDisplayType(boolean isNrSa) {
        // Don't show 5G icon if preferred network type does not include 5G
        if ((mPhone.getCachedAllowedNetworkTypesBitmask()
                & TelephonyManager.NETWORK_TYPE_BITMASK_NR) == 0) {
            return TelephonyDisplayInfo.OVERRIDE_NETWORK_TYPE_NONE;
        }
        // Icon display keys in order of priority
        List<String> keys = new ArrayList<>();
        if (isNrSa && isNrAdvanced()) {
            keys.add(STATE_CONNECTED_NR_ADVANCED);
        } else {
            switch (mPhone.getServiceState().getNrState()) {
                case NetworkRegistrationInfo.NR_STATE_CONNECTED:
                    if (isNrAdvanced()) {
                        keys.add(STATE_CONNECTED_NR_ADVANCED);
                    }
                    keys.add(STATE_CONNECTED);
                    break;
                case NetworkRegistrationInfo.NR_STATE_NOT_RESTRICTED:
                    keys.add(isPhysicalLinkActive() ? STATE_NOT_RESTRICTED_RRC_CON
                            : STATE_NOT_RESTRICTED_RRC_IDLE);
                    break;
                case NetworkRegistrationInfo.NR_STATE_RESTRICTED:
                    keys.add(STATE_RESTRICTED);
                    break;
            }
        }

        for (String key : keys) {
            OverrideTimerRule rule = mOverrideTimerRules.get(key);
            if (rule != null && rule.mOverrideType
                    != TelephonyDisplayInfo.OVERRIDE_NETWORK_TYPE_NONE) {
                return rule.mOverrideType;
            }
        }
        return TelephonyDisplayInfo.OVERRIDE_NETWORK_TYPE_NONE;
    }

    private @Annotation.OverrideNetworkType int getLteDisplayType() {
        int value = TelephonyDisplayInfo.OVERRIDE_NETWORK_TYPE_NONE;
        if ((getDataNetworkType() == TelephonyManager.NETWORK_TYPE_LTE_CA
                || mPhone.getServiceState().isUsingCarrierAggregation())
                && (IntStream.of(mPhone.getServiceState().getCellBandwidths()).sum()
                        > mLtePlusThresholdBandwidth)) {
            value = TelephonyDisplayInfo.OVERRIDE_NETWORK_TYPE_LTE_CA;
        }
        if (isLteEnhancedAvailable()) {
            value = TelephonyDisplayInfo.OVERRIDE_NETWORK_TYPE_LTE_ADVANCED_PRO;
        }
        return value;
    }

    private boolean isLteEnhancedAvailable() {
        if (TextUtils.isEmpty(mLteEnhancedPattern)) {
            return false;
        }
        Pattern stringPattern = Pattern.compile(mLteEnhancedPattern);
        for (String opName : new String[] {mPhone.getServiceState().getOperatorAlphaLongRaw(),
                mPhone.getServiceState().getOperatorAlphaShortRaw()}) {
            if (!TextUtils.isEmpty(opName)) {
                Matcher matcher = stringPattern.matcher(opName);
                if (matcher.find()) {
                    return true;
                }
            }
        }
        return false;
    }

    /**
     * The parent state for all other states.
     */
    private final class DefaultState extends State {
        @Override
        public boolean processMessage(Message msg) {
            if (DBG) log("DefaultState: process " + getEventName(msg.what));
            switch (msg.what) {
                case EVENT_UPDATE:
                case EVENT_PREFERRED_NETWORK_MODE_CHANGED:
                    resetAllTimers();
                    transitionToCurrentState();
                    break;
                case EVENT_QUIT:
                    resetAllTimers();
                    unRegisterForAllEvents();
                    quit();
                    break;
                case EVENT_INITIALIZE:
                    // The reason that we do it here is because some of the works below requires
                    // other modules (e.g. DcTracker, ServiceStateTracker), which is not created
                    // yet when NetworkTypeController is created.
                    registerForAllEvents();
                    parseCarrierConfigs();
                    break;
                case EVENT_PCO_DATA_CHANGED:
                    handlePcoData((AsyncResult) msg.obj);
                    break;
                case EVENT_DATA_RAT_CHANGED:
                case EVENT_NR_STATE_CHANGED:
                case EVENT_NR_FREQUENCY_CHANGED:
                case EVENT_BANDWIDTH_CHANGED:
                    // ignored
                    break;
                case EVENT_PHYSICAL_CHANNEL_CONFIG_CHANGED:
                    if (isUsingPhysicalChannelConfigForRrcDetection()) {
                        mPhysicalLinkState = getPhysicalLinkStateFromPhysicalChannelConfig();
                    }
                    break;
                case EVENT_PHYSICAL_LINK_STATE_CHANGED:
                    AsyncResult ar = (AsyncResult) msg.obj;
                    mPhysicalLinkState = (int) ar.result;
                    break;
                case EVENT_PHYSICAL_CHANNEL_CONFIG_NOTIF_CHANGED:
                    AsyncResult result = (AsyncResult) msg.obj;
                    mIsPhysicalChannelConfigOn = (boolean) result.result;
                    if (DBG) {
                        log("mIsPhysicalChannelConfigOn changed to: " + mIsPhysicalChannelConfigOn);
                    }
                    if (!mIsPhysicalChannelConfigOn) {
                        resetAllTimers();
                    }
                    transitionToCurrentState();
                    break;
                case EVENT_CARRIER_CONFIG_CHANGED:
                    parseCarrierConfigs();
                    resetAllTimers();
                    transitionToCurrentState();
                    break;
                case EVENT_PRIMARY_TIMER_EXPIRED:
                    transitionWithSecondaryTimerTo((IState) msg.obj);
                    break;
                case EVENT_SECONDARY_TIMER_EXPIRED:
                    mIsSecondaryTimerActive = false;
                    mSecondaryTimerState = "";
                    updateTimers();
                    updateOverrideNetworkType();
                    break;
                case EVENT_RADIO_OFF_OR_UNAVAILABLE:
                    resetAllTimers();
                    transitionTo(mLegacyState);
                    break;
                case EVENT_DATA_CALL_LIST_CHANGED:
                    ar = (AsyncResult) msg.obj;
                    handleDataCallList((List<DataCallResponse>) ar.result);
                    break;
                default:
                    throw new RuntimeException("Received invalid event: " + msg.what);
            }
            return HANDLED;
        }
    }

    private final DefaultState mDefaultState = new DefaultState();

    /**
     * Device does not have NR available, due to any of the below reasons:
     * <ul>
     *   <li> LTE cell does not support EN-DC
     *   <li> LTE cell supports EN-DC, but the use of NR is restricted
     *   <li> Data network type is not LTE, NR NSA, or NR SA
     * </ul>
     * This is the initial state.
     */
    private final class LegacyState extends State {
        private Boolean mIsNrRestricted = false;

        @Override
        public void enter() {
            if (DBG) log("Entering LegacyState");
            updateTimers();
            updateOverrideNetworkType();
            if (!mIsPrimaryTimerActive && !mIsSecondaryTimerActive) {
                mIsNrRestricted = isNrRestricted();
                mPreviousState = getName();
            }
        }

        @Override
        public boolean processMessage(Message msg) {
            if (DBG) log("LegacyState: process " + getEventName(msg.what));
            updateTimers();
            int rat = getDataNetworkType();
            switch (msg.what) {
                case EVENT_DATA_RAT_CHANGED:
                    if (rat == TelephonyManager.NETWORK_TYPE_NR || isLte(rat) && isNrConnected()) {
                        transitionTo(mNrConnectedState);
                    } else if (isLte(rat) && isNrNotRestricted()) {
                        transitionWithTimerTo(isPhysicalLinkActive()
                                ? mLteConnectedState : mIdleState);
                    } else {
                        if (!isLte(rat)) {
                            // Rat is 3G or 2G, and it doesn't need NR timer.
                            resetAllTimers();
                        }
                        updateOverrideNetworkType();
                    }
                    mIsNrRestricted = isNrRestricted();
                    break;
                case EVENT_NR_STATE_CHANGED:
                    if (isNrConnected()) {
                        transitionTo(mNrConnectedState);
                    } else if (isLte(rat) && isNrNotRestricted()) {
                        transitionWithTimerTo(isPhysicalLinkActive()
                                ? mLteConnectedState : mIdleState);
                    } else if (isLte(rat) && isNrRestricted()) {
                        updateOverrideNetworkType();
                    }
                    mIsNrRestricted = isNrRestricted();
                    break;
                case EVENT_NR_FREQUENCY_CHANGED:
                    // ignored
                    break;
                case EVENT_PHYSICAL_CHANNEL_CONFIG_CHANGED:
                    if (isUsingPhysicalChannelConfigForRrcDetection()) {
                        mPhysicalLinkState = getPhysicalLinkStateFromPhysicalChannelConfig();
                        if (mIsTimerResetEnabledForLegacyStateRRCIdle && !isPhysicalLinkActive()) {
                            resetAllTimers();
                        }
                    }
                    // Update in case of LTE/LTE+ switch
                    updateOverrideNetworkType();
                    break;
                case EVENT_PHYSICAL_LINK_STATE_CHANGED:
                    AsyncResult ar = (AsyncResult) msg.obj;
                    mPhysicalLinkState = (int) ar.result;
                    if (mIsTimerResetEnabledForLegacyStateRRCIdle && !isPhysicalLinkActive()) {
                        resetAllTimers();
                        updateOverrideNetworkType();
                    }
                    break;
                default:
                    return NOT_HANDLED;
            }
            if (!mIsPrimaryTimerActive && !mIsSecondaryTimerActive) {
                mPreviousState = getName();
            }
            return HANDLED;
        }

        @Override
        public String getName() {
            return mIsNrRestricted  ? STATE_RESTRICTED : STATE_LEGACY;
        }
    }

    private final LegacyState mLegacyState = new LegacyState();

    /**
     * Device does not have any physical connection with the cell (RRC idle).
     */
    private final class IdleState extends State {
        @Override
        public void enter() {
            if (DBG) log("Entering IdleState");
            updateTimers();
            updateOverrideNetworkType();
            if (!mIsPrimaryTimerActive && !mIsSecondaryTimerActive) {
                mPreviousState = getName();
            }
        }

        @Override
        public boolean processMessage(Message msg) {
            if (DBG) log("IdleState: process " + getEventName(msg.what));
            updateTimers();
            switch (msg.what) {
                case EVENT_DATA_RAT_CHANGED:
                    int rat = getDataNetworkType();
                    if (rat == TelephonyManager.NETWORK_TYPE_NR) {
                        transitionTo(mNrConnectedState);
                    } else if (!isLte(rat) || !isNrNotRestricted()) {
                        transitionWithTimerTo(mLegacyState);
                    }
                    break;
                case EVENT_NR_STATE_CHANGED:
                    if (isNrConnected()) {
                        transitionTo(mNrConnectedState);
                    } else if (!isNrNotRestricted()) {
                        transitionWithTimerTo(mLegacyState);
                    }
                    break;
                case EVENT_NR_FREQUENCY_CHANGED:
                    // ignore
                    break;
                case EVENT_PHYSICAL_CHANNEL_CONFIG_CHANGED:
                    if (isUsingPhysicalChannelConfigForRrcDetection()) {
                        mPhysicalLinkState = getPhysicalLinkStateFromPhysicalChannelConfig();
                        if (isNrNotRestricted()) {
                            // NOT_RESTRICTED_RRC_IDLE -> NOT_RESTRICTED_RRC_CON
                            if (isPhysicalLinkActive()) {
                                transitionWithTimerTo(mLteConnectedState);
                                break;
                            }
                        } else {
                            log("NR state changed. Sending EVENT_NR_STATE_CHANGED");
                            sendMessage(EVENT_NR_STATE_CHANGED);
                        }
                    }
                    // Update in case of LTE/LTE+ switch
                    updateOverrideNetworkType();
                    break;
                case EVENT_PHYSICAL_LINK_STATE_CHANGED:
                    AsyncResult ar = (AsyncResult) msg.obj;
                    mPhysicalLinkState = (int) ar.result;
                    if (isNrNotRestricted()) {
                        // NOT_RESTRICTED_RRC_IDLE -> NOT_RESTRICTED_RRC_CON
                        if (isPhysicalLinkActive()) {
                            transitionWithTimerTo(mLteConnectedState);
                        }
                    } else {
                        log("NR state changed. Sending EVENT_NR_STATE_CHANGED");
                        sendMessage(EVENT_NR_STATE_CHANGED);
                    }
                    break;
                default:
                    return NOT_HANDLED;
            }
            if (!mIsPrimaryTimerActive && !mIsSecondaryTimerActive) {
                mPreviousState = getName();
            }
            return HANDLED;
        }

        @Override
        public String getName() {
            return STATE_NOT_RESTRICTED_RRC_IDLE;
        }
    }

    private final IdleState mIdleState = new IdleState();

    /**
     * Device is connected to LTE as the primary cell (RRC connected).
     */
    private final class LteConnectedState extends State {
        @Override
        public void enter() {
            if (DBG) log("Entering LteConnectedState");
            updateTimers();
            updateOverrideNetworkType();
            if (!mIsPrimaryTimerActive && !mIsSecondaryTimerActive) {
                mPreviousState = getName();
            }
        }

        @Override
        public boolean processMessage(Message msg) {
            if (DBG) log("LteConnectedState: process " + getEventName(msg.what));
            updateTimers();
            switch (msg.what) {
                case EVENT_DATA_RAT_CHANGED:
                    int rat = getDataNetworkType();
                    if (rat == TelephonyManager.NETWORK_TYPE_NR) {
                        transitionTo(mNrConnectedState);
                    } else if (!isLte(rat) || !isNrNotRestricted()) {
                        transitionWithTimerTo(mLegacyState);
                    }
                    break;
                case EVENT_NR_STATE_CHANGED:
                    if (isNrConnected()) {
                        transitionTo(mNrConnectedState);
                    } else if (!isNrNotRestricted()) {
                        transitionWithTimerTo(mLegacyState);
                    }
                    break;
                case EVENT_NR_FREQUENCY_CHANGED:
                    // ignore
                    break;
                case EVENT_PHYSICAL_CHANNEL_CONFIG_CHANGED:
                    if (isUsingPhysicalChannelConfigForRrcDetection()) {
                        mPhysicalLinkState = getPhysicalLinkStateFromPhysicalChannelConfig();
                        if (isNrNotRestricted()) {
                            // NOT_RESTRICTED_RRC_CON -> NOT_RESTRICTED_RRC_IDLE
                            if (!isPhysicalLinkActive()) {
                                transitionWithTimerTo(mIdleState);
                                break;
                            }
                        } else {
                            log("NR state changed. Sending EVENT_NR_STATE_CHANGED");
                            sendMessage(EVENT_NR_STATE_CHANGED);
                        }
                    }
                    // Update in case of LTE/LTE+ switch
                    updateOverrideNetworkType();
                    break;
                case EVENT_PHYSICAL_LINK_STATE_CHANGED:
                    AsyncResult ar = (AsyncResult) msg.obj;
                    mPhysicalLinkState = (int) ar.result;
                    if (isNrNotRestricted()) {
                        // NOT_RESTRICTED_RRC_CON -> NOT_RESTRICTED_RRC_IDLE
                        if (!isPhysicalLinkActive()) {
                            transitionWithTimerTo(mIdleState);
                        }
                    } else {
                        log("NR state changed. Sending EVENT_NR_STATE_CHANGED");
                        sendMessage(EVENT_NR_STATE_CHANGED);
                    }
                    break;
                default:
                    return NOT_HANDLED;
            }
            if (!mIsPrimaryTimerActive && !mIsSecondaryTimerActive) {
                mPreviousState = getName();
            }
            return HANDLED;
        }

        @Override
        public String getName() {
            return STATE_NOT_RESTRICTED_RRC_CON;
        }
    }

    private final LteConnectedState mLteConnectedState = new LteConnectedState();

    /**
     * Device is connected to 5G NR as the secondary cell.
     */
    private final class NrConnectedState extends State {
        private Boolean mIsNrAdvanced = false;

        @Override
        public void enter() {
            if (DBG) log("Entering NrConnectedState");
            updateTimers();
            updateOverrideNetworkType();
            if (!mIsPrimaryTimerActive && !mIsSecondaryTimerActive) {
                mIsNrAdvanced = isNrAdvanced();
                mPreviousState = getName();
            }
        }

        @Override
        public boolean processMessage(Message msg) {
            if (DBG) log("NrConnectedState: process " + getEventName(msg.what));
            updateTimers();
            int rat = getDataNetworkType();
            AsyncResult ar;
            switch (msg.what) {
                case EVENT_DATA_RAT_CHANGED:
                    if (rat == TelephonyManager.NETWORK_TYPE_NR || isLte(rat) && isNrConnected()) {
                        updateOverrideNetworkType();
                    } else if (isLte(rat) && isNrNotRestricted()) {
                        transitionWithTimerTo(isPhysicalLinkActive()
                                ? mLteConnectedState : mIdleState);
                    } else {
                        transitionWithTimerTo(mLegacyState);
                    }
                    break;
                case EVENT_NR_STATE_CHANGED:
                    if (isLte(rat) && isNrNotRestricted()) {
                        transitionWithTimerTo(isPhysicalLinkActive()
                                ? mLteConnectedState : mIdleState);
                    } else if (rat != TelephonyManager.NETWORK_TYPE_NR && !isNrConnected()) {
                        transitionWithTimerTo(mLegacyState);
                    }
                    break;
                case EVENT_PCO_DATA_CHANGED:
                    handlePcoData((AsyncResult) msg.obj);
                    updateNrAdvancedState();
                    break;
                case EVENT_DATA_CALL_LIST_CHANGED:
                    ar = (AsyncResult) msg.obj;
                    handleDataCallList((List<DataCallResponse>) ar.result);
                    updateNrAdvancedState();
                    break;
                case EVENT_NR_FREQUENCY_CHANGED:
                case EVENT_PHYSICAL_CHANNEL_CONFIG_CHANGED:
                    if (isUsingPhysicalChannelConfigForRrcDetection()) {
                        mPhysicalLinkState = getPhysicalLinkStateFromPhysicalChannelConfig();
                    }
                    updateNrAdvancedState();
                    break;
                case EVENT_PHYSICAL_LINK_STATE_CHANGED:
                    ar = (AsyncResult) msg.obj;
                    mPhysicalLinkState = (int) ar.result;
                    if (!isNrConnected()) {
                        log("NR state changed. Sending EVENT_NR_STATE_CHANGED");
                        sendMessage(EVENT_NR_STATE_CHANGED);
                    }
                    break;
                case EVENT_BANDWIDTH_CHANGED:
                    updateNrAdvancedState();
                    break;
                default:
                    return NOT_HANDLED;
            }
            if (!mIsPrimaryTimerActive && !mIsSecondaryTimerActive) {
                mPreviousState = getName();
            }
            return HANDLED;
        }

        @Override
        public String getName() {
            return mIsNrAdvanced ? STATE_CONNECTED_NR_ADVANCED : STATE_CONNECTED;
        }

        private void updateNrAdvancedState() {
            if (!isNrConnected()) {
                log("NR state changed. Sending EVENT_NR_STATE_CHANGED");
                sendMessage(EVENT_NR_STATE_CHANGED);
                return;
            }
            if (!isNrAdvanced()) {
                // STATE_CONNECTED_NR_ADVANCED -> STATE_CONNECTED
                transitionWithTimerTo(mNrConnectedState);
            } else {
                // STATE_CONNECTED -> STATE_CONNECTED_NR_ADVANCED
                transitionTo(mNrConnectedState);
            }
            mIsNrAdvanced = isNrAdvanced();
        }
    }

<<<<<<< HEAD
        private void handlePcoData(AsyncResult ar) {
            if (ar.exception != null) {
                loge("PCO_DATA exception: " + ar.exception);
                return;
            }
            PcoData pcodata = (PcoData) ar.result;
            if (pcodata == null) {
                return;
            }
            log("EVENT_PCO_DATA_CHANGED: pco data: " + pcodata);
            DcTracker dcTracker = mPhone.getDcTracker(
                    AccessNetworkConstants.TRANSPORT_TYPE_WWAN);
            DataConnection dc =
                    dcTracker != null ? dcTracker.getDataConnectionByContextId(pcodata.cid) : null;
            ApnSetting apnSettings = dc != null ? dc.getApnSetting() : null;
            if (apnSettings != null && apnSettings.canHandleType(ApnSetting.TYPE_DEFAULT)
                    && mNrAdvancedCapablePcoId > 0
                    && pcodata.pcoId == mNrAdvancedCapablePcoId
            ) {
                log("EVENT_PCO_DATA_CHANGED: Nr Advanced is allowed by PCO. length:"
                        + pcodata.contents.length + ",value: " + Arrays.toString(pcodata.contents));
                mIsNrAdvancedAllowedByPco = (pcodata.contents.length > 0)
                        ? pcodata.contents[pcodata.contents.length - 1] == 1 : false;
                updateNrAdvancedState();
=======
    private final NrConnectedState mNrConnectedState = new NrConnectedState();

    // TODO: This is a temporarily solution for S. Ideally PCO and data call list changed event
    //  should not be exposed outside of the data modules. PCO for 5G icon has been well
    //  supported in the new data architecture in T. This temp solution must be removed in T
    //  along with other old data modules.
    private void handleDataCallList(@NonNull List<DataCallResponse> dataCallResponseList) {
        if (mNrAdvancedCapablePcoId == 0) return;
        mActiveDcCidSet.clear();
        for (DataCallResponse response : dataCallResponseList) {
            if (response.getLinkStatus() == DataCallResponse.LINK_STATUS_ACTIVE
                    || response.getLinkStatus() == DataCallResponse.LINK_STATUS_DORMANT) {
                mActiveDcCidSet.add(response.getId());
>>>>>>> a95af1db
            }
        }

        log("Active cids=" + mActiveDcCidSet);
        boolean nrAdvancedAllowedByPco = mPcoDataMap.values().stream()
                .anyMatch(pco -> pco.contents[pco.contents.length - 1] == 1
                        && mActiveDcCidSet.contains(pco.cid));
        if (mIsNrAdvancedAllowedByPco != nrAdvancedAllowedByPco) {
            mIsNrAdvancedAllowedByPco = nrAdvancedAllowedByPco;
            log("nrAdvancedAllowedByPco=" + nrAdvancedAllowedByPco);
        }
    }

    // TODO: This is a temporarily solution for S. Ideally PCO and data call list changed event
    //  should not be exposed outside of the data modules. PCO for 5G icon has been well
    //  supported in the new data architecture in T. This temp solution must be removed in T
    //  along with other old data modules.
    private void handlePcoData(AsyncResult ar) {
        if (mNrAdvancedCapablePcoId == 0) return;
        if (ar.exception != null) {
            loge("PCO_DATA exception: " + ar.exception);
            return;
        }
        PcoData pcodata = (PcoData) ar.result;
        if (pcodata == null) {
            return;
        }
        log("EVENT_PCO_DATA_CHANGED: pco data: " + pcodata + ", "
                + IccUtils.bytesToHexString(pcodata.contents));
        if (pcodata.pcoId != mNrAdvancedCapablePcoId || pcodata.contents == null
                || pcodata.contents.length == 0) {
            log("Dropped irrelevant PCO data");
            return;
        }

        mPcoDataMap.put(pcodata.cid, pcodata);
        boolean nrAdvancedAllowedByPco = mPcoDataMap.values().stream()
                .anyMatch(pco -> pco.contents[pco.contents.length - 1] == 1
                        && mActiveDcCidSet.contains(pco.cid));
        if (mIsNrAdvancedAllowedByPco != nrAdvancedAllowedByPco) {
            mIsNrAdvancedAllowedByPco = nrAdvancedAllowedByPco;
            log("nrAdvancedAllowedByPco=" + nrAdvancedAllowedByPco);
        }
    }

    private void transitionWithTimerTo(IState destState) {
        String destName = destState.getName();
        OverrideTimerRule rule = mOverrideTimerRules.get(mPreviousState);
        if (rule != null && rule.getTimer(destName) > 0) {
            if (DBG) log("Primary timer started for state: " + mPreviousState);
            mPrimaryTimerState = mPreviousState;
            mPreviousState = getCurrentState().getName();
            mIsPrimaryTimerActive = true;
            sendMessageDelayed(EVENT_PRIMARY_TIMER_EXPIRED, destState,
                    rule.getTimer(destName) * 1000);
        }
        transitionTo(destState);
    }

    private void transitionWithSecondaryTimerTo(IState destState) {
        String currentName = getCurrentState().getName();
        OverrideTimerRule rule = mOverrideTimerRules.get(mPrimaryTimerState);
        if (rule != null && rule.getSecondaryTimer(currentName) > 0) {
            if (DBG) log("Secondary timer started for state: " + currentName);
            mSecondaryTimerState = currentName;
            mPreviousState = currentName;
            mIsSecondaryTimerActive = true;
            sendMessageDelayed(EVENT_SECONDARY_TIMER_EXPIRED, destState,
                    rule.getSecondaryTimer(currentName) * 1000);
        }
        mIsPrimaryTimerActive = false;
        transitionTo(getCurrentState());
    }

    private void transitionToCurrentState() {
        int dataRat = getDataNetworkType();
        IState transitionState;
        if (dataRat == TelephonyManager.NETWORK_TYPE_NR || isNrConnected()) {
            transitionState = mNrConnectedState;
            mPreviousState = isNrAdvanced() ? STATE_CONNECTED_NR_ADVANCED : STATE_CONNECTED;
        } else if (isLte(dataRat) && isNrNotRestricted()) {
            if (isPhysicalLinkActive()) {
                transitionState = mLteConnectedState;
                mPreviousState = STATE_NOT_RESTRICTED_RRC_CON;
            } else {
                transitionState = mIdleState;
                mPreviousState = STATE_NOT_RESTRICTED_RRC_IDLE;
            }
        } else {
            transitionState = mLegacyState;
            mPreviousState = isNrRestricted() ? STATE_RESTRICTED : STATE_LEGACY;
        }
        if (!transitionState.equals(getCurrentState())) {
            transitionTo(transitionState);
        } else {
            updateOverrideNetworkType();
        }
    }

    private void updateTimers() {
        if ((mPhone.getCachedAllowedNetworkTypesBitmask()
                & TelephonyManager.NETWORK_TYPE_BITMASK_NR) == 0) {
            resetAllTimers();
            return;
        }

        String currentState = getCurrentState().getName();

        if (mIsPrimaryTimerActive && getOverrideNetworkType() == getCurrentOverrideNetworkType()) {
            // remove primary timer if device goes back to the original icon
            if (DBG) {
                log("Remove primary timer since icon of primary state and current icon equal: "
                        + mPrimaryTimerState);
            }
            removeMessages(EVENT_PRIMARY_TIMER_EXPIRED);
            mIsPrimaryTimerActive = false;
            mPrimaryTimerState = "";
        }

        if (mIsSecondaryTimerActive && !mSecondaryTimerState.equals(currentState)) {
            // remove secondary timer if devices is no longer in secondary timer state
            if (DBG) {
                log("Remove secondary timer since current state (" +  currentState
                        + ") is no longer secondary timer state (" + mSecondaryTimerState + ").");
            }
            removeMessages(EVENT_SECONDARY_TIMER_EXPIRED);
            mIsSecondaryTimerActive = false;
            mSecondaryTimerState = "";
        }

        if (currentState.equals(STATE_CONNECTED_NR_ADVANCED)) {
            resetAllTimers();
        }

        int rat = getDataNetworkType();
        if (!isLte(rat) && rat != TelephonyManager.NETWORK_TYPE_NR) {
            // Rat is 3G or 2G, and it doesn't need NR timer.
            resetAllTimers();
        }
    }

    private void resetAllTimers() {
        if (DBG) {
            log("Remove all timers");
        }
        removeMessages(EVENT_PRIMARY_TIMER_EXPIRED);
        removeMessages(EVENT_SECONDARY_TIMER_EXPIRED);
        mIsPrimaryTimerActive = false;
        mIsSecondaryTimerActive = false;
        mPrimaryTimerState = "";
        mSecondaryTimerState = "";
    }

    /**
     * Private class defining timer rules between states to prevent flickering. These rules are
     * created in {@link #parseCarrierConfigs()} based on various carrier configs.
     */
    private class OverrideTimerRule {
        /** The 5G state this timer rule applies for. See {@link #ALL_STATES}. */
        final String mState;

        /**
         * The override network type associated with this 5G state. This is the icon that will be
         * displayed on the status bar. An override type of NONE will display the LTE value instead.
         */
        final int mOverrideType;

        /**
         * A map of destination states and associated timers. If the 5G state changes from mState
         * to the destination state, keep the override type until either the primary timer expires
         * or mState is regained.
         */
        final Map<String, Integer> mPrimaryTimers;

        /**
         * A map of secondary states and associated timers. After the primary timer expires, keep
         * the override type until either the secondary timer expires or the device is no longer in
         * the secondary state.
         */
        final Map<String, Integer> mSecondaryTimers;

        OverrideTimerRule(String state, int overrideType) {
            mState = state;
            mOverrideType = overrideType;
            mPrimaryTimers = new HashMap<>();
            mSecondaryTimers = new HashMap<>();
        }

        /**
         * Add a primary timer.
         * @param destination Transitions from mState to the destination state.
         * @param duration How long to keep the override type after transition to destination state.
         */
        public void addTimer(String destination, int duration) {
            mPrimaryTimers.put(destination, duration);
        }

        /**
         * Add a secondary timer
         * @param secondaryState Stays in secondaryState after primary timer expires.
         * @param duration How long to keep the override type while in secondaryState.
         */
        public void addSecondaryTimer(String secondaryState, int duration) {
            mSecondaryTimers.put(secondaryState, duration);
        }

        /**
         * @return Primary timer duration from mState to destination state, or 0 if not defined.
         */
        public int getTimer(String destination) {
            Integer timer = mPrimaryTimers.get(destination);
            timer = timer == null ? mPrimaryTimers.get(STATE_ANY) : timer;
            return timer == null ? 0 : timer;
        }

        /**
         * @return Secondary timer duration for secondaryState, or 0 if not defined.
         */
        public int getSecondaryTimer(String secondaryState) {
            Integer secondaryTimer = mSecondaryTimers.get(secondaryState);
            secondaryTimer = secondaryTimer == null
                    ? mSecondaryTimers.get(STATE_ANY) : secondaryTimer;
            return secondaryTimer == null ? 0 : secondaryTimer;
        }

        @Override
        public String toString() {
            return "{mState=" + mState
                    + ", mOverrideType="
                    + TelephonyDisplayInfo.overrideNetworkTypeToString(mOverrideType)
                    + ", mPrimaryTimers=" + mPrimaryTimers
                    + ", mSecondaryTimers=" + mSecondaryTimers + "}";
        }
    }

    private boolean isNrConnected() {
        return mPhone.getServiceState().getNrState() == NetworkRegistrationInfo.NR_STATE_CONNECTED;
    }

    private boolean isNrNotRestricted() {
        return mPhone.getServiceState().getNrState()
                == NetworkRegistrationInfo.NR_STATE_NOT_RESTRICTED;
    }

    private boolean isNrRestricted() {
        return mPhone.getServiceState().getNrState()
                == NetworkRegistrationInfo.NR_STATE_RESTRICTED;
    }

    /**
     * @return {@code true} if the device is in NR advanced mode (i.e. 5G+).
     */
    private boolean isNrAdvanced() {
        // Check PCO requirement. For carriers using PCO to indicate whether the data connection is
        // NR advanced capable, mNrAdvancedCapablePcoId should be configured to non-zero.
        if (mNrAdvancedCapablePcoId > 0 && !mIsNrAdvancedAllowedByPco) {
            return false;
        }

        // Check if NR advanced is enabled when the device is roaming. Some carriers disable it
        // while the device is roaming.
        if (mPhone.getServiceState().getDataRoaming() && !mEnableNrAdvancedWhileRoaming) {
            return false;
        }

        // Check if meeting minimum bandwidth requirement. For most carriers, there is no minimum
        // bandwidth requirement and mNrAdvancedThresholdBandwidth is 0.
        if (IntStream.of(mPhone.getServiceState().getCellBandwidths()).sum()
                < mNrAdvancedThresholdBandwidth) {
            return false;
        }

        // If all above tests passed, then check if the device is using millimeter wave bands or
        // carrier designated bands.
        return isNrMmwave() || isAdditionalNrAdvancedBand();
    }

    private boolean isNrMmwave() {
        return mPhone.getServiceState().getNrFrequencyRange()
                == ServiceState.FREQUENCY_RANGE_MMWAVE;
    }

    private boolean isAdditionalNrAdvancedBand() {
        List<PhysicalChannelConfig> physicalChannelConfigList =
                mPhone.getServiceStateTracker().getPhysicalChannelConfigList();
        if (ArrayUtils.isEmpty(mAdditionalNrAdvancedBandsList)
                || physicalChannelConfigList == null) {
            return false;
        }
        for (PhysicalChannelConfig item : physicalChannelConfigList) {
            if (item.getNetworkType() == TelephonyManager.NETWORK_TYPE_NR
                    && ArrayUtils.contains(mAdditionalNrAdvancedBandsList, item.getBand())) {
                return true;
            }
        }
        return false;
    }

    private boolean isLte(int rat) {
        return rat == TelephonyManager.NETWORK_TYPE_LTE
                || rat == TelephonyManager.NETWORK_TYPE_LTE_CA;
    }

    private boolean isPhysicalLinkActive() {
        return mPhysicalLinkState == DcController.PHYSICAL_LINK_ACTIVE;
    }

    private int getPhysicalLinkStateFromPhysicalChannelConfig() {
        List<PhysicalChannelConfig> physicalChannelConfigList =
                mPhone.getServiceStateTracker().getPhysicalChannelConfigList();
        return (physicalChannelConfigList == null || physicalChannelConfigList.isEmpty())
                ? DcController.PHYSICAL_LINK_NOT_ACTIVE : DcController.PHYSICAL_LINK_ACTIVE;
    }

    private int getDataNetworkType() {
        NetworkRegistrationInfo nri =  mPhone.getServiceState().getNetworkRegistrationInfo(
                NetworkRegistrationInfo.DOMAIN_PS, AccessNetworkConstants.TRANSPORT_TYPE_WWAN);
        return nri == null ? TelephonyManager.NETWORK_TYPE_UNKNOWN
                : nri.getAccessNetworkTechnology();
    }

    private String getEventName(int event) {
        try {
            return sEvents[event];
        } catch (ArrayIndexOutOfBoundsException e) {
            return "EVENT_NOT_DEFINED";
        }
    }

    private boolean isUsingPhysicalChannelConfigForRrcDetection() {
        return mIsPhysicalChannelConfig16Supported && !mIsUsingUserDataForRrcDetection;
    }

    protected void log(String s) {
        Rlog.d(TAG, "[" + mPhone.getPhoneId() + "] " + s);
    }

    protected void loge(String s) {
        Rlog.e(TAG, "[" + mPhone.getPhoneId() + "] " + s);
    }

    @Override
    public String toString() {
        return "mOverrideTimerRules=" + mOverrideTimerRules.toString()
                + ", mLteEnhancedPattern=" + mLteEnhancedPattern
                + ", mIsPhysicalChannelConfigOn=" + mIsPhysicalChannelConfigOn
                + ", mIsPrimaryTimerActive=" + mIsPrimaryTimerActive
                + ", mIsSecondaryTimerActive=" + mIsSecondaryTimerActive
                + ", mPrimaryTimerState=" + mPrimaryTimerState
                + ", mSecondaryTimerState=" + mSecondaryTimerState
                + ", mPreviousState=" + mPreviousState
                + ", misNrAdvanced=" + isNrAdvanced();
    }

    @Override
    public void dump(FileDescriptor fd, PrintWriter printWriter, String[] args) {
        IndentingPrintWriter pw = new IndentingPrintWriter(printWriter, " ");
        pw.print("NetworkTypeController: ");
        super.dump(fd, pw, args);
        pw.flush();
        pw.increaseIndent();
        pw.println("mSubId=" + mPhone.getSubId());
        pw.println("mOverrideTimerRules=" + mOverrideTimerRules.toString());
        pw.println("mLteEnhancedPattern=" + mLteEnhancedPattern);
        pw.println("mIsPhysicalChannelConfigOn=" + mIsPhysicalChannelConfigOn);
        pw.println("mIsPrimaryTimerActive=" + mIsPrimaryTimerActive);
        pw.println("mIsSecondaryTimerActive=" + mIsSecondaryTimerActive);
        pw.println("mIsTimerRestEnabledForLegacyStateRRCIdle="
                + mIsTimerResetEnabledForLegacyStateRRCIdle);
        pw.println("mLtePlusThresholdBandwidth=" + mLtePlusThresholdBandwidth);
        pw.println("mPrimaryTimerState=" + mPrimaryTimerState);
        pw.println("mSecondaryTimerState=" + mSecondaryTimerState);
        pw.println("mPreviousState=" + mPreviousState);
        pw.println("mPhysicalLinkState=" + mPhysicalLinkState);
        pw.println("mAdditionalNrAdvancedBandsList="
                + Arrays.toString(mAdditionalNrAdvancedBandsList));
        pw.println("mNrAdvancedCapablePcoId=" + mNrAdvancedCapablePcoId);
        pw.decreaseIndent();
        pw.flush();
    }
}<|MERGE_RESOLUTION|>--- conflicted
+++ resolved
@@ -955,32 +955,6 @@
         }
     }
 
-<<<<<<< HEAD
-        private void handlePcoData(AsyncResult ar) {
-            if (ar.exception != null) {
-                loge("PCO_DATA exception: " + ar.exception);
-                return;
-            }
-            PcoData pcodata = (PcoData) ar.result;
-            if (pcodata == null) {
-                return;
-            }
-            log("EVENT_PCO_DATA_CHANGED: pco data: " + pcodata);
-            DcTracker dcTracker = mPhone.getDcTracker(
-                    AccessNetworkConstants.TRANSPORT_TYPE_WWAN);
-            DataConnection dc =
-                    dcTracker != null ? dcTracker.getDataConnectionByContextId(pcodata.cid) : null;
-            ApnSetting apnSettings = dc != null ? dc.getApnSetting() : null;
-            if (apnSettings != null && apnSettings.canHandleType(ApnSetting.TYPE_DEFAULT)
-                    && mNrAdvancedCapablePcoId > 0
-                    && pcodata.pcoId == mNrAdvancedCapablePcoId
-            ) {
-                log("EVENT_PCO_DATA_CHANGED: Nr Advanced is allowed by PCO. length:"
-                        + pcodata.contents.length + ",value: " + Arrays.toString(pcodata.contents));
-                mIsNrAdvancedAllowedByPco = (pcodata.contents.length > 0)
-                        ? pcodata.contents[pcodata.contents.length - 1] == 1 : false;
-                updateNrAdvancedState();
-=======
     private final NrConnectedState mNrConnectedState = new NrConnectedState();
 
     // TODO: This is a temporarily solution for S. Ideally PCO and data call list changed event
@@ -994,7 +968,6 @@
             if (response.getLinkStatus() == DataCallResponse.LINK_STATUS_ACTIVE
                     || response.getLinkStatus() == DataCallResponse.LINK_STATUS_DORMANT) {
                 mActiveDcCidSet.add(response.getId());
->>>>>>> a95af1db
             }
         }
 
