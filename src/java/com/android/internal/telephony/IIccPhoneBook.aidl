--- conflicted
+++ resolved
@@ -18,10 +18,7 @@
 
 import android.content.ContentValues;
 
-<<<<<<< HEAD
-=======
 import com.android.internal.telephony.uicc.AdnCapacity;
->>>>>>> b30a1d86
 import com.android.internal.telephony.uicc.AdnRecord;
 
 /**
@@ -81,37 +78,6 @@
      * otherwise an error will be returned
      *
      * @param subId user preferred subId
-<<<<<<< HEAD
-     * @return true for success
-     */
-    boolean updateAdnRecordsInEfBySearchForSubscriber(int subId, int efid,
-            String oldTag, String oldPhoneNumber,
-            String newTag, String newPhoneNumber,
-            String pin2);
-
-    /**
-     * Replace oldAdn with newAdn in ADN-like record in EF
-     *
-     * getAdnRecordsInEf must be called at least once before this function,
-     * otherwise an error will be returned
-     *
-     * @param subId user preferred subId
-     * @param efid must be one among EF_ADN, EF_FDN, and EF_SDN
-     * @param values including ADN,EMAIL,ANR to be updated
-     * @param pin2 required to update EF_FDN, otherwise must be null
-     * @return true for success
-     */
-    boolean updateAdnRecordsWithContentValuesInEfBySearchUsingSubId(int subId,
-            int efid, in ContentValues values, String pin2);
-
-    /**
-     * Update an ADN-like EF record by record index
-     *
-     * This is useful for iteration the whole ADN file, such as write the whole
-     * phone book or erase/format the whole phonebook
-     *
-=======
->>>>>>> b30a1d86
      * @param efid must be one among EF_ADN, EF_FDN, and EF_SDN
      * @param values including ADN,EMAIL,ANR to be updated
      * @param pin2 required to update EF_FDN, otherwise must be null
@@ -164,43 +130,15 @@
     /**
      * Get the capacity of ADN records
      *
-<<<<<<< HEAD
-     * @return  int[10] array
-     *            capacity[0]  is the max count of ADN
-     *            capacity[1]  is the used count of ADN
-     *            capacity[2]  is the max count of EMAIL
-     *            capacity[3]  is the used count of EMAIL
-     *            capacity[4]  is the max count of ANR
-     *            capacity[5]  is the used count of ANR
-     *            capacity[6]  is the max length of name
-     *            capacity[7]  is the max length of number
-     *            capacity[8]  is the max length of email
-     *            capacity[9]  is the max length of anr
+     * @return AdnCapacity
      */
-    int[] getAdnRecordsCapacity();
+    AdnCapacity getAdnRecordsCapacity();
 
     /**
      * Get the capacity of ADN records
      *
      * @param subId user preferred subId
-     * @return  int[10] array
-     *            capacity[0]  is the max count of ADN
-     *            capacity[1]  is the used count of ADN
-     *            capacity[2]  is the max count of EMAIL
-     *            capacity[3]  is the used count of EMAIL
-     *            capacity[4]  is the max count of ANR
-     *            capacity[5]  is the used count of ANR
-     *            capacity[6]  is the max length of name
-     *            capacity[7]  is the max length of number
-     *            capacity[8]  is the max length of email
-     *            capacity[9]  is the max length of anr
-     */
-    int[] getAdnRecordsCapacityForSubscriber(int subId);
-
-=======
-     * @param subId user preferred subId
      * @return AdnCapacity
      */
     AdnCapacity getAdnRecordsCapacityForSubscriber(int subId);
->>>>>>> b30a1d86
 }