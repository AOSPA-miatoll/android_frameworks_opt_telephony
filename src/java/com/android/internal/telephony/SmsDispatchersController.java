/*
 * Copyright (C) 2006 The Android Open Source Project
 *
 * Licensed under the Apache License, Version 2.0 (the "License");
 * you may not use this file except in compliance with the License.
 * You may obtain a copy of the License at
 *
 *      http://www.apache.org/licenses/LICENSE-2.0
 *
 * Unless required by applicable law or agreed to in writing, software
 * distributed under the License is distributed on an "AS IS" BASIS,
 * WITHOUT WARRANTIES OR CONDITIONS OF ANY KIND, either express or implied.
 * See the License for the specific language governing permissions and
 * limitations under the License.
 */

package com.android.internal.telephony;

import static com.android.internal.telephony.SmsResponse.NO_ERROR_CODE;
import static com.android.internal.telephony.cdma.sms.BearerData.ERROR_NONE;
import static com.android.internal.telephony.cdma.sms.BearerData.ERROR_TEMPORARY;

import android.app.Activity;
import android.app.PendingIntent;
import android.app.PendingIntent.CanceledException;
import android.content.BroadcastReceiver;
import android.content.Context;
import android.content.Intent;
import android.content.IntentFilter;
import android.hardware.radio.V1_0.RadioTechnologyFamily;
import android.net.Uri;
import android.os.AsyncResult;
import android.os.Binder;
import android.os.Handler;
import android.os.Message;
import android.os.UserManager;
import android.provider.Telephony.Sms;
import android.provider.Telephony.Sms.Intents;
import android.telephony.ServiceState;
import android.telephony.SmsManager;
import android.telephony.SmsMessage;

import com.android.ims.ImsManager;
import com.android.internal.annotations.VisibleForTesting;
import com.android.internal.telephony.cdma.CdmaInboundSmsHandler;
import com.android.internal.telephony.cdma.CdmaSMSDispatcher;
import com.android.internal.telephony.gsm.GsmInboundSmsHandler;
import com.android.internal.telephony.gsm.GsmSMSDispatcher;
import com.android.telephony.Rlog;

import java.io.FileDescriptor;
import java.io.PrintWriter;
import java.util.ArrayList;
import java.util.HashMap;

/**
 *
 */
public class SmsDispatchersController extends Handler {
    private static final String TAG = "SmsDispatchersController";
    private static final boolean VDBG = false; // STOPSHIP if true

    /** Radio is ON */
    private static final int EVENT_RADIO_ON = 11;

    /** IMS registration/SMS format changed */
    private static final int EVENT_IMS_STATE_CHANGED = 12;

    /** Callback from RIL_REQUEST_IMS_REGISTRATION_STATE */
    private static final int EVENT_IMS_STATE_DONE = 13;

    /** Service state changed */
    private static final int EVENT_SERVICE_STATE_CHANGED = 14;

    /** Purge old message segments */
    private static final int EVENT_PARTIAL_SEGMENT_TIMER_EXPIRY = 15;

    /** User unlocked the device */
    private static final int EVENT_USER_UNLOCKED = 16;

    /** InboundSmsHandler exited WaitingState */
    protected static final int EVENT_SMS_HANDLER_EXITING_WAITING_STATE = 17;

    /** Delete any partial message segments after being IN_SERVICE for 1 day. */
    private static final long PARTIAL_SEGMENT_WAIT_DURATION = (long) (60 * 60 * 1000) * 24;
    /** Constant for invalid time */
    private static final long INVALID_TIME = -1;
    /** Time at which last IN_SERVICE event was received */
    private long mLastInServiceTime = INVALID_TIME;
    /** Current IN_SERVICE duration */
    private long mCurrentWaitElapsedDuration = 0;
    /** Time at which the current PARTIAL_SEGMENT_WAIT_DURATION timer was started */
    private long mCurrentWaitStartTime = INVALID_TIME;

    private SMSDispatcher mCdmaDispatcher;
    private SMSDispatcher mGsmDispatcher;
    private ImsSmsDispatcher mImsSmsDispatcher;

    private GsmInboundSmsHandler mGsmInboundSmsHandler;
    private CdmaInboundSmsHandler mCdmaInboundSmsHandler;

    private Phone mPhone;
    /** Outgoing message counter. Shared by all dispatchers. */
    private final SmsUsageMonitor mUsageMonitor;
    private final CommandsInterface mCi;
    private final Context mContext;

    /** true if IMS is registered and sms is supported, false otherwise.*/
    private boolean mIms = false;
    private String mImsSmsFormat = SmsConstants.FORMAT_UNKNOWN;

    /** 3GPP format sent messages awaiting a delivery status report. */
    private HashMap<Integer, SMSDispatcher.SmsTracker> mDeliveryPendingMapFor3GPP = new HashMap<>();

    /** 3GPP2 format sent messages awaiting a delivery status report. */
    private HashMap<Integer, SMSDispatcher.SmsTracker> mDeliveryPendingMapFor3GPP2 =
            new HashMap<>();

    /**
     * Puts a delivery pending tracker to the map based on the format.
     *
     * @param tracker the tracker awaiting a delivery status report.
     */
    public void putDeliveryPendingTracker(SMSDispatcher.SmsTracker tracker) {
        if (isCdmaFormat(tracker.mFormat)) {
            mDeliveryPendingMapFor3GPP2.put(tracker.mMessageRef, tracker);
        } else {
            mDeliveryPendingMapFor3GPP.put(tracker.mMessageRef, tracker);
        }
    }

    public SmsDispatchersController(Phone phone, SmsStorageMonitor storageMonitor,
            SmsUsageMonitor usageMonitor) {
        Rlog.d(TAG, "SmsDispatchersController created");

        mContext = phone.getContext();
        mUsageMonitor = usageMonitor;
        mCi = phone.mCi;
        mPhone = phone;

        // Create dispatchers, inbound SMS handlers and
        // broadcast undelivered messages in raw table.
        mImsSmsDispatcher = new ImsSmsDispatcher(phone, this, ImsManager::getConnector);
        mCdmaDispatcher = new CdmaSMSDispatcher(phone, this);
        mGsmInboundSmsHandler = GsmInboundSmsHandler.makeInboundSmsHandler(phone.getContext(),
                storageMonitor, phone);
        mCdmaInboundSmsHandler = CdmaInboundSmsHandler.makeInboundSmsHandler(phone.getContext(),
                storageMonitor, phone, (CdmaSMSDispatcher) mCdmaDispatcher);
        mGsmDispatcher = new GsmSMSDispatcher(phone, this, mGsmInboundSmsHandler);
        SmsBroadcastUndelivered.initialize(phone.getContext(),
                mGsmInboundSmsHandler, mCdmaInboundSmsHandler);
        InboundSmsHandler.registerNewMessageNotificationActionHandler(phone.getContext());

        mCi.registerForOn(this, EVENT_RADIO_ON, null);
        mCi.registerForImsNetworkStateChanged(this, EVENT_IMS_STATE_CHANGED, null);

        UserManager userManager = (UserManager) mContext.getSystemService(Context.USER_SERVICE);
        if (userManager.isUserUnlocked()) {
            if (VDBG) {
                logd("SmsDispatchersController: user unlocked; registering for service"
                        + "state changed");
            }
            mPhone.registerForServiceStateChanged(this, EVENT_SERVICE_STATE_CHANGED, null);
            resetPartialSegmentWaitTimer();
        } else {
            if (VDBG) {
                logd("SmsDispatchersController: user locked; waiting for USER_UNLOCKED");
            }
            IntentFilter userFilter = new IntentFilter();
            userFilter.addAction(Intent.ACTION_USER_UNLOCKED);
            mContext.registerReceiver(mBroadcastReceiver, userFilter);
        }
    }

    private final BroadcastReceiver mBroadcastReceiver = new BroadcastReceiver() {
        @Override
        public void onReceive(final Context context, Intent intent) {
            Rlog.d(TAG, "Received broadcast " + intent.getAction());
            if (Intent.ACTION_USER_UNLOCKED.equals(intent.getAction())) {
                sendMessage(obtainMessage(EVENT_USER_UNLOCKED));
            }
        }
    };

    public void dispose() {
        mCi.unregisterForOn(this);
        mCi.unregisterForImsNetworkStateChanged(this);
        mPhone.unregisterForServiceStateChanged(this);
        mGsmDispatcher.dispose();
        mCdmaDispatcher.dispose();
        mGsmInboundSmsHandler.dispose();
        mCdmaInboundSmsHandler.dispose();
    }

    /**
     * Handles events coming from the phone stack. Overridden from handler.
     *
     * @param msg the message to handle
     */
    @Override
    public void handleMessage(Message msg) {
        AsyncResult ar;

        switch (msg.what) {
            case EVENT_RADIO_ON:
            case EVENT_IMS_STATE_CHANGED: // received unsol
                mCi.getImsRegistrationState(this.obtainMessage(EVENT_IMS_STATE_DONE));
                break;

            case EVENT_IMS_STATE_DONE:
                ar = (AsyncResult) msg.obj;

                if (ar.exception == null) {
                    updateImsInfo(ar);
                } else {
                    Rlog.e(TAG, "IMS State query failed with exp "
                            + ar.exception);
                }
                break;

            case EVENT_SERVICE_STATE_CHANGED:
            case EVENT_SMS_HANDLER_EXITING_WAITING_STATE:
                reevaluateTimerStatus();
                break;

            case EVENT_PARTIAL_SEGMENT_TIMER_EXPIRY:
                handlePartialSegmentTimerExpiry((Long) msg.obj);
                break;

            case EVENT_USER_UNLOCKED:
                if (VDBG) {
                    logd("handleMessage: EVENT_USER_UNLOCKED");
                }
                mPhone.registerForServiceStateChanged(this, EVENT_SERVICE_STATE_CHANGED, null);
                resetPartialSegmentWaitTimer();
                break;

            default:
                if (isCdmaMo()) {
                    mCdmaDispatcher.handleMessage(msg);
                } else {
                    mGsmDispatcher.handleMessage(msg);
                }
        }
    }

    private String getSmscAddressFromUSIM(String callingPkg) {
        IccSmsInterfaceManager iccSmsIntMgr = mPhone.getIccSmsInterfaceManager();
        if (iccSmsIntMgr != null) {
            long identity = Binder.clearCallingIdentity();
            try {
                return iccSmsIntMgr.getSmscAddressFromIccEf(callingPkg);
            } finally {
                Binder.restoreCallingIdentity(identity);
            }
        } else {
            Rlog.d(TAG, "getSmscAddressFromIccEf iccSmsIntMgr is null");
        }
        return null;
    }

    private void reevaluateTimerStatus() {
        long currentTime = System.currentTimeMillis();

        // Remove unhandled timer expiry message. A new message will be posted if needed.
        removeMessages(EVENT_PARTIAL_SEGMENT_TIMER_EXPIRY);
        // Update timer duration elapsed time (add time since last IN_SERVICE to now).
        // This is needed for IN_SERVICE as well as OUT_OF_SERVICE because same events can be
        // received back to back
        if (mLastInServiceTime != INVALID_TIME) {
            mCurrentWaitElapsedDuration += (currentTime - mLastInServiceTime);
        }

        if (VDBG) {
            logd("reevaluateTimerStatus: currentTime: " + currentTime
                    + " mCurrentWaitElapsedDuration: " + mCurrentWaitElapsedDuration);
        }

        if (mCurrentWaitElapsedDuration > PARTIAL_SEGMENT_WAIT_DURATION) {
            // handle this event as timer expiry
            handlePartialSegmentTimerExpiry(mCurrentWaitStartTime);
        } else {
            if (isInService()) {
                handleInService(currentTime);
            } else {
                handleOutOfService(currentTime);
            }
        }
    }

    private void handleInService(long currentTime) {
        if (VDBG) {
            logd("handleInService: timer expiry in "
                    + (PARTIAL_SEGMENT_WAIT_DURATION - mCurrentWaitElapsedDuration) + "ms");
        }

        // initialize mCurrentWaitStartTime if needed
        if (mCurrentWaitStartTime == INVALID_TIME) mCurrentWaitStartTime = currentTime;

        // Post a message for timer expiry time. mCurrentWaitElapsedDuration is the duration already
        // elapsed from the timer.
        sendMessageDelayed(
                obtainMessage(EVENT_PARTIAL_SEGMENT_TIMER_EXPIRY, mCurrentWaitStartTime),
                PARTIAL_SEGMENT_WAIT_DURATION - mCurrentWaitElapsedDuration);

        // update mLastInServiceTime as the current time
        mLastInServiceTime = currentTime;
    }

    private void handleOutOfService(long currentTime) {
        if (VDBG) {
            logd("handleOutOfService: currentTime: " + currentTime
                    + " mCurrentWaitElapsedDuration: " + mCurrentWaitElapsedDuration);
        }

        // mLastInServiceTime is not relevant now since state is OUT_OF_SERVICE; set it to INVALID
        mLastInServiceTime = INVALID_TIME;
    }

    private void handlePartialSegmentTimerExpiry(long waitTimerStart) {
        if (mGsmInboundSmsHandler.getCurrentState().getName().equals("WaitingState")
                || mCdmaInboundSmsHandler.getCurrentState().getName().equals("WaitingState")) {
            logd("handlePartialSegmentTimerExpiry: ignoring timer expiry as InboundSmsHandler is"
                    + " in WaitingState");
            return;
        }

        if (VDBG) {
            logd("handlePartialSegmentTimerExpiry: calling scanRawTable()");
        }
        // Timer expired. This indicates that device has been in service for
        // PARTIAL_SEGMENT_WAIT_DURATION since waitTimerStart. Delete orphaned message segments
        // older than waitTimerStart.
        SmsBroadcastUndelivered.scanRawTable(mContext, waitTimerStart);
        if (VDBG) {
            logd("handlePartialSegmentTimerExpiry: scanRawTable() done");
        }

        resetPartialSegmentWaitTimer();
    }

    private void resetPartialSegmentWaitTimer() {
        long currentTime = System.currentTimeMillis();

        removeMessages(EVENT_PARTIAL_SEGMENT_TIMER_EXPIRY);
        if (isInService()) {
            if (VDBG) {
                logd("resetPartialSegmentWaitTimer: currentTime: " + currentTime
                        + " IN_SERVICE");
            }
            mCurrentWaitStartTime = currentTime;
            mLastInServiceTime = currentTime;
            sendMessageDelayed(
                    obtainMessage(EVENT_PARTIAL_SEGMENT_TIMER_EXPIRY, mCurrentWaitStartTime),
                    PARTIAL_SEGMENT_WAIT_DURATION);
        } else {
            if (VDBG) {
                logd("resetPartialSegmentWaitTimer: currentTime: " + currentTime
                        + " not IN_SERVICE");
            }
            mCurrentWaitStartTime = INVALID_TIME;
            mLastInServiceTime = INVALID_TIME;
        }

        mCurrentWaitElapsedDuration = 0;
    }

    private boolean isInService() {
        ServiceState serviceState = mPhone.getServiceState();
        return serviceState != null && serviceState.getState() == ServiceState.STATE_IN_SERVICE;
    }

    private void setImsSmsFormat(int format) {
        switch (format) {
            case RadioTechnologyFamily.THREE_GPP:
                mImsSmsFormat = SmsConstants.FORMAT_3GPP;
                break;
            case RadioTechnologyFamily.THREE_GPP2:
                mImsSmsFormat = SmsConstants.FORMAT_3GPP2;
                break;
            default:
                mImsSmsFormat = SmsConstants.FORMAT_UNKNOWN;
                break;
        }
    }

    private void updateImsInfo(AsyncResult ar) {
        int[] responseArray = (int[]) ar.result;
        setImsSmsFormat(responseArray[1]);
        mIms = responseArray[0] == 1 && !SmsConstants.FORMAT_UNKNOWN.equals(mImsSmsFormat);
        Rlog.d(TAG, "IMS registration state: " + mIms + " format: " + mImsSmsFormat);
    }

    /**
     * Inject an SMS PDU into the android platform only if it is class 1.
     *
     * @param pdu is the byte array of pdu to be injected into android telephony layer
     * @param format is the format of SMS pdu (3gpp or 3gpp2)
     * @param callback if not NULL this callback is triggered when the message is successfully
     *                 received by the android telephony layer. This callback is triggered at
     *                 the same time an SMS received from radio is responded back.
     */
    @VisibleForTesting
    public void injectSmsPdu(byte[] pdu, String format, boolean isOverIms,
            SmsInjectionCallback callback) {
        // TODO We need to decide whether we should allow injecting GSM(3gpp)
        // SMS pdus when the phone is camping on CDMA(3gpp2) network and vice versa.
        android.telephony.SmsMessage msg =
                android.telephony.SmsMessage.createFromPdu(pdu, format);
        injectSmsPdu(msg, format, callback, false /* ignoreClass */, isOverIms);
    }

    /**
     * Inject an SMS PDU into the android platform.
     *
     * @param msg is the {@link SmsMessage} to be injected into android telephony layer
     * @param format is the format of SMS pdu (3gpp or 3gpp2)
     * @param callback if not NULL this callback is triggered when the message is successfully
     *                 received by the android telephony layer. This callback is triggered at
     *                 the same time an SMS received from radio is responded back.
     * @param ignoreClass if set to false, this method will inject class 1 sms only.
     */
    @VisibleForTesting
    public void injectSmsPdu(SmsMessage msg, String format, SmsInjectionCallback callback,
            boolean ignoreClass, boolean isOverIms) {
        Rlog.d(TAG, "SmsDispatchersController:injectSmsPdu");
        try {
            if (msg == null) {
                Rlog.e(TAG, "injectSmsPdu: createFromPdu returned null");
                callback.onSmsInjectedResult(Intents.RESULT_SMS_GENERIC_ERROR);
                return;
            }

            if (!ignoreClass
                    && msg.getMessageClass() != android.telephony.SmsMessage.MessageClass.CLASS_1) {
                Rlog.e(TAG, "injectSmsPdu: not class 1");
                callback.onSmsInjectedResult(Intents.RESULT_SMS_GENERIC_ERROR);
                return;
            }

            AsyncResult ar = new AsyncResult(callback, msg, null);

            if (format.equals(SmsConstants.FORMAT_3GPP)) {
                Rlog.i(TAG, "SmsDispatchersController:injectSmsText Sending msg=" + msg
                        + ", format=" + format + "to mGsmInboundSmsHandler");
                mGsmInboundSmsHandler.sendMessage(
                        InboundSmsHandler.EVENT_INJECT_SMS, isOverIms ? 1 : 0, 0, ar);
            } else if (format.equals(SmsConstants.FORMAT_3GPP2)) {
                Rlog.i(TAG, "SmsDispatchersController:injectSmsText Sending msg=" + msg
                        + ", format=" + format + "to mCdmaInboundSmsHandler");
                mCdmaInboundSmsHandler.sendMessage(
                        InboundSmsHandler.EVENT_INJECT_SMS, isOverIms ? 1 : 0, 0, ar);
            } else {
                // Invalid pdu format.
                Rlog.e(TAG, "Invalid pdu format: " + format);
                callback.onSmsInjectedResult(Intents.RESULT_SMS_GENERIC_ERROR);
            }
        } catch (Exception e) {
            Rlog.e(TAG, "injectSmsPdu failed: ", e);
            callback.onSmsInjectedResult(Intents.RESULT_SMS_GENERIC_ERROR);
        }
    }

    /**
     * Retry the message along to the radio.
     *
     * @param tracker holds the SMS message to send
     */
    public void sendRetrySms(SMSDispatcher.SmsTracker tracker) {
        String oldFormat = tracker.mFormat;
        boolean retryUsingImsService = false;

        if (!tracker.mUsesImsServiceForIms && mImsSmsDispatcher.isAvailable()
                && !tracker.mIsFallBackRetry) {
            // If this tracker has not been handled by ImsSmsDispatcher yet and IMS Service is
            // available now, retry this failed tracker using IMS Service.
            retryUsingImsService = true;
        }

        // If retryUsingImsService is true, newFormat will be IMS SMS format. Otherwise, newFormat
        // will be based on voice technology.
        String newFormat =
                retryUsingImsService
                        ? mImsSmsDispatcher.getFormat()
                        : (PhoneConstants.PHONE_TYPE_CDMA == mPhone.getPhoneType())
                                ? mCdmaDispatcher.getFormat()
                                : mGsmDispatcher.getFormat();

        Rlog.d(TAG, "old format(" + oldFormat + ") ==> new format (" + newFormat + ")");
        if (!oldFormat.equals(newFormat)) {
            // format didn't match, need to re-encode.
            HashMap map = tracker.getData();

            // to re-encode, fields needed are: scAddr, destAddr and text if originally sent as
            // sendText or data and destPort if originally sent as sendData.
            if (!(map.containsKey("scAddr") && map.containsKey("destAddr")
                    && (map.containsKey("text")
                    || (map.containsKey("data") && map.containsKey("destPort"))))) {
                // should never come here...
                Rlog.e(TAG, "sendRetrySms failed to re-encode per missing fields!");
                tracker.onFailed(mContext, SmsManager.RESULT_SMS_SEND_RETRY_FAILED, NO_ERROR_CODE);
                return;
            }
            String scAddr = (String) map.get("scAddr");
            String destAddr = (String) map.get("destAddr");
            if (destAddr == null) {
                Rlog.e(TAG, "sendRetrySms failed due to null destAddr");
                tracker.onFailed(mContext, SmsManager.RESULT_SMS_SEND_RETRY_FAILED, NO_ERROR_CODE);
                return;
            }

            SmsMessageBase.SubmitPduBase pdu = null;
            // figure out from tracker if this was sendText/Data
            if (map.containsKey("text")) {
                String text = (String) map.get("text");
                Rlog.d(TAG, "sms failed was text with length: "
                        + (text == null ? null : text.length()));

                if (isCdmaFormat(newFormat)) {
                    pdu = com.android.internal.telephony.cdma.SmsMessage.getSubmitPdu(
                            scAddr, destAddr, text, (tracker.mDeliveryIntent != null), null);
                } else {
                    pdu = com.android.internal.telephony.gsm.SmsMessage.getSubmitPdu(
                            scAddr, destAddr, text, (tracker.mDeliveryIntent != null), null,
                            0, 0, 0, -1, tracker.mMessageRef);
                }
            } else if (map.containsKey("data")) {
                byte[] data = (byte[]) map.get("data");
                Integer destPort = (Integer) map.get("destPort");
                Rlog.d(TAG, "sms failed was data with length: "
                        + (data == null ? null : data.length));

                if (isCdmaFormat(newFormat)) {
                    pdu = com.android.internal.telephony.cdma.SmsMessage.getSubmitPdu(
                            scAddr, destAddr, destPort.intValue(), data,
                            (tracker.mDeliveryIntent != null));
                } else {
                    pdu = com.android.internal.telephony.gsm.SmsMessage.getSubmitPdu(
                            scAddr, destAddr, destPort.intValue(), data,
                            (tracker.mDeliveryIntent != null), tracker.mMessageRef);
                }
            }

            if (pdu == null) {
                Rlog.e(TAG, String.format("sendRetrySms failed to encode message."
                        + "scAddr: %s, "
                        + "destPort: %s", scAddr, map.get("destPort")));
                tracker.onFailed(mContext, SmsManager.RESULT_SMS_SEND_RETRY_FAILED, NO_ERROR_CODE);
                return;
            }
            // replace old smsc and pdu with newly encoded ones
            map.put("smsc", pdu.encodedScAddress);
            map.put("pdu", pdu.encodedMessage);
            tracker.mFormat = newFormat;
        }

        SMSDispatcher dispatcher =
                retryUsingImsService
                        ? mImsSmsDispatcher
                        : (isCdmaFormat(newFormat)) ? mCdmaDispatcher : mGsmDispatcher;

        dispatcher.sendSms(tracker);
    }

    /**
     * SMS over IMS is supported if IMS is registered and SMS is supported on IMS.
     *
     * @return true if SMS over IMS is supported via an IMS Service or mIms is true for the older
     *         implementation. Otherwise, false.
     */
    public boolean isIms() {
        return mImsSmsDispatcher.isAvailable() ? true : mIms;
    }

    /**
     * Gets SMS format supported on IMS.
     *
     * @return the SMS format from an IMS Service if available. Otherwise, mImsSmsFormat for the
     *         older implementation.
     */
    public String getImsSmsFormat() {
        return mImsSmsDispatcher.isAvailable() ? mImsSmsDispatcher.getFormat() : mImsSmsFormat;
    }

    /**
     * Determines whether or not to use CDMA format for MO SMS.
     * If SMS over IMS is supported, then format is based on IMS SMS format,
     * otherwise format is based on current phone type.
     *
     * @return true if Cdma format should be used for MO SMS, false otherwise.
     */
    protected boolean isCdmaMo() {
        if (!isIms()) {
            // IMS is not registered, use Voice technology to determine SMS format.
            return (PhoneConstants.PHONE_TYPE_CDMA == mPhone.getPhoneType());
        }
        // IMS is registered with SMS support
        return isCdmaFormat(getImsSmsFormat());
    }

    /**
     * Determines whether or not format given is CDMA format.
     *
     * @param format
     * @return true if format given is CDMA format, false otherwise.
     */
    public boolean isCdmaFormat(String format) {
        return (mCdmaDispatcher.getFormat().equals(format));
    }

    /**
     * Send a data based SMS to a specific application port.
     *
     * @param callingPackage the package name of the calling app
     * @param destAddr the address to send the message to
     * @param scAddr is the service center address or null to use
     *  the current default SMSC
     * @param destPort the port to deliver the message to
     * @param data the body of the message to send
     * @param sentIntent if not NULL this <code>PendingIntent</code> is
     *  broadcast when the message is successfully sent, or failed.
     *  The result code will be <code>Activity.RESULT_OK<code> for success,
     *  or one of these errors:<br>
     *  <code>SmsManager.RESULT_ERROR_GENERIC_FAILURE</code><br>
     *  <code>SmsManager.RESULT_ERROR_RADIO_OFF</code><br>
     *  <code>SmsManager.RESULT_ERROR_NULL_PDU</code><br>
     *  <code>SmsManager.RESULT_ERROR_NO_SERVICE</code><br>
     *  <code>SmsManager.RESULT_ERROR_LIMIT_EXCEEDED</code><br>
     *  <code>SmsManager.RESULT_ERROR_FDN_CHECK_FAILURE</code><br>
     *  <code>SmsManager.RESULT_ERROR_SHORT_CODE_NOT_ALLOWED</code><br>
     *  <code>SmsManager.RESULT_ERROR_SHORT_CODE_NEVER_ALLOWED</code><br>
     *  <code>SmsManager.RESULT_RADIO_NOT_AVAILABLE</code><br>
     *  <code>SmsManager.RESULT_NETWORK_REJECT</code><br>
     *  <code>SmsManager.RESULT_INVALID_ARGUMENTS</code><br>
     *  <code>SmsManager.RESULT_INVALID_STATE</code><br>
     *  <code>SmsManager.RESULT_NO_MEMORY</code><br>
     *  <code>SmsManager.RESULT_INVALID_SMS_FORMAT</code><br>
     *  <code>SmsManager.RESULT_SYSTEM_ERROR</code><br>
     *  <code>SmsManager.RESULT_MODEM_ERROR</code><br>
     *  <code>SmsManager.RESULT_NETWORK_ERROR</code><br>
     *  <code>SmsManager.RESULT_ENCODING_ERROR</code><br>
     *  <code>SmsManager.RESULT_INVALID_SMSC_ADDRESS</code><br>
     *  <code>SmsManager.RESULT_OPERATION_NOT_ALLOWED</code><br>
     *  <code>SmsManager.RESULT_INTERNAL_ERROR</code><br>
     *  <code>SmsManager.RESULT_NO_RESOURCES</code><br>
     *  <code>SmsManager.RESULT_CANCELLED</code><br>
     *  <code>SmsManager.RESULT_REQUEST_NOT_SUPPORTED</code><br>
     *  <code>SmsManager.RESULT_NO_BLUETOOTH_SERVICE</code><br>
     *  <code>SmsManager.RESULT_INVALID_BLUETOOTH_ADDRESS</code><br>
     *  <code>SmsManager.RESULT_BLUETOOTH_DISCONNECTED</code><br>
     *  <code>SmsManager.RESULT_UNEXPECTED_EVENT_STOP_SENDING</code><br>
     *  <code>SmsManager.RESULT_SMS_BLOCKED_DURING_EMERGENCY</code><br>
     *  <code>SmsManager.RESULT_SMS_SEND_RETRY_FAILED</code><br>
     *  <code>SmsManager.RESULT_REMOTE_EXCEPTION</code><br>
     *  <code>SmsManager.RESULT_NO_DEFAULT_SMS_APP</code><br>
     *  <code>SmsManager.RESULT_RIL_RADIO_NOT_AVAILABLE</code><br>
     *  <code>SmsManager.RESULT_RIL_SMS_SEND_FAIL_RETRY</code><br>
     *  <code>SmsManager.RESULT_RIL_NETWORK_REJECT</code><br>
     *  <code>SmsManager.RESULT_RIL_INVALID_STATE</code><br>
     *  <code>SmsManager.RESULT_RIL_INVALID_ARGUMENTS</code><br>
     *  <code>SmsManager.RESULT_RIL_NO_MEMORY</code><br>
     *  <code>SmsManager.RESULT_RIL_REQUEST_RATE_LIMITED</code><br>
     *  <code>SmsManager.RESULT_RIL_INVALID_SMS_FORMAT</code><br>
     *  <code>SmsManager.RESULT_RIL_SYSTEM_ERR</code><br>
     *  <code>SmsManager.RESULT_RIL_ENCODING_ERR</code><br>
     *  <code>SmsManager.RESULT_RIL_INVALID_SMSC_ADDRESS</code><br>
     *  <code>SmsManager.RESULT_RIL_MODEM_ERR</code><br>
     *  <code>SmsManager.RESULT_RIL_NETWORK_ERR</code><br>
     *  <code>SmsManager.RESULT_RIL_INTERNAL_ERR</code><br>
     *  <code>SmsManager.RESULT_RIL_REQUEST_NOT_SUPPORTED</code><br>
     *  <code>SmsManager.RESULT_RIL_INVALID_MODEM_STATE</code><br>
     *  <code>SmsManager.RESULT_RIL_NETWORK_NOT_READY</code><br>
     *  <code>SmsManager.RESULT_RIL_OPERATION_NOT_ALLOWED</code><br>
     *  <code>SmsManager.RESULT_RIL_NO_RESOURCES</code><br>
     *  <code>SmsManager.RESULT_RIL_CANCELLED</code><br>
     *  <code>SmsManager.RESULT_RIL_SIM_ABSENT</code><br>
     *  <code>SmsManager.RESULT_RIL_SIMULTANEOUS_SMS_AND_CALL_NOT_ALLOWED</code><br>
     *  <code>SmsManager.RESULT_RIL_ACCESS_BARRED</code><br>
     *  <code>SmsManager.RESULT_RIL_BLOCKED_DUE_TO_CALL</code><br>
     *  For <code>SmsManager.RESULT_ERROR_GENERIC_FAILURE</code> or any of the RESULT_RIL errors,
     *  the sentIntent may include the extra "errorCode" containing a radio technology specific
     *  value, generally only useful for troubleshooting.<br>
     *  The per-application based SMS control checks sentIntent. If sentIntent
     *  is NULL the caller will be checked against all unknown applications,
     *  which cause smaller number of SMS to be sent in checking period.
     * @param deliveryIntent if not NULL this <code>PendingIntent</code> is
     *  broadcast when the message is delivered to the recipient.  The
     *  raw pdu of the status report is in the extended data ("pdu").
     */
    protected void sendData(String callingPackage, String destAddr, String scAddr, int destPort,
            byte[] data, PendingIntent sentIntent, PendingIntent deliveryIntent, boolean isForVvm) {
        if (scAddr == null) {
            scAddr = getSmscAddressFromUSIM(callingPackage);
        }
        if (mImsSmsDispatcher.isAvailable()) {
            mImsSmsDispatcher.sendData(callingPackage, destAddr, scAddr, destPort, data, sentIntent,
                    deliveryIntent, isForVvm);
        } else if (isCdmaMo()) {
            mCdmaDispatcher.sendData(callingPackage, destAddr, scAddr, destPort, data, sentIntent,
                    deliveryIntent, isForVvm);
        } else {
            mGsmDispatcher.sendData(callingPackage, destAddr, scAddr, destPort, data, sentIntent,
                    deliveryIntent, isForVvm);
        }
    }

    /**
     * Send a text based SMS.
     *
     * @param destAddr the address to send the message to
     * @param scAddr is the service center address or null to use
     *  the current default SMSC
     * @param text the body of the message to send
     * @param sentIntent if not NULL this <code>PendingIntent</code> is
     *  broadcast when the message is successfully sent, or failed.
     *  The result code will be <code>Activity.RESULT_OK<code> for success,
     *  or one of these errors:<br>
     *  <code>SmsManager.RESULT_ERROR_GENERIC_FAILURE</code><br>
     *  <code>SmsManager.RESULT_ERROR_RADIO_OFF</code><br>
     *  <code>SmsManager.RESULT_ERROR_NULL_PDU</code><br>
     *  <code>SmsManager.RESULT_ERROR_NO_SERVICE</code><br>
     *  <code>SmsManager.RESULT_ERROR_LIMIT_EXCEEDED</code><br>
     *  <code>SmsManager.RESULT_ERROR_FDN_CHECK_FAILURE</code><br>
     *  <code>SmsManager.RESULT_ERROR_SHORT_CODE_NOT_ALLOWED</code><br>
     *  <code>SmsManager.RESULT_ERROR_SHORT_CODE_NEVER_ALLOWED</code><br>
     *  <code>SmsManager.RESULT_RADIO_NOT_AVAILABLE</code><br>
     *  <code>SmsManager.RESULT_NETWORK_REJECT</code><br>
     *  <code>SmsManager.RESULT_INVALID_ARGUMENTS</code><br>
     *  <code>SmsManager.RESULT_INVALID_STATE</code><br>
     *  <code>SmsManager.RESULT_NO_MEMORY</code><br>
     *  <code>SmsManager.RESULT_INVALID_SMS_FORMAT</code><br>
     *  <code>SmsManager.RESULT_SYSTEM_ERROR</code><br>
     *  <code>SmsManager.RESULT_MODEM_ERROR</code><br>
     *  <code>SmsManager.RESULT_NETWORK_ERROR</code><br>
     *  <code>SmsManager.RESULT_ENCODING_ERROR</code><br>
     *  <code>SmsManager.RESULT_INVALID_SMSC_ADDRESS</code><br>
     *  <code>SmsManager.RESULT_OPERATION_NOT_ALLOWED</code><br>
     *  <code>SmsManager.RESULT_INTERNAL_ERROR</code><br>
     *  <code>SmsManager.RESULT_NO_RESOURCES</code><br>
     *  <code>SmsManager.RESULT_CANCELLED</code><br>
     *  <code>SmsManager.RESULT_REQUEST_NOT_SUPPORTED</code><br>
     *  <code>SmsManager.RESULT_NO_BLUETOOTH_SERVICE</code><br>
     *  <code>SmsManager.RESULT_INVALID_BLUETOOTH_ADDRESS</code><br>
     *  <code>SmsManager.RESULT_BLUETOOTH_DISCONNECTED</code><br>
     *  <code>SmsManager.RESULT_UNEXPECTED_EVENT_STOP_SENDING</code><br>
     *  <code>SmsManager.RESULT_SMS_BLOCKED_DURING_EMERGENCY</code><br>
     *  <code>SmsManager.RESULT_SMS_SEND_RETRY_FAILED</code><br>
     *  <code>SmsManager.RESULT_REMOTE_EXCEPTION</code><br>
     *  <code>SmsManager.RESULT_NO_DEFAULT_SMS_APP</code><br>
     *  <code>SmsManager.RESULT_RIL_RADIO_NOT_AVAILABLE</code><br>
     *  <code>SmsManager.RESULT_RIL_SMS_SEND_FAIL_RETRY</code><br>
     *  <code>SmsManager.RESULT_RIL_NETWORK_REJECT</code><br>
     *  <code>SmsManager.RESULT_RIL_INVALID_STATE</code><br>
     *  <code>SmsManager.RESULT_RIL_INVALID_ARGUMENTS</code><br>
     *  <code>SmsManager.RESULT_RIL_NO_MEMORY</code><br>
     *  <code>SmsManager.RESULT_RIL_REQUEST_RATE_LIMITED</code><br>
     *  <code>SmsManager.RESULT_RIL_INVALID_SMS_FORMAT</code><br>
     *  <code>SmsManager.RESULT_RIL_SYSTEM_ERR</code><br>
     *  <code>SmsManager.RESULT_RIL_ENCODING_ERR</code><br>
     *  <code>SmsManager.RESULT_RIL_INVALID_SMSC_ADDRESS</code><br>
     *  <code>SmsManager.RESULT_RIL_MODEM_ERR</code><br>
     *  <code>SmsManager.RESULT_RIL_NETWORK_ERR</code><br>
     *  <code>SmsManager.RESULT_RIL_INTERNAL_ERR</code><br>
     *  <code>SmsManager.RESULT_RIL_REQUEST_NOT_SUPPORTED</code><br>
     *  <code>SmsManager.RESULT_RIL_INVALID_MODEM_STATE</code><br>
     *  <code>SmsManager.RESULT_RIL_NETWORK_NOT_READY</code><br>
     *  <code>SmsManager.RESULT_RIL_OPERATION_NOT_ALLOWED</code><br>
     *  <code>SmsManager.RESULT_RIL_NO_RESOURCES</code><br>
     *  <code>SmsManager.RESULT_RIL_CANCELLED</code><br>
     *  <code>SmsManager.RESULT_RIL_SIM_ABSENT</code><br>
     *  <code>SmsManager.RESULT_RIL_SIMULTANEOUS_SMS_AND_CALL_NOT_ALLOWED</code><br>
     *  <code>SmsManager.RESULT_RIL_ACCESS_BARRED</code><br>
     *  <code>SmsManager.RESULT_RIL_BLOCKED_DUE_TO_CALL</code><br>
     *  For <code>SmsManager.RESULT_ERROR_GENERIC_FAILURE</code> or any of the RESULT_RIL errors,
     *  the sentIntent may include the extra "errorCode" containing a radio technology specific
     *  value, generally only useful for troubleshooting.<br>
     *  The per-application based SMS control checks sentIntent. If sentIntent
     *  is NULL the caller will be checked against all unknown applications,
     *  which cause smaller number of SMS to be sent in checking period.
     * @param deliveryIntent if not NULL this <code>PendingIntent</code> is
     *  broadcast when the message is delivered to the recipient.  The
     * @param messageUri optional URI of the message if it is already stored in the system
     * @param callingPkg the calling package name
     * @param persistMessage whether to save the sent message into SMS DB for a
     *  non-default SMS app.
     * @param priority Priority level of the message
     *  Refer specification See 3GPP2 C.S0015-B, v2.0, table 4.5.9-1
     *  ---------------------------------
     *  PRIORITY      | Level of Priority
     *  ---------------------------------
     *      '00'      |     Normal
     *      '01'      |     Interactive
     *      '10'      |     Urgent
     *      '11'      |     Emergency
     *  ----------------------------------
     *  Any Other values included Negative considered as Invalid Priority Indicator of the message.
     * @param expectMore is a boolean to indicate the sending messages through same link or not.
     * @param validityPeriod Validity Period of the message in mins.
     *  Refer specification 3GPP TS 23.040 V6.8.1 section 9.2.3.12.1.
     *  Validity Period(Minimum) -> 5 mins
     *  Validity Period(Maximum) -> 635040 mins(i.e.63 weeks).
     *  Any Other values included Negative considered as Invalid Validity Period of the message.
     */
    public void sendText(String destAddr, String scAddr, String text, PendingIntent sentIntent,
            PendingIntent deliveryIntent, Uri messageUri, String callingPkg, boolean persistMessage,
            int priority, boolean expectMore, int validityPeriod, boolean isForVvm,
            long messageId) {
        if (scAddr == null) {
            scAddr = getSmscAddressFromUSIM(callingPkg);
        }
        if (mImsSmsDispatcher.isAvailable() || mImsSmsDispatcher.isEmergencySmsSupport(destAddr)) {
            mImsSmsDispatcher.sendText(destAddr, scAddr, text, sentIntent, deliveryIntent,
                    messageUri, callingPkg, persistMessage, priority, false /*expectMore*/,
                    validityPeriod, isForVvm, messageId);
        } else {
            if (isCdmaMo()) {
                mCdmaDispatcher.sendText(destAddr, scAddr, text, sentIntent, deliveryIntent,
                        messageUri, callingPkg, persistMessage, priority, expectMore,
                        validityPeriod, isForVvm, messageId);
            } else {
                mGsmDispatcher.sendText(destAddr, scAddr, text, sentIntent, deliveryIntent,
                        messageUri, callingPkg, persistMessage, priority, expectMore,
                        validityPeriod, isForVvm, messageId);
            }
        }
    }

    /**
     * Send a multi-part text based SMS.
     *
     * @param destAddr the address to send the message to
     * @param scAddr is the service center address or null to use
     *  the current default SMSC
     * @param parts an <code>ArrayList</code> of strings that, in order,
     *  comprise the original message
     * @param sentIntents if not null, an <code>ArrayList</code> of
     *  <code>PendingIntent</code>s (one for each message part) that is
     *  broadcast when the corresponding message part has been sent.
     *  The result code will be <code>Activity.RESULT_OK<code> for success,
     *  or one of these errors:<br>
     *  <code>SmsManager.RESULT_ERROR_GENERIC_FAILURE</code><br>
     *  <code>SmsManager.RESULT_ERROR_RADIO_OFF</code><br>
     *  <code>SmsManager.RESULT_ERROR_NULL_PDU</code><br>
     *  <code>SmsManager.RESULT_ERROR_NO_SERVICE</code><br>
     *  <code>SmsManager.RESULT_ERROR_LIMIT_EXCEEDED</code><br>
     *  <code>SmsManager.RESULT_ERROR_FDN_CHECK_FAILURE</code><br>
     *  <code>SmsManager.RESULT_ERROR_SHORT_CODE_NOT_ALLOWED</code><br>
     *  <code>SmsManager.RESULT_ERROR_SHORT_CODE_NEVER_ALLOWED</code><br>
     *  <code>SmsManager.RESULT_RADIO_NOT_AVAILABLE</code><br>
     *  <code>SmsManager.RESULT_NETWORK_REJECT</code><br>
     *  <code>SmsManager.RESULT_INVALID_ARGUMENTS</code><br>
     *  <code>SmsManager.RESULT_INVALID_STATE</code><br>
     *  <code>SmsManager.RESULT_NO_MEMORY</code><br>
     *  <code>SmsManager.RESULT_INVALID_SMS_FORMAT</code><br>
     *  <code>SmsManager.RESULT_SYSTEM_ERROR</code><br>
     *  <code>SmsManager.RESULT_MODEM_ERROR</code><br>
     *  <code>SmsManager.RESULT_NETWORK_ERROR</code><br>
     *  <code>SmsManager.RESULT_ENCODING_ERROR</code><br>
     *  <code>SmsManager.RESULT_INVALID_SMSC_ADDRESS</code><br>
     *  <code>SmsManager.RESULT_OPERATION_NOT_ALLOWED</code><br>
     *  <code>SmsManager.RESULT_INTERNAL_ERROR</code><br>
     *  <code>SmsManager.RESULT_NO_RESOURCES</code><br>
     *  <code>SmsManager.RESULT_CANCELLED</code><br>
     *  <code>SmsManager.RESULT_REQUEST_NOT_SUPPORTED</code><br>
     *  <code>SmsManager.RESULT_NO_BLUETOOTH_SERVICE</code><br>
     *  <code>SmsManager.RESULT_INVALID_BLUETOOTH_ADDRESS</code><br>
     *  <code>SmsManager.RESULT_BLUETOOTH_DISCONNECTED</code><br>
     *  <code>SmsManager.RESULT_UNEXPECTED_EVENT_STOP_SENDING</code><br>
     *  <code>SmsManager.RESULT_SMS_BLOCKED_DURING_EMERGENCY</code><br>
     *  <code>SmsManager.RESULT_SMS_SEND_RETRY_FAILED</code><br>
     *  <code>SmsManager.RESULT_REMOTE_EXCEPTION</code><br>
     *  <code>SmsManager.RESULT_NO_DEFAULT_SMS_APP</code><br>
     *  <code>SmsManager.RESULT_RIL_RADIO_NOT_AVAILABLE</code><br>
     *  <code>SmsManager.RESULT_RIL_SMS_SEND_FAIL_RETRY</code><br>
     *  <code>SmsManager.RESULT_RIL_NETWORK_REJECT</code><br>
     *  <code>SmsManager.RESULT_RIL_INVALID_STATE</code><br>
     *  <code>SmsManager.RESULT_RIL_INVALID_ARGUMENTS</code><br>
     *  <code>SmsManager.RESULT_RIL_NO_MEMORY</code><br>
     *  <code>SmsManager.RESULT_RIL_REQUEST_RATE_LIMITED</code><br>
     *  <code>SmsManager.RESULT_RIL_INVALID_SMS_FORMAT</code><br>
     *  <code>SmsManager.RESULT_RIL_SYSTEM_ERR</code><br>
     *  <code>SmsManager.RESULT_RIL_ENCODING_ERR</code><br>
     *  <code>SmsManager.RESULT_RIL_INVALID_SMSC_ADDRESS</code><br>
     *  <code>SmsManager.RESULT_RIL_MODEM_ERR</code><br>
     *  <code>SmsManager.RESULT_RIL_NETWORK_ERR</code><br>
     *  <code>SmsManager.RESULT_RIL_INTERNAL_ERR</code><br>
     *  <code>SmsManager.RESULT_RIL_REQUEST_NOT_SUPPORTED</code><br>
     *  <code>SmsManager.RESULT_RIL_INVALID_MODEM_STATE</code><br>
     *  <code>SmsManager.RESULT_RIL_NETWORK_NOT_READY</code><br>
     *  <code>SmsManager.RESULT_RIL_OPERATION_NOT_ALLOWED</code><br>
     *  <code>SmsManager.RESULT_RIL_NO_RESOURCES</code><br>
     *  <code>SmsManager.RESULT_RIL_CANCELLED</code><br>
     *  <code>SmsManager.RESULT_RIL_SIM_ABSENT</code><br>
     *  <code>SmsManager.RESULT_RIL_SIMULTANEOUS_SMS_AND_CALL_NOT_ALLOWED</code><br>
     *  <code>SmsManager.RESULT_RIL_ACCESS_BARRED</code><br>
     *  <code>SmsManager.RESULT_RIL_BLOCKED_DUE_TO_CALL</code><br>
     *  For <code>SmsManager.RESULT_ERROR_GENERIC_FAILURE</code> or any of the RESULT_RIL errors,
     *  the sentIntent may include the extra "errorCode" containing a radio technology specific
     *  value, generally only useful for troubleshooting.<br>
     *  The per-application based SMS control checks sentIntent. If sentIntent
     *  is NULL the caller will be checked against all unknown applications,
     *  which cause smaller number of SMS to be sent in checking period.
     * @param deliveryIntents if not null, an <code>ArrayList</code> of
     *  <code>PendingIntent</code>s (one for each message part) that is
     *  broadcast when the corresponding message part has been delivered
     *  to the recipient.  The raw pdu of the status report is in the
     * @param messageUri optional URI of the message if it is already stored in the system
     * @param callingPkg the calling package name
     * @param persistMessage whether to save the sent message into SMS DB for a
     *  non-default SMS app.
     * @param priority Priority level of the message
     *  Refer specification See 3GPP2 C.S0015-B, v2.0, table 4.5.9-1
     *  ---------------------------------
     *  PRIORITY      | Level of Priority
     *  ---------------------------------
     *      '00'      |     Normal
     *      '01'      |     Interactive
     *      '10'      |     Urgent
     *      '11'      |     Emergency
     *  ----------------------------------
     *  Any Other values included Negative considered as Invalid Priority Indicator of the message.
     * @param expectMore is a boolean to indicate the sending messages through same link or not.
     * @param validityPeriod Validity Period of the message in mins.
     *  Refer specification 3GPP TS 23.040 V6.8.1 section 9.2.3.12.1.
     *  Validity Period(Minimum) -> 5 mins
     *  Validity Period(Maximum) -> 635040 mins(i.e.63 weeks).
     *  Any Other values included Negative considered as Invalid Validity Period of the message.
     * @param messageId An id that uniquely identifies the message requested to be sent.
     *                 Used for logging and diagnostics purposes. The id may be 0.
     *
     */
    protected void sendMultipartText(String destAddr, String scAddr,
            ArrayList<String> parts, ArrayList<PendingIntent> sentIntents,
            ArrayList<PendingIntent> deliveryIntents, Uri messageUri, String callingPkg,
            boolean persistMessage, int priority, boolean expectMore, int validityPeriod,
            long messageId) {
<<<<<<< HEAD
        if (mImsSmsDispatcher.isAvailable() || mImsSmsDispatcher.isEmergencySmsSupport(destAddr)) {
=======
        if (scAddr == null) {
            scAddr = getSmscAddressFromUSIM(callingPkg);
        }
        if (mImsSmsDispatcher.isAvailable()) {
>>>>>>> 89b29d85
            mImsSmsDispatcher.sendMultipartText(destAddr, scAddr, parts, sentIntents,
                    deliveryIntents, messageUri, callingPkg, persistMessage, priority,
                    false /*expectMore*/, validityPeriod, messageId);
        } else {
            if (isCdmaMo()) {
                mCdmaDispatcher.sendMultipartText(destAddr, scAddr, parts, sentIntents,
                        deliveryIntents, messageUri, callingPkg, persistMessage, priority,
                        expectMore, validityPeriod, messageId);
            } else {
                mGsmDispatcher.sendMultipartText(destAddr, scAddr, parts, sentIntents,
                        deliveryIntents, messageUri, callingPkg, persistMessage, priority,
                        expectMore, validityPeriod, messageId);
            }
        }
    }

    /**
     * Returns the premium SMS permission for the specified package. If the package has never
     * been seen before, the default {@link SmsUsageMonitor#PREMIUM_SMS_PERMISSION_UNKNOWN}
     * will be returned.
     * @param packageName the name of the package to query permission
     * @return one of {@link SmsUsageMonitor#PREMIUM_SMS_PERMISSION_UNKNOWN},
     *  {@link SmsUsageMonitor#PREMIUM_SMS_PERMISSION_ASK_USER},
     *  {@link SmsUsageMonitor#PREMIUM_SMS_PERMISSION_NEVER_ALLOW}, or
     *  {@link SmsUsageMonitor#PREMIUM_SMS_PERMISSION_ALWAYS_ALLOW}
     */
    public int getPremiumSmsPermission(String packageName) {
        return mUsageMonitor.getPremiumSmsPermission(packageName);
    }

    /**
     * Sets the premium SMS permission for the specified package and save the value asynchronously
     * to persistent storage.
     * @param packageName the name of the package to set permission
     * @param permission one of {@link SmsUsageMonitor#PREMIUM_SMS_PERMISSION_ASK_USER},
     *  {@link SmsUsageMonitor#PREMIUM_SMS_PERMISSION_NEVER_ALLOW}, or
     *  {@link SmsUsageMonitor#PREMIUM_SMS_PERMISSION_ALWAYS_ALLOW}
     */
    public void setPremiumSmsPermission(String packageName, int permission) {
        mUsageMonitor.setPremiumSmsPermission(packageName, permission);
    }

    public SmsUsageMonitor getUsageMonitor() {
        return mUsageMonitor;
    }

    /**
     * Handles the sms status report based on the format.
     *
     * @param format the format.
     * @param pdu the pdu of the report.
     */
    public void handleSmsStatusReport(String format, byte[] pdu) {
        int messageRef;
        SMSDispatcher.SmsTracker tracker;
        boolean handled = false;
        if (isCdmaFormat(format)) {
            com.android.internal.telephony.cdma.SmsMessage sms =
                    com.android.internal.telephony.cdma.SmsMessage.createFromPdu(pdu);
            if (sms != null) {
                boolean foundIn3GPPMap = false;
                messageRef = sms.mMessageRef;
                tracker = mDeliveryPendingMapFor3GPP2.get(messageRef);
                if (tracker == null) {
                    // A tracker for this 3GPP2 report may be in the 3GPP map instead if the
                    // previously submitted SMS was 3GPP format.
                    // (i.e. Some carriers require that devices receive 3GPP2 SMS also even if IMS
                    // SMS format is 3GGP.)
                    tracker = mDeliveryPendingMapFor3GPP.get(messageRef);
                    if (tracker != null) {
                        foundIn3GPPMap = true;
                    }
                }
                if (tracker != null) {
                    // The status is composed of an error class (bits 25-24) and a status code
                    // (bits 23-16).
                    int errorClass = (sms.getStatus() >> 24) & 0x03;
                    if (errorClass != ERROR_TEMPORARY) {
                        // Update the message status (COMPLETE or FAILED)
                        tracker.updateSentMessageStatus(
                                mContext,
                                (errorClass == ERROR_NONE)
                                        ? Sms.STATUS_COMPLETE
                                        : Sms.STATUS_FAILED);
                        // No longer need to be kept.
                        if (foundIn3GPPMap) {
                            mDeliveryPendingMapFor3GPP.remove(messageRef);
                        } else {
                            mDeliveryPendingMapFor3GPP2.remove(messageRef);
                        }
                    }
                    handled = triggerDeliveryIntent(tracker, format, pdu);
                }
            }
        } else {
            com.android.internal.telephony.gsm.SmsMessage sms =
                    com.android.internal.telephony.gsm.SmsMessage.createFromPdu(pdu);
            if (sms != null) {
                messageRef = sms.mMessageRef;
                tracker = mDeliveryPendingMapFor3GPP.get(messageRef);
                if (tracker != null) {
                    int tpStatus = sms.getStatus();
                    if (tpStatus >= Sms.STATUS_FAILED || tpStatus < Sms.STATUS_PENDING) {
                        // Update the message status (COMPLETE or FAILED)
                        tracker.updateSentMessageStatus(mContext, tpStatus);
                        // No longer need to be kept.
                        mDeliveryPendingMapFor3GPP.remove(messageRef);
                    }
                    handled = triggerDeliveryIntent(tracker, format, pdu);
                }
            }
        }

        if (!handled) {
            Rlog.e(TAG, "handleSmsStatusReport: can not handle the status report!");
        }
    }

    private boolean triggerDeliveryIntent(SMSDispatcher.SmsTracker tracker, String format,
                                          byte[] pdu) {
        PendingIntent intent = tracker.mDeliveryIntent;
        Intent fillIn = new Intent();
        fillIn.putExtra("pdu", pdu);
        fillIn.putExtra("format", format);
        try {
            intent.send(mContext, Activity.RESULT_OK, fillIn);
            return true;
        } catch (CanceledException ex) {
            return false;
        }
    }

    /**
     * Get InboundSmsHandler for the phone.
     */
    public InboundSmsHandler getInboundSmsHandler(boolean is3gpp2) {
        if (is3gpp2) return mCdmaInboundSmsHandler;
        else return mGsmInboundSmsHandler;
    }

    public interface SmsInjectionCallback {
        void onSmsInjectedResult(int result);
    }

    public void dump(FileDescriptor fd, PrintWriter pw, String[] args) {
        mGsmInboundSmsHandler.dump(fd, pw, args);
        mCdmaInboundSmsHandler.dump(fd, pw, args);
        mGsmDispatcher.dump(fd, pw, args);
        mCdmaDispatcher.dump(fd, pw, args);
        mImsSmsDispatcher.dump(fd, pw, args);
    }

    private void logd(String msg) {
        Rlog.d(TAG, msg);
    }
}<|MERGE_RESOLUTION|>--- conflicted
+++ resolved
@@ -934,14 +934,10 @@
             ArrayList<PendingIntent> deliveryIntents, Uri messageUri, String callingPkg,
             boolean persistMessage, int priority, boolean expectMore, int validityPeriod,
             long messageId) {
-<<<<<<< HEAD
-        if (mImsSmsDispatcher.isAvailable() || mImsSmsDispatcher.isEmergencySmsSupport(destAddr)) {
-=======
         if (scAddr == null) {
             scAddr = getSmscAddressFromUSIM(callingPkg);
         }
-        if (mImsSmsDispatcher.isAvailable()) {
->>>>>>> 89b29d85
+        if (mImsSmsDispatcher.isAvailable() || mImsSmsDispatcher.isEmergencySmsSupport(destAddr)) {
             mImsSmsDispatcher.sendMultipartText(destAddr, scAddr, parts, sentIntents,
                     deliveryIntents, messageUri, callingPkg, persistMessage, priority,
                     false /*expectMore*/, validityPeriod, messageId);
