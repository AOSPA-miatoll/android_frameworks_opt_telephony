/*
 * Copyright (C) 2016 The Android Open Source Project
 *
 * Licensed under the Apache License, Version 2.0 (the "License");
 * you may not use this file except in compliance with the License.
 * You may obtain a copy of the License at
 *
 *      http://www.apache.org/licenses/LICENSE-2.0
 *
 * Unless required by applicable law or agreed to in writing, software
 * distributed under the License is distributed on an "AS IS" BASIS,
 * WITHOUT WARRANTIES OR CONDITIONS OF ANY KIND, either express or implied.
 * See the License for the specific language governing permissions and
 * limitations under the License.
 */

package com.android.internal.telephony.metrics;

import static android.text.format.DateUtils.MINUTE_IN_MILLIS;

import static com.android.internal.telephony.RILConstants.RIL_REQUEST_ANSWER;
import static com.android.internal.telephony.RILConstants.RIL_REQUEST_CDMA_SEND_SMS;
import static com.android.internal.telephony.RILConstants.RIL_REQUEST_DEACTIVATE_DATA_CALL;
import static com.android.internal.telephony.RILConstants.RIL_REQUEST_DIAL;
import static com.android.internal.telephony.RILConstants.RIL_REQUEST_HANGUP;
import static com.android.internal.telephony.RILConstants.RIL_REQUEST_HANGUP_FOREGROUND_RESUME_BACKGROUND;
import static com.android.internal.telephony.RILConstants.RIL_REQUEST_HANGUP_WAITING_OR_BACKGROUND;
import static com.android.internal.telephony.RILConstants.RIL_REQUEST_IMS_SEND_SMS;
import static com.android.internal.telephony.RILConstants.RIL_REQUEST_SEND_SMS;
import static com.android.internal.telephony.RILConstants.RIL_REQUEST_SEND_SMS_EXPECT_MORE;
import static com.android.internal.telephony.RILConstants.RIL_REQUEST_SETUP_DATA_CALL;
import static com.android.internal.telephony.nano.TelephonyProto.PdpType.PDP_TYPE_IP;
import static com.android.internal.telephony.nano.TelephonyProto.PdpType.PDP_TYPE_IPV4V6;
import static com.android.internal.telephony.nano.TelephonyProto.PdpType.PDP_TYPE_IPV6;
import static com.android.internal.telephony.nano.TelephonyProto.PdpType.PDP_TYPE_NON_IP;
import static com.android.internal.telephony.nano.TelephonyProto.PdpType.PDP_TYPE_PPP;
import static com.android.internal.telephony.nano.TelephonyProto.PdpType.PDP_TYPE_UNSTRUCTURED;
import static com.android.internal.telephony.nano.TelephonyProto.PdpType.PDP_UNKNOWN;

import android.os.Build;
import android.os.SystemClock;
import android.os.SystemProperties;
import android.provider.Telephony.Sms.Intents;
import android.telephony.CallQuality;
import android.telephony.DisconnectCause;
import android.telephony.Rlog;
import android.telephony.ServiceState;
import android.telephony.SmsManager;
import android.telephony.SmsMessage;
import android.telephony.SubscriptionInfo;
import android.telephony.SubscriptionManager;
import android.telephony.TelephonyHistogram;
import android.telephony.TelephonyManager;
import android.telephony.data.DataCallResponse;
import android.telephony.data.DataService;
import android.telephony.emergency.EmergencyNumber;
import android.telephony.ims.ImsCallProfile;
import android.telephony.ims.ImsCallSession;
import android.telephony.ims.ImsReasonInfo;
import android.telephony.ims.ImsStreamMediaProfile;
import android.telephony.ims.feature.MmTelFeature;
import android.telephony.ims.stub.ImsRegistrationImplBase;
import android.telephony.ims.stub.ImsSmsImplBase;
import android.text.TextUtils;
import android.util.Base64;
import android.util.SparseArray;

import com.android.internal.telephony.CarrierResolver;
import com.android.internal.telephony.DriverCall;
import com.android.internal.telephony.GsmCdmaConnection;
import com.android.internal.telephony.PhoneConstants;
import com.android.internal.telephony.RIL;
import com.android.internal.telephony.RILConstants;
import com.android.internal.telephony.SmsResponse;
import com.android.internal.telephony.util.TelephonyUtils;
import com.android.internal.telephony.UUSInfo;
import com.android.internal.telephony.imsphone.ImsPhoneCall;
import com.android.internal.telephony.nano.TelephonyProto;
import com.android.internal.telephony.nano.TelephonyProto.ActiveSubscriptionInfo;
import com.android.internal.telephony.nano.TelephonyProto.EmergencyNumberInfo;
import com.android.internal.telephony.nano.TelephonyProto.ImsCapabilities;
import com.android.internal.telephony.nano.TelephonyProto.ImsConnectionState;
import com.android.internal.telephony.nano.TelephonyProto.ModemPowerStats;
import com.android.internal.telephony.nano.TelephonyProto.RilDataCall;
import com.android.internal.telephony.nano.TelephonyProto.SimState;
import com.android.internal.telephony.nano.TelephonyProto.SmsSession;
import com.android.internal.telephony.nano.TelephonyProto.TelephonyCallSession;
import com.android.internal.telephony.nano.TelephonyProto.TelephonyCallSession.Event.CallState;
import com.android.internal.telephony.nano.TelephonyProto.TelephonyCallSession.Event.RilCall;
import com.android.internal.telephony.nano.TelephonyProto.TelephonyCallSession.Event.RilCall.Type;
import com.android.internal.telephony.nano.TelephonyProto.TelephonyEvent;
import com.android.internal.telephony.nano.TelephonyProto.TelephonyEvent.CarrierIdMatching;
import com.android.internal.telephony.nano.TelephonyProto.TelephonyEvent.CarrierIdMatchingResult;
import com.android.internal.telephony.nano.TelephonyProto.TelephonyEvent.CarrierKeyChange;
import com.android.internal.telephony.nano.TelephonyProto.TelephonyEvent.DataSwitch;
import com.android.internal.telephony.nano.TelephonyProto.TelephonyEvent.ModemRestart;
import com.android.internal.telephony.nano.TelephonyProto.TelephonyEvent.OnDemandDataSwitch;
import com.android.internal.telephony.nano.TelephonyProto.TelephonyEvent.RilDeactivateDataCall;
import com.android.internal.telephony.nano.TelephonyProto.TelephonyEvent.RilDeactivateDataCall.DeactivateReason;
import com.android.internal.telephony.nano.TelephonyProto.TelephonyEvent.RilSetupDataCall;
import com.android.internal.telephony.nano.TelephonyProto.TelephonyEvent.RilSetupDataCallResponse;
import com.android.internal.telephony.nano.TelephonyProto.TelephonyEvent.RilSetupDataCallResponse.RilDataCallFailCause;
import com.android.internal.telephony.nano.TelephonyProto.TelephonyLog;
import com.android.internal.telephony.nano.TelephonyProto.TelephonyServiceState;
import com.android.internal.telephony.nano.TelephonyProto.TelephonySettings;
import com.android.internal.telephony.nano.TelephonyProto.TimeInterval;
import com.android.internal.telephony.protobuf.nano.MessageNano;
import com.android.internal.util.IndentingPrintWriter;

import java.io.FileDescriptor;
import java.io.PrintWriter;
import java.text.DecimalFormat;
import java.util.ArrayDeque;
import java.util.ArrayList;
import java.util.Arrays;
import java.util.Deque;
import java.util.List;
import java.util.concurrent.ThreadLocalRandom;

/**
 * Telephony metrics holds all metrics events and convert it into telephony proto buf.
 * @hide
 */
public class TelephonyMetrics {

    private static final String TAG = TelephonyMetrics.class.getSimpleName();

    private static final boolean DBG = true;
    private static final boolean VDBG = false; // STOPSHIP if true

    /** Maximum telephony events stored */
    private static final int MAX_TELEPHONY_EVENTS = 1000;

    /** Maximum call sessions stored */
    private static final int MAX_COMPLETED_CALL_SESSIONS = 50;

    /** Maximum sms sessions stored */
    private static final int MAX_COMPLETED_SMS_SESSIONS = 500;

    /** For reducing the timing precision for privacy purposes */
    private static final int SESSION_START_PRECISION_MINUTES = 5;

    /** The TelephonyMetrics singleton instance */
    private static TelephonyMetrics sInstance;

    /** Telephony events */
    private final Deque<TelephonyEvent> mTelephonyEvents = new ArrayDeque<>();

    /**
     * In progress call sessions. Note that each phone can only have up to 1 in progress call
     * session (might contains multiple calls). Having a sparse array in case we need to support
     * DSDA in the future.
     */
    private final SparseArray<InProgressCallSession> mInProgressCallSessions = new SparseArray<>();

    /** The completed call sessions */
    private final Deque<TelephonyCallSession> mCompletedCallSessions = new ArrayDeque<>();

    /** The in-progress SMS sessions. When finished, it will be moved into the completed sessions */
    private final SparseArray<InProgressSmsSession> mInProgressSmsSessions = new SparseArray<>();

    /** The completed SMS sessions */
    private final Deque<SmsSession> mCompletedSmsSessions = new ArrayDeque<>();

    /** Last service state. This is for injecting the base of a new log or a new call/sms session */
    private final SparseArray<TelephonyServiceState> mLastServiceState = new SparseArray<>();

    /**
     * Last ims capabilities. This is for injecting the base of a new log or a new call/sms
     * session
     */
    private final SparseArray<ImsCapabilities> mLastImsCapabilities = new SparseArray<>();

    /**
     * Last IMS connection state. This is for injecting the base of a new log or a new call/sms
     * session
     */
    private final SparseArray<ImsConnectionState> mLastImsConnectionState = new SparseArray<>();

    /**
     * Last settings state. This is for deduping same settings event logged.
     */
    private final SparseArray<TelephonySettings> mLastSettings = new SparseArray<>();

    /**
     * Last sim state, indexed by phone id.
     */
    private final SparseArray<Integer> mLastSimState = new SparseArray<>();

    /**
     * Last active subscription information, indexed by phone id.
     */
    private final SparseArray<ActiveSubscriptionInfo> mLastActiveSubscriptionInfos =
            new SparseArray<>();

    /**
     * The last modem state represent by a bitmap, the i-th bit(LSB) indicates the i-th modem
     * state(0 - disabled, 1 - enabled).
     *
     * TODO: initialize the enabled modem bitmap when it's possible to get the modem state.
     */
    private int mLastEnabledModemBitmap = (1 << TelephonyManager.getDefault().getPhoneCount()) - 1;

    /**
     * Last carrier id matching.
     */
    private final SparseArray<CarrierIdMatching> mLastCarrierId = new SparseArray<>();

    /**
     * Last RilDataCall Events (indexed by cid), indexed by phone id
     */
    private final SparseArray<SparseArray<RilDataCall>> mLastRilDataCallEvents =
            new SparseArray<>();

    /** The start system time of the TelephonyLog in milliseconds*/
    private long mStartSystemTimeMs;

    /** The start elapsed time of the TelephonyLog in milliseconds*/
    private long mStartElapsedTimeMs;

    /** Indicating if some of the telephony events are dropped in this log */
    private boolean mTelephonyEventsDropped = false;

    public TelephonyMetrics() {
        mStartSystemTimeMs = System.currentTimeMillis();
        mStartElapsedTimeMs = SystemClock.elapsedRealtime();
    }

    /**
     * Get the singleton instance of telephony metrics.
     *
     * @return The instance
     */
    public synchronized static TelephonyMetrics getInstance() {
        if (sInstance == null) {
            sInstance = new TelephonyMetrics();
        }

        return sInstance;
    }

    /**
     * Dump the state of various objects, add calls to other objects as desired.
     *
     * @param fd File descriptor
     * @param pw Print writer
     * @param args Arguments
     */
    public void dump(FileDescriptor fd, PrintWriter pw, String[] args) {
        if (args != null && args.length > 0) {
            boolean reset = true;
            if (args.length > 1 && "--keep".equals(args[1])) {
                reset = false;
            }

            switch (args[0]) {
                case "--metrics":
                    printAllMetrics(pw);
                    break;
                case "--metricsproto":
                    pw.println(convertProtoToBase64String(buildProto()));
                    if (reset) {
                        reset();
                    }
                    break;
                case "--metricsprototext":
                    pw.println(buildProto().toString());
                    break;
            }
        }
    }

    private void logv(String log) {
        if (VDBG) {
            Rlog.v(TAG, log);
        }
    }

    /**
     * Convert the telephony event to string
     *
     * @param event The event in integer
     * @return The event in string
     */
    private static String telephonyEventToString(int event) {
        switch (event) {
            case TelephonyEvent.Type.UNKNOWN:
                return "UNKNOWN";
            case TelephonyEvent.Type.SETTINGS_CHANGED:
                return "SETTINGS_CHANGED";
            case TelephonyEvent.Type.RIL_SERVICE_STATE_CHANGED:
                return "RIL_SERVICE_STATE_CHANGED";
            case TelephonyEvent.Type.IMS_CONNECTION_STATE_CHANGED:
                return "IMS_CONNECTION_STATE_CHANGED";
            case TelephonyEvent.Type.IMS_CAPABILITIES_CHANGED:
                return "IMS_CAPABILITIES_CHANGED";
            case TelephonyEvent.Type.DATA_CALL_SETUP:
                return "DATA_CALL_SETUP";
            case TelephonyEvent.Type.DATA_CALL_SETUP_RESPONSE:
                return "DATA_CALL_SETUP_RESPONSE";
            case TelephonyEvent.Type.DATA_CALL_LIST_CHANGED:
                return "DATA_CALL_LIST_CHANGED";
            case TelephonyEvent.Type.DATA_CALL_DEACTIVATE:
                return "DATA_CALL_DEACTIVATE";
            case TelephonyEvent.Type.DATA_CALL_DEACTIVATE_RESPONSE:
                return "DATA_CALL_DEACTIVATE_RESPONSE";
            case TelephonyEvent.Type.DATA_STALL_ACTION:
                return "DATA_STALL_ACTION";
            case TelephonyEvent.Type.MODEM_RESTART:
                return "MODEM_RESTART";
            case TelephonyEvent.Type.CARRIER_ID_MATCHING:
                return "CARRIER_ID_MATCHING";
            case TelephonyEvent.Type.NITZ_TIME:
                return "NITZ_TIME";
            case TelephonyEvent.Type.EMERGENCY_NUMBER_REPORT:
                return "EMERGENCY_NUMBER_REPORT";
            default:
                return Integer.toString(event);
        }
    }

    /**
     * Convert the call session event into string
     *
     * @param event The event in integer
     * @return The event in String
     */
    private static String callSessionEventToString(int event) {
        switch (event) {
            case TelephonyCallSession.Event.Type.EVENT_UNKNOWN:
                return "EVENT_UNKNOWN";
            case TelephonyCallSession.Event.Type.SETTINGS_CHANGED:
                return "SETTINGS_CHANGED";
            case TelephonyCallSession.Event.Type.RIL_SERVICE_STATE_CHANGED:
                return "RIL_SERVICE_STATE_CHANGED";
            case TelephonyCallSession.Event.Type.IMS_CONNECTION_STATE_CHANGED:
                return "IMS_CONNECTION_STATE_CHANGED";
            case TelephonyCallSession.Event.Type.IMS_CAPABILITIES_CHANGED:
                return "IMS_CAPABILITIES_CHANGED";
            case TelephonyCallSession.Event.Type.DATA_CALL_LIST_CHANGED:
                return "DATA_CALL_LIST_CHANGED";
            case TelephonyCallSession.Event.Type.RIL_REQUEST:
                return "RIL_REQUEST";
            case TelephonyCallSession.Event.Type.RIL_RESPONSE:
                return "RIL_RESPONSE";
            case TelephonyCallSession.Event.Type.RIL_CALL_RING:
                return "RIL_CALL_RING";
            case TelephonyCallSession.Event.Type.RIL_CALL_SRVCC:
                return "RIL_CALL_SRVCC";
            case TelephonyCallSession.Event.Type.RIL_CALL_LIST_CHANGED:
                return "RIL_CALL_LIST_CHANGED";
            case TelephonyCallSession.Event.Type.IMS_COMMAND:
                return "IMS_COMMAND";
            case TelephonyCallSession.Event.Type.IMS_COMMAND_RECEIVED:
                return "IMS_COMMAND_RECEIVED";
            case TelephonyCallSession.Event.Type.IMS_COMMAND_FAILED:
                return "IMS_COMMAND_FAILED";
            case TelephonyCallSession.Event.Type.IMS_COMMAND_COMPLETE:
                return "IMS_COMMAND_COMPLETE";
            case TelephonyCallSession.Event.Type.IMS_CALL_RECEIVE:
                return "IMS_CALL_RECEIVE";
            case TelephonyCallSession.Event.Type.IMS_CALL_STATE_CHANGED:
                return "IMS_CALL_STATE_CHANGED";
            case TelephonyCallSession.Event.Type.IMS_CALL_TERMINATED:
                return "IMS_CALL_TERMINATED";
            case TelephonyCallSession.Event.Type.IMS_CALL_HANDOVER:
                return "IMS_CALL_HANDOVER";
            case TelephonyCallSession.Event.Type.IMS_CALL_HANDOVER_FAILED:
                return "IMS_CALL_HANDOVER_FAILED";
            case TelephonyCallSession.Event.Type.PHONE_STATE_CHANGED:
                return "PHONE_STATE_CHANGED";
            case TelephonyCallSession.Event.Type.NITZ_TIME:
                return "NITZ_TIME";
            case TelephonyCallSession.Event.Type.AUDIO_CODEC:
                return "AUDIO_CODEC";
            default:
                return Integer.toString(event);
        }
    }

    /**
     * Convert the SMS session event into string
     * @param event The event in integer
     * @return The event in String
     */
    private static String smsSessionEventToString(int event) {
        switch (event) {
            case SmsSession.Event.Type.EVENT_UNKNOWN:
                return "EVENT_UNKNOWN";
            case SmsSession.Event.Type.SETTINGS_CHANGED:
                return "SETTINGS_CHANGED";
            case SmsSession.Event.Type.RIL_SERVICE_STATE_CHANGED:
                return "RIL_SERVICE_STATE_CHANGED";
            case SmsSession.Event.Type.IMS_CONNECTION_STATE_CHANGED:
                return "IMS_CONNECTION_STATE_CHANGED";
            case SmsSession.Event.Type.IMS_CAPABILITIES_CHANGED:
                return "IMS_CAPABILITIES_CHANGED";
            case SmsSession.Event.Type.DATA_CALL_LIST_CHANGED:
                return "DATA_CALL_LIST_CHANGED";
            case SmsSession.Event.Type.SMS_SEND:
                return "SMS_SEND";
            case SmsSession.Event.Type.SMS_SEND_RESULT:
                return "SMS_SEND_RESULT";
            case SmsSession.Event.Type.SMS_RECEIVED:
                return "SMS_RECEIVED";
            case SmsSession.Event.Type.INCOMPLETE_SMS_RECEIVED:
                return "INCOMPLETE_SMS_RECEIVED";
            default:
                return Integer.toString(event);
        }
    }

    /**
     * Print all metrics data for debugging purposes
     *
     * @param rawWriter Print writer
     */
    private synchronized void printAllMetrics(PrintWriter rawWriter) {
        final IndentingPrintWriter pw = new IndentingPrintWriter(rawWriter, "  ");

        pw.println("Telephony metrics proto:");
        pw.println("------------------------------------------");
        pw.println("Telephony events:");
        pw.increaseIndent();
        for (TelephonyEvent event : mTelephonyEvents) {
            pw.print(event.timestampMillis);
            pw.print(" [");
            pw.print(event.phoneId);
            pw.print("] ");

            pw.print("T=");
            if (event.type == TelephonyEvent.Type.RIL_SERVICE_STATE_CHANGED) {
                pw.print(telephonyEventToString(event.type)
                        + "(" + "Data RAT " + event.serviceState.dataRat
                        + " Voice RAT " + event.serviceState.voiceRat
                        + " Channel Number " + event.serviceState.channelNumber
                        + ")");
            } else {
                pw.print(telephonyEventToString(event.type));
            }

            pw.println("");
        }

        pw.decreaseIndent();
        pw.println("Call sessions:");
        pw.increaseIndent();

        for (TelephonyCallSession callSession : mCompletedCallSessions) {
            pw.print("Start time in minutes: " + callSession.startTimeMinutes);
            pw.print(", phone: " + callSession.phoneId);
            if (callSession.eventsDropped) {
                pw.println(" Events dropped: " + callSession.eventsDropped);
            }

            pw.println(" Events: ");
            pw.increaseIndent();
            for (TelephonyCallSession.Event event : callSession.events) {
                pw.print(event.delay);
                pw.print(" T=");
                if (event.type == TelephonyCallSession.Event.Type.RIL_SERVICE_STATE_CHANGED) {
                    pw.println(callSessionEventToString(event.type)
                            + "(" + "Data RAT " + event.serviceState.dataRat
                            + " Voice RAT " + event.serviceState.voiceRat
                            + " Channel Number " + event.serviceState.channelNumber
                            + ")");
                } else if (event.type == TelephonyCallSession.Event.Type.RIL_CALL_LIST_CHANGED) {
                    pw.println(callSessionEventToString(event.type));
                    pw.increaseIndent();
                    for (RilCall call : event.calls) {
                        pw.println(call.index + ". Type = " + call.type + " State = "
                                + call.state + " End Reason " + call.callEndReason
                                + " Precise Disconnect Cause " + call.preciseDisconnectCause
                                + " isMultiparty = " + call.isMultiparty);
                    }
                    pw.decreaseIndent();
                } else if (event.type == TelephonyCallSession.Event.Type.AUDIO_CODEC) {
                    pw.println(callSessionEventToString(event.type)
                            + "(" + event.audioCodec + ")");
                } else {
                    pw.println(callSessionEventToString(event.type));
                }
            }
            pw.decreaseIndent();
        }

        pw.decreaseIndent();
        pw.println("Sms sessions:");
        pw.increaseIndent();

        int count = 0;
        for (SmsSession smsSession : mCompletedSmsSessions) {
            count++;
            pw.print("[" + count + "] Start time in minutes: "
                    + smsSession.startTimeMinutes);
            pw.print(", phone: " + smsSession.phoneId);
            if (smsSession.eventsDropped) {
                pw.println(", events dropped: " + smsSession.eventsDropped);
            } else {
                pw.println("");
            }
            pw.println("Events: ");
            pw.increaseIndent();
            for (SmsSession.Event event : smsSession.events) {
                pw.print(event.delay);
                pw.print(" T=");
                pw.println(smsSessionEventToString(event.type));
                // Only show more info for tx/rx sms
                if (event.type == SmsSession.Event.Type.SMS_RECEIVED) {
                    pw.increaseIndent();
                    switch (event.smsType) {
                        case SmsSession.Event.SmsType.SMS_TYPE_SMS_PP:
                            pw.println("Type: SMS-PP");
                            break;
                        case SmsSession.Event.SmsType.SMS_TYPE_VOICEMAIL_INDICATION:
                            pw.println("Type: Voicemail indication");
                            break;
                        case SmsSession.Event.SmsType.SMS_TYPE_ZERO:
                            pw.println("Type: zero");
                            break;
                        case SmsSession.Event.SmsType.SMS_TYPE_WAP_PUSH:
                            pw.println("Type: WAP PUSH");
                            break;
                        default:
                            break;
                    }
                    if (event.errorCode != SmsManager.RESULT_ERROR_NONE) {
                        pw.println("E=" + event.errorCode);
                    }
                    pw.decreaseIndent();
                } else if (event.type == SmsSession.Event.Type.SMS_SEND
                        || event.type == SmsSession.Event.Type.SMS_SEND_RESULT) {
                    pw.increaseIndent();
                    pw.println("ReqId=" + event.rilRequestId);
                    pw.println("E=" + event.errorCode);
                    pw.println("RilE=" + event.error);
                    pw.println("ImsE=" + event.imsError);
                    pw.decreaseIndent();
                } else if (event.type == SmsSession.Event.Type.INCOMPLETE_SMS_RECEIVED) {
                    pw.increaseIndent();
                    pw.println("Received: " + event.incompleteSms.receivedParts + "/"
                            + event.incompleteSms.totalParts);
                    pw.decreaseIndent();
                }
            }
            pw.decreaseIndent();
        }

        pw.decreaseIndent();
        pw.println("Modem power stats:");
        pw.increaseIndent();
        ModemPowerStats s = new ModemPowerMetrics().buildProto();
        pw.println("Power log duration (battery time) (ms): " + s.loggingDurationMs);
        pw.println("Energy consumed by modem (mAh): " + s.energyConsumedMah);
        pw.println("Number of packets sent (tx): " + s.numPacketsTx);
        pw.println("Number of bytes sent (tx): " + s.numBytesTx);
        pw.println("Number of packets received (rx): " + s.numPacketsRx);
        pw.println("Number of bytes received (rx): " + s.numBytesRx);
        pw.println("Amount of time kernel is active because of cellular data (ms): "
                + s.cellularKernelActiveTimeMs);
        pw.println("Amount of time spent in very poor rx signal level (ms): "
                + s.timeInVeryPoorRxSignalLevelMs);
        pw.println("Amount of time modem is in sleep (ms): " + s.sleepTimeMs);
        pw.println("Amount of time modem is in idle (ms): " + s.idleTimeMs);
        pw.println("Amount of time modem is in rx (ms): " + s.rxTimeMs);
        pw.println("Amount of time modem is in tx (ms): " + Arrays.toString(s.txTimeMs));
        pw.println("Amount of time phone spent in various Radio Access Technologies (ms): "
                + Arrays.toString(s.timeInRatMs));
        pw.println("Amount of time phone spent in various cellular "
                + "rx signal strength levels (ms): "
                + Arrays.toString(s.timeInRxSignalStrengthLevelMs));
        pw.println("Energy consumed across measured modem rails (mAh): "
                + new DecimalFormat("#.##").format(s.monitoredRailEnergyConsumedMah));
        pw.decreaseIndent();
        pw.println("Hardware Version: " + SystemProperties.get("ro.boot.revision", ""));
    }

    /**
     * Convert the telephony proto into Base-64 encoded string
     *
     * @param proto Telephony proto
     * @return Encoded string
     */
    private static String convertProtoToBase64String(TelephonyLog proto) {
        return Base64.encodeToString(
                TelephonyProto.TelephonyLog.toByteArray(proto), Base64.DEFAULT);
    }

    /**
     * Reset all events and sessions
     */
    private synchronized void reset() {
        mTelephonyEvents.clear();
        mCompletedCallSessions.clear();
        mCompletedSmsSessions.clear();

        mTelephonyEventsDropped = false;

        mStartSystemTimeMs = System.currentTimeMillis();
        mStartElapsedTimeMs = SystemClock.elapsedRealtime();

        // Insert the last known sim state, enabled modem bitmap, active subscription info,
        // service state, ims capabilities, ims connection states, carrier id and Data call
        // events as the base.
        // Sim state, modem bitmap and active subscription info events are logged before
        // other events.
        addTelephonyEvent(new TelephonyEventBuilder(mStartElapsedTimeMs, -1 /* phoneId */)
                .setSimStateChange(mLastSimState).build());

        addTelephonyEvent(new TelephonyEventBuilder(mStartElapsedTimeMs, -1 /* phoneId */)
                .setEnabledModemBitmap(mLastEnabledModemBitmap).build());

        for (int i = 0; i < mLastActiveSubscriptionInfos.size(); i++) {
          final int key = mLastActiveSubscriptionInfos.keyAt(i);
          TelephonyEvent event = new TelephonyEventBuilder(mStartElapsedTimeMs, key)
                  .setActiveSubscriptionInfoChange(mLastActiveSubscriptionInfos.get(key)).build();
          addTelephonyEvent(event);
        }

        for (int i = 0; i < mLastServiceState.size(); i++) {
            final int key = mLastServiceState.keyAt(i);

            TelephonyEvent event = new TelephonyEventBuilder(mStartElapsedTimeMs, key)
                    .setServiceState(mLastServiceState.get(key)).build();
            addTelephonyEvent(event);
        }

        for (int i = 0; i < mLastImsCapabilities.size(); i++) {
            final int key = mLastImsCapabilities.keyAt(i);

            TelephonyEvent event = new TelephonyEventBuilder(mStartElapsedTimeMs, key)
                    .setImsCapabilities(mLastImsCapabilities.get(key)).build();
            addTelephonyEvent(event);
        }

        for (int i = 0; i < mLastImsConnectionState.size(); i++) {
            final int key = mLastImsConnectionState.keyAt(i);

            TelephonyEvent event = new TelephonyEventBuilder(mStartElapsedTimeMs, key)
                    .setImsConnectionState(mLastImsConnectionState.get(key)).build();
            addTelephonyEvent(event);
        }

        for (int i = 0; i < mLastCarrierId.size(); i++) {
            final int key = mLastCarrierId.keyAt(i);
            TelephonyEvent event = new TelephonyEventBuilder(mStartElapsedTimeMs, key)
                    .setCarrierIdMatching(mLastCarrierId.get(key)).build();
            addTelephonyEvent(event);
        }

        for (int i = 0; i < mLastRilDataCallEvents.size(); i++) {
            final int key = mLastRilDataCallEvents.keyAt(i);
            for (int j = 0; j < mLastRilDataCallEvents.get(key).size(); j++) {
                final int cidKey = mLastRilDataCallEvents.get(key).keyAt(j);
                RilDataCall[] dataCalls = new RilDataCall[1];
                dataCalls[0] = mLastRilDataCallEvents.get(key).get(cidKey);
                addTelephonyEvent(new TelephonyEventBuilder(mStartElapsedTimeMs, key)
                        .setDataCalls(dataCalls).build());
            }
        }
    }

    /**
     * Build the telephony proto
     *
     * @return Telephony proto
     */
    private synchronized TelephonyLog buildProto() {

        TelephonyLog log = new TelephonyLog();
        // Build telephony events
        log.events = new TelephonyEvent[mTelephonyEvents.size()];
        mTelephonyEvents.toArray(log.events);
        log.eventsDropped = mTelephonyEventsDropped;

        // Build call sessions
        log.callSessions = new TelephonyCallSession[mCompletedCallSessions.size()];
        mCompletedCallSessions.toArray(log.callSessions);

        // Build SMS sessions
        log.smsSessions = new SmsSession[mCompletedSmsSessions.size()];
        mCompletedSmsSessions.toArray(log.smsSessions);

        // Build histogram. Currently we only support RIL histograms.
        List<TelephonyHistogram> rilHistograms = RIL.getTelephonyRILTimingHistograms();
        log.histograms = new TelephonyProto.TelephonyHistogram[rilHistograms.size()];
        for (int i = 0; i < rilHistograms.size(); i++) {
            log.histograms[i] = new TelephonyProto.TelephonyHistogram();
            TelephonyHistogram rilHistogram = rilHistograms.get(i);
            TelephonyProto.TelephonyHistogram histogramProto = log.histograms[i];

            histogramProto.category = rilHistogram.getCategory();
            histogramProto.id = rilHistogram.getId();
            histogramProto.minTimeMillis = rilHistogram.getMinTime();
            histogramProto.maxTimeMillis = rilHistogram.getMaxTime();
            histogramProto.avgTimeMillis = rilHistogram.getAverageTime();
            histogramProto.count = rilHistogram.getSampleCount();
            histogramProto.bucketCount = rilHistogram.getBucketCount();
            histogramProto.bucketEndPoints = rilHistogram.getBucketEndPoints();
            histogramProto.bucketCounters = rilHistogram.getBucketCounters();
        }

        // Build modem power metrics
        log.modemPowerStats = new ModemPowerMetrics().buildProto();

        // Log the hardware revision
        log.hardwareRevision = SystemProperties.get("ro.boot.revision", "");

        // Log the starting system time
        log.startTime = new TelephonyProto.Time();
        log.startTime.systemTimestampMillis = mStartSystemTimeMs;
        log.startTime.elapsedTimestampMillis = mStartElapsedTimeMs;

        log.endTime = new TelephonyProto.Time();
        log.endTime.systemTimestampMillis = System.currentTimeMillis();
        log.endTime.elapsedTimestampMillis = SystemClock.elapsedRealtime();

        // Log the last active subscription information.
        int phoneCount = TelephonyManager.getDefault().getPhoneCount();
        ActiveSubscriptionInfo[] activeSubscriptionInfo =
                new ActiveSubscriptionInfo[phoneCount];
        for (int i = 0; i < mLastActiveSubscriptionInfos.size(); i++) {
            int key = mLastActiveSubscriptionInfos.keyAt(i);
            activeSubscriptionInfo[key] = mLastActiveSubscriptionInfos.get(key);
        }
        for (int i = 0; i < phoneCount; i++) {
            if (activeSubscriptionInfo[i] == null) {
                activeSubscriptionInfo[i] = makeInvalidSubscriptionInfo(i);
            }
        }
        log.lastActiveSubscriptionInfo = activeSubscriptionInfo;

        return log;
    }

    /** Update the sim state. */
    public void updateSimState(int phoneId, int simState) {
        int state = mapSimStateToProto(simState);
        Integer lastSimState = mLastSimState.get(phoneId);
        if (lastSimState == null || !lastSimState.equals(state)) {
            mLastSimState.put(phoneId, state);
            addTelephonyEvent(new TelephonyEventBuilder().setSimStateChange(mLastSimState).build());
        }
    }

    /** Update active subscription info list. */
    public synchronized void updateActiveSubscriptionInfoList(List<SubscriptionInfo> subInfos) {
        List<Integer> inActivePhoneList = new ArrayList<>();
        for (int i = 0; i < mLastActiveSubscriptionInfos.size(); i++) {
            inActivePhoneList.add(mLastActiveSubscriptionInfos.keyAt(i));
        }

        for (SubscriptionInfo info : subInfos) {
            int phoneId = info.getSimSlotIndex();
            inActivePhoneList.removeIf(value -> value.equals(phoneId));
            ActiveSubscriptionInfo activeSubscriptionInfo = new ActiveSubscriptionInfo();
            activeSubscriptionInfo.slotIndex = phoneId;
            activeSubscriptionInfo.isOpportunistic = info.isOpportunistic() ? 1 : 0;
            activeSubscriptionInfo.carrierId = info.getCarrierId();
            if (!MessageNano.messageNanoEquals(
                    mLastActiveSubscriptionInfos.get(phoneId), activeSubscriptionInfo)) {
                addTelephonyEvent(new TelephonyEventBuilder(phoneId)
                        .setActiveSubscriptionInfoChange(activeSubscriptionInfo).build());

                mLastActiveSubscriptionInfos.put(phoneId, activeSubscriptionInfo);
            }
        }

        for (int phoneId : inActivePhoneList) {
            mLastActiveSubscriptionInfos.remove(phoneId);
            addTelephonyEvent(new TelephonyEventBuilder(phoneId)
                    .setActiveSubscriptionInfoChange(makeInvalidSubscriptionInfo(phoneId)).build());
        }
    }

    /** Update the enabled modem bitmap. */
    public void updateEnabledModemBitmap(int enabledModemBitmap) {
        if (mLastEnabledModemBitmap == enabledModemBitmap) return;
        mLastEnabledModemBitmap = enabledModemBitmap;
        addTelephonyEvent(new TelephonyEventBuilder()
                .setEnabledModemBitmap(mLastEnabledModemBitmap).build());
    }

    private static ActiveSubscriptionInfo makeInvalidSubscriptionInfo(int phoneId) {
        ActiveSubscriptionInfo invalidSubscriptionInfo = new ActiveSubscriptionInfo();
        invalidSubscriptionInfo.slotIndex = phoneId;
        invalidSubscriptionInfo.carrierId = -1;
        invalidSubscriptionInfo.isOpportunistic = -1;
        return invalidSubscriptionInfo;
    }

    /**
     * Reduce precision to meet privacy requirements.
     *
     * @param timestamp timestamp in milliseconds
     * @return Precision reduced timestamp in minutes
     */
    static int roundSessionStart(long timestamp) {
        return (int) ((timestamp) / (MINUTE_IN_MILLIS * SESSION_START_PRECISION_MINUTES)
                * (SESSION_START_PRECISION_MINUTES));
    }

    /**
     * Write the Carrier Key change event
     *
     * @param phoneId Phone id
     * @param keyType type of key
     * @param isDownloadSuccessful true if the key was successfully downloaded
     */
    public void writeCarrierKeyEvent(int phoneId, int keyType,  boolean isDownloadSuccessful) {
        final CarrierKeyChange carrierKeyChange = new CarrierKeyChange();
        carrierKeyChange.keyType = keyType;
        carrierKeyChange.isDownloadSuccessful = isDownloadSuccessful;
        TelephonyEvent event = new TelephonyEventBuilder(phoneId).setCarrierKeyChange(
                carrierKeyChange).build();
        addTelephonyEvent(event);
    }


    /**
     * Get the time interval with reduced prevision
     *
     * @param previousTimestamp Previous timestamp in milliseconds
     * @param currentTimestamp Current timestamp in milliseconds
     * @return The time interval
     */
    static int toPrivacyFuzzedTimeInterval(long previousTimestamp, long currentTimestamp) {
        long diff = currentTimestamp - previousTimestamp;
        if (diff < 0) {
            return TimeInterval.TI_UNKNOWN;
        } else if (diff <= 10) {
            return TimeInterval.TI_10_MILLIS;
        } else if (diff <= 20) {
            return TimeInterval.TI_20_MILLIS;
        } else if (diff <= 50) {
            return TimeInterval.TI_50_MILLIS;
        } else if (diff <= 100) {
            return TimeInterval.TI_100_MILLIS;
        } else if (diff <= 200) {
            return TimeInterval.TI_200_MILLIS;
        } else if (diff <= 500) {
            return TimeInterval.TI_500_MILLIS;
        } else if (diff <= 1000) {
            return TimeInterval.TI_1_SEC;
        } else if (diff <= 2000) {
            return TimeInterval.TI_2_SEC;
        } else if (diff <= 5000) {
            return TimeInterval.TI_5_SEC;
        } else if (diff <= 10000) {
            return TimeInterval.TI_10_SEC;
        } else if (diff <= 30000) {
            return TimeInterval.TI_30_SEC;
        } else if (diff <= 60000) {
            return TimeInterval.TI_1_MINUTE;
        } else if (diff <= 180000) {
            return TimeInterval.TI_3_MINUTES;
        } else if (diff <= 600000) {
            return TimeInterval.TI_10_MINUTES;
        } else if (diff <= 1800000) {
            return TimeInterval.TI_30_MINUTES;
        } else if (diff <= 3600000) {
            return TimeInterval.TI_1_HOUR;
        } else if (diff <= 7200000) {
            return TimeInterval.TI_2_HOURS;
        } else if (diff <= 14400000) {
            return TimeInterval.TI_4_HOURS;
        } else {
            return TimeInterval.TI_MANY_HOURS;
        }
    }

    /**
     * Convert the service state into service state proto
     *
     * @param serviceState Service state
     * @return Service state proto
     */
    private TelephonyServiceState toServiceStateProto(ServiceState serviceState) {
        TelephonyServiceState ssProto = new TelephonyServiceState();

        ssProto.voiceRoamingType = serviceState.getVoiceRoamingType();
        ssProto.dataRoamingType = serviceState.getDataRoamingType();

        ssProto.voiceOperator = new TelephonyServiceState.TelephonyOperator();

        if (serviceState.getVoiceOperatorAlphaLong() != null) {
            ssProto.voiceOperator.alphaLong = serviceState.getVoiceOperatorAlphaLong();
        }

        if (serviceState.getVoiceOperatorAlphaShort() != null) {
            ssProto.voiceOperator.alphaShort = serviceState.getVoiceOperatorAlphaShort();
        }

        if (serviceState.getVoiceOperatorNumeric() != null) {
            ssProto.voiceOperator.numeric = serviceState.getVoiceOperatorNumeric();
        }

        ssProto.dataOperator = new TelephonyServiceState.TelephonyOperator();

        if (serviceState.getDataOperatorAlphaLong() != null) {
            ssProto.dataOperator.alphaLong = serviceState.getDataOperatorAlphaLong();
        }

        if (serviceState.getDataOperatorAlphaShort() != null) {
            ssProto.dataOperator.alphaShort = serviceState.getDataOperatorAlphaShort();
        }

        if (serviceState.getDataOperatorNumeric() != null) {
            ssProto.dataOperator.numeric = serviceState.getDataOperatorNumeric();
        }

        ssProto.voiceRat = serviceState.getRilVoiceRadioTechnology();
        ssProto.dataRat = serviceState.getRilDataRadioTechnology();
        ssProto.channelNumber = serviceState.getChannelNumber();
        return ssProto;
    }

    /**
     * Annotate the call session with events
     *
     * @param timestamp Event timestamp
     * @param phoneId Phone id
     * @param eventBuilder Call session event builder
     */
    private synchronized void annotateInProgressCallSession(long timestamp, int phoneId,
                                                            CallSessionEventBuilder eventBuilder) {
        InProgressCallSession callSession = mInProgressCallSessions.get(phoneId);
        if (callSession != null) {
            callSession.addEvent(timestamp, eventBuilder);
        }
    }

    /**
     * Annotate the SMS session with events
     *
     * @param timestamp Event timestamp
     * @param phoneId Phone id
     * @param eventBuilder SMS session event builder
     */
    private synchronized void annotateInProgressSmsSession(long timestamp, int phoneId,
                                                           SmsSessionEventBuilder eventBuilder) {
        InProgressSmsSession smsSession = mInProgressSmsSessions.get(phoneId);
        if (smsSession != null) {
            smsSession.addEvent(timestamp, eventBuilder);
        }
    }

    /**
     * Create the call session if there isn't any existing one
     *
     * @param phoneId Phone id
     * @return The call session
     */
    private synchronized InProgressCallSession startNewCallSessionIfNeeded(int phoneId) {
        InProgressCallSession callSession = mInProgressCallSessions.get(phoneId);
        if (callSession == null) {
            logv("Starting a new call session on phone " + phoneId);
            callSession = new InProgressCallSession(phoneId);
            mInProgressCallSessions.append(phoneId, callSession);

            // Insert the latest service state, ims capabilities, and ims connection states as the
            // base.
            TelephonyServiceState serviceState = mLastServiceState.get(phoneId);
            if (serviceState != null) {
                callSession.addEvent(callSession.startElapsedTimeMs, new CallSessionEventBuilder(
                        TelephonyCallSession.Event.Type.RIL_SERVICE_STATE_CHANGED)
                        .setServiceState(serviceState));
            }

            ImsCapabilities imsCapabilities = mLastImsCapabilities.get(phoneId);
            if (imsCapabilities != null) {
                callSession.addEvent(callSession.startElapsedTimeMs, new CallSessionEventBuilder(
                        TelephonyCallSession.Event.Type.IMS_CAPABILITIES_CHANGED)
                        .setImsCapabilities(imsCapabilities));
            }

            ImsConnectionState imsConnectionState = mLastImsConnectionState.get(phoneId);
            if (imsConnectionState != null) {
                callSession.addEvent(callSession.startElapsedTimeMs, new CallSessionEventBuilder(
                        TelephonyCallSession.Event.Type.IMS_CONNECTION_STATE_CHANGED)
                        .setImsConnectionState(imsConnectionState));
            }
        }
        return callSession;
    }

    /**
     * Create the SMS session if there isn't any existing one
     *
     * @param phoneId Phone id
     * @return The SMS session
     */
    private synchronized InProgressSmsSession startNewSmsSessionIfNeeded(int phoneId) {
        InProgressSmsSession smsSession = mInProgressSmsSessions.get(phoneId);
        if (smsSession == null) {
            logv("Starting a new sms session on phone " + phoneId);
            smsSession = startNewSmsSession(phoneId);
            mInProgressSmsSessions.append(phoneId, smsSession);
        }
        return smsSession;
    }

    /**
     * Create a new SMS session
     *
     * @param phoneId Phone id
     * @return The SMS session
     */
    private InProgressSmsSession startNewSmsSession(int phoneId) {
        InProgressSmsSession smsSession = new InProgressSmsSession(phoneId);

        // Insert the latest service state, ims capabilities, and ims connection state as the
        // base.
        TelephonyServiceState serviceState = mLastServiceState.get(phoneId);
        if (serviceState != null) {
            smsSession.addEvent(smsSession.startElapsedTimeMs, new SmsSessionEventBuilder(
                    TelephonyCallSession.Event.Type.RIL_SERVICE_STATE_CHANGED)
                    .setServiceState(serviceState));
        }

        ImsCapabilities imsCapabilities = mLastImsCapabilities.get(phoneId);
        if (imsCapabilities != null) {
            smsSession.addEvent(smsSession.startElapsedTimeMs, new SmsSessionEventBuilder(
                    SmsSession.Event.Type.IMS_CAPABILITIES_CHANGED)
                    .setImsCapabilities(imsCapabilities));
        }

        ImsConnectionState imsConnectionState = mLastImsConnectionState.get(phoneId);
        if (imsConnectionState != null) {
            smsSession.addEvent(smsSession.startElapsedTimeMs, new SmsSessionEventBuilder(
                    SmsSession.Event.Type.IMS_CONNECTION_STATE_CHANGED)
                    .setImsConnectionState(imsConnectionState));
        }
        return smsSession;
    }

    /**
     * Finish the call session and move it into the completed session
     *
     * @param inProgressCallSession The in progress call session
     */
    private synchronized void finishCallSession(InProgressCallSession inProgressCallSession) {
        TelephonyCallSession callSession = new TelephonyCallSession();
        callSession.events = new TelephonyCallSession.Event[inProgressCallSession.events.size()];
        inProgressCallSession.events.toArray(callSession.events);
        callSession.startTimeMinutes = inProgressCallSession.startSystemTimeMin;
        callSession.phoneId = inProgressCallSession.phoneId;
        callSession.eventsDropped = inProgressCallSession.isEventsDropped();
        if (mCompletedCallSessions.size() >= MAX_COMPLETED_CALL_SESSIONS) {
            mCompletedCallSessions.removeFirst();
        }
        mCompletedCallSessions.add(callSession);
        mInProgressCallSessions.remove(inProgressCallSession.phoneId);
        logv("Call session finished");
    }

    /**
     * Finish the SMS session and move it into the completed session
     *
     * @param inProgressSmsSession The in progress SMS session
     */
    private synchronized void finishSmsSessionIfNeeded(InProgressSmsSession inProgressSmsSession) {
        if (inProgressSmsSession.getNumExpectedResponses() == 0) {
            SmsSession smsSession = finishSmsSession(inProgressSmsSession);

            mInProgressSmsSessions.remove(inProgressSmsSession.phoneId);
            logv("SMS session finished");
        }
    }

    private SmsSession finishSmsSession(InProgressSmsSession inProgressSmsSession) {
        SmsSession smsSession = new SmsSession();
        smsSession.events = new SmsSession.Event[inProgressSmsSession.events.size()];
        inProgressSmsSession.events.toArray(smsSession.events);
        smsSession.startTimeMinutes = inProgressSmsSession.startSystemTimeMin;
        smsSession.phoneId = inProgressSmsSession.phoneId;
        smsSession.eventsDropped = inProgressSmsSession.isEventsDropped();

        if (mCompletedSmsSessions.size() >= MAX_COMPLETED_SMS_SESSIONS) {
            mCompletedSmsSessions.removeFirst();
        }
        mCompletedSmsSessions.add(smsSession);
        return smsSession;
    }

    /**
     * Add telephony event into the queue
     *
     * @param event Telephony event
     */
    private synchronized void addTelephonyEvent(TelephonyEvent event) {
        if (mTelephonyEvents.size() >= MAX_TELEPHONY_EVENTS) {
            mTelephonyEvents.removeFirst();
            mTelephonyEventsDropped = true;
        }
        mTelephonyEvents.add(event);
    }

    /**
     * Write service changed event
     *
     * @param phoneId Phone id
     * @param serviceState Service state
     */
    public synchronized void writeServiceStateChanged(int phoneId, ServiceState serviceState) {

        TelephonyEvent event = new TelephonyEventBuilder(phoneId)
                .setServiceState(toServiceStateProto(serviceState)).build();

        // If service state doesn't change, we don't log the event.
        if (mLastServiceState.get(phoneId) != null &&
                Arrays.equals(TelephonyServiceState.toByteArray(mLastServiceState.get(phoneId)),
                        TelephonyServiceState.toByteArray(event.serviceState))) {
            return;
        }

        mLastServiceState.put(phoneId, event.serviceState);
        addTelephonyEvent(event);

        annotateInProgressCallSession(event.timestampMillis, phoneId,
                new CallSessionEventBuilder(
                        TelephonyCallSession.Event.Type.RIL_SERVICE_STATE_CHANGED)
                        .setServiceState(event.serviceState));
        annotateInProgressSmsSession(event.timestampMillis, phoneId,
                new SmsSessionEventBuilder(
                        SmsSession.Event.Type.RIL_SERVICE_STATE_CHANGED)
                        .setServiceState(event.serviceState));
    }

    /**
     * Write data stall event
     *
     * @param phoneId Phone id
     * @param recoveryAction Data stall recovery action
     */
    public void writeDataStallEvent(int phoneId, int recoveryAction) {
        addTelephonyEvent(new TelephonyEventBuilder(phoneId)
                .setDataStallRecoveryAction(recoveryAction).build());
    }

    /**
     * Write IMS feature settings changed event
     *
     * @param phoneId Phone id
     * @param feature IMS feature
     * @param network The IMS network type
     * @param value The settings. 0 indicates disabled, otherwise enabled.
     */
    public void writeImsSetFeatureValue(int phoneId, int feature, int network, int value) {
        TelephonySettings s = new TelephonySettings();
        if (network == ImsRegistrationImplBase.REGISTRATION_TECH_LTE) {
            switch (feature) {
                case MmTelFeature.MmTelCapabilities.CAPABILITY_TYPE_VOICE:
                    s.isEnhanced4GLteModeEnabled = (value != 0);
                    break;
                case MmTelFeature.MmTelCapabilities.CAPABILITY_TYPE_VIDEO:
                    s.isVtOverLteEnabled = (value != 0);
                    break;
            }
        } else if (network == ImsRegistrationImplBase.REGISTRATION_TECH_IWLAN) {
            switch (feature) {
                case MmTelFeature.MmTelCapabilities.CAPABILITY_TYPE_VOICE:
                    s.isWifiCallingEnabled = (value != 0);
                    break;
                case MmTelFeature.MmTelCapabilities.CAPABILITY_TYPE_VIDEO:
                    s.isVtOverWifiEnabled = (value != 0);
                    break;
            }
        }


        // If the settings don't change, we don't log the event.
        if (mLastSettings.get(phoneId) != null &&
                Arrays.equals(TelephonySettings.toByteArray(mLastSettings.get(phoneId)),
                        TelephonySettings.toByteArray(s))) {
            return;
        }

        mLastSettings.put(phoneId, s);

        TelephonyEvent event = new TelephonyEventBuilder(phoneId).setSettings(s).build();
        addTelephonyEvent(event);

        annotateInProgressCallSession(event.timestampMillis, phoneId,
                new CallSessionEventBuilder(TelephonyCallSession.Event.Type.SETTINGS_CHANGED)
                        .setSettings(s));
        annotateInProgressSmsSession(event.timestampMillis, phoneId,
                new SmsSessionEventBuilder(SmsSession.Event.Type.SETTINGS_CHANGED)
                        .setSettings(s));
    }

    /**
     * Write the preferred network settings changed event
     *
     * @param phoneId Phone id
     * @param networkType The preferred network
     */
    public void writeSetPreferredNetworkType(int phoneId, int networkType) {
        TelephonySettings s = new TelephonySettings();
        s.preferredNetworkMode = networkType + 1;

        // If the settings don't change, we don't log the event.
        if (mLastSettings.get(phoneId) != null &&
                Arrays.equals(TelephonySettings.toByteArray(mLastSettings.get(phoneId)),
                        TelephonySettings.toByteArray(s))) {
            return;
        }

        mLastSettings.put(phoneId, s);

        addTelephonyEvent(new TelephonyEventBuilder(phoneId).setSettings(s).build());
    }

    /**
     * Write the IMS connection state changed event
     *
     * @param phoneId Phone id
     * @param state IMS connection state
     * @param reasonInfo The reason info. Only used for disconnected state.
     */
    public synchronized void writeOnImsConnectionState(int phoneId, int state,
                                                       ImsReasonInfo reasonInfo) {
        ImsConnectionState imsState = new ImsConnectionState();
        imsState.state = state;

        if (reasonInfo != null) {
            TelephonyProto.ImsReasonInfo ri = new TelephonyProto.ImsReasonInfo();

            ri.reasonCode = reasonInfo.getCode();
            ri.extraCode = reasonInfo.getExtraCode();
            String extraMessage = reasonInfo.getExtraMessage();
            if (extraMessage != null) {
                ri.extraMessage = extraMessage;
            }

            imsState.reasonInfo = ri;
        }

        // If the connection state does not change, do not log it.
        if (mLastImsConnectionState.get(phoneId) != null &&
                Arrays.equals(ImsConnectionState.toByteArray(mLastImsConnectionState.get(phoneId)),
                        ImsConnectionState.toByteArray(imsState))) {
            return;
        }

        mLastImsConnectionState.put(phoneId, imsState);

        TelephonyEvent event = new TelephonyEventBuilder(phoneId)
                .setImsConnectionState(imsState).build();
        addTelephonyEvent(event);

        annotateInProgressCallSession(event.timestampMillis, phoneId,
                new CallSessionEventBuilder(
                        TelephonyCallSession.Event.Type.IMS_CONNECTION_STATE_CHANGED)
                        .setImsConnectionState(event.imsConnectionState));
        annotateInProgressSmsSession(event.timestampMillis, phoneId,
                new SmsSessionEventBuilder(
                        SmsSession.Event.Type.IMS_CONNECTION_STATE_CHANGED)
                        .setImsConnectionState(event.imsConnectionState));
    }

    /**
     * Write the IMS capabilities changed event
     *
     * @param phoneId Phone id
     * @param capabilities IMS capabilities array
     */
    public synchronized void writeOnImsCapabilities(int phoneId,
            @ImsRegistrationImplBase.ImsRegistrationTech int radioTech,
            MmTelFeature.MmTelCapabilities capabilities) {
        ImsCapabilities cap = new ImsCapabilities();

        if (radioTech == ImsRegistrationImplBase.REGISTRATION_TECH_LTE) {
            cap.voiceOverLte = capabilities.isCapable(
                    MmTelFeature.MmTelCapabilities.CAPABILITY_TYPE_VOICE);
            cap.videoOverLte = capabilities.isCapable(
                    MmTelFeature.MmTelCapabilities.CAPABILITY_TYPE_VIDEO);
            cap.utOverLte = capabilities.isCapable(
                    MmTelFeature.MmTelCapabilities.CAPABILITY_TYPE_UT);

        } else if (radioTech == ImsRegistrationImplBase.REGISTRATION_TECH_IWLAN) {
            cap.voiceOverWifi = capabilities.isCapable(
                    MmTelFeature.MmTelCapabilities.CAPABILITY_TYPE_VOICE);
            cap.videoOverWifi = capabilities.isCapable(
                    MmTelFeature.MmTelCapabilities.CAPABILITY_TYPE_VIDEO);
            cap.utOverWifi = capabilities.isCapable(
                    MmTelFeature.MmTelCapabilities.CAPABILITY_TYPE_UT);
        }

        TelephonyEvent event = new TelephonyEventBuilder(phoneId).setImsCapabilities(cap).build();

        // If the capabilities don't change, we don't log the event.
        if (mLastImsCapabilities.get(phoneId) != null &&
                Arrays.equals(ImsCapabilities.toByteArray(mLastImsCapabilities.get(phoneId)),
                ImsCapabilities.toByteArray(cap))) {
            return;
        }

        mLastImsCapabilities.put(phoneId, cap);
        addTelephonyEvent(event);

        annotateInProgressCallSession(event.timestampMillis, phoneId,
                new CallSessionEventBuilder(
                        TelephonyCallSession.Event.Type.IMS_CAPABILITIES_CHANGED)
                        .setImsCapabilities(event.imsCapabilities));
        annotateInProgressSmsSession(event.timestampMillis, phoneId,
                new SmsSessionEventBuilder(
                        SmsSession.Event.Type.IMS_CAPABILITIES_CHANGED)
                        .setImsCapabilities(event.imsCapabilities));
    }

    /**
     * Convert PDP type into the enumeration
     *
     * @param type PDP type
     * @return The proto defined enumeration
     */
    private int toPdpType(String type) {
        switch (type) {
            case "IP":
                return PDP_TYPE_IP;
            case "IPV6":
                return PDP_TYPE_IPV6;
            case "IPV4V6":
                return PDP_TYPE_IPV4V6;
            case "PPP":
                return PDP_TYPE_PPP;
            case "NON-IP":
                return PDP_TYPE_NON_IP;
            case "UNSTRUCTURED":
                return PDP_TYPE_UNSTRUCTURED;
        }
        Rlog.e(TAG, "Unknown type: " + type);
        return PDP_UNKNOWN;
    }

    /**
     * Write setup data call event
     *
     * @param phoneId Phone id
     * @param radioTechnology The data call RAT
     * @param profileId Data profile id
     * @param apn APN in string
     * @param protocol Data connection protocol
     */
    public void writeSetupDataCall(int phoneId, int radioTechnology, int profileId, String apn,
                                   int protocol) {

        RilSetupDataCall setupDataCall = new RilSetupDataCall();
        setupDataCall.rat = radioTechnology;
        setupDataCall.dataProfile = profileId + 1;  // off by 1 between proto and RIL constants.
        if (apn != null) {
            setupDataCall.apn = apn;
        }

        setupDataCall.type = protocol + 1;

        addTelephonyEvent(new TelephonyEventBuilder(phoneId).setSetupDataCall(
                setupDataCall).build());
    }

    /**
     * Write data call deactivate event
     *
     * @param phoneId Phone id
     * @param rilSerial RIL request serial number
     * @param cid call id
     * @param reason Deactivate reason
     */
    public void writeRilDeactivateDataCall(int phoneId, int rilSerial, int cid, int reason) {

        RilDeactivateDataCall deactivateDataCall = new RilDeactivateDataCall();
        deactivateDataCall.cid = cid;
        switch (reason) {
            case DataService.REQUEST_REASON_NORMAL:
                deactivateDataCall.reason = DeactivateReason.DEACTIVATE_REASON_NONE;
                break;
            case DataService.REQUEST_REASON_SHUTDOWN:
                deactivateDataCall.reason = DeactivateReason.DEACTIVATE_REASON_RADIO_OFF;
                break;
            case DataService.REQUEST_REASON_HANDOVER:
                deactivateDataCall.reason = DeactivateReason.DEACTIVATE_REASON_HANDOVER;
                break;
            default:
                deactivateDataCall.reason = DeactivateReason.DEACTIVATE_REASON_UNKNOWN;
        }

        addTelephonyEvent(new TelephonyEventBuilder(phoneId).setDeactivateDataCall(
                deactivateDataCall).build());
    }

    /**
     * Write data call list event when connected
     * @param phoneId          Phone id
     * @param cid              Context Id, uniquely identifies the call
     * @param apnTypeBitmask   Bitmask of supported APN types
     * @param state            State of the data call event
     */
    public void writeRilDataCallEvent(int phoneId, int cid,
            int apnTypeBitmask, int state) {
        RilDataCall[] dataCalls = new RilDataCall[1];
        dataCalls[0] = new RilDataCall();
        dataCalls[0].cid = cid;
        dataCalls[0].apnTypeBitmask = apnTypeBitmask;
        dataCalls[0].state = state;

        SparseArray<RilDataCall> dataCallList;
        if (mLastRilDataCallEvents.get(phoneId) != null) {
            // If the Data call event does not change, do not log it.
            if (mLastRilDataCallEvents.get(phoneId).get(cid) != null
                    && Arrays.equals(
                        RilDataCall.toByteArray(mLastRilDataCallEvents.get(phoneId).get(cid)),
                        RilDataCall.toByteArray(dataCalls[0]))) {
                return;
            }
            dataCallList =  mLastRilDataCallEvents.get(phoneId);
        } else {
            dataCallList = new SparseArray<>();
        }

        dataCallList.put(cid, dataCalls[0]);
        mLastRilDataCallEvents.put(phoneId, dataCallList);
        addTelephonyEvent(new TelephonyEventBuilder(phoneId).setDataCalls(dataCalls).build());
    }

    /**
     * Write CS call list event
     *
     * @param phoneId    Phone id
     * @param connections Array of GsmCdmaConnection objects
     */
    public void writeRilCallList(int phoneId, ArrayList<GsmCdmaConnection> connections,
                                 String countryIso) {
        logv("Logging CallList Changed Connections Size = " + connections.size());
        InProgressCallSession callSession = startNewCallSessionIfNeeded(phoneId);
        if (callSession == null) {
            Rlog.e(TAG, "writeRilCallList: Call session is missing");
        } else {
            RilCall[] calls = convertConnectionsToRilCalls(connections, countryIso);
            callSession.addEvent(
                    new CallSessionEventBuilder(
                            TelephonyCallSession.Event.Type.RIL_CALL_LIST_CHANGED)
                            .setRilCalls(calls)
            );
            logv("Logged Call list changed");
            if (callSession.isPhoneIdle() && disconnectReasonsKnown(calls)) {
                finishCallSession(callSession);
            }
        }
    }

    private boolean disconnectReasonsKnown(RilCall[] calls) {
        for (RilCall call : calls) {
            if (call.callEndReason == 0) return false;
        }
        return true;
    }

    private RilCall[] convertConnectionsToRilCalls(ArrayList<GsmCdmaConnection> mConnections,
                                                   String countryIso) {
        RilCall[] calls = new RilCall[mConnections.size()];
        for (int i = 0; i < mConnections.size(); i++) {
            calls[i] = new RilCall();
            calls[i].index = i;
            convertConnectionToRilCall(mConnections.get(i), calls[i], countryIso);
        }
        return calls;
    }

    private EmergencyNumberInfo convertEmergencyNumberToEmergencyNumberInfo(EmergencyNumber num) {
        EmergencyNumberInfo emergencyNumberInfo = new EmergencyNumberInfo();
        emergencyNumberInfo.address = num.getNumber();
        emergencyNumberInfo.countryIso = num.getCountryIso();
        emergencyNumberInfo.mnc = num.getMnc();
        emergencyNumberInfo.serviceCategoriesBitmask = num.getEmergencyServiceCategoryBitmask();
        emergencyNumberInfo.urns = num.getEmergencyUrns().stream().toArray(String[]::new);
        emergencyNumberInfo.numberSourcesBitmask = num.getEmergencyNumberSourceBitmask();
        emergencyNumberInfo.routing = num.getEmergencyCallRouting();
        return emergencyNumberInfo;
    }

    private void convertConnectionToRilCall(GsmCdmaConnection conn, RilCall call,
                                            String countryIso) {
        if (conn.isIncoming()) {
            call.type = Type.MT;
        } else {
            call.type = Type.MO;
        }
        switch (conn.getState()) {
            case IDLE:
                call.state = CallState.CALL_IDLE;
                break;
            case ACTIVE:
                call.state = CallState.CALL_ACTIVE;
                break;
            case HOLDING:
                call.state = CallState.CALL_HOLDING;
                break;
            case DIALING:
                call.state = CallState.CALL_DIALING;
                break;
            case ALERTING:
                call.state = CallState.CALL_ALERTING;
                break;
            case INCOMING:
                call.state = CallState.CALL_INCOMING;
                break;
            case WAITING:
                call.state = CallState.CALL_WAITING;
                break;
            case DISCONNECTED:
                call.state = CallState.CALL_DISCONNECTED;
                break;
            case DISCONNECTING:
                call.state = CallState.CALL_DISCONNECTING;
                break;
            default:
                call.state = CallState.CALL_UNKNOWN;
                break;
        }
        call.callEndReason = conn.getDisconnectCause();
        call.isMultiparty = conn.isMultiparty();
        call.preciseDisconnectCause = conn.getPreciseDisconnectCause();

        // Emergency call metrics when call ends
        if (conn.getDisconnectCause() != DisconnectCause.NOT_DISCONNECTED
                && conn.isEmergencyCall() && conn.getEmergencyNumberInfo() != null) {
            /** Only collect this emergency number information per sample percentage */
            if (ThreadLocalRandom.current().nextDouble(0, 100)
                    < getSamplePercentageForEmergencyCall(countryIso)) {
                call.isEmergencyCall = conn.isEmergencyCall();
                call.emergencyNumberInfo = convertEmergencyNumberToEmergencyNumberInfo(
                        conn.getEmergencyNumberInfo());
            }
        }
    }

    /**
     * Write dial event
     *
     * @param phoneId Phone id
     * @param conn Connection object created to track this call
     * @param clirMode CLIR (Calling Line Identification Restriction) mode
     * @param uusInfo User-to-User signaling Info
     */
    public void writeRilDial(int phoneId, GsmCdmaConnection conn, int clirMode, UUSInfo uusInfo) {

        InProgressCallSession callSession = startNewCallSessionIfNeeded(phoneId);
        logv("Logging Dial Connection = " + conn);
        if (callSession == null) {
            Rlog.e(TAG, "writeRilDial: Call session is missing");
        } else {
            RilCall[] calls = new RilCall[1];
            calls[0] = new RilCall();
            calls[0].index = -1;
            convertConnectionToRilCall(conn, calls[0], "");
            callSession.addEvent(callSession.startElapsedTimeMs,
                    new CallSessionEventBuilder(TelephonyCallSession.Event.Type.RIL_REQUEST)
                            .setRilRequest(TelephonyCallSession.Event.RilRequest.RIL_REQUEST_DIAL)
                            .setRilCalls(calls));
            logv("Logged Dial event");
        }
    }

    /**
     * Write incoming call event
     *
     * @param phoneId Phone id
     * @param response Unused today
     */
    public void writeRilCallRing(int phoneId, char[] response) {
        InProgressCallSession callSession = startNewCallSessionIfNeeded(phoneId);

        callSession.addEvent(callSession.startElapsedTimeMs,
                new CallSessionEventBuilder(TelephonyCallSession.Event.Type.RIL_CALL_RING));
    }

    /**
     * Write call hangup event
     *
     * @param phoneId Phone id
     * @param conn Connection object associated with the call that is being hung-up
     * @param callId Call id
     */
    public void writeRilHangup(int phoneId, GsmCdmaConnection conn, int callId,
                               String countryIso) {
        InProgressCallSession callSession = mInProgressCallSessions.get(phoneId);
        if (callSession == null) {
            Rlog.e(TAG, "writeRilHangup: Call session is missing");
        } else {
            RilCall[] calls = new RilCall[1];
            calls[0] = new RilCall();
            calls[0].index = callId;
            convertConnectionToRilCall(conn, calls[0], countryIso);
            callSession.addEvent(
                    new CallSessionEventBuilder(TelephonyCallSession.Event.Type.RIL_REQUEST)
                            .setRilRequest(TelephonyCallSession.Event.RilRequest.RIL_REQUEST_HANGUP)
                            .setRilCalls(calls));
            logv("Logged Hangup event");
        }
    }

    /**
     * Write call answer event
     *
     * @param phoneId Phone id
     * @param rilSerial RIL request serial number
     */
    public void writeRilAnswer(int phoneId, int rilSerial) {
        InProgressCallSession callSession = mInProgressCallSessions.get(phoneId);
        if (callSession == null) {
            Rlog.e(TAG, "writeRilAnswer: Call session is missing");
        } else {
            callSession.addEvent(
                    new CallSessionEventBuilder(TelephonyCallSession.Event.Type.RIL_REQUEST)
                            .setRilRequest(TelephonyCallSession.Event.RilRequest.RIL_REQUEST_ANSWER)
                            .setRilRequestId(rilSerial));
        }
    }

    /**
     * Write IMS call SRVCC event
     *
     * @param phoneId Phone id
     * @param rilSrvccState SRVCC state
     */
    public void writeRilSrvcc(int phoneId, int rilSrvccState) {
        InProgressCallSession callSession =  mInProgressCallSessions.get(phoneId);
        if (callSession == null) {
            Rlog.e(TAG, "writeRilSrvcc: Call session is missing");
        } else {
            callSession.addEvent(
                    new CallSessionEventBuilder(TelephonyCallSession.Event.Type.RIL_CALL_SRVCC)
                            .setSrvccState(rilSrvccState + 1));
        }
    }

    /**
     * Convert RIL request into proto defined RIL request
     *
     * @param r RIL request
     * @return RIL request defined in call session proto
     */
    private int toCallSessionRilRequest(int r) {
        switch (r) {
            case RILConstants.RIL_REQUEST_DIAL:
                return TelephonyCallSession.Event.RilRequest.RIL_REQUEST_DIAL;

            case RILConstants.RIL_REQUEST_ANSWER:
                return TelephonyCallSession.Event.RilRequest.RIL_REQUEST_ANSWER;

            case RILConstants.RIL_REQUEST_HANGUP:
            case RILConstants.RIL_REQUEST_HANGUP_WAITING_OR_BACKGROUND:
            case RILConstants.RIL_REQUEST_HANGUP_FOREGROUND_RESUME_BACKGROUND:
                return TelephonyCallSession.Event.RilRequest.RIL_REQUEST_HANGUP;

            case RILConstants.RIL_REQUEST_SET_CALL_WAITING:
                return TelephonyCallSession.Event.RilRequest.RIL_REQUEST_SET_CALL_WAITING;

            case RILConstants.RIL_REQUEST_SWITCH_WAITING_OR_HOLDING_AND_ACTIVE:
                return TelephonyCallSession.Event.RilRequest.RIL_REQUEST_SWITCH_HOLDING_AND_ACTIVE;

            case RILConstants.RIL_REQUEST_CDMA_FLASH:
                return TelephonyCallSession.Event.RilRequest.RIL_REQUEST_CDMA_FLASH;

            case RILConstants.RIL_REQUEST_CONFERENCE:
                return TelephonyCallSession.Event.RilRequest.RIL_REQUEST_CONFERENCE;
        }
        Rlog.e(TAG, "Unknown RIL request: " + r);
        return TelephonyCallSession.Event.RilRequest.RIL_REQUEST_UNKNOWN;
    }

    /**
     * Write setup data call response event
     *
     * @param phoneId Phone id
     * @param rilSerial RIL request serial number
     * @param rilError RIL error
     * @param rilRequest RIL request
     * @param result Data call result
     */
    private void writeOnSetupDataCallResponse(int phoneId, int rilSerial, int rilError,
                                              int rilRequest, DataCallResponse response) {

        RilSetupDataCallResponse setupDataCallResponse = new RilSetupDataCallResponse();
        RilDataCall dataCall = new RilDataCall();

        if (response != null) {
            setupDataCallResponse.status = (response.getCause() == 0
                    ? RilDataCallFailCause.PDP_FAIL_NONE : response.getCause());
            setupDataCallResponse.suggestedRetryTimeMillis = response.getSuggestedRetryTime();

            dataCall.cid = response.getId();
            dataCall.type = response.getProtocolType() + 1;

            if (!TextUtils.isEmpty(response.getInterfaceName())) {
                dataCall.iframe = response.getInterfaceName();
            }
        }
        setupDataCallResponse.call = dataCall;

        addTelephonyEvent(new TelephonyEventBuilder(phoneId)
                .setSetupDataCallResponse(setupDataCallResponse).build());
    }

    /**
     * Write call related solicited response event
     *
     * @param phoneId Phone id
     * @param rilSerial RIL request serial number
     * @param rilError RIL error
     * @param rilRequest RIL request
     */
    private void writeOnCallSolicitedResponse(int phoneId, int rilSerial, int rilError,
                                              int rilRequest) {
        InProgressCallSession callSession = mInProgressCallSessions.get(phoneId);
        if (callSession == null) {
            Rlog.e(TAG, "writeOnCallSolicitedResponse: Call session is missing");
        } else {
            callSession.addEvent(new CallSessionEventBuilder(
                    TelephonyCallSession.Event.Type.RIL_RESPONSE)
                    .setRilRequest(toCallSessionRilRequest(rilRequest))
                    .setRilRequestId(rilSerial)
                    .setRilError(rilError + 1));
        }
    }

    /**
     * Write SMS related solicited response event
     *
     * @param phoneId Phone id
     * @param rilSerial RIL request serial number
     * @param rilError RIL error
     * @param response SMS response
     */
    private synchronized void writeOnSmsSolicitedResponse(int phoneId, int rilSerial, int rilError,
                                                          SmsResponse response) {

        InProgressSmsSession smsSession = mInProgressSmsSessions.get(phoneId);
        if (smsSession == null) {
            Rlog.e(TAG, "SMS session is missing");
        } else {

            int errorCode = SmsResponse.NO_ERROR_CODE;
            if (response != null) {
                errorCode = response.mErrorCode;
            }

            smsSession.addEvent(new SmsSessionEventBuilder(
                    SmsSession.Event.Type.SMS_SEND_RESULT)
                    .setErrorCode(errorCode)
                    .setRilErrno(rilError + 1)
                    .setRilRequestId(rilSerial)
            );

            smsSession.decreaseExpectedResponse();
            finishSmsSessionIfNeeded(smsSession);
        }
    }

    /**
     * Write SMS related solicited response event
     *
     * @param phoneId Phone id
     * @param errorReason Defined in {@link SmsManager} RESULT_XXX.
     */
    public synchronized void writeOnImsServiceSmsSolicitedResponse(int phoneId,
            @ImsSmsImplBase.SendStatusResult int resultCode, int errorReason) {

        InProgressSmsSession smsSession = mInProgressSmsSessions.get(phoneId);
        if (smsSession == null) {
            Rlog.e(TAG, "SMS session is missing");
        } else {

            smsSession.addEvent(new SmsSessionEventBuilder(
                    SmsSession.Event.Type.SMS_SEND_RESULT)
                    .setImsServiceErrno(resultCode)
                    .setErrorCode(errorReason)
            );

            smsSession.decreaseExpectedResponse();
            finishSmsSessionIfNeeded(smsSession);
        }
    }

    /**
     * Write deactivate data call response event
     *
     * @param phoneId Phone id
     * @param rilError RIL error
     */
    private void writeOnDeactivateDataCallResponse(int phoneId, int rilError) {
        addTelephonyEvent(new TelephonyEventBuilder(phoneId)
                .setDeactivateDataCallResponse(rilError + 1).build());
    }

    /**
     * Write RIL solicited response event
     *
     * @param phoneId Phone id
     * @param rilSerial RIL request serial number
     * @param rilError RIL error
     * @param rilRequest RIL request
     * @param ret The returned RIL response
     */
    public void writeOnRilSolicitedResponse(int phoneId, int rilSerial, int rilError,
                                            int rilRequest, Object ret) {
        switch (rilRequest) {
            case RIL_REQUEST_SETUP_DATA_CALL:
                DataCallResponse response = (DataCallResponse) ret;
                writeOnSetupDataCallResponse(phoneId, rilSerial, rilError, rilRequest, response);
                break;
            case RIL_REQUEST_DEACTIVATE_DATA_CALL:
                writeOnDeactivateDataCallResponse(phoneId, rilError);
                break;
            case RIL_REQUEST_HANGUP:
            case RIL_REQUEST_HANGUP_WAITING_OR_BACKGROUND:
            case RIL_REQUEST_HANGUP_FOREGROUND_RESUME_BACKGROUND:
            case RIL_REQUEST_DIAL:
            case RIL_REQUEST_ANSWER:
                writeOnCallSolicitedResponse(phoneId, rilSerial, rilError, rilRequest);
                break;
            case RIL_REQUEST_SEND_SMS:
            case RIL_REQUEST_SEND_SMS_EXPECT_MORE:
            case RIL_REQUEST_CDMA_SEND_SMS:
            case RIL_REQUEST_IMS_SEND_SMS:
                SmsResponse smsResponse = (SmsResponse) ret;
                writeOnSmsSolicitedResponse(phoneId, rilSerial, rilError, smsResponse);
                break;
        }
    }

    /**
     * Write network validation event.
     * @param networkValidationState the network validation state.
     */
    public void writeNetworkValidate(int networkValidationState) {
        addTelephonyEvent(
                new TelephonyEventBuilder().setNetworkValidate(networkValidationState).build());
    }

    /**
     * Write data switch event.
     * @param subId data switch to the subscription with this id.
     * @param dataSwitch the reason and state of data switch.
     */
    public void writeDataSwitch(int subId, DataSwitch dataSwitch) {
        int phoneId = SubscriptionManager.getPhoneId(subId);
        addTelephonyEvent(new TelephonyEventBuilder(phoneId).setDataSwitch(dataSwitch).build());
    }

    /**
     * Write on demand data switch event.
     * @param onDemandDataSwitch the apn and state of on demand data switch.
     */
    public void writeOnDemandDataSwitch(OnDemandDataSwitch onDemandDataSwitch) {
        addTelephonyEvent(
                new TelephonyEventBuilder().setOnDemandDataSwitch(onDemandDataSwitch).build());
    }

    /**
     * Write phone state changed event
     *
     * @param phoneId Phone id
     * @param phoneState Phone state. See PhoneConstants.State for the details.
     */
    public void writePhoneState(int phoneId, PhoneConstants.State phoneState) {
        int state;
        switch (phoneState) {
            case IDLE:
                state = TelephonyCallSession.Event.PhoneState.STATE_IDLE;
                break;
            case RINGING:
                state = TelephonyCallSession.Event.PhoneState.STATE_RINGING;
                break;
            case OFFHOOK:
                state = TelephonyCallSession.Event.PhoneState.STATE_OFFHOOK;
                break;
            default:
                state = TelephonyCallSession.Event.PhoneState.STATE_UNKNOWN;
                break;
        }

        InProgressCallSession callSession = mInProgressCallSessions.get(phoneId);
        if (callSession == null) {
            Rlog.e(TAG, "writePhoneState: Call session is missing");
        } else {
            // For CS Calls Finish the Call Session after Receiving the Last Call Fail Cause
            // For IMS calls we receive the Disconnect Cause along with Call End event.
            // So we can finish the call session here.
            callSession.setLastKnownPhoneState(state);
            if ((state == TelephonyCallSession.Event.PhoneState.STATE_IDLE)
                    && (!callSession.containsCsCalls())) {
                finishCallSession(callSession);
            }
            callSession.addEvent(new CallSessionEventBuilder(
                    TelephonyCallSession.Event.Type.PHONE_STATE_CHANGED)
                    .setPhoneState(state));
        }
    }

    /**
     * Extracts the call ID from an ImsSession.
     *
     * @param session The session.
     * @return The call ID for the session, or -1 if none was found.
     */
    private int getCallId(ImsCallSession session) {
        if (session == null) {
            return -1;
        }

        try {
            return Integer.parseInt(session.getCallId());
        } catch (NumberFormatException nfe) {
            return -1;
        }
    }

    /**
     * Write IMS call state changed event
     *
     * @param phoneId Phone id
     * @param session IMS call session
     * @param callState IMS call state
     */
    public void writeImsCallState(int phoneId, ImsCallSession session,
                                  ImsPhoneCall.State callState) {
        int state;
        switch (callState) {
            case IDLE:
                state = TelephonyCallSession.Event.CallState.CALL_IDLE; break;
            case ACTIVE:
                state = TelephonyCallSession.Event.CallState.CALL_ACTIVE; break;
            case HOLDING:
                state = TelephonyCallSession.Event.CallState.CALL_HOLDING; break;
            case DIALING:
                state = TelephonyCallSession.Event.CallState.CALL_DIALING; break;
            case ALERTING:
                state = TelephonyCallSession.Event.CallState.CALL_ALERTING; break;
            case INCOMING:
                state = TelephonyCallSession.Event.CallState.CALL_INCOMING; break;
            case WAITING:
                state = TelephonyCallSession.Event.CallState.CALL_WAITING; break;
            case DISCONNECTED:
                state = TelephonyCallSession.Event.CallState.CALL_DISCONNECTED; break;
            case DISCONNECTING:
                state = TelephonyCallSession.Event.CallState.CALL_DISCONNECTING; break;
            default:
                state = TelephonyCallSession.Event.CallState.CALL_UNKNOWN; break;
        }

        InProgressCallSession callSession = mInProgressCallSessions.get(phoneId);
        if (callSession == null) {
            Rlog.e(TAG, "Call session is missing");
        } else {
            callSession.addEvent(new CallSessionEventBuilder(
                    TelephonyCallSession.Event.Type.IMS_CALL_STATE_CHANGED)
                    .setCallIndex(getCallId(session))
                    .setCallState(state));
        }
    }

    /**
     * Write IMS call start event
     *
     * @param phoneId Phone id
     * @param session IMS call session
     */
    public void writeOnImsCallStart(int phoneId, ImsCallSession session) {
        InProgressCallSession callSession = startNewCallSessionIfNeeded(phoneId);

        callSession.addEvent(
                new CallSessionEventBuilder(TelephonyCallSession.Event.Type.IMS_COMMAND)
                        .setCallIndex(getCallId(session))
                        .setImsCommand(TelephonyCallSession.Event.ImsCommand.IMS_CMD_START));
    }

    /**
     * Write IMS incoming call event
     *
     * @param phoneId Phone id
     * @param session IMS call session
     */
    public void writeOnImsCallReceive(int phoneId, ImsCallSession session) {
        InProgressCallSession callSession = startNewCallSessionIfNeeded(phoneId);

        callSession.addEvent(
                new CallSessionEventBuilder(TelephonyCallSession.Event.Type.IMS_CALL_RECEIVE)
                        .setCallIndex(getCallId(session)));
    }

    /**
     * Write IMS command event
     *
     * @param phoneId Phone id
     * @param session IMS call session
     * @param command IMS command
     */
    public void writeOnImsCommand(int phoneId, ImsCallSession session, int command) {

        InProgressCallSession callSession =  mInProgressCallSessions.get(phoneId);
        if (callSession == null) {
            Rlog.e(TAG, "Call session is missing");
        } else {
            callSession.addEvent(
                    new CallSessionEventBuilder(TelephonyCallSession.Event.Type.IMS_COMMAND)
                            .setCallIndex(getCallId(session))
                            .setImsCommand(command));
        }
    }

    /**
     * Convert IMS reason info into proto
     *
     * @param reasonInfo IMS reason info
     * @return Converted proto
     */
    private TelephonyProto.ImsReasonInfo toImsReasonInfoProto(ImsReasonInfo reasonInfo) {
        TelephonyProto.ImsReasonInfo ri = new TelephonyProto.ImsReasonInfo();
        if (reasonInfo != null) {
            ri.reasonCode = reasonInfo.getCode();
            ri.extraCode = reasonInfo.getExtraCode();
            String extraMessage = reasonInfo.getExtraMessage();
            if (extraMessage != null) {
                ri.extraMessage = extraMessage;
            }
        }
        return ri;
    }

    /**
     * Convert CallQuality to proto.
     *
     * @param callQuality call quality to convert
     * @return Coverted proto
     */
    public static TelephonyCallSession.Event.CallQuality toCallQualityProto(
            CallQuality callQuality) {
        TelephonyCallSession.Event.CallQuality cq = new TelephonyCallSession.Event.CallQuality();
        if (callQuality != null) {
            cq.downlinkLevel = callQualityLevelToProtoEnum(callQuality
                    .getDownlinkCallQualityLevel());
            cq.uplinkLevel = callQualityLevelToProtoEnum(callQuality.getUplinkCallQualityLevel());
            // callDuration is reported in millis, so convert to seconds
            cq.durationInSeconds = callQuality.getCallDuration() / 1000;
            cq.rtpPacketsTransmitted = callQuality.getNumRtpPacketsTransmitted();
            cq.rtpPacketsReceived = callQuality.getNumRtpPacketsReceived();
            cq.rtpPacketsTransmittedLost = callQuality.getNumRtpPacketsTransmittedLost();
            cq.rtpPacketsNotReceived = callQuality.getNumRtpPacketsNotReceived();
            cq.averageRelativeJitterMillis = callQuality.getAverageRelativeJitter();
            cq.maxRelativeJitterMillis = callQuality.getMaxRelativeJitter();
            cq.codecType = convertImsCodec(callQuality.getCodecType());
        }
        return cq;
    }

    /**
     * Convert Call quality level into proto defined value.
     */
    private static int callQualityLevelToProtoEnum(int level) {
        if (level == CallQuality.CALL_QUALITY_EXCELLENT) {
            return TelephonyCallSession.Event.CallQuality.CallQualityLevel.EXCELLENT;
        } else if (level == CallQuality.CALL_QUALITY_GOOD) {
            return TelephonyCallSession.Event.CallQuality.CallQualityLevel.GOOD;
        } else if (level == CallQuality.CALL_QUALITY_FAIR) {
            return TelephonyCallSession.Event.CallQuality.CallQualityLevel.FAIR;
        } else if (level == CallQuality.CALL_QUALITY_POOR) {
            return TelephonyCallSession.Event.CallQuality.CallQualityLevel.POOR;
        } else if (level == CallQuality.CALL_QUALITY_BAD) {
            return TelephonyCallSession.Event.CallQuality.CallQualityLevel.BAD;
        } else if (level == CallQuality.CALL_QUALITY_NOT_AVAILABLE) {
            return TelephonyCallSession.Event.CallQuality.CallQualityLevel.NOT_AVAILABLE;
        } else {
            return TelephonyCallSession.Event.CallQuality.CallQualityLevel.UNDEFINED;
        }
    }

    /**
     * Write IMS call end event
     *
     * @param phoneId Phone id
     * @param session IMS call session
     * @param reasonInfo Call end reason
     */
    public void writeOnImsCallTerminated(int phoneId, ImsCallSession session,
                                         ImsReasonInfo reasonInfo, CallQualityMetrics cqm,
                                         EmergencyNumber emergencyNumber, String countryIso) {
        InProgressCallSession callSession = mInProgressCallSessions.get(phoneId);
        if (callSession == null) {
            Rlog.e(TAG, "Call session is missing");
        } else {
            CallSessionEventBuilder callSessionEvent = new CallSessionEventBuilder(
                    TelephonyCallSession.Event.Type.IMS_CALL_TERMINATED);
            callSessionEvent.setCallIndex(getCallId(session));
            callSessionEvent.setImsReasonInfo(toImsReasonInfoProto(reasonInfo));

            if (cqm != null) {
                callSessionEvent.setCallQualitySummaryDl(cqm.getCallQualitySummaryDl())
                        .setCallQualitySummaryUl(cqm.getCallQualitySummaryUl());
            }

            if (emergencyNumber != null) {
                /** Only collect this emergency number information per sample percentage */
                if (ThreadLocalRandom.current().nextDouble(0, 100)
                        < getSamplePercentageForEmergencyCall(countryIso)) {
                    callSessionEvent.setIsImsEmergencyCall(true);
                    callSessionEvent.setImsEmergencyNumberInfo(
                            convertEmergencyNumberToEmergencyNumberInfo(emergencyNumber));
                }
            }
            callSession.addEvent(callSessionEvent);
        }
    }

    /**
     * Write IMS call hangover event
     *
     * @param phoneId Phone id
     * @param eventType hangover type
     * @param session IMS call session
     * @param srcAccessTech Hangover starting RAT
     * @param targetAccessTech Hangover destination RAT
     * @param reasonInfo Hangover reason
     */
    public void writeOnImsCallHandoverEvent(int phoneId, int eventType, ImsCallSession session,
                                            int srcAccessTech, int targetAccessTech,
                                            ImsReasonInfo reasonInfo) {
        InProgressCallSession callSession = mInProgressCallSessions.get(phoneId);
        if (callSession == null) {
            Rlog.e(TAG, "Call session is missing");
        } else {
            callSession.addEvent(
                    new CallSessionEventBuilder(eventType)
                            .setCallIndex(getCallId(session))
                            .setSrcAccessTech(srcAccessTech)
                            .setTargetAccessTech(targetAccessTech)
                            .setImsReasonInfo(toImsReasonInfoProto(reasonInfo)));
        }
    }

    /**
     * Write Send SMS event
     *
     * @param phoneId Phone id
     * @param rilSerial RIL request serial number
     * @param tech SMS RAT
     * @param format SMS format. Either 3GPP or 3GPP2.
     */
    public synchronized void writeRilSendSms(int phoneId, int rilSerial, int tech, int format) {
        InProgressSmsSession smsSession = startNewSmsSessionIfNeeded(phoneId);

        smsSession.addEvent(new SmsSessionEventBuilder(SmsSession.Event.Type.SMS_SEND)
                .setTech(tech)
                .setRilRequestId(rilSerial)
                .setFormat(format)
        );

        smsSession.increaseExpectedResponse();
    }

    /**
     * Write Send SMS event using ImsService. Expecting response from
     * {@link #writeOnSmsSolicitedResponse}.
     *
     * @param phoneId Phone id
     * @param format SMS format. Either {@link SmsMessage#FORMAT_3GPP} or
     *         {@link SmsMessage#FORMAT_3GPP2}.
     * @param resultCode The result of sending the new SMS to the vendor layer to be sent to the
     *         carrier network.
     */
    public synchronized void writeImsServiceSendSms(int phoneId, String format,
            @ImsSmsImplBase.SendStatusResult int resultCode) {
        InProgressSmsSession smsSession = startNewSmsSessionIfNeeded(phoneId);
        smsSession.addEvent(new SmsSessionEventBuilder(SmsSession.Event.Type.SMS_SEND)
                .setTech(SmsSession.Event.Tech.SMS_IMS)
                .setImsServiceErrno(resultCode)
                .setFormat(convertSmsFormat(format))
        );

        smsSession.increaseExpectedResponse();
    }

    /**
     * Write incoming Broadcast SMS event
     *
     * @param phoneId Phone id
     * @param format CB msg format
     * @param priority CB msg priority
     * @param isCMAS true if msg is CMAS
     * @param isETWS true if msg is ETWS
     * @param serviceCategory Service category of CB msg
     * @param serialNumber Serial number of the message
     * @param deliveredTimestamp Message's delivered timestamp
     */
    public synchronized void writeNewCBSms(int phoneId, int format, int priority, boolean isCMAS,
                                           boolean isETWS, int serviceCategory, int serialNumber,
                                           long deliveredTimestamp) {
        InProgressSmsSession smsSession = startNewSmsSessionIfNeeded(phoneId);

        int type;
        if (isCMAS) {
            type = SmsSession.Event.CBMessageType.CMAS;
        } else if (isETWS) {
            type = SmsSession.Event.CBMessageType.ETWS;
        } else {
            type = SmsSession.Event.CBMessageType.OTHER;
        }

        SmsSession.Event.CBMessage cbm = new SmsSession.Event.CBMessage();
        cbm.msgFormat = format;
        cbm.msgPriority = priority + 1;
        cbm.msgType = type;
        cbm.serviceCategory = serviceCategory;
        cbm.serialNumber = serialNumber;
        cbm.deliveredTimestampMillis = deliveredTimestamp;

        smsSession.addEvent(new SmsSessionEventBuilder(SmsSession.Event.Type.CB_SMS_RECEIVED)
                .setCellBroadcastMessage(cbm)
        );

        finishSmsSessionIfNeeded(smsSession);
    }

    /**
     * Write an incoming multi-part SMS that was discarded because some parts were missing
     *
     * @param phoneId Phone id
     * @param format SMS format. Either 3GPP or 3GPP2.
     * @param receivedCount Number of received parts.
     * @param totalCount Total number of parts of the SMS.
     */
    public void writeDroppedIncomingMultipartSms(int phoneId, String format,
            int receivedCount, int totalCount) {
        logv("Logged dropped multipart SMS: received " + receivedCount
                + " out of " + totalCount);

        SmsSession.Event.IncompleteSms details = new SmsSession.Event.IncompleteSms();
        details.receivedParts = receivedCount;
        details.totalParts = totalCount;

        InProgressSmsSession smsSession = startNewSmsSession(phoneId);
        smsSession.addEvent(
                new SmsSessionEventBuilder(SmsSession.Event.Type.INCOMPLETE_SMS_RECEIVED)
                    .setFormat(convertSmsFormat(format))
                    .setIncompleteSms(details));

        finishSmsSession(smsSession);
    }

    /**
     * Write a generic SMS of any type
     *
     * @param phoneId Phone id
     * @param type Type of the SMS.
     * @param format SMS format. Either 3GPP or 3GPP2.
     * @param success Indicates if the SMS-PP was successfully delivered to the USIM.
     */
    private void writeIncomingSmsWithType(int phoneId, int type, String format, boolean success) {
        InProgressSmsSession smsSession = startNewSmsSession(phoneId);
        smsSession.addEvent(new SmsSessionEventBuilder(SmsSession.Event.Type.SMS_RECEIVED)
                .setFormat(convertSmsFormat(format))
                .setSmsType(type)
                .setErrorCode(success ? SmsManager.RESULT_ERROR_NONE :
                    SmsManager.RESULT_ERROR_GENERIC_FAILURE));
        finishSmsSession(smsSession);
    }

    /**
     * Write an incoming SMS-PP for the USIM
     *
     * @param phoneId Phone id
     * @param format SMS format. Either 3GPP or 3GPP2.
     * @param success Indicates if the SMS-PP was successfully delivered to the USIM.
     */
    public void writeIncomingSMSPP(int phoneId, String format, boolean success) {
        logv("Logged SMS-PP session. Result = " + success);
        writeIncomingSmsWithType(phoneId,
                SmsSession.Event.SmsType.SMS_TYPE_SMS_PP, format, success);
    }

    /**
     * Write an incoming SMS to update voicemail indicator
     *
     * @param phoneId Phone id
     * @param format SMS format. Either 3GPP or 3GPP2.
     */
    public void writeIncomingVoiceMailSms(int phoneId, String format) {
        logv("Logged VoiceMail message.");
        writeIncomingSmsWithType(phoneId,
                SmsSession.Event.SmsType.SMS_TYPE_VOICEMAIL_INDICATION, format, true);
    }

    /**
     * Write an incoming SMS of type 0
     *
     * @param phoneId Phone id
     * @param format SMS format. Either 3GPP or 3GPP2.
     */
    public void writeIncomingSmsTypeZero(int phoneId, String format) {
        logv("Logged Type-0 SMS message.");
        writeIncomingSmsWithType(phoneId,
                SmsSession.Event.SmsType.SMS_TYPE_ZERO, format, true);
    }

    /**
     * Write a successful incoming SMS session
     *
     * @param phoneId Phone id
     * @param type Type of the SMS.
     * @param smsOverIms true if the SMS was received over SMS, false otherwise
     * @param format SMS format. Either 3GPP or 3GPP2.
     * @param timestamps array with timestamps of each incoming SMS part. It contains a single
     * @param blocked indicates if the message was blocked or not.
     * @param success Indicates if the SMS-PP was successfully delivered to the USIM.
     */
    private void writeIncomingSmsSessionWithType(int phoneId, int type, boolean smsOverIms,
            String format, long[] timestamps, boolean blocked, boolean success) {
        logv("Logged SMS session consisting of " + timestamps.length
                + " parts, over IMS = " + smsOverIms
                + " blocked = " + blocked
                + " type = " + type);

        InProgressSmsSession smsSession = startNewSmsSession(phoneId);
        for (long time : timestamps) {
            SmsSessionEventBuilder eventBuilder =
                    new SmsSessionEventBuilder(SmsSession.Event.Type.SMS_RECEIVED)
                        .setFormat(convertSmsFormat(format))
                        .setTech(smsOverIms ? SmsSession.Event.Tech.SMS_IMS :
                            SmsSession.Event.Tech.SMS_GSM)
                        .setErrorCode(success ? SmsManager.RESULT_ERROR_NONE :
                            SmsManager.RESULT_ERROR_GENERIC_FAILURE)
                        .setSmsType(type)
                        .setBlocked(blocked);
            smsSession.addEvent(time, eventBuilder);
        }
        finishSmsSession(smsSession);
    }

    /**
     * Write an incoming WAP-PUSH message.
     *
     * @param phoneId Phone id
     * @param smsOverIms true if the SMS was received over SMS, false otherwise
     * @param format SMS format. Either 3GPP or 3GPP2.
     * @param timestamps array with timestamps of each incoming SMS part. It contains a single
     * @param success Indicates if the SMS-PP was successfully delivered to the USIM.
     */
    public void writeIncomingWapPush(int phoneId, boolean smsOverIms, String format,
            long[] timestamps, boolean success) {
        writeIncomingSmsSessionWithType(phoneId, SmsSession.Event.SmsType.SMS_TYPE_WAP_PUSH,
                smsOverIms, format, timestamps, false, success);
    }

    /**
     * Write a successful incoming SMS session
     *
     * @param phoneId Phone id
     * @param smsOverIms true if the SMS was received over SMS, false otherwise
     * @param format SMS format. Either 3GPP or 3GPP2.
     * @param timestamps array with timestamps of each incoming SMS part. It contains a single
     * @param blocked indicates if the message was blocked or not.
     */
    public void writeIncomingSmsSession(int phoneId, boolean smsOverIms, String format,
            long[] timestamps, boolean blocked) {
        writeIncomingSmsSessionWithType(phoneId, SmsSession.Event.SmsType.SMS_TYPE_NORMAL,
                smsOverIms, format, timestamps, blocked, true);
    }

    /**
     * Write an error incoming SMS
     *
     * @param phoneId Phone id
     * @param smsOverIms true if the SMS was received over SMS, false otherwise
     * @param result Indicates the reason of the failure.
     */
    public void writeIncomingSmsError(int phoneId, boolean smsOverIms, int result) {
        logv("Incoming SMS error = " + result);

        int smsError = SmsManager.RESULT_ERROR_GENERIC_FAILURE;
        switch (result) {
            case Intents.RESULT_SMS_HANDLED:
                // This should not happen.
                return;
            case Intents.RESULT_SMS_OUT_OF_MEMORY:
                smsError = SmsManager.RESULT_NO_MEMORY;
                break;
            case Intents.RESULT_SMS_UNSUPPORTED:
                smsError = SmsManager.RESULT_REQUEST_NOT_SUPPORTED;
                break;
            case Intents.RESULT_SMS_GENERIC_ERROR:
            default:
                smsError = SmsManager.RESULT_ERROR_GENERIC_FAILURE;
                break;
        }

        InProgressSmsSession smsSession = startNewSmsSession(phoneId);

        SmsSessionEventBuilder eventBuilder =
                new SmsSessionEventBuilder(SmsSession.Event.Type.SMS_RECEIVED)
                    .setErrorCode(smsError)
                    .setTech(smsOverIms ? SmsSession.Event.Tech.SMS_IMS :
                        SmsSession.Event.Tech.SMS_GSM);
        smsSession.addEvent(eventBuilder);
        finishSmsSession(smsSession);
    }

    /**
     * Write NITZ event
     *
     * @param phoneId Phone id
     * @param timestamp NITZ time in milliseconds
     */
    public void writeNITZEvent(int phoneId, long timestamp) {
        TelephonyEvent event = new TelephonyEventBuilder(phoneId).setNITZ(timestamp).build();
        addTelephonyEvent(event);

        annotateInProgressCallSession(event.timestampMillis, phoneId,
                new CallSessionEventBuilder(
                        TelephonyCallSession.Event.Type.NITZ_TIME)
                        .setNITZ(timestamp));
    }

    /**
     * Write Modem Restart event
     *
     * @param phoneId Phone id
     * @param reason Reason for the modem reset.
     */
    public void writeModemRestartEvent(int phoneId, String reason) {
        final ModemRestart modemRestart = new ModemRestart();
        String basebandVersion = Build.getRadioVersion();
        if (basebandVersion != null) modemRestart.basebandVersion = basebandVersion;
        if (reason != null) modemRestart.reason = reason;
        TelephonyEvent event = new TelephonyEventBuilder(phoneId).setModemRestart(
                modemRestart).build();
        addTelephonyEvent(event);
    }

    /**
     * Write carrier identification matching event
     *
     * @param phoneId Phone id
     * @param version Carrier table version
     * @param cid Unique Carrier Id
     * @param unknownMcmnc MCC and MNC that map to this carrier
     * @param unknownGid1 Group id level 1
     * @param simInfo Subscription info
     */
    public void writeCarrierIdMatchingEvent(int phoneId, int version, int cid,
                                            String unknownMcmnc, String unknownGid1,
                                            CarrierResolver.CarrierMatchingRule simInfo) {
        final CarrierIdMatching carrierIdMatching = new CarrierIdMatching();
        final CarrierIdMatchingResult carrierIdMatchingResult = new CarrierIdMatchingResult();

        // fill in information for unknown mccmnc and gid1 for unidentified carriers.
        if (cid != TelephonyManager.UNKNOWN_CARRIER_ID) {
            // Successful matching event if result only has carrierId
            carrierIdMatchingResult.carrierId = cid;
            // Unknown Gid1 event if result only has carrierId, gid1 and mccmnc
            if (unknownGid1 != null) {
                carrierIdMatchingResult.unknownMccmnc = unknownMcmnc;
                carrierIdMatchingResult.unknownGid1 = unknownGid1;
            }
        } else {
            // Unknown mccmnc event if result only has mccmnc
            if (unknownMcmnc != null) {
                carrierIdMatchingResult.unknownMccmnc = unknownMcmnc;
            }
        }

        // fill in complete matching information from the SIM.
<<<<<<< HEAD
        carrierIdMatchingResult.mccmnc = TextUtils.emptyIfNull(simInfo.mccMnc);
        carrierIdMatchingResult.spn = TextUtils.emptyIfNull(simInfo.spn);
        carrierIdMatchingResult.pnn = TextUtils.emptyIfNull(simInfo.plmn);
        carrierIdMatchingResult.gid1 = TextUtils.emptyIfNull(simInfo.gid1);
        carrierIdMatchingResult.gid2 = TextUtils.emptyIfNull(simInfo.gid2);
        carrierIdMatchingResult.imsiPrefix = TextUtils.emptyIfNull(simInfo.imsiPrefixPattern);
        carrierIdMatchingResult.iccidPrefix = TextUtils.emptyIfNull(simInfo.iccidPrefix);
        carrierIdMatchingResult.preferApn = TextUtils.emptyIfNull(simInfo.apn);
=======
        carrierIdMatchingResult.mccmnc = TelephonyUtils.emptyIfNull(simInfo.mccMnc);
        carrierIdMatchingResult.spn = TelephonyUtils.emptyIfNull(simInfo.spn);
        carrierIdMatchingResult.pnn = TelephonyUtils.emptyIfNull(simInfo.plmn);
        carrierIdMatchingResult.gid1 = TelephonyUtils.emptyIfNull(simInfo.gid1);
        carrierIdMatchingResult.gid2 = TelephonyUtils.emptyIfNull(simInfo.gid2);
        carrierIdMatchingResult.imsiPrefix = TelephonyUtils.emptyIfNull(simInfo.imsiPrefixPattern);
        carrierIdMatchingResult.iccidPrefix = TelephonyUtils.emptyIfNull(simInfo.iccidPrefix);
        carrierIdMatchingResult.preferApn = TelephonyUtils.emptyIfNull(simInfo.apn);
>>>>>>> 38680c42
        if (simInfo.privilegeAccessRule != null) {
            carrierIdMatchingResult.privilegeAccessRule =
                    simInfo.privilegeAccessRule.stream().toArray(String[]::new);
        }

        carrierIdMatching.cidTableVersion = version;
        carrierIdMatching.result = carrierIdMatchingResult;

        TelephonyEvent event = new TelephonyEventBuilder(phoneId).setCarrierIdMatching(
                carrierIdMatching).build();
        mLastCarrierId.put(phoneId, carrierIdMatching);
        addTelephonyEvent(event);
    }

    /**
     * Write emergency number update event
     *
     * @param emergencyNumber Updated emergency number
     */
    public void writeEmergencyNumberUpdateEvent(int phoneId, EmergencyNumber emergencyNumber) {
        if (emergencyNumber == null) {
            return;
        }
        final EmergencyNumberInfo emergencyNumberInfo =
                convertEmergencyNumberToEmergencyNumberInfo(emergencyNumber);

        TelephonyEvent event = new TelephonyEventBuilder(phoneId).setUpdatedEmergencyNumber(
                emergencyNumberInfo).build();
        addTelephonyEvent(event);
    }

    /**
     * Convert SMS format
     */
    private int convertSmsFormat(String format) {
        int formatCode = SmsSession.Event.Format.SMS_FORMAT_UNKNOWN;
        switch (format) {
            case SmsMessage.FORMAT_3GPP : {
                formatCode = SmsSession.Event.Format.SMS_FORMAT_3GPP;
                break;
            }
            case SmsMessage.FORMAT_3GPP2: {
                formatCode = SmsSession.Event.Format.SMS_FORMAT_3GPP2;
                break;
            }
        }
        return formatCode;
    }

    /**
     * Convert IMS audio codec into proto defined value
     *
     * @param c IMS codec value
     * @return Codec value defined in call session proto
     */
    private static int convertImsCodec(int c) {
        switch (c) {
            case ImsStreamMediaProfile.AUDIO_QUALITY_AMR:
                return TelephonyCallSession.Event.AudioCodec.AUDIO_CODEC_AMR;
            case ImsStreamMediaProfile.AUDIO_QUALITY_AMR_WB:
                return TelephonyCallSession.Event.AudioCodec.AUDIO_CODEC_AMR_WB;
            case ImsStreamMediaProfile.AUDIO_QUALITY_QCELP13K:
                return TelephonyCallSession.Event.AudioCodec.AUDIO_CODEC_QCELP13K;
            case ImsStreamMediaProfile.AUDIO_QUALITY_EVRC:
                return TelephonyCallSession.Event.AudioCodec.AUDIO_CODEC_EVRC;
            case ImsStreamMediaProfile.AUDIO_QUALITY_EVRC_B:
                return TelephonyCallSession.Event.AudioCodec.AUDIO_CODEC_EVRC_B;
            case ImsStreamMediaProfile.AUDIO_QUALITY_EVRC_WB:
                return TelephonyCallSession.Event.AudioCodec.AUDIO_CODEC_EVRC_WB;
            case ImsStreamMediaProfile.AUDIO_QUALITY_EVRC_NW:
                return TelephonyCallSession.Event.AudioCodec.AUDIO_CODEC_EVRC_NW;
            case ImsStreamMediaProfile.AUDIO_QUALITY_GSM_EFR:
                return TelephonyCallSession.Event.AudioCodec.AUDIO_CODEC_GSM_EFR;
            case ImsStreamMediaProfile.AUDIO_QUALITY_GSM_FR:
                return TelephonyCallSession.Event.AudioCodec.AUDIO_CODEC_GSM_FR;
            case ImsStreamMediaProfile.AUDIO_QUALITY_GSM_HR:
                return TelephonyCallSession.Event.AudioCodec.AUDIO_CODEC_GSM_HR;
            case ImsStreamMediaProfile.AUDIO_QUALITY_G711U:
                return TelephonyCallSession.Event.AudioCodec.AUDIO_CODEC_G711U;
            case ImsStreamMediaProfile.AUDIO_QUALITY_G723:
                return TelephonyCallSession.Event.AudioCodec.AUDIO_CODEC_G723;
            case ImsStreamMediaProfile.AUDIO_QUALITY_G711A:
                return TelephonyCallSession.Event.AudioCodec.AUDIO_CODEC_G711A;
            case ImsStreamMediaProfile.AUDIO_QUALITY_G722:
                return TelephonyCallSession.Event.AudioCodec.AUDIO_CODEC_G722;
            case ImsStreamMediaProfile.AUDIO_QUALITY_G711AB:
                return TelephonyCallSession.Event.AudioCodec.AUDIO_CODEC_G711AB;
            case ImsStreamMediaProfile.AUDIO_QUALITY_G729:
                return TelephonyCallSession.Event.AudioCodec.AUDIO_CODEC_G729;
            case ImsStreamMediaProfile.AUDIO_QUALITY_EVS_NB:
                return TelephonyCallSession.Event.AudioCodec.AUDIO_CODEC_EVS_NB;
            case ImsStreamMediaProfile.AUDIO_QUALITY_EVS_WB:
                return TelephonyCallSession.Event.AudioCodec.AUDIO_CODEC_EVS_WB;
            case ImsStreamMediaProfile.AUDIO_QUALITY_EVS_SWB:
                return TelephonyCallSession.Event.AudioCodec.AUDIO_CODEC_EVS_SWB;
            case ImsStreamMediaProfile.AUDIO_QUALITY_EVS_FB:
                return TelephonyCallSession.Event.AudioCodec.AUDIO_CODEC_EVS_FB;
            default:
                return TelephonyCallSession.Event.AudioCodec.AUDIO_CODEC_UNKNOWN;
        }
    }

    /**
     * Convert GSM/CDMA audio codec into proto defined value
     *
     * @param c GSM/CDMA codec value
     * @return Codec value defined in call session proto
     */
    private int convertGsmCdmaCodec(int c) {
        switch (c) {
            case DriverCall.AUDIO_QUALITY_AMR:
                return TelephonyCallSession.Event.AudioCodec.AUDIO_CODEC_AMR;
            case DriverCall.AUDIO_QUALITY_AMR_WB:
                return TelephonyCallSession.Event.AudioCodec.AUDIO_CODEC_AMR_WB;
            case DriverCall.AUDIO_QUALITY_GSM_EFR:
                return TelephonyCallSession.Event.AudioCodec.AUDIO_CODEC_GSM_EFR;
            case DriverCall.AUDIO_QUALITY_GSM_FR:
                return TelephonyCallSession.Event.AudioCodec.AUDIO_CODEC_GSM_FR;
            case DriverCall.AUDIO_QUALITY_GSM_HR:
                return TelephonyCallSession.Event.AudioCodec.AUDIO_CODEC_GSM_HR;
            case DriverCall.AUDIO_QUALITY_EVRC:
                return TelephonyCallSession.Event.AudioCodec.AUDIO_CODEC_EVRC;
            case DriverCall.AUDIO_QUALITY_EVRC_B:
                return TelephonyCallSession.Event.AudioCodec.AUDIO_CODEC_EVRC_B;
            case DriverCall.AUDIO_QUALITY_EVRC_WB:
                return TelephonyCallSession.Event.AudioCodec.AUDIO_CODEC_EVRC_WB;
            case DriverCall.AUDIO_QUALITY_EVRC_NW:
                return TelephonyCallSession.Event.AudioCodec.AUDIO_CODEC_EVRC_NW;
            default:
                return TelephonyCallSession.Event.AudioCodec.AUDIO_CODEC_UNKNOWN;
        }
    }

    /**
     * Write audio codec event
     *
     * @param phoneId Phone id
     * @param session IMS call session
     */
    public void writeAudioCodecIms(int phoneId, ImsCallSession session) {
        InProgressCallSession callSession = mInProgressCallSessions.get(phoneId);
        if (callSession == null) {
            Rlog.e(TAG, "Call session is missing");
            return;
        }

        ImsCallProfile localCallProfile = session.getLocalCallProfile();
        if (localCallProfile != null) {
            int codec = convertImsCodec(localCallProfile.mMediaProfile.mAudioQuality);
            callSession.addEvent(new CallSessionEventBuilder(
                    TelephonyCallSession.Event.Type.AUDIO_CODEC)
                    .setCallIndex(getCallId(session))
                    .setAudioCodec(codec));

            logv("Logged Audio Codec event. Value: " + codec);
        }
    }

    /**
     * Write audio codec event
     *
     * @param phoneId Phone id
     * @param audioQuality Audio quality value
     */
    public void writeAudioCodecGsmCdma(int phoneId, int audioQuality) {
        InProgressCallSession callSession = mInProgressCallSessions.get(phoneId);
        if (callSession == null) {
            Rlog.e(TAG, "Call session is missing");
            return;
        }

        int codec = convertGsmCdmaCodec(audioQuality);
        callSession.addEvent(new CallSessionEventBuilder(
                TelephonyCallSession.Event.Type.AUDIO_CODEC)
                .setAudioCodec(codec));

        logv("Logged Audio Codec event. Value: " + codec);
    }

    //TODO: Expand the proto in the future
    public void writeOnImsCallProgressing(int phoneId, ImsCallSession session) {}
    public void writeOnImsCallStarted(int phoneId, ImsCallSession session) {}
    public void writeOnImsCallStartFailed(int phoneId, ImsCallSession session,
                                          ImsReasonInfo reasonInfo) {}
    public void writeOnImsCallHeld(int phoneId, ImsCallSession session) {}
    public void writeOnImsCallHoldReceived(int phoneId, ImsCallSession session) {}
    public void writeOnImsCallHoldFailed(int phoneId, ImsCallSession session,
                                         ImsReasonInfo reasonInfo) {}
    public void writeOnImsCallResumed(int phoneId, ImsCallSession session) {}
    public void writeOnImsCallResumeReceived(int phoneId, ImsCallSession session) {}
    public void writeOnImsCallResumeFailed(int phoneId, ImsCallSession session,
                                           ImsReasonInfo reasonInfo) {}
    public void writeOnRilTimeoutResponse(int phoneId, int rilSerial, int rilRequest) {}

    /**
     * Get the sample percentage of collecting metrics based on countries' population.
     *
     * The larger population the country has, the lower percentage we use to collect this
     * metrics. Since the exact population changes frequently, buckets of the population are used
     * instead of its exact number. Seven different levels of sampling percentage are assigned
     * based on the scale of population for countries.
     */
    private double getSamplePercentageForEmergencyCall(String countryIso) {
        String countriesFor1Percentage = "cn,in";
        String countriesFor5Percentage = "us,id,br,pk,ng,bd,ru,mx,jp,et,ph,eg,vn,cd,tr,ir,de";
        String countriesFor15Percentage = "th,gb,fr,tz,it,za,mm,ke,kr,co,es,ug,ar,ua,dz,sd,iq";
        String countriesFor25Percentage = "pl,ca,af,ma,sa,pe,uz,ve,my,ao,mz,gh,np,ye,mg,kp,cm";
        String countriesFor35Percentage = "au,tw,ne,lk,bf,mw,ml,ro,kz,sy,cl,zm,gt,zw,nl,ec,sn";
        String countriesFor45Percentage = "kh,td,so,gn,ss,rw,bj,tn,bi,be,cu,bo,ht,gr,do,cz,pt";
        if (countriesFor1Percentage.contains(countryIso)) {
            return 1;
        } else if (countriesFor5Percentage.contains(countryIso)) {
            return 5;
        } else if (countriesFor15Percentage.contains(countryIso)) {
            return 15;
        } else if (countriesFor25Percentage.contains(countryIso)) {
            return 25;
        } else if (countriesFor35Percentage.contains(countryIso)) {
            return 35;
        } else if (countriesFor45Percentage.contains(countryIso)) {
            return 45;
        } else {
            return 50;
        }
    }

    private static int mapSimStateToProto(int simState) {
        switch (simState) {
            case TelephonyManager.SIM_STATE_ABSENT:
                return SimState.SIM_STATE_ABSENT;
            case TelephonyManager.SIM_STATE_LOADED:
                return SimState.SIM_STATE_LOADED;
            default:
                return SimState.SIM_STATE_UNKNOWN;
        }
    }
}<|MERGE_RESOLUTION|>--- conflicted
+++ resolved
@@ -2470,16 +2470,6 @@
         }
 
         // fill in complete matching information from the SIM.
-<<<<<<< HEAD
-        carrierIdMatchingResult.mccmnc = TextUtils.emptyIfNull(simInfo.mccMnc);
-        carrierIdMatchingResult.spn = TextUtils.emptyIfNull(simInfo.spn);
-        carrierIdMatchingResult.pnn = TextUtils.emptyIfNull(simInfo.plmn);
-        carrierIdMatchingResult.gid1 = TextUtils.emptyIfNull(simInfo.gid1);
-        carrierIdMatchingResult.gid2 = TextUtils.emptyIfNull(simInfo.gid2);
-        carrierIdMatchingResult.imsiPrefix = TextUtils.emptyIfNull(simInfo.imsiPrefixPattern);
-        carrierIdMatchingResult.iccidPrefix = TextUtils.emptyIfNull(simInfo.iccidPrefix);
-        carrierIdMatchingResult.preferApn = TextUtils.emptyIfNull(simInfo.apn);
-=======
         carrierIdMatchingResult.mccmnc = TelephonyUtils.emptyIfNull(simInfo.mccMnc);
         carrierIdMatchingResult.spn = TelephonyUtils.emptyIfNull(simInfo.spn);
         carrierIdMatchingResult.pnn = TelephonyUtils.emptyIfNull(simInfo.plmn);
@@ -2488,7 +2478,6 @@
         carrierIdMatchingResult.imsiPrefix = TelephonyUtils.emptyIfNull(simInfo.imsiPrefixPattern);
         carrierIdMatchingResult.iccidPrefix = TelephonyUtils.emptyIfNull(simInfo.iccidPrefix);
         carrierIdMatchingResult.preferApn = TelephonyUtils.emptyIfNull(simInfo.apn);
->>>>>>> 38680c42
         if (simInfo.privilegeAccessRule != null) {
             carrierIdMatchingResult.privilegeAccessRule =
                     simInfo.privilegeAccessRule.stream().toArray(String[]::new);
