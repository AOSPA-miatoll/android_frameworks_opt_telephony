--- conflicted
+++ resolved
@@ -199,17 +199,12 @@
         // sms over gsm is used:
         //   if sms over IMS is not supported AND
         //   this is not a retry case after sms over IMS failed
-<<<<<<< HEAD
-        //     indicated by mImsRetry > 0
-        if ((mSmsDispatchersController.isImsServiceAvailable()) ||
-                 (0 == tracker.mImsRetry && !isIms())) {
-=======
         //     indicated by mImsRetry > 0 OR
         //   this tracker uses ImsSmsDispatcher to handle SMS over IMS. This dispatcher has received
         //     this message because the ImsSmsDispatcher has indicated that the message needs to
         //     fall back to sending over CS.
-        if (0 == tracker.mImsRetry && !isIms() || tracker.mUsesImsServiceForIms) {
->>>>>>> f1c3370a
+        if ((mSmsDispatchersController.isImsServiceAvailable()) ||
+                 (0 == tracker.mImsRetry && !isIms() || tracker.mUsesImsServiceForIms)) {
             if (tracker.mRetryCount == 0 && tracker.mExpectMore) {
                 mCi.sendSMSExpectMore(IccUtils.bytesToHexString(smsc),
                         IccUtils.bytesToHexString(pdu), reply);
