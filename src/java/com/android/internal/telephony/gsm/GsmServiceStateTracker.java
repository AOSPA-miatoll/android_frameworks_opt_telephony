/*
 * Copyright (C) 2006 The Android Open Source Project
 *
 * Licensed under the Apache License, Version 2.0 (the "License");
 * you may not use this file except in compliance with the License.
 * You may obtain a copy of the License at
 *
 *      http://www.apache.org/licenses/LICENSE-2.0
 *
 * Unless required by applicable law or agreed to in writing, software
 * distributed under the License is distributed on an "AS IS" BASIS,
 * WITHOUT WARRANTIES OR CONDITIONS OF ANY KIND, either express or implied.
 * See the License for the specific language governing permissions and
 * limitations under the License.
 */

package com.android.internal.telephony.gsm;

import com.android.internal.telephony.CommandException;
import com.android.internal.telephony.CommandsInterface;
import com.android.internal.telephony.DataConnectionTracker;
import com.android.internal.telephony.EventLogTags;
import com.android.internal.telephony.IccCard;
import com.android.internal.telephony.IccCardConstants;
import com.android.internal.telephony.IccCardStatus;
import com.android.internal.telephony.MccTable;
import com.android.internal.telephony.Phone;
import com.android.internal.telephony.RestrictedState;
import com.android.internal.telephony.RILConstants;
import com.android.internal.telephony.ServiceStateTracker;
import com.android.internal.telephony.TelephonyIntents;
import com.android.internal.telephony.TelephonyProperties;

import android.app.AlarmManager;
import android.app.Notification;
import android.app.NotificationManager;
import android.app.PendingIntent;
import android.content.BroadcastReceiver;
import android.content.ContentResolver;
import android.content.Context;
import android.content.Intent;
import android.content.IntentFilter;
import android.content.res.Resources;
import android.database.ContentObserver;
import android.os.AsyncResult;
import android.os.Handler;
import android.os.Message;
import android.os.PowerManager;
import android.os.Registrant;
import android.os.RegistrantList;
import android.os.SystemClock;
import android.os.SystemProperties;
import android.provider.Settings;
import android.provider.Settings.SettingNotFoundException;
import android.telephony.CellInfo;
import android.telephony.CellInfoGsm;
import android.telephony.ServiceState;
import android.telephony.SignalStrength;
import android.telephony.gsm.GsmCellLocation;
import android.text.TextUtils;
import android.util.EventLog;
import android.util.Log;
import android.util.TimeUtils;

import java.io.FileDescriptor;
import java.io.PrintWriter;
import java.util.ArrayList;
import java.util.Arrays;
import java.util.Calendar;
import java.util.Collection;
import java.util.Date;
import java.util.HashSet;
import java.util.TimeZone;

/**
 * {@hide}
 */
final class GsmServiceStateTracker extends ServiceStateTracker {
    static final String LOG_TAG = "GSM";
    static final boolean DBG = true;

    GSMPhone phone;
    GsmCellLocation cellLoc;
    GsmCellLocation newCellLoc;
    int mPreferredNetworkType;

    private int gprsState = ServiceState.STATE_OUT_OF_SERVICE;
    private int newGPRSState = ServiceState.STATE_OUT_OF_SERVICE;
    private int mMaxDataCalls = 1;
    private int mNewMaxDataCalls = 1;
    private int mReasonDataDenied = -1;
    private int mNewReasonDataDenied = -1;

    /**
     * GSM roaming status solely based on TS 27.007 7.2 CREG. Only used by
     * handlePollStateResult to store CREG roaming result.
     */
    private boolean mGsmRoaming = false;

    /**
     * Data roaming status solely based on TS 27.007 10.1.19 CGREG. Only used by
     * handlePollStateResult to store CGREG roaming result.
     */
    private boolean mDataRoaming = false;

    /**
     * Mark when service state is in emergency call only mode
     */
    private boolean mEmergencyOnly = false;

    /**
     * Sometimes we get the NITZ time before we know what country we
     * are in. Keep the time zone information from the NITZ string so
     * we can fix the time zone once know the country.
     */
    private boolean mNeedFixZoneAfterNitz = false;
    private int mZoneOffset;
    private boolean mZoneDst;
    private long mZoneTime;
    private boolean mGotCountryCode = false;
    private ContentResolver cr;

    /** Boolean is true is setTimeFromNITZString was called */
    private boolean mNitzUpdatedTime = false;

    String mSavedTimeZone;
    long mSavedTime;
    long mSavedAtTime;

    /** Started the recheck process after finding gprs should registered but not. */
    private boolean mStartedGprsRegCheck = false;

    /** Already sent the event-log for no gprs register. */
    private boolean mReportedGprsNoReg = false;

    /**
     * The Notification object given to the NotificationManager.
     */
    private Notification mNotification;

    /** Wake lock used while setting time of day. */
    private PowerManager.WakeLock mWakeLock;
    private static final String WAKELOCK_TAG = "ServiceStateTracker";

    /** Keep track of SPN display rules, so we only broadcast intent if something changes. */
    private String curSpn = null;
    private String curPlmn = null;
    private int curSpnRule = 0;

    /** waiting period before recheck gprs and voice registration. */
    static final int DEFAULT_GPRS_CHECK_PERIOD_MILLIS = 60 * 1000;

    /** Notification type. */
    static final int PS_ENABLED = 1001;            // Access Control blocks data service
    static final int PS_DISABLED = 1002;           // Access Control enables data service
    static final int CS_ENABLED = 1003;            // Access Control blocks all voice/sms service
    static final int CS_DISABLED = 1004;           // Access Control enables all voice/sms service
    static final int CS_NORMAL_ENABLED = 1005;     // Access Control blocks normal voice/sms service
    static final int CS_EMERGENCY_ENABLED = 1006;  // Access Control blocks emergency call service

    /** Notification id. */
    static final int PS_NOTIFICATION = 888;  // Id to update and cancel PS restricted
    static final int CS_NOTIFICATION = 999;  // Id to update and cancel CS restricted

    private BroadcastReceiver mIntentReceiver = new BroadcastReceiver() {
        @Override
        public void onReceive(Context context, Intent intent) {
            if (intent.getAction().equals(Intent.ACTION_LOCALE_CHANGED)) {
                // update emergency string whenever locale changed
                updateSpnDisplay();
            }
        }
    };

    private ContentObserver mAutoTimeObserver = new ContentObserver(new Handler()) {
        @Override
        public void onChange(boolean selfChange) {
            Log.i("GsmServiceStateTracker", "Auto time state changed");
            revertToNitzTime();
        }
    };

    private ContentObserver mAutoTimeZoneObserver = new ContentObserver(new Handler()) {
        @Override
        public void onChange(boolean selfChange) {
            Log.i("GsmServiceStateTracker", "Auto time zone state changed");
            revertToNitzTimeZone();
        }
    };

    public GsmServiceStateTracker(GSMPhone phone) {
<<<<<<< HEAD
        super(phone, new CellInfoGsm());

        this.phone = phone;
=======
        super(phone, phone.mCM);

        this.phone = phone;
        ss = new ServiceState();
        newSS = new ServiceState();
>>>>>>> e0e2ebb5
        cellLoc = new GsmCellLocation();
        newCellLoc = new GsmCellLocation();

        PowerManager powerManager =
                (PowerManager)phone.getContext().getSystemService(Context.POWER_SERVICE);
        mWakeLock = powerManager.newWakeLock(PowerManager.PARTIAL_WAKE_LOCK, WAKELOCK_TAG);

        cm.registerForAvailable(this, EVENT_RADIO_AVAILABLE, null);
        cm.registerForRadioStateChanged(this, EVENT_RADIO_STATE_CHANGED, null);

        cm.registerForVoiceNetworkStateChanged(this, EVENT_NETWORK_STATE_CHANGED, null);
        cm.setOnNITZTime(this, EVENT_NITZ_TIME, null);
        cm.setOnRestrictedStateChanged(this, EVENT_RESTRICTED_STATE_CHANGED, null);

        // system setting property AIRPLANE_MODE_ON is set in Settings.
        int airplaneMode = Settings.System.getInt(
                phone.getContext().getContentResolver(),
                Settings.System.AIRPLANE_MODE_ON, 0);
        mDesiredPowerState = ! (airplaneMode > 0);

        cr = phone.getContext().getContentResolver();
        cr.registerContentObserver(
                Settings.System.getUriFor(Settings.System.AUTO_TIME), true,
                mAutoTimeObserver);
        cr.registerContentObserver(
                Settings.System.getUriFor(Settings.System.AUTO_TIME_ZONE), true,
                mAutoTimeZoneObserver);

        setSignalStrengthDefaultValues();

        // Monitor locale change
        IntentFilter filter = new IntentFilter();
        filter.addAction(Intent.ACTION_LOCALE_CHANGED);
        phone.getContext().registerReceiver(mIntentReceiver, filter);

        // Gsm doesn't support OTASP so its not needed
        phone.notifyOtaspChanged(OTASP_NOT_NEEDED);
    }

    @Override
    public void dispose() {
        checkCorrectThread();
        // Unregister for all events.
        cm.unregisterForAvailable(this);
        cm.unregisterForRadioStateChanged(this);
        cm.unregisterForVoiceNetworkStateChanged(this);
<<<<<<< HEAD
        phone.getIccCard().unregisterForReady(this);
        phone.mIccRecords.unregisterForRecordsLoaded(this);
=======
        if (mIccCard != null) {mIccCard.unregisterForReady(this);}
        if (mIccRecords != null) {mIccRecords.unregisterForRecordsLoaded(this);}
        cm.unSetOnSignalStrengthUpdate(this);
>>>>>>> e0e2ebb5
        cm.unSetOnRestrictedStateChanged(this);
        cm.unSetOnNITZTime(this);
        cr.unregisterContentObserver(this.mAutoTimeObserver);
        cr.unregisterContentObserver(this.mAutoTimeZoneObserver);
        super.dispose();
    }

    protected void finalize() {
        if(DBG) log("finalize");
    }

    @Override
    protected Phone getPhone() {
        return phone;
    }

    public void handleMessage (Message msg) {
        AsyncResult ar;
        int[] ints;
        String[] strings;
        Message message;

        if (!phone.mIsTheCurrentActivePhone) {
            Log.e(LOG_TAG, "Received message " + msg +
                    "[" + msg.what + "] while being destroyed. Ignoring.");
            return;
        }
        switch (msg.what) {
            case EVENT_RADIO_AVAILABLE:
                //this is unnecessary
                //setPowerStateToDesired();
                break;

            case EVENT_SIM_READY:
                // Set the network type, in case the radio does not restore it.
                cm.setCurrentPreferredNetworkType();

                boolean skipRestoringSelection = phone.getContext().getResources().getBoolean(
                        com.android.internal.R.bool.skip_restoring_network_selection);

                if (!skipRestoringSelection) {
                    // restore the previous network selection.
                    phone.restoreSavedNetworkSelection(null);
                }
                pollState();
                // Signal strength polling stops when radio is off
                queueNextSignalStrengthPoll();
                break;

            case EVENT_RADIO_STATE_CHANGED:
                // This will do nothing in the radio not
                // available case
                setPowerStateToDesired();
                pollState();
                break;

            case EVENT_NETWORK_STATE_CHANGED:
                pollState();
                break;

            case EVENT_GET_SIGNAL_STRENGTH:
                // This callback is called when signal strength is polled
                // all by itself

                if (!(cm.getRadioState().isOn())) {
                    // Polling will continue when radio turns back on
                    return;
                }
                ar = (AsyncResult) msg.obj;
                onSignalStrengthResult(ar);
                queueNextSignalStrengthPoll();

                break;

            case EVENT_GET_LOC_DONE:
                ar = (AsyncResult) msg.obj;

                if (ar.exception == null) {
                    String states[] = (String[])ar.result;
                    int lac = -1;
                    int cid = -1;
                    if (states.length >= 3) {
                        try {
                            if (states[1] != null && states[1].length() > 0) {
                                lac = Integer.parseInt(states[1], 16);
                            }
                            if (states[2] != null && states[2].length() > 0) {
                                cid = Integer.parseInt(states[2], 16);
                            }
                        } catch (NumberFormatException ex) {
                            Log.w(LOG_TAG, "error parsing location: " + ex);
                        }
                    }
                    cellLoc.setLacAndCid(lac, cid);
                    phone.notifyLocationChanged();
                }

                // Release any temporary cell lock, which could have been
                // acquired to allow a single-shot location update.
                disableSingleLocationUpdate();
                break;

            case EVENT_POLL_STATE_REGISTRATION:
            case EVENT_POLL_STATE_GPRS:
            case EVENT_POLL_STATE_OPERATOR:
            case EVENT_POLL_STATE_NETWORK_SELECTION_MODE:
                ar = (AsyncResult) msg.obj;

                handlePollStateResult(msg.what, ar);
                break;

            case EVENT_POLL_SIGNAL_STRENGTH:
                // Just poll signal strength...not part of pollState()

                cm.getSignalStrength(obtainMessage(EVENT_GET_SIGNAL_STRENGTH));
                break;

            case EVENT_NITZ_TIME:
                ar = (AsyncResult) msg.obj;

                String nitzString = (String)((Object[])ar.result)[0];
                long nitzReceiveTime = ((Long)((Object[])ar.result)[1]).longValue();

                setTimeFromNITZString(nitzString, nitzReceiveTime);
                break;

            case EVENT_SIGNAL_STRENGTH_UPDATE:
                // This is a notification from
                // CommandsInterface.setOnSignalStrengthUpdate

                ar = (AsyncResult) msg.obj;

                // The radio is telling us about signal strength changes
                // we don't have to ask it
                dontPollSignalStrength = true;

                onSignalStrengthResult(ar);
                break;

            case EVENT_SIM_RECORDS_LOADED:
                updateSpnDisplay();
                break;

            case EVENT_LOCATION_UPDATES_ENABLED:
                ar = (AsyncResult) msg.obj;

                if (ar.exception == null) {
                    cm.getVoiceRegistrationState(obtainMessage(EVENT_GET_LOC_DONE, null));
                }
                break;

            case EVENT_SET_PREFERRED_NETWORK_TYPE:
                ar = (AsyncResult) msg.obj;
                // Don't care the result, only use for dereg network (COPS=2)
                message = obtainMessage(EVENT_RESET_PREFERRED_NETWORK_TYPE, ar.userObj);
                cm.setPreferredNetworkType(mPreferredNetworkType, message);
                break;

            case EVENT_RESET_PREFERRED_NETWORK_TYPE:
                ar = (AsyncResult) msg.obj;
                if (ar.userObj != null) {
                    AsyncResult.forMessage(((Message) ar.userObj)).exception
                            = ar.exception;
                    ((Message) ar.userObj).sendToTarget();
                }
                break;

            case EVENT_GET_PREFERRED_NETWORK_TYPE:
                ar = (AsyncResult) msg.obj;

                if (ar.exception == null) {
                    mPreferredNetworkType = ((int[])ar.result)[0];
                } else {
                    mPreferredNetworkType = RILConstants.NETWORK_MODE_GLOBAL;
                }

                message = obtainMessage(EVENT_SET_PREFERRED_NETWORK_TYPE, ar.userObj);
                int toggledNetworkType = RILConstants.NETWORK_MODE_GLOBAL;

                cm.setPreferredNetworkType(toggledNetworkType, message);
                break;

            case EVENT_CHECK_REPORT_GPRS:
                if (ss != null && !isGprsConsistent(gprsState, ss.getState())) {

                    // Can't register data service while voice service is ok
                    // i.e. CREG is ok while CGREG is not
                    // possible a network or baseband side error
                    GsmCellLocation loc = ((GsmCellLocation)phone.getCellLocation());
                    EventLog.writeEvent(EventLogTags.DATA_NETWORK_REGISTRATION_FAIL,
                            ss.getOperatorNumeric(), loc != null ? loc.getCid() : -1);
                    mReportedGprsNoReg = true;
                }
                mStartedGprsRegCheck = false;
                break;

            case EVENT_RESTRICTED_STATE_CHANGED:
                // This is a notification from
                // CommandsInterface.setOnRestrictedStateChanged

                if (DBG) log("EVENT_RESTRICTED_STATE_CHANGED");

                ar = (AsyncResult) msg.obj;

                onRestrictedStateChanged(ar);
                break;

            default:
                super.handleMessage(msg);
            break;
        }
    }

    protected void setPowerStateToDesired() {
        // If we want it on and it's off, turn it on
        if (mDesiredPowerState
            && cm.getRadioState() == CommandsInterface.RadioState.RADIO_OFF) {
            cm.setRadioPower(true, null);
        } else if (!mDesiredPowerState && cm.getRadioState().isOn()) {
            // If it's on and available and we want it off gracefully
            DataConnectionTracker dcTracker = phone.mDataConnectionTracker;
            powerOffRadioSafely(dcTracker);
        } // Otherwise, we're in the desired state
    }

    @Override
    protected void hangupAndPowerOff() {
        // hang up all active voice calls
        if (phone.isInCall()) {
            phone.mCT.ringingCall.hangupIfAlive();
            phone.mCT.backgroundCall.hangupIfAlive();
            phone.mCT.foregroundCall.hangupIfAlive();
        }

        cm.setRadioPower(false, null);
    }

    protected void updateSpnDisplay() {
        if (mIccRecords == null) {
            return;
        }
        int rule = mIccRecords.getDisplayRule(ss.getOperatorNumeric());
        String spn = mIccRecords.getServiceProviderName();
        String plmn = ss.getOperatorAlphaLong();

        // For emergency calls only, pass the EmergencyCallsOnly string via EXTRA_PLMN
        if (mEmergencyOnly && cm.getRadioState().isOn()) {
            plmn = Resources.getSystem().
                getText(com.android.internal.R.string.emergency_calls_only).toString();
            if (DBG) log("updateSpnDisplay: emergency only and radio is on plmn='" + plmn + "'");
        }

        if (rule != curSpnRule
                || !TextUtils.equals(spn, curSpn)
                || !TextUtils.equals(plmn, curPlmn)) {
            boolean showSpn = !mEmergencyOnly && !TextUtils.isEmpty(spn)
                && (rule & SIMRecords.SPN_RULE_SHOW_SPN) == SIMRecords.SPN_RULE_SHOW_SPN;
            boolean showPlmn = !TextUtils.isEmpty(plmn) &&
                (rule & SIMRecords.SPN_RULE_SHOW_PLMN) == SIMRecords.SPN_RULE_SHOW_PLMN;

            if (DBG) {
                log(String.format("updateSpnDisplay: changed sending intent" + " rule=" + rule +
                            " showPlmn='%b' plmn='%s' showSpn='%b' spn='%s'",
                            showPlmn, plmn, showSpn, spn));
            }
            Intent intent = new Intent(TelephonyIntents.SPN_STRINGS_UPDATED_ACTION);
            intent.addFlags(Intent.FLAG_RECEIVER_REPLACE_PENDING);
            intent.putExtra(TelephonyIntents.EXTRA_SHOW_SPN, showSpn);
            intent.putExtra(TelephonyIntents.EXTRA_SPN, spn);
            intent.putExtra(TelephonyIntents.EXTRA_SHOW_PLMN, showPlmn);
            intent.putExtra(TelephonyIntents.EXTRA_PLMN, plmn);
            phone.getContext().sendStickyBroadcast(intent);
        }

        curSpnRule = rule;
        curSpn = spn;
        curPlmn = plmn;
    }

    /**
     * Handle the result of one of the pollState()-related requests
     */
    protected void handlePollStateResult (int what, AsyncResult ar) {
        int ints[];
        String states[];

        // Ignore stale requests from last poll
        if (ar.userObj != pollingContext) return;

        if (ar.exception != null) {
            CommandException.Error err=null;

            if (ar.exception instanceof CommandException) {
                err = ((CommandException)(ar.exception)).getCommandError();
            }

            if (err == CommandException.Error.RADIO_NOT_AVAILABLE) {
                // Radio has crashed or turned off
                cancelPollState();
                return;
            }

            if (!cm.getRadioState().isOn()) {
                // Radio has crashed or turned off
                cancelPollState();
                return;
            }

            if (err != CommandException.Error.OP_NOT_ALLOWED_BEFORE_REG_NW) {
                loge("RIL implementation has returned an error where it must succeed" +
                        ar.exception);
            }
        } else try {
            switch (what) {
                case EVENT_POLL_STATE_REGISTRATION:
                    states = (String[])ar.result;
                    int lac = -1;
                    int cid = -1;
                    int regState = -1;
                    int reasonRegStateDenied = -1;
                    int psc = -1;
                    if (states.length > 0) {
                        try {
                            regState = Integer.parseInt(states[0]);
                            if (states.length >= 3) {
                                if (states[1] != null && states[1].length() > 0) {
                                    lac = Integer.parseInt(states[1], 16);
                                }
                                if (states[2] != null && states[2].length() > 0) {
                                    cid = Integer.parseInt(states[2], 16);
                                }
                            }
                            if (states.length > 14) {
                                if (states[14] != null && states[14].length() > 0) {
                                    psc = Integer.parseInt(states[14], 16);
                                }
                            }
                        } catch (NumberFormatException ex) {
                            loge("error parsing RegistrationState: " + ex);
                        }
                    }

                    mGsmRoaming = regCodeIsRoaming(regState);
                    newSS.setState (regCodeToServiceState(regState));

                    if (regState == 10 || regState == 12 || regState == 13 || regState == 14) {
                        mEmergencyOnly = true;
                    } else {
                        mEmergencyOnly = false;
                    }

                    // LAC and CID are -1 if not avail
                    newCellLoc.setLacAndCid(lac, cid);
                    newCellLoc.setPsc(psc);
                break;

                case EVENT_POLL_STATE_GPRS:
                    states = (String[])ar.result;

                    int type = 0;
                    regState = -1;
                    mNewReasonDataDenied = -1;
                    mNewMaxDataCalls = 1;
                    if (states.length > 0) {
                        try {
                            regState = Integer.parseInt(states[0]);

                            // states[3] (if present) is the current radio technology
                            if (states.length >= 4 && states[3] != null) {
                                type = Integer.parseInt(states[3]);
                            }
                            if ((states.length >= 5 ) && (regState == 3)) {
                                mNewReasonDataDenied = Integer.parseInt(states[4]);
                            }
                            if (states.length >= 6) {
                                mNewMaxDataCalls = Integer.parseInt(states[5]);
                            }
                        } catch (NumberFormatException ex) {
                            loge("error parsing GprsRegistrationState: " + ex);
                        }
                    }
                    newGPRSState = regCodeToServiceState(regState);
                    mDataRoaming = regCodeIsRoaming(regState);
                    mNewRilRadioTechnology = type;
                    newSS.setRadioTechnology(type);
                break;

                case EVENT_POLL_STATE_OPERATOR:
                    String opNames[] = (String[])ar.result;

                    if (opNames != null && opNames.length >= 3) {
                         newSS.setOperatorName (opNames[0], opNames[1], opNames[2]);
                    }
                break;

                case EVENT_POLL_STATE_NETWORK_SELECTION_MODE:
                    ints = (int[])ar.result;
                    newSS.setIsManualSelection(ints[0] == 1);
                break;
            }

        } catch (RuntimeException ex) {
            loge("Exception while polling service state. Probably malformed RIL response." + ex);
        }

        pollingContext[0]--;

        if (pollingContext[0] == 0) {
            /**
             *  Since the roaming states of gsm service (from +CREG) and
             *  data service (from +CGREG) could be different, the new SS
             *  is set roaming while either one is roaming.
             *
             *  There is an exception for the above rule. The new SS is not set
             *  as roaming while gsm service reports roaming but indeed it is
             *  not roaming between operators.
             */
            boolean roaming = (mGsmRoaming || mDataRoaming);
            if (mGsmRoaming && !isRoamingBetweenOperators(mGsmRoaming, newSS)) {
                roaming = false;
            }
            newSS.setRoaming(roaming);
            newSS.setEmergencyOnly(mEmergencyOnly);
            pollStateDone();
        }
    }

    @Override
    protected boolean isGsmSignalStrength() {
        return true;
    }

    /**
     * A complete "service state" from our perspective is
     * composed of a handful of separate requests to the radio.
     *
     * We make all of these requests at once, but then abandon them
     * and start over again if the radio notifies us that some
     * event has changed
     */
    private void pollState() {
        pollingContext = new int[1];
        pollingContext[0] = 0;

        switch (cm.getRadioState()) {
            case RADIO_UNAVAILABLE:
                newSS.setStateOutOfService();
                newCellLoc.setStateInvalid();
                setSignalStrengthDefaultValues();
                mGotCountryCode = false;
                mNitzUpdatedTime = false;
                pollStateDone();
            break;

            case RADIO_OFF:
                newSS.setStateOff();
                newCellLoc.setStateInvalid();
                setSignalStrengthDefaultValues();
                mGotCountryCode = false;
                mNitzUpdatedTime = false;
                pollStateDone();
            break;

            default:
                // Issue all poll-related commands at once
                // then count down the responses, which
                // are allowed to arrive out-of-order

                pollingContext[0]++;
                cm.getOperator(
                    obtainMessage(
                        EVENT_POLL_STATE_OPERATOR, pollingContext));

                pollingContext[0]++;
                cm.getDataRegistrationState(
                    obtainMessage(
                        EVENT_POLL_STATE_GPRS, pollingContext));

                pollingContext[0]++;
                cm.getVoiceRegistrationState(
                    obtainMessage(
                        EVENT_POLL_STATE_REGISTRATION, pollingContext));

                pollingContext[0]++;
                cm.getNetworkSelectionMode(
                    obtainMessage(
                        EVENT_POLL_STATE_NETWORK_SELECTION_MODE, pollingContext));
            break;
        }
    }

    private void pollStateDone() {
        if (DBG) {
            log("Poll ServiceState done: " +
                " oldSS=[" + ss + "] newSS=[" + newSS +
                "] oldGprs=" + gprsState + " newData=" + newGPRSState +
                " oldMaxDataCalls=" + mMaxDataCalls +
                " mNewMaxDataCalls=" + mNewMaxDataCalls +
                " oldReasonDataDenied=" + mReasonDataDenied +
                " mNewReasonDataDenied=" + mNewReasonDataDenied +
                " oldType=" + ServiceState.rilRadioTechnologyToString(mRilRadioTechnology) +
                " newType=" + ServiceState.rilRadioTechnologyToString(mNewRilRadioTechnology));
        }

        boolean hasRegistered =
            ss.getState() != ServiceState.STATE_IN_SERVICE
            && newSS.getState() == ServiceState.STATE_IN_SERVICE;

        boolean hasDeregistered =
            ss.getState() == ServiceState.STATE_IN_SERVICE
            && newSS.getState() != ServiceState.STATE_IN_SERVICE;

        boolean hasGprsAttached =
                gprsState != ServiceState.STATE_IN_SERVICE
                && newGPRSState == ServiceState.STATE_IN_SERVICE;

        boolean hasGprsDetached =
                gprsState == ServiceState.STATE_IN_SERVICE
                && newGPRSState != ServiceState.STATE_IN_SERVICE;

        boolean hasRadioTechnologyChanged = mRilRadioTechnology != mNewRilRadioTechnology;

        boolean hasChanged = !newSS.equals(ss);

        boolean hasRoamingOn = !ss.getRoaming() && newSS.getRoaming();

        boolean hasRoamingOff = ss.getRoaming() && !newSS.getRoaming();

        boolean hasLocationChanged = !newCellLoc.equals(cellLoc);

        // Add an event log when connection state changes
        if (ss.getState() != newSS.getState() || gprsState != newGPRSState) {
            EventLog.writeEvent(EventLogTags.GSM_SERVICE_STATE_CHANGE,
                ss.getState(), gprsState, newSS.getState(), newGPRSState);
        }

        ServiceState tss;
        tss = ss;
        ss = newSS;
        newSS = tss;
        // clean slate for next time
        newSS.setStateOutOfService();

        GsmCellLocation tcl = cellLoc;
        cellLoc = newCellLoc;
        newCellLoc = tcl;

        // Add an event log when network type switched
        // TODO: we may add filtering to reduce the event logged,
        // i.e. check preferred network setting, only switch to 2G, etc
        if (hasRadioTechnologyChanged) {
            int cid = -1;
            GsmCellLocation loc = ((GsmCellLocation)phone.getCellLocation());
            if (loc != null) cid = loc.getCid();
            EventLog.writeEvent(EventLogTags.GSM_RAT_SWITCHED, cid, mRilRadioTechnology,
                    mNewRilRadioTechnology);
            if (DBG) {
                log("RAT switched " + ServiceState.rilRadioTechnologyToString(mRilRadioTechnology) +
                        " -> " + ServiceState.rilRadioTechnologyToString(mNewRilRadioTechnology) +
                        " at cell " + cid);
            }
        }

        gprsState = newGPRSState;
        mReasonDataDenied = mNewReasonDataDenied;
        mMaxDataCalls = mNewMaxDataCalls;
        mRilRadioTechnology = mNewRilRadioTechnology;
        // this new state has been applied - forget it until we get a new new state
        mNewRilRadioTechnology = 0;


        newSS.setStateOutOfService(); // clean slate for next time

        if (hasRadioTechnologyChanged) {
            phone.setSystemProperty(TelephonyProperties.PROPERTY_DATA_NETWORK_TYPE,
                    ServiceState.rilRadioTechnologyToString(mRilRadioTechnology));
        }

        if (hasRegistered) {
            mNetworkAttachedRegistrants.notifyRegistrants();

            if (DBG) {
                log("pollStateDone: registering current mNitzUpdatedTime=" +
                        mNitzUpdatedTime + " changing to false");
            }
            mNitzUpdatedTime = false;
        }

        if (hasChanged) {
            String operatorNumeric;

            updateSpnDisplay();

            phone.setSystemProperty(TelephonyProperties.PROPERTY_OPERATOR_ALPHA,
                ss.getOperatorAlphaLong());

            String prevOperatorNumeric =
                    SystemProperties.get(TelephonyProperties.PROPERTY_OPERATOR_NUMERIC, "");
            operatorNumeric = ss.getOperatorNumeric();
            phone.setSystemProperty(TelephonyProperties.PROPERTY_OPERATOR_NUMERIC, operatorNumeric);

            if (operatorNumeric == null) {
                if (DBG) log("operatorNumeric is null");
                phone.setSystemProperty(TelephonyProperties.PROPERTY_OPERATOR_ISO_COUNTRY, "");
                mGotCountryCode = false;
                mNitzUpdatedTime = false;
            } else {
                String iso = "";
                String mcc = "";
                try{
                    mcc = operatorNumeric.substring(0, 3);
                    iso = MccTable.countryCodeForMcc(Integer.parseInt(mcc));
                } catch ( NumberFormatException ex){
                    loge("pollStateDone: countryCodeForMcc error" + ex);
                } catch ( StringIndexOutOfBoundsException ex) {
                    loge("pollStateDone: countryCodeForMcc error" + ex);
                }

                phone.setSystemProperty(TelephonyProperties.PROPERTY_OPERATOR_ISO_COUNTRY, iso);
                mGotCountryCode = true;

                TimeZone zone = null;

                if (!mNitzUpdatedTime && !mcc.equals("000") && !TextUtils.isEmpty(iso) &&
                        getAutoTimeZone()) {

                    // Test both paths if ignore nitz is true
                    boolean testOneUniqueOffsetPath = SystemProperties.getBoolean(
                                TelephonyProperties.PROPERTY_IGNORE_NITZ, false) &&
                                    ((SystemClock.uptimeMillis() & 1) == 0);

                    ArrayList<TimeZone> uniqueZones = TimeUtils.getTimeZonesWithUniqueOffsets(iso);
                    if ((uniqueZones.size() == 1) || testOneUniqueOffsetPath) {
                        zone = uniqueZones.get(0);
                        if (DBG) {
                           log("pollStateDone: no nitz but one TZ for iso-cc=" + iso +
                                   " with zone.getID=" + zone.getID() +
                                   " testOneUniqueOffsetPath=" + testOneUniqueOffsetPath);
                        }
                        setAndBroadcastNetworkSetTimeZone(zone.getID());
                    } else {
                        if (DBG) {
                            log("pollStateDone: there are " + uniqueZones.size() +
                                " unique offsets for iso-cc='" + iso +
                                " testOneUniqueOffsetPath=" + testOneUniqueOffsetPath +
                                "', do nothing");
                        }
                    }
                }

                if (shouldFixTimeZoneNow(phone, operatorNumeric, prevOperatorNumeric,
                        mNeedFixZoneAfterNitz)) {
                    // If the offset is (0, false) and the timezone property
                    // is set, use the timezone property rather than
                    // GMT.
                    String zoneName = SystemProperties.get(TIMEZONE_PROPERTY);
                    if (DBG) {
                        log("pollStateDone: fix time zone zoneName='" + zoneName +
                            "' mZoneOffset=" + mZoneOffset + " mZoneDst=" + mZoneDst +
                            " iso-cc='" + iso +
                            "' iso-cc-idx=" + Arrays.binarySearch(GMT_COUNTRY_CODES, iso));
                    }

                    // "(mZoneOffset == 0) && (mZoneDst == false) &&
                    //  (Arrays.binarySearch(GMT_COUNTRY_CODES, iso) < 0)"
                    // means that we received a NITZ string telling
                    // it is in GMT+0 w/ DST time zone
                    // BUT iso tells is NOT, e.g, a wrong NITZ reporting
                    // local time w/ 0 offset.
                    if ((mZoneOffset == 0) && (mZoneDst == false) &&
                        (zoneName != null) && (zoneName.length() > 0) &&
                        (Arrays.binarySearch(GMT_COUNTRY_CODES, iso) < 0)) {
                        zone = TimeZone.getDefault();
                        if (mNeedFixZoneAfterNitz) {
                            // For wrong NITZ reporting local time w/ 0 offset,
                            // need adjust time to reflect default timezone setting
                            long ctm = System.currentTimeMillis();
                            long tzOffset = zone.getOffset(ctm);
                            if (DBG) {
                                log("pollStateDone: tzOffset=" + tzOffset + " ltod=" +
                                        TimeUtils.logTimeOfDay(ctm));
                            }
                            if (getAutoTime()) {
                                long adj = ctm - tzOffset;
                                if (DBG) log("pollStateDone: adj ltod=" +
                                        TimeUtils.logTimeOfDay(adj));
                                setAndBroadcastNetworkSetTime(adj);
                            } else {
                                // Adjust the saved NITZ time to account for tzOffset.
                                mSavedTime = mSavedTime - tzOffset;
                            }
                        }
                        if (DBG) log("pollStateDone: using default TimeZone");
                    } else if (iso.equals("")){
                        // Country code not found.  This is likely a test network.
                        // Get a TimeZone based only on the NITZ parameters (best guess).
                        zone = getNitzTimeZone(mZoneOffset, mZoneDst, mZoneTime);
                        if (DBG) log("pollStateDone: using NITZ TimeZone");
                    } else {
                        zone = TimeUtils.getTimeZone(mZoneOffset, mZoneDst, mZoneTime, iso);
                        if (DBG) log("pollStateDone: using getTimeZone(off, dst, time, iso)");
                    }

                    mNeedFixZoneAfterNitz = false;

                    if (zone != null) {
                        log("pollStateDone: zone != null zone.getID=" + zone.getID());
                        if (getAutoTimeZone()) {
                            setAndBroadcastNetworkSetTimeZone(zone.getID());
                        }
                        saveNitzTimeZone(zone.getID());
                    } else {
                        log("pollStateDone: zone == null");
                    }
                }
            }

            phone.setSystemProperty(TelephonyProperties.PROPERTY_OPERATOR_ISROAMING,
                ss.getRoaming() ? "true" : "false");

            phone.notifyServiceStateChanged(ss);
        }

        if (hasGprsAttached) {
            mAttachedRegistrants.notifyRegistrants();
        }

        if (hasGprsDetached) {
            mDetachedRegistrants.notifyRegistrants();
        }

        if (hasRadioTechnologyChanged) {
            phone.notifyDataConnection(Phone.REASON_NW_TYPE_CHANGED);
        }

        if (hasRoamingOn) {
            mRoamingOnRegistrants.notifyRegistrants();
        }

        if (hasRoamingOff) {
            mRoamingOffRegistrants.notifyRegistrants();
        }

        if (hasLocationChanged) {
            phone.notifyLocationChanged();
        }

        if (! isGprsConsistent(gprsState, ss.getState())) {
            if (!mStartedGprsRegCheck && !mReportedGprsNoReg) {
                mStartedGprsRegCheck = true;

                int check_period = Settings.Secure.getInt(
                        phone.getContext().getContentResolver(),
                        Settings.Secure.GPRS_REGISTER_CHECK_PERIOD_MS,
                        DEFAULT_GPRS_CHECK_PERIOD_MILLIS);
                sendMessageDelayed(obtainMessage(EVENT_CHECK_REPORT_GPRS),
                        check_period);
            }
        } else {
            mReportedGprsNoReg = false;
        }
        // TODO: Add GsmCellIdenity updating, see CdmaLteServiceStateTracker.
    }

    /**
     * Check if GPRS got registered while voice is registered.
     *
     * @param gprsState for GPRS registration state, i.e. CGREG in GSM
     * @param serviceState for voice registration state, i.e. CREG in GSM
     * @return false if device only register to voice but not gprs
     */
    private boolean isGprsConsistent(int gprsState, int serviceState) {
        return !((serviceState == ServiceState.STATE_IN_SERVICE) &&
                (gprsState != ServiceState.STATE_IN_SERVICE));
    }

    /**
     * Returns a TimeZone object based only on parameters from the NITZ string.
     */
    private TimeZone getNitzTimeZone(int offset, boolean dst, long when) {
        TimeZone guess = findTimeZone(offset, dst, when);
        if (guess == null) {
            // Couldn't find a proper timezone.  Perhaps the DST data is wrong.
            guess = findTimeZone(offset, !dst, when);
        }
        if (DBG) log("getNitzTimeZone returning " + (guess == null ? guess : guess.getID()));
        return guess;
    }

    private TimeZone findTimeZone(int offset, boolean dst, long when) {
        int rawOffset = offset;
        if (dst) {
            rawOffset -= 3600000;
        }
        String[] zones = TimeZone.getAvailableIDs(rawOffset);
        TimeZone guess = null;
        Date d = new Date(when);
        for (String zone : zones) {
            TimeZone tz = TimeZone.getTimeZone(zone);
            if (tz.getOffset(when) == offset &&
                tz.inDaylightTime(d) == dst) {
                guess = tz;
                break;
            }
        }

        return guess;
    }

    private void queueNextSignalStrengthPoll() {
        if (dontPollSignalStrength) {
            // The radio is telling us about signal strength changes
            // we don't have to ask it
            return;
        }

        Message msg;

        msg = obtainMessage();
        msg.what = EVENT_POLL_SIGNAL_STRENGTH;

        long nextTime;

        // TODO Don't poll signal strength if screen is off
        sendMessageDelayed(msg, POLL_PERIOD_MILLIS);
    }

    /**
     *  Send signal-strength-changed notification if changed.
     *  Called both for solicited and unsolicited signal strength updates.
     */
    private void onSignalStrengthResult(AsyncResult ar) {
        SignalStrength signalStrength = new SignalStrength();
        int rssi = 99;
        int lteSignalStrength = -1;
        int lteRsrp = -1;
        int lteRsrq = -1;
        int lteRssnr = SignalStrength.INVALID_SNR;
        int lteCqi = -1;

        if (ar.exception != null) {
            // -1 = unknown
            // most likely radio is resetting/disconnected
            setSignalStrengthDefaultValues(signalStrength);
        } else {
            int[] ints = (int[])ar.result;

            // bug 658816 seems to be a case where the result is 0-length
            if (ints.length != 0) {
                rssi = ints[0];
                lteSignalStrength = ints[7];
                lteRsrp = ints[8];
                lteRsrq = ints[9];
                lteRssnr = ints[10];
                lteCqi = ints[11];
            } else {
                loge("Bogus signal strength response");
                rssi = 99;
            }
            synchronized(mCellInfo) {
                mSignalStrength.initialize(rssi, -1, -1, -1,
                        -1, -1, -1, lteSignalStrength, lteRsrp, lteRsrq, lteRssnr, lteCqi, true);
            }
        }

        notifySignalStrength();
    }

    /**
     * Set restricted state based on the OnRestrictedStateChanged notification
     * If any voice or packet restricted state changes, trigger a UI
     * notification and notify registrants when sim is ready.
     *
     * @param ar an int value of RIL_RESTRICTED_STATE_*
     */
    private void onRestrictedStateChanged(AsyncResult ar) {
        RestrictedState newRs = new RestrictedState();

        if (DBG) log("onRestrictedStateChanged: E rs "+ mRestrictedState);

        if (ar.exception == null) {
            int[] ints = (int[])ar.result;
            int state = ints[0];

            newRs.setCsEmergencyRestricted(
                    ((state & RILConstants.RIL_RESTRICTED_STATE_CS_EMERGENCY) != 0) ||
                    ((state & RILConstants.RIL_RESTRICTED_STATE_CS_ALL) != 0) );
            //ignore the normal call and data restricted state before SIM READY
            if (mIccCard.getState() == IccCardConstants.State.READY) {
                newRs.setCsNormalRestricted(
                        ((state & RILConstants.RIL_RESTRICTED_STATE_CS_NORMAL) != 0) ||
                        ((state & RILConstants.RIL_RESTRICTED_STATE_CS_ALL) != 0) );
                newRs.setPsRestricted(
                        (state & RILConstants.RIL_RESTRICTED_STATE_PS_ALL)!= 0);
            }

            if (DBG) log("onRestrictedStateChanged: new rs "+ newRs);

            if (!mRestrictedState.isPsRestricted() && newRs.isPsRestricted()) {
                mPsRestrictEnabledRegistrants.notifyRegistrants();
                setNotification(PS_ENABLED);
            } else if (mRestrictedState.isPsRestricted() && !newRs.isPsRestricted()) {
                mPsRestrictDisabledRegistrants.notifyRegistrants();
                setNotification(PS_DISABLED);
            }

            /**
             * There are two kind of cs restriction, normal and emergency. So
             * there are 4 x 4 combinations in current and new restricted states
             * and we only need to notify when state is changed.
             */
            if (mRestrictedState.isCsRestricted()) {
                if (!newRs.isCsRestricted()) {
                    // remove all restriction
                    setNotification(CS_DISABLED);
                } else if (!newRs.isCsNormalRestricted()) {
                    // remove normal restriction
                    setNotification(CS_EMERGENCY_ENABLED);
                } else if (!newRs.isCsEmergencyRestricted()) {
                    // remove emergency restriction
                    setNotification(CS_NORMAL_ENABLED);
                }
            } else if (mRestrictedState.isCsEmergencyRestricted() &&
                    !mRestrictedState.isCsNormalRestricted()) {
                if (!newRs.isCsRestricted()) {
                    // remove all restriction
                    setNotification(CS_DISABLED);
                } else if (newRs.isCsRestricted()) {
                    // enable all restriction
                    setNotification(CS_ENABLED);
                } else if (newRs.isCsNormalRestricted()) {
                    // remove emergency restriction and enable normal restriction
                    setNotification(CS_NORMAL_ENABLED);
                }
            } else if (!mRestrictedState.isCsEmergencyRestricted() &&
                    mRestrictedState.isCsNormalRestricted()) {
                if (!newRs.isCsRestricted()) {
                    // remove all restriction
                    setNotification(CS_DISABLED);
                } else if (newRs.isCsRestricted()) {
                    // enable all restriction
                    setNotification(CS_ENABLED);
                } else if (newRs.isCsEmergencyRestricted()) {
                    // remove normal restriction and enable emergency restriction
                    setNotification(CS_EMERGENCY_ENABLED);
                }
            } else {
                if (newRs.isCsRestricted()) {
                    // enable all restriction
                    setNotification(CS_ENABLED);
                } else if (newRs.isCsEmergencyRestricted()) {
                    // enable emergency restriction
                    setNotification(CS_EMERGENCY_ENABLED);
                } else if (newRs.isCsNormalRestricted()) {
                    // enable normal restriction
                    setNotification(CS_NORMAL_ENABLED);
                }
            }

            mRestrictedState = newRs;
        }
        log("onRestrictedStateChanged: X rs "+ mRestrictedState);
    }

    /** code is registration state 0-5 from TS 27.007 7.2 */
    private int regCodeToServiceState(int code) {
        switch (code) {
            case 0:
            case 2: // 2 is "searching"
            case 3: // 3 is "registration denied"
            case 4: // 4 is "unknown" no vaild in current baseband
            case 10:// same as 0, but indicates that emergency call is possible.
            case 12:// same as 2, but indicates that emergency call is possible.
            case 13:// same as 3, but indicates that emergency call is possible.
            case 14:// same as 4, but indicates that emergency call is possible.
                return ServiceState.STATE_OUT_OF_SERVICE;

            case 1:
                return ServiceState.STATE_IN_SERVICE;

            case 5:
                // in service, roam
                return ServiceState.STATE_IN_SERVICE;

            default:
                loge("regCodeToServiceState: unexpected service state " + code);
                return ServiceState.STATE_OUT_OF_SERVICE;
        }
    }


    /**
     * code is registration state 0-5 from TS 27.007 7.2
     * returns true if registered roam, false otherwise
     */
    private boolean regCodeIsRoaming (int code) {
        // 5 is  "in service -- roam"
        return 5 == code;
    }

    /**
     * Set roaming state when gsmRoaming is true and, if operator mcc is the
     * same as sim mcc, ons is different from spn
     * @param gsmRoaming TS 27.007 7.2 CREG registered roaming
     * @param s ServiceState hold current ons
     * @return true for roaming state set
     */
    private boolean isRoamingBetweenOperators(boolean gsmRoaming, ServiceState s) {
        String spn = SystemProperties.get(TelephonyProperties.PROPERTY_ICC_OPERATOR_ALPHA, "empty");

        String onsl = s.getOperatorAlphaLong();
        String onss = s.getOperatorAlphaShort();

        boolean equalsOnsl = onsl != null && spn.equals(onsl);
        boolean equalsOnss = onss != null && spn.equals(onss);

        String simNumeric = SystemProperties.get(
                TelephonyProperties.PROPERTY_ICC_OPERATOR_NUMERIC, "");
        String  operatorNumeric = s.getOperatorNumeric();

        boolean equalsMcc = true;
        try {
            equalsMcc = simNumeric.substring(0, 3).
                    equals(operatorNumeric.substring(0, 3));
        } catch (Exception e){
        }

        return gsmRoaming && !(equalsMcc && (equalsOnsl || equalsOnss));
    }

    private static int twoDigitsAt(String s, int offset) {
        int a, b;

        a = Character.digit(s.charAt(offset), 10);
        b = Character.digit(s.charAt(offset+1), 10);

        if (a < 0 || b < 0) {

            throw new RuntimeException("invalid format");
        }

        return a*10 + b;
    }

    /**
     * @return The current GPRS state. IN_SERVICE is the same as "attached"
     * and OUT_OF_SERVICE is the same as detached.
     */
    int getCurrentGprsState() {
        return gprsState;
    }

    public int getCurrentDataConnectionState() {
        return gprsState;
    }

    /**
     * @return true if phone is camping on a technology (eg UMTS)
     * that could support voice and data simultaneously.
     */
    public boolean isConcurrentVoiceAndDataAllowed() {
        return (mRilRadioTechnology >= ServiceState.RIL_RADIO_TECHNOLOGY_UMTS);
    }

    /**
     * Provides the name of the algorithmic time zone for the specified
     * offset.  Taken from TimeZone.java.
     */
    private static String displayNameFor(int off) {
        off = off / 1000 / 60;

        char[] buf = new char[9];
        buf[0] = 'G';
        buf[1] = 'M';
        buf[2] = 'T';

        if (off < 0) {
            buf[3] = '-';
            off = -off;
        } else {
            buf[3] = '+';
        }

        int hours = off / 60;
        int minutes = off % 60;

        buf[4] = (char) ('0' + hours / 10);
        buf[5] = (char) ('0' + hours % 10);

        buf[6] = ':';

        buf[7] = (char) ('0' + minutes / 10);
        buf[8] = (char) ('0' + minutes % 10);

        return new String(buf);
    }

    /**
     * nitzReceiveTime is time_t that the NITZ time was posted
     */
    private void setTimeFromNITZString (String nitz, long nitzReceiveTime) {
        // "yy/mm/dd,hh:mm:ss(+/-)tz"
        // tz is in number of quarter-hours

        long start = SystemClock.elapsedRealtime();
        if (DBG) {log("NITZ: " + nitz + "," + nitzReceiveTime +
                        " start=" + start + " delay=" + (start - nitzReceiveTime));
        }

        try {
            /* NITZ time (hour:min:sec) will be in UTC but it supplies the timezone
             * offset as well (which we won't worry about until later) */
            Calendar c = Calendar.getInstance(TimeZone.getTimeZone("GMT"));

            c.clear();
            c.set(Calendar.DST_OFFSET, 0);

            String[] nitzSubs = nitz.split("[/:,+-]");

            int year = 2000 + Integer.parseInt(nitzSubs[0]);
            c.set(Calendar.YEAR, year);

            // month is 0 based!
            int month = Integer.parseInt(nitzSubs[1]) - 1;
            c.set(Calendar.MONTH, month);

            int date = Integer.parseInt(nitzSubs[2]);
            c.set(Calendar.DATE, date);

            int hour = Integer.parseInt(nitzSubs[3]);
            c.set(Calendar.HOUR, hour);

            int minute = Integer.parseInt(nitzSubs[4]);
            c.set(Calendar.MINUTE, minute);

            int second = Integer.parseInt(nitzSubs[5]);
            c.set(Calendar.SECOND, second);

            boolean sign = (nitz.indexOf('-') == -1);

            int tzOffset = Integer.parseInt(nitzSubs[6]);

            int dst = (nitzSubs.length >= 8 ) ? Integer.parseInt(nitzSubs[7])
                                              : 0;

            // The zone offset received from NITZ is for current local time,
            // so DST correction is already applied.  Don't add it again.
            //
            // tzOffset += dst * 4;
            //
            // We could unapply it if we wanted the raw offset.

            tzOffset = (sign ? 1 : -1) * tzOffset * 15 * 60 * 1000;

            TimeZone    zone = null;

            // As a special extension, the Android emulator appends the name of
            // the host computer's timezone to the nitz string. this is zoneinfo
            // timezone name of the form Area!Location or Area!Location!SubLocation
            // so we need to convert the ! into /
            if (nitzSubs.length >= 9) {
                String  tzname = nitzSubs[8].replace('!','/');
                zone = TimeZone.getTimeZone( tzname );
            }

            String iso = SystemProperties.get(TelephonyProperties.PROPERTY_OPERATOR_ISO_COUNTRY);

            if (zone == null) {

                if (mGotCountryCode) {
                    if (iso != null && iso.length() > 0) {
                        zone = TimeUtils.getTimeZone(tzOffset, dst != 0,
                                c.getTimeInMillis(),
                                iso);
                    } else {
                        // We don't have a valid iso country code.  This is
                        // most likely because we're on a test network that's
                        // using a bogus MCC (eg, "001"), so get a TimeZone
                        // based only on the NITZ parameters.
                        zone = getNitzTimeZone(tzOffset, (dst != 0), c.getTimeInMillis());
                    }
                }
            }

            if ((zone == null) || (mZoneOffset != tzOffset) || (mZoneDst != (dst != 0))){
                // We got the time before the country or the zone has changed
                // so we don't know how to identify the DST rules yet.  Save
                // the information and hope to fix it up later.

                mNeedFixZoneAfterNitz = true;
                mZoneOffset  = tzOffset;
                mZoneDst     = dst != 0;
                mZoneTime    = c.getTimeInMillis();
            }

            if (zone != null) {
                if (getAutoTimeZone()) {
                    setAndBroadcastNetworkSetTimeZone(zone.getID());
                }
                saveNitzTimeZone(zone.getID());
            }

            String ignore = SystemProperties.get("gsm.ignore-nitz");
            if (ignore != null && ignore.equals("yes")) {
                log("NITZ: Not setting clock because gsm.ignore-nitz is set");
                return;
            }

            try {
                mWakeLock.acquire();

                if (getAutoTime()) {
                    long millisSinceNitzReceived
                            = SystemClock.elapsedRealtime() - nitzReceiveTime;

                    if (millisSinceNitzReceived < 0) {
                        // Sanity check: something is wrong
                        if (DBG) {
                            log("NITZ: not setting time, clock has rolled "
                                            + "backwards since NITZ time was received, "
                                            + nitz);
                        }
                        return;
                    }

                    if (millisSinceNitzReceived > Integer.MAX_VALUE) {
                        // If the time is this far off, something is wrong > 24 days!
                        if (DBG) {
                            log("NITZ: not setting time, processing has taken "
                                        + (millisSinceNitzReceived / (1000 * 60 * 60 * 24))
                                        + " days");
                        }
                        return;
                    }

                    // Note: with range checks above, cast to int is safe
                    c.add(Calendar.MILLISECOND, (int)millisSinceNitzReceived);

                    if (DBG) {
                        log("NITZ: Setting time of day to " + c.getTime()
                            + " NITZ receive delay(ms): " + millisSinceNitzReceived
                            + " gained(ms): "
                            + (c.getTimeInMillis() - System.currentTimeMillis())
                            + " from " + nitz);
                    }

                    setAndBroadcastNetworkSetTime(c.getTimeInMillis());
                    Log.i(LOG_TAG, "NITZ: after Setting time of day");
                }
                SystemProperties.set("gsm.nitz.time", String.valueOf(c.getTimeInMillis()));
                saveNitzTime(c.getTimeInMillis());
                if (false) {
                    long end = SystemClock.elapsedRealtime();
                    log("NITZ: end=" + end + " dur=" + (end - start));
                }
                mNitzUpdatedTime = true;
            } finally {
                mWakeLock.release();
            }
        } catch (RuntimeException ex) {
            loge("NITZ: Parsing NITZ time " + nitz + " ex=" + ex);
        }
    }

    private boolean getAutoTime() {
        try {
            return Settings.System.getInt(phone.getContext().getContentResolver(),
                    Settings.System.AUTO_TIME) > 0;
        } catch (SettingNotFoundException snfe) {
            return true;
        }
    }

    private boolean getAutoTimeZone() {
        try {
            return Settings.System.getInt(phone.getContext().getContentResolver(),
                    Settings.System.AUTO_TIME_ZONE) > 0;
        } catch (SettingNotFoundException snfe) {
            return true;
        }
    }

    private void saveNitzTimeZone(String zoneId) {
        mSavedTimeZone = zoneId;
    }

    private void saveNitzTime(long time) {
        mSavedTime = time;
        mSavedAtTime = SystemClock.elapsedRealtime();
    }

    /**
     * Set the timezone and send out a sticky broadcast so the system can
     * determine if the timezone was set by the carrier.
     *
     * @param zoneId timezone set by carrier
     */
    private void setAndBroadcastNetworkSetTimeZone(String zoneId) {
        if (DBG) log("setAndBroadcastNetworkSetTimeZone: setTimeZone=" + zoneId);
        AlarmManager alarm =
            (AlarmManager) phone.getContext().getSystemService(Context.ALARM_SERVICE);
        alarm.setTimeZone(zoneId);
        Intent intent = new Intent(TelephonyIntents.ACTION_NETWORK_SET_TIMEZONE);
        intent.addFlags(Intent.FLAG_RECEIVER_REPLACE_PENDING);
        intent.putExtra("time-zone", zoneId);
        phone.getContext().sendStickyBroadcast(intent);
        if (DBG) {
            log("setAndBroadcastNetworkSetTimeZone: call alarm.setTimeZone and broadcast zoneId=" +
                zoneId);
        }
    }

    /**
     * Set the time and Send out a sticky broadcast so the system can determine
     * if the time was set by the carrier.
     *
     * @param time time set by network
     */
    private void setAndBroadcastNetworkSetTime(long time) {
        if (DBG) log("setAndBroadcastNetworkSetTime: time=" + time + "ms");
        SystemClock.setCurrentTimeMillis(time);
        Intent intent = new Intent(TelephonyIntents.ACTION_NETWORK_SET_TIME);
        intent.addFlags(Intent.FLAG_RECEIVER_REPLACE_PENDING);
        intent.putExtra("time", time);
        phone.getContext().sendStickyBroadcast(intent);
    }

    private void revertToNitzTime() {
        if (Settings.System.getInt(phone.getContext().getContentResolver(),
                Settings.System.AUTO_TIME, 0) == 0) {
            return;
        }
        if (DBG) {
            log("Reverting to NITZ Time: mSavedTime=" + mSavedTime
                + " mSavedAtTime=" + mSavedAtTime);
        }
        if (mSavedTime != 0 && mSavedAtTime != 0) {
            setAndBroadcastNetworkSetTime(mSavedTime
                    + (SystemClock.elapsedRealtime() - mSavedAtTime));
        }
    }

    private void revertToNitzTimeZone() {
        if (Settings.System.getInt(phone.getContext().getContentResolver(),
                Settings.System.AUTO_TIME_ZONE, 0) == 0) {
            return;
        }
        if (DBG) log("Reverting to NITZ TimeZone: tz='" + mSavedTimeZone);
        if (mSavedTimeZone != null) {
            setAndBroadcastNetworkSetTimeZone(mSavedTimeZone);
        }
    }

    /**
     * Post a notification to NotificationManager for restricted state
     *
     * @param notifyType is one state of PS/CS_*_ENABLE/DISABLE
     */
    private void setNotification(int notifyType) {

        if (DBG) log("setNotification: create notification " + notifyType);
        Context context = phone.getContext();

        mNotification = new Notification();
        mNotification.when = System.currentTimeMillis();
        mNotification.flags = Notification.FLAG_AUTO_CANCEL;
        mNotification.icon = com.android.internal.R.drawable.stat_sys_warning;
        Intent intent = new Intent();
        mNotification.contentIntent = PendingIntent
        .getActivity(context, 0, intent, PendingIntent.FLAG_CANCEL_CURRENT);

        CharSequence details = "";
        CharSequence title = context.getText(com.android.internal.R.string.RestrictedChangedTitle);
        int notificationId = CS_NOTIFICATION;

        switch (notifyType) {
        case PS_ENABLED:
            notificationId = PS_NOTIFICATION;
            details = context.getText(com.android.internal.R.string.RestrictedOnData);;
            break;
        case PS_DISABLED:
            notificationId = PS_NOTIFICATION;
            break;
        case CS_ENABLED:
            details = context.getText(com.android.internal.R.string.RestrictedOnAllVoice);;
            break;
        case CS_NORMAL_ENABLED:
            details = context.getText(com.android.internal.R.string.RestrictedOnNormal);;
            break;
        case CS_EMERGENCY_ENABLED:
            details = context.getText(com.android.internal.R.string.RestrictedOnEmergency);;
            break;
        case CS_DISABLED:
            // do nothing and cancel the notification later
            break;
        }

        if (DBG) log("setNotification: put notification " + title + " / " +details);
        mNotification.tickerText = title;
        mNotification.setLatestEventInfo(context, title, details,
                mNotification.contentIntent);

        NotificationManager notificationManager = (NotificationManager)
            context.getSystemService(Context.NOTIFICATION_SERVICE);

        if (notifyType == PS_DISABLED || notifyType == CS_DISABLED) {
            // cancel previous post notification
            notificationManager.cancel(notificationId);
        } else {
            // update restricted state notification
            notificationManager.notify(notificationId, mNotification);
        }
    }

    @Override
    protected void onUpdateIccAvailability() {
        if (mUiccController == null ) {
            return;
        }

        IccCard newIccCard = mUiccController.getIccCard();

        if (mIccCard != newIccCard) {
            if (mIccCard != null) {
                log("Removing stale icc objects.");
                mIccCard.unregisterForReady(this);
                if (mIccRecords != null) {
                    mIccRecords.unregisterForRecordsLoaded(this);
                }
                mIccRecords = null;
                mIccCard = null;
            }
            if (newIccCard != null) {
                log("New card found");
                mIccCard = newIccCard;
                mIccRecords = mIccCard.getIccRecords();
                mIccCard.registerForReady(this, EVENT_SIM_READY, null);
                if (mIccRecords != null) {
                    mIccRecords.registerForRecordsLoaded(this, EVENT_SIM_RECORDS_LOADED, null);
                }
            }
        }
    }
    @Override
    protected void log(String s) {
        Log.d(LOG_TAG, "[GsmSST] " + s);
    }

    @Override
    protected void loge(String s) {
        Log.e(LOG_TAG, "[GsmSST] " + s);
    }

    private static void sloge(String s) {
        Log.e(LOG_TAG, "[GsmSST] " + s);
    }

    @Override
    public void dump(FileDescriptor fd, PrintWriter pw, String[] args) {
        pw.println("GsmServiceStateTracker extends:");
        super.dump(fd, pw, args);
        pw.println(" phone=" + phone);
        pw.println(" cellLoc=" + cellLoc);
        pw.println(" newCellLoc=" + newCellLoc);
        pw.println(" mPreferredNetworkType=" + mPreferredNetworkType);
        pw.println(" gprsState=" + gprsState);
        pw.println(" newGPRSState=" + newGPRSState);
        pw.println(" mMaxDataCalls=" + mMaxDataCalls);
        pw.println(" mNewMaxDataCalls=" + mNewMaxDataCalls);
        pw.println(" mReasonDataDenied=" + mReasonDataDenied);
        pw.println(" mNewReasonDataDenied=" + mNewReasonDataDenied);
        pw.println(" mGsmRoaming=" + mGsmRoaming);
        pw.println(" mDataRoaming=" + mDataRoaming);
        pw.println(" mEmergencyOnly=" + mEmergencyOnly);
        pw.println(" mNeedFixZoneAfterNitz=" + mNeedFixZoneAfterNitz);
        pw.println(" mZoneOffset=" + mZoneOffset);
        pw.println(" mZoneDst=" + mZoneDst);
        pw.println(" mZoneTime=" + mZoneTime);
        pw.println(" mGotCountryCode=" + mGotCountryCode);
        pw.println(" mNitzUpdatedTime=" + mNitzUpdatedTime);
        pw.println(" mSavedTimeZone=" + mSavedTimeZone);
        pw.println(" mSavedTime=" + mSavedTime);
        pw.println(" mSavedAtTime=" + mSavedAtTime);
        pw.println(" mStartedGprsRegCheck=" + mStartedGprsRegCheck);
        pw.println(" mReportedGprsNoReg=" + mReportedGprsNoReg);
        pw.println(" mNotification=" + mNotification);
        pw.println(" mWakeLock=" + mWakeLock);
        pw.println(" curSpn=" + curSpn);
        pw.println(" curPlmn=" + curPlmn);
        pw.println(" curSpnRule=" + curSpnRule);
    }
}<|MERGE_RESOLUTION|>--- conflicted
+++ resolved
@@ -189,17 +189,9 @@
     };
 
     public GsmServiceStateTracker(GSMPhone phone) {
-<<<<<<< HEAD
-        super(phone, new CellInfoGsm());
+        super(phone, phone.mCM, new CellInfoGsm());
 
         this.phone = phone;
-=======
-        super(phone, phone.mCM);
-
-        this.phone = phone;
-        ss = new ServiceState();
-        newSS = new ServiceState();
->>>>>>> e0e2ebb5
         cellLoc = new GsmCellLocation();
         newCellLoc = new GsmCellLocation();
 
@@ -246,14 +238,8 @@
         cm.unregisterForAvailable(this);
         cm.unregisterForRadioStateChanged(this);
         cm.unregisterForVoiceNetworkStateChanged(this);
-<<<<<<< HEAD
-        phone.getIccCard().unregisterForReady(this);
-        phone.mIccRecords.unregisterForRecordsLoaded(this);
-=======
         if (mIccCard != null) {mIccCard.unregisterForReady(this);}
         if (mIccRecords != null) {mIccRecords.unregisterForRecordsLoaded(this);}
-        cm.unSetOnSignalStrengthUpdate(this);
->>>>>>> e0e2ebb5
         cm.unSetOnRestrictedStateChanged(this);
         cm.unSetOnNITZTime(this);
         cr.unregisterContentObserver(this.mAutoTimeObserver);
