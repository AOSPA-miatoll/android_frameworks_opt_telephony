--- conflicted
+++ resolved
@@ -450,7 +450,6 @@
         return efid;
     }
 
-<<<<<<< HEAD
     protected String[] getStringArray(String str) {
         if (str != null) {
             return str.split(",");
@@ -458,45 +457,17 @@
         return null;
     }
 
-    protected String[] getAnrStringArray(String str) {
-        if (str != null) {
-            return str.split(":");
-        }
-        return null;
-=======
     private String[] getEmailStringArray(String str) {
         return str != null ? str.split(",") : null;
     }
 
-    private String[] getAnrStringArray(String str) {
+    protected String[] getAnrStringArray(String str) {
         return str != null ? str.split(":") : null;
->>>>>>> b30a1d86
     }
 
     /**
      * Get the capacity of ADN records
      *
-<<<<<<< HEAD
-     * @return  int[6] array
-     *            capacity[0]  is the max count of ADN
-     *            capacity[1]  is the used count of ADN
-     *            capacity[2]  is the max count of EMAIL
-     *            capacity[3]  is the used count of EMAIL
-     *            capacity[4]  is the max count of ANR
-     *            capacity[5]  is the used count of ANR
-     *            capacity[6]  is the max length of name
-     *            capacity[7]  is the max length of number
-     *            capacity[8]  is the max length of email
-     *            capacity[9]  is the max length of anr
-     */
-    public int[] getAdnRecordsCapacity() {
-        if (DBG) logd("getAdnRecordsCapacity" );
-        int capacity[] = new int[10];
-
-        return capacity;
-    }
-}
-=======
      * @return AdnCapacity
      */
     public AdnCapacity getAdnRecordsCapacity() {
@@ -548,5 +519,4 @@
         return mSimPbRecordCache.isEnabled() &&
                     (efid == IccConstants.EF_PBR || efid == IccConstants.EF_ADN);
     }
-}
->>>>>>> b30a1d86
+}