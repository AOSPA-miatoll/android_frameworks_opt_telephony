/*
 * Copyright (C) 2013 The Android Open Source Project
 *
 * Licensed under the Apache License, Version 2.0 (the "License");
 * you may not use this file except in compliance with the License.
 * You may obtain a copy of the License at
 *
 *      http://www.apache.org/licenses/LICENSE-2.0
 *
 * Unless required by applicable law or agreed to in writing, software
 * distributed under the License is distributed on an "AS IS" BASIS,
 * WITHOUT WARRANTIES OR CONDITIONS OF ANY KIND, either express or implied.
 * See the License for the specific language governing permissions and
 * limitations under the License.
 */

package com.android.internal.telephony;

import android.content.Context;
import android.content.Intent;
import android.os.AsyncResult;
import android.os.Handler;
import android.os.Message;
import android.os.PowerManager;
import android.os.PowerManager.WakeLock;
import android.telephony.RadioAccessFamily;
import android.telephony.Rlog;
import android.telephony.TelephonyManager;
import android.util.Log;

import com.android.internal.telephony.uicc.UiccController;

import java.util.ArrayList;
import java.util.HashSet;
import java.util.Random;
import java.util.concurrent.atomic.AtomicInteger;

public class ProxyController {
    static final String LOG_TAG = "ProxyController";

    private static final int EVENT_NOTIFICATION_RC_CHANGED        = 1;
    private static final int EVENT_START_RC_RESPONSE        = 2;
    private static final int EVENT_APPLY_RC_RESPONSE        = 3;
    private static final int EVENT_FINISH_RC_RESPONSE       = 4;
    private static final int EVENT_TIMEOUT                  = 5;

    private static final int SET_RC_STATUS_IDLE             = 0;
    private static final int SET_RC_STATUS_STARTING         = 1;
    private static final int SET_RC_STATUS_STARTED          = 2;
    private static final int SET_RC_STATUS_APPLYING         = 3;
    private static final int SET_RC_STATUS_SUCCESS          = 4;
    private static final int SET_RC_STATUS_FAIL             = 5;

    // The entire transaction must complete within this amount of time
    // or a FINISH will be issued to each Logical Modem with the old
    // Radio Access Family.
    private static final int SET_RC_TIMEOUT_WAITING_MSEC    = (45 * 1000);

    //***** Class Variables
    private static ProxyController sProxyController;

    private Phone[] mPhones;

    private UiccController mUiccController;

    private CommandsInterface[] mCi;

    private Context mContext;

    private PhoneSwitcher mPhoneSwitcher;

    //UiccPhoneBookController to use proper IccPhoneBookInterfaceManagerProxy object
    private UiccPhoneBookController mUiccPhoneBookController;

    //PhoneSubInfoController to use proper PhoneSubInfoProxy object
    private PhoneSubInfoController mPhoneSubInfoController;

    //UiccSmsController to use proper IccSmsInterfaceManager object
    private UiccSmsController mUiccSmsController;

    WakeLock mWakeLock;

    // record each phone's set radio capability status
    private int[] mSetRadioAccessFamilyStatus;
    private int mRadioAccessFamilyStatusCounter;
    private boolean mTransactionFailed = false;

    private String[] mCurrentLogicalModemIds;
    private String[] mNewLogicalModemIds;

    // Allows the generation of unique Id's for radio capability request session  id
    private AtomicInteger mUniqueIdGenerator = new AtomicInteger(new Random().nextInt());

    // on-going radio capability request session id
    private int mRadioCapabilitySessionId;

    // Record new and old Radio Access Family (raf) configuration.
    // The old raf configuration is used to restore each logical modem raf when FINISH is
    // issued if any requests fail.
    private int[] mNewRadioAccessFamily;
    private int[] mOldRadioAccessFamily;


    //***** Class Methods
    public static ProxyController getInstance(Context context, Phone[] phone,
            UiccController uiccController, CommandsInterface[] ci, PhoneSwitcher ps) {
        if (sProxyController == null) {
            sProxyController = new ProxyController(context, phone, uiccController, ci, ps);
        }
        return sProxyController;
    }

    public static ProxyController getInstance() {
        return sProxyController;
    }

    private ProxyController(Context context, Phone[] phone, UiccController uiccController,
            CommandsInterface[] ci, PhoneSwitcher phoneSwitcher) {
        logd("Constructor - Enter");

        mContext = context;
        mPhones = phone;
        mUiccController = uiccController;
        mCi = ci;
        mPhoneSwitcher = phoneSwitcher;

        mUiccPhoneBookController = new UiccPhoneBookController(mPhones);
        mPhoneSubInfoController = new PhoneSubInfoController(mContext, mPhones);
        mUiccSmsController = new UiccSmsController();
        mSetRadioAccessFamilyStatus = new int[mPhones.length];
        mNewRadioAccessFamily = new int[mPhones.length];
        mOldRadioAccessFamily = new int[mPhones.length];
        mCurrentLogicalModemIds = new String[mPhones.length];
        mNewLogicalModemIds = new String[mPhones.length];

        // wake lock for set radio capability
        PowerManager pm = (PowerManager) context.getSystemService(Context.POWER_SERVICE);
        mWakeLock = pm.newWakeLock(PowerManager.PARTIAL_WAKE_LOCK, LOG_TAG);
        mWakeLock.setReferenceCounted(false);

        // Clear to be sure we're in the initial state
        clearTransaction();
        for (int i = 0; i < mPhones.length; i++) {
            mPhones[i].registerForRadioCapabilityChanged(
                    mHandler, EVENT_NOTIFICATION_RC_CHANGED, null);
        }
        logd("Constructor - Exit");
    }

    public void updateDataConnectionTracker(int sub) {
        mPhones[sub].updateDataConnectionTracker();
    }

    public void enableDataConnectivity(int sub) {
        mPhones[sub].setInternalDataEnabled(true, null);
    }

    public void disableDataConnectivity(int sub,
            Message dataCleanedUpMsg) {
        mPhones[sub].setInternalDataEnabled(false, dataCleanedUpMsg);
    }

    public void updateCurrentCarrierInProvider(int sub) {
        mPhones[sub].updateCurrentCarrierInProvider();
    }

    public void registerForAllDataDisconnected(int subId, Handler h, int what, Object obj) {
        int phoneId = SubscriptionController.getInstance().getPhoneId(subId);

        if (phoneId >= 0 && phoneId < TelephonyManager.getDefault().getPhoneCount()) {
            mPhones[phoneId].registerForAllDataDisconnected(h, what, obj);
        }
    }

    public void unregisterForAllDataDisconnected(int subId, Handler h) {
        int phoneId = SubscriptionController.getInstance().getPhoneId(subId);

        if (phoneId >= 0 && phoneId < TelephonyManager.getDefault().getPhoneCount()) {
            mPhones[phoneId].unregisterForAllDataDisconnected(h);
        }
    }

    public boolean isDataDisconnected(int subId) {
        int phoneId = SubscriptionController.getInstance().getPhoneId(subId);

        if (phoneId >= 0 && phoneId < TelephonyManager.getDefault().getPhoneCount()) {
            return mPhones[phoneId].mDcTracker.isDisconnected();
        } else {
            // if we can't find a phone for the given subId, it is disconnected.
            return true;
        }
    }

    /**
     * Get phone radio type and access technology.
     *
     * @param phoneId which phone you want to get
     * @return phone radio type and access technology for input phone ID
     */
    public int getRadioAccessFamily(int phoneId) {
        if (phoneId >= mPhones.length) {
            return RadioAccessFamily.RAF_UNKNOWN;
        } else {
            return mPhones[phoneId].getRadioAccessFamily();
        }
    }

    /**
     * Set phone radio type and access technology for each phone.
     *
     * @param rafs an RadioAccessFamily array to indicate all phone's
     *        new radio access family. The length of RadioAccessFamily
     *        must equal to phone count.
     * @return false if another session is already active and the request is rejected.
     */
    public boolean setRadioCapability(RadioAccessFamily[] rafs) {
        if (rafs.length != mPhones.length) {
            throw new RuntimeException("Length of input rafs must equal to total phone count");
        }
        // Check if there is any ongoing transaction and throw an exception if there
        // is one as this is a programming error.
        synchronized (mSetRadioAccessFamilyStatus) {
            for (int i = 0; i < mPhones.length; i++) {
                if (mSetRadioAccessFamilyStatus[i] != SET_RC_STATUS_IDLE) {
                    // TODO: The right behaviour is to cancel previous request and send this.
                    loge("setRadioCapability: Phone[" + i + "] is not idle. Rejecting request.");
                    return false;
                }
            }
        }

        // Check we actually need to do anything
        boolean same = true;
        for (int i = 0; i < mPhones.length; i++) {
            if (mPhones[i].getRadioAccessFamily() != rafs[i].getRadioAccessFamily()) {
                same = false;
            }
        }
        if (same) {
            // All phones are already set to the requested raf
            logd("setRadioCapability: Already in requested configuration, nothing to do.");
            // It isn't really an error, so return true - everything is OK.
            return true;
        }

        // Clear to be sure we're in the initial state
        clearTransaction();

        // Keep a wake lock until we finish radio capability changed
        mWakeLock.acquire();

        return doSetRadioCapabilities(rafs);
    }

    private boolean doSetRadioCapabilities(RadioAccessFamily[] rafs) {
        // A new sessionId for this transaction
        mRadioCapabilitySessionId = mUniqueIdGenerator.getAndIncrement();

        // Start timer to make sure all phones respond within a specific time interval.
        // Will send FINISH if a timeout occurs.
        Message msg = mHandler.obtainMessage(EVENT_TIMEOUT, mRadioCapabilitySessionId, 0);
        mHandler.sendMessageDelayed(msg, SET_RC_TIMEOUT_WAITING_MSEC);

        synchronized (mSetRadioAccessFamilyStatus) {
            logd("setRadioCapability: new request session id=" + mRadioCapabilitySessionId);
            resetRadioAccessFamilyStatusCounter();
            for (int i = 0; i < rafs.length; i++) {
                int phoneId = rafs[i].getPhoneId();
                logd("setRadioCapability: phoneId=" + phoneId + " status=STARTING");
                mSetRadioAccessFamilyStatus[phoneId] = SET_RC_STATUS_STARTING;
                mOldRadioAccessFamily[phoneId] = mPhones[phoneId].getRadioAccessFamily();
                int requestedRaf = rafs[i].getRadioAccessFamily();
                // TODO Set the new radio access family to the maximum of the requested & supported
                // int supportedRaf = mPhones[i].getRadioAccessFamily();
                // mNewRadioAccessFamily[phoneId] = requestedRaf & supportedRaf;
                mNewRadioAccessFamily[phoneId] = requestedRaf;

                mCurrentLogicalModemIds[phoneId] = mPhones[phoneId].getModemUuId();
                // get the logical mode corresponds to new raf requested and pass the
                // same as part of SET_RADIO_CAP APPLY phase
                mNewLogicalModemIds[phoneId] = getLogicalModemIdFromRaf(requestedRaf);
                logd("setRadioCapability: mOldRadioAccessFamily[" + phoneId + "]="
                        + mOldRadioAccessFamily[phoneId]);
                logd("setRadioCapability: mNewRadioAccessFamily[" + phoneId + "]="
                        + mNewRadioAccessFamily[phoneId]);
                sendRadioCapabilityRequest(
                        phoneId,
                        mRadioCapabilitySessionId,
                        RadioCapability.RC_PHASE_START,
                        mOldRadioAccessFamily[phoneId],
                        mCurrentLogicalModemIds[phoneId],
                        RadioCapability.RC_STATUS_NONE,
                        EVENT_START_RC_RESPONSE);
            }
        }

        return true;
    }

    private Handler mHandler = new Handler() {
        @Override
        public void handleMessage(Message msg) {
            logd("handleMessage msg.what=" + msg.what);
            switch (msg.what) {
                case EVENT_START_RC_RESPONSE:
                    onStartRadioCapabilityResponse(msg);
                    break;

                case EVENT_APPLY_RC_RESPONSE:
                    onApplyRadioCapabilityResponse(msg);
                    break;

                case EVENT_NOTIFICATION_RC_CHANGED:
                    onNotificationRadioCapabilityChanged(msg);
                    break;

                case EVENT_FINISH_RC_RESPONSE:
                    onFinishRadioCapabilityResponse(msg);
                    break;

                case EVENT_TIMEOUT:
                    onTimeoutRadioCapability(msg);
                    break;

                default:
                    break;
            }
        }
    };

    /**
     * Handle START response
     * @param msg obj field isa RadioCapability
     */
    private void onStartRadioCapabilityResponse(Message msg) {
        synchronized (mSetRadioAccessFamilyStatus) {
            AsyncResult ar = (AsyncResult)msg.obj;
            // Abort here only in Single SIM case, in Multi SIM cases
<<<<<<< HEAD
            // send FINISH with failure so that below layers can do
            // fall back to proper states.
=======
            // send FINISH with failure so that below layers can re-bind
            // old logical modems.
>>>>>>> 6a0f103e
            if ((TelephonyManager.getDefault().getPhoneCount() == 1) && (ar.exception != null)) {
                // just abort now.  They didn't take our start so we don't have to revert
                logd("onStartRadioCapabilityResponse got exception=" + ar.exception);
                mRadioCapabilitySessionId = mUniqueIdGenerator.getAndIncrement();
                Intent intent = new Intent(TelephonyIntents.ACTION_SET_RADIO_CAPABILITY_FAILED);
                mContext.sendBroadcast(intent);
                clearTransaction();
                return;
            }
            RadioCapability rc = (RadioCapability) ((AsyncResult) msg.obj).result;
            if ((rc == null) || (rc.getSession() != mRadioCapabilitySessionId)) {
                logd("onStartRadioCapabilityResponse: Ignore session=" + mRadioCapabilitySessionId
                        + " rc=" + rc);
                return;
            }
            mRadioAccessFamilyStatusCounter--;
            int id = rc.getPhoneId();
            if (((AsyncResult) msg.obj).exception != null) {
                logd("onStartRadioCapabilityResponse: Error response session=" + rc.getSession());
                logd("onStartRadioCapabilityResponse: phoneId=" + id + " status=FAIL");
                mSetRadioAccessFamilyStatus[id] = SET_RC_STATUS_FAIL;
                mTransactionFailed = true;
            } else {
                logd("onStartRadioCapabilityResponse: phoneId=" + id + " status=STARTED");
                mSetRadioAccessFamilyStatus[id] = SET_RC_STATUS_STARTED;
            }

            if (mRadioAccessFamilyStatusCounter == 0) {
                HashSet<String> modemsInUse = new HashSet<String>(mNewLogicalModemIds.length);
                for (String modemId : mNewLogicalModemIds) {
                    if (!modemsInUse.add(modemId)) {
                        mTransactionFailed = true;
                        Log.wtf(LOG_TAG, "ERROR: sending down the same id for different phones");
                    }
                }
                logd("onStartRadioCapabilityResponse: success=" + !mTransactionFailed);
                if (mTransactionFailed) {
                    // Sends a variable number of requests, so don't resetRadioAccessFamilyCounter
                    // here.
                    issueFinish(mRadioCapabilitySessionId);
                } else {
                    // All logical modem accepted the new radio access family, issue the APPLY
                    resetRadioAccessFamilyStatusCounter();
                    for (int i = 0; i < mPhones.length; i++) {
                        sendRadioCapabilityRequest(
                            i,
                            mRadioCapabilitySessionId,
                            RadioCapability.RC_PHASE_APPLY,
                            mNewRadioAccessFamily[i],
                            mNewLogicalModemIds[i],
                            RadioCapability.RC_STATUS_NONE,
                            EVENT_APPLY_RC_RESPONSE);

                        logd("onStartRadioCapabilityResponse: phoneId=" + i + " status=APPLYING");
                        mSetRadioAccessFamilyStatus[i] = SET_RC_STATUS_APPLYING;
                    }
                }
            }
        }
    }

    /**
     * Handle APPLY response
     * @param msg obj field isa RadioCapability
     */
    private void onApplyRadioCapabilityResponse(Message msg) {
        RadioCapability rc = (RadioCapability) ((AsyncResult) msg.obj).result;
        if ((rc == null) || (rc.getSession() != mRadioCapabilitySessionId)) {
            logd("onApplyRadioCapabilityResponse: Ignore session=" + mRadioCapabilitySessionId
                    + " rc=" + rc);
            return;
        }
        logd("onApplyRadioCapabilityResponse: rc=" + rc);
        if (((AsyncResult) msg.obj).exception != null) {
            synchronized (mSetRadioAccessFamilyStatus) {
                logd("onApplyRadioCapabilityResponse: Error response session=" + rc.getSession());
                int id = rc.getPhoneId();
                logd("onApplyRadioCapabilityResponse: phoneId=" + id + " status=FAIL");
                mSetRadioAccessFamilyStatus[id] = SET_RC_STATUS_FAIL;
                mTransactionFailed = true;
            }
        } else {
            logd("onApplyRadioCapabilityResponse: Valid start expecting notification rc=" + rc);
        }
    }

    /**
     * Handle the notification unsolicited response associated with the APPLY
     * @param msg obj field isa RadioCapability
     */
    private void onNotificationRadioCapabilityChanged(Message msg) {
        RadioCapability rc = (RadioCapability) ((AsyncResult) msg.obj).result;
        if ((rc == null) || (rc.getSession() != mRadioCapabilitySessionId)) {
            logd("onNotificationRadioCapabilityChanged: Ignore session=" + mRadioCapabilitySessionId
                    + " rc=" + rc);
            return;
        }
        synchronized (mSetRadioAccessFamilyStatus) {
            logd("onNotificationRadioCapabilityChanged: rc=" + rc);
            // skip the overdue response by checking sessionId
            if (rc.getSession() != mRadioCapabilitySessionId) {
                logd("onNotificationRadioCapabilityChanged: Ignore session="
                        + mRadioCapabilitySessionId + " rc=" + rc);
                return;
            }

            int id = rc.getPhoneId();
            if ((((AsyncResult) msg.obj).exception != null) ||
                    (rc.getStatus() == RadioCapability.RC_STATUS_FAIL)) {
                logd("onNotificationRadioCapabilityChanged: phoneId=" + id + " status=FAIL");
                mSetRadioAccessFamilyStatus[id] = SET_RC_STATUS_FAIL;
                mTransactionFailed = true;
            } else {
                logd("onNotificationRadioCapabilityChanged: phoneId=" + id + " status=SUCCESS");
                mSetRadioAccessFamilyStatus[id] = SET_RC_STATUS_SUCCESS;
                // The modems may have been restarted and forgotten this
                mPhoneSwitcher.resendDataAllowed(id);
                mPhones[id].radioCapabilityUpdated(rc);
            }

            mRadioAccessFamilyStatusCounter--;
            if (mRadioAccessFamilyStatusCounter == 0) {
                logd("onNotificationRadioCapabilityChanged: APPLY URC success=" +
                        mTransactionFailed);
                issueFinish(mRadioCapabilitySessionId);
            }
        }
    }

    /**
     * Handle the FINISH Phase response
     * @param msg obj field isa RadioCapability
     */
    void onFinishRadioCapabilityResponse(Message msg) {
        RadioCapability rc = (RadioCapability) ((AsyncResult) msg.obj).result;
        if ((rc != null) && (rc.getSession() != mRadioCapabilitySessionId)) {
            logd("onFinishRadioCapabilityResponse: Ignore session=" + mRadioCapabilitySessionId
                    + " rc=" + rc);
            return;
        }
        synchronized (mSetRadioAccessFamilyStatus) {
            logd(" onFinishRadioCapabilityResponse mRadioAccessFamilyStatusCounter="
                    + mRadioAccessFamilyStatusCounter);
            mRadioAccessFamilyStatusCounter--;
            if (mRadioAccessFamilyStatusCounter == 0) {
                completeRadioCapabilityTransaction();
            }
        }
    }

    private void onTimeoutRadioCapability(Message msg) {
        if (msg.arg1 != mRadioCapabilitySessionId) {
           logd("RadioCapability timeout: Ignore msg.arg1=" + msg.arg1 +
                   "!= mRadioCapabilitySessionId=" + mRadioCapabilitySessionId);
            return;
        }

        synchronized(mSetRadioAccessFamilyStatus) {
            // timed-out.  Clean up as best we can
            for (int i = 0; i < mPhones.length; i++) {
                logd("RadioCapability timeout: mSetRadioAccessFamilyStatus[" + i + "]=" +
                        mSetRadioAccessFamilyStatus[i]);
            }

            // Increment the sessionId as we are completing the transaction below
            // so we don't want it completed when the FINISH phase is done.
            mRadioCapabilitySessionId = mUniqueIdGenerator.getAndIncrement();

            // Reset the status counter as existing session failed
            mRadioAccessFamilyStatusCounter = 0;
<<<<<<< HEAD
=======

>>>>>>> 6a0f103e
            // send FINISH request with fail status and then uniqueDifferentId
            mTransactionFailed = true;
            issueFinish(mRadioCapabilitySessionId);
        }
    }

    private void issueFinish(int sessionId) {
        // Issue FINISH
        synchronized(mSetRadioAccessFamilyStatus) {
            for (int i = 0; i < mPhones.length; i++) {
                logd("issueFinish: phoneId=" + i + " sessionId=" + sessionId
                        + " mTransactionFailed=" + mTransactionFailed);
                mRadioAccessFamilyStatusCounter++;
                sendRadioCapabilityRequest(
                        i,
                        sessionId,
                        RadioCapability.RC_PHASE_FINISH,
                        (mTransactionFailed ? mOldRadioAccessFamily[i] :
                        mNewRadioAccessFamily[i]),
                        (mTransactionFailed ? mCurrentLogicalModemIds[i] :
                        mNewLogicalModemIds[i]),
                        (mTransactionFailed ? RadioCapability.RC_STATUS_FAIL :
                        RadioCapability.RC_STATUS_SUCCESS),
                        EVENT_FINISH_RC_RESPONSE);
                if (mTransactionFailed) {
                    logd("issueFinish: phoneId: " + i + " status: FAIL");
                    // At least one failed, mark them all failed.
                    mSetRadioAccessFamilyStatus[i] = SET_RC_STATUS_FAIL;
                }
            }
        }
    }

    private void completeRadioCapabilityTransaction() {
        // Create the intent to broadcast
        Intent intent;
        logd("onFinishRadioCapabilityResponse: success=" + !mTransactionFailed);
        if (!mTransactionFailed) {
            ArrayList<RadioAccessFamily> phoneRAFList = new ArrayList<RadioAccessFamily>();
            for (int i = 0; i < mPhones.length; i++) {
                int raf = mPhones[i].getRadioAccessFamily();
                logd("radioAccessFamily[" + i + "]=" + raf);
                RadioAccessFamily phoneRC = new RadioAccessFamily(i, raf);
                phoneRAFList.add(phoneRC);
            }
            intent = new Intent(TelephonyIntents.ACTION_SET_RADIO_CAPABILITY_DONE);
            intent.putParcelableArrayListExtra(TelephonyIntents.EXTRA_RADIO_ACCESS_FAMILY,
                    phoneRAFList);

            // make messages about the old transaction obsolete (specifically the timeout)
            mRadioCapabilitySessionId = mUniqueIdGenerator.getAndIncrement();

            // Reinitialize
            clearTransaction();
        } else {
            intent = new Intent(TelephonyIntents.ACTION_SET_RADIO_CAPABILITY_FAILED);

            // now revert.
            mTransactionFailed = false;
            RadioAccessFamily[] rafs = new RadioAccessFamily[mPhones.length];
            for (int phoneId = 0; phoneId < mPhones.length; phoneId++) {
                rafs[phoneId] = new RadioAccessFamily(phoneId, mOldRadioAccessFamily[phoneId]);
            }
            doSetRadioCapabilities(rafs);
        }

        // Broadcast that we're done
        mContext.sendBroadcast(intent, android.Manifest.permission.READ_PHONE_STATE);
    }

    // Clear this transaction
    private void clearTransaction() {
        logd("clearTransaction");
        synchronized(mSetRadioAccessFamilyStatus) {
            for (int i = 0; i < mPhones.length; i++) {
                logd("clearTransaction: phoneId=" + i + " status=IDLE");
                mSetRadioAccessFamilyStatus[i] = SET_RC_STATUS_IDLE;
                mOldRadioAccessFamily[i] = 0;
                mNewRadioAccessFamily[i] = 0;
                mTransactionFailed = false;
            }

            if (mWakeLock.isHeld()) {
                mWakeLock.release();
            }
        }
    }

    private void resetRadioAccessFamilyStatusCounter() {
        mRadioAccessFamilyStatusCounter = mPhones.length;
    }

    private void sendRadioCapabilityRequest(int phoneId, int sessionId, int rcPhase,
            int radioFamily, String logicalModemId, int status, int eventId) {
        RadioCapability requestRC = new RadioCapability(
                phoneId, sessionId, rcPhase, radioFamily, logicalModemId, status);
        mPhones[phoneId].setRadioCapability(
                requestRC, mHandler.obtainMessage(eventId));
    }

    // This method will return max number of raf bits supported from the raf
    // values currently stored in all phone objects
    public int getMaxRafSupported() {
        int[] numRafSupported = new int[mPhones.length];
        int maxNumRafBit = 0;
        int maxRaf = RadioAccessFamily.RAF_UNKNOWN;

        for (int len = 0; len < mPhones.length; len++) {
            numRafSupported[len] = Integer.bitCount(mPhones[len].getRadioAccessFamily());
            if (maxNumRafBit < numRafSupported[len]) {
                maxNumRafBit = numRafSupported[len];
                maxRaf = mPhones[len].getRadioAccessFamily();
            }
        }

        return maxRaf;
    }

    // This method will return minimum number of raf bits supported from the raf
    // values currently stored in all phone objects
    public int getMinRafSupported() {
        int[] numRafSupported = new int[mPhones.length];
        int minNumRafBit = 0;
        int minRaf = RadioAccessFamily.RAF_UNKNOWN;

        for (int len = 0; len < mPhones.length; len++) {
            numRafSupported[len] = Integer.bitCount(mPhones[len].getRadioAccessFamily());
            if ((minNumRafBit == 0) || (minNumRafBit > numRafSupported[len])) {
                minNumRafBit = numRafSupported[len];
                minRaf = mPhones[len].getRadioAccessFamily();
            }
        }
        return minRaf;
    }

    // This method checks current raf values stored in all phones and
    // whicheve phone raf matches with input raf, returns modemId from that phone
    private String getLogicalModemIdFromRaf(int raf) {
        String modemUuid = null;

        for (int phoneId = 0; phoneId < mPhones.length; phoneId++) {
            if (mPhones[phoneId].getRadioAccessFamily() == raf) {
                modemUuid = mPhones[phoneId].getModemUuId();
                break;
            }
        }
        return modemUuid;
    }

    private void logd(String string) {
        Rlog.d(LOG_TAG, string);
    }

    private void loge(String string) {
        Rlog.e(LOG_TAG, string);
    }
}<|MERGE_RESOLUTION|>--- conflicted
+++ resolved
@@ -336,13 +336,8 @@
         synchronized (mSetRadioAccessFamilyStatus) {
             AsyncResult ar = (AsyncResult)msg.obj;
             // Abort here only in Single SIM case, in Multi SIM cases
-<<<<<<< HEAD
-            // send FINISH with failure so that below layers can do
-            // fall back to proper states.
-=======
             // send FINISH with failure so that below layers can re-bind
             // old logical modems.
->>>>>>> 6a0f103e
             if ((TelephonyManager.getDefault().getPhoneCount() == 1) && (ar.exception != null)) {
                 // just abort now.  They didn't take our start so we don't have to revert
                 logd("onStartRadioCapabilityResponse got exception=" + ar.exception);
@@ -513,10 +508,7 @@
 
             // Reset the status counter as existing session failed
             mRadioAccessFamilyStatusCounter = 0;
-<<<<<<< HEAD
-=======
-
->>>>>>> 6a0f103e
+
             // send FINISH request with fail status and then uniqueDifferentId
             mTransactionFailed = true;
             issueFinish(mRadioCapabilitySessionId);
