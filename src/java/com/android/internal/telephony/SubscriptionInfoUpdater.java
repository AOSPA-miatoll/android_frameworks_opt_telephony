/*
* Copyright (C) 2014 The Android Open Source Project
*
* Licensed under the Apache License, Version 2.0 (the "License");
* you may not use this file except in compliance with the License.
* You may obtain a copy of the License at
*
*      http://www.apache.org/licenses/LICENSE-2.0
*
* Unless required by applicable law or agreed to in writing, software
* distributed under the License is distributed on an "AS IS" BASIS,
* WITHOUT WARRANTIES OR CONDITIONS OF ANY KIND, either express or implied.
* See the License for the specific language governing permissions and
* limitations under the License.
*/

package com.android.internal.telephony;

import android.Manifest;
import android.annotation.Nullable;
import android.annotation.UnsupportedAppUsage;
import android.app.ActivityManager;
import android.app.AppGlobals;
import android.content.BroadcastReceiver;
import android.content.ContentResolver;
import android.content.ContentValues;
import android.content.Context;
import android.content.Intent;
import android.content.IntentFilter;
import android.content.SharedPreferences;
import android.content.pm.IPackageManager;
import android.os.AsyncResult;
import android.os.Handler;
import android.os.Looper;
import android.os.Message;
import android.os.ParcelUuid;
import android.os.PersistableBundle;
import android.os.ServiceManager;
import android.os.UserHandle;
import android.permission.IPermissionManager;
import android.preference.PreferenceManager;
import android.provider.Settings;
import android.provider.Settings.Global;
import android.provider.Settings.SettingNotFoundException;
import android.service.carrier.CarrierIdentifier;
import android.service.carrier.CarrierService;
import android.service.euicc.EuiccProfileInfo;
import android.service.euicc.EuiccService;
import android.service.euicc.GetEuiccProfileInfoListResult;
import android.telephony.CarrierConfigManager;
import android.telephony.Rlog;
import android.telephony.SubscriptionInfo;
import android.telephony.SubscriptionManager;
import android.telephony.TelephonyManager;
import android.telephony.UiccAccessRule;
import android.telephony.euicc.EuiccManager;
import android.text.TextUtils;
import android.util.Pair;

import com.android.internal.annotations.VisibleForTesting;
import com.android.internal.telephony.euicc.EuiccController;
import com.android.internal.telephony.metrics.TelephonyMetrics;
import com.android.internal.telephony.uicc.IccRecords;
import com.android.internal.telephony.uicc.IccUtils;
import com.android.internal.telephony.uicc.UiccCard;
import com.android.internal.telephony.uicc.UiccController;
import com.android.internal.telephony.uicc.UiccSlot;

import java.io.FileDescriptor;
import java.io.PrintWriter;
import java.util.ArrayList;
import java.util.List;

/**
 *@hide
 */
public class SubscriptionInfoUpdater extends Handler {
    private static final String LOG_TAG = "SubscriptionInfoUpdater";
    @UnsupportedAppUsage
    private static final int SUPPORTED_MODEM_COUNT = TelephonyManager.getDefault()
            .getSupportedModemCount();

    private static final boolean DBG = true;

    private static final int EVENT_INVALID = -1;
    private static final int EVENT_GET_NETWORK_SELECTION_MODE_DONE = 2;
    private static final int EVENT_SIM_LOADED = 3;
    private static final int EVENT_SIM_ABSENT = 4;
    private static final int EVENT_SIM_LOCKED = 5;
    private static final int EVENT_SIM_IO_ERROR = 6;
    private static final int EVENT_SIM_UNKNOWN = 7;
    private static final int EVENT_SIM_RESTRICTED = 8;
    private static final int EVENT_SIM_NOT_READY = 9;
    private static final int EVENT_SIM_READY = 10;
    private static final int EVENT_SIM_IMSI = 11;
    private static final int EVENT_REFRESH_EMBEDDED_SUBSCRIPTIONS = 12;
    private static final int EVENT_MULTI_SIM_CONFIG_CHANGED = 13;

    private static final String ICCID_STRING_FOR_NO_SIM = "";

    private static final ParcelUuid REMOVE_GROUP_UUID =
            ParcelUuid.fromString(CarrierConfigManager.REMOVE_GROUP_UUID_STRING);

    // Key used to read/write the current IMSI. Updated on SIM_STATE_CHANGED - LOADED.
    public static final String CURR_SUBID = "curr_subid";

    @UnsupportedAppUsage
    private static Context sContext = null;
    @UnsupportedAppUsage

    protected static String[] sIccId = new String[SUPPORTED_MODEM_COUNT];
    private static int[] sSimCardState = new int[SUPPORTED_MODEM_COUNT];
    private static int[] sSimApplicationState = new int[SUPPORTED_MODEM_COUNT];
    private boolean[] mIsRecordLoaded = new boolean[SUPPORTED_MODEM_COUNT];
    private static boolean sIsSubInfoInitialized = false;
    private SubscriptionManager mSubscriptionManager = null;
    private EuiccManager mEuiccManager;
    @UnsupportedAppUsage
    private IPackageManager mPackageManager;
    private IPermissionManager mPermissionManager;
    private Handler mBackgroundHandler;

    // The current foreground user ID.
    @UnsupportedAppUsage
    private int mCurrentlyActiveUserId;
    private CarrierServiceBindHelper mCarrierServiceBindHelper;

    /**
     * Runnable with a boolean parameter. This is used in
     * updateEmbeddedSubscriptions(List<Integer> cardIds, @Nullable UpdateEmbeddedSubsCallback).
     */
    private interface UpdateEmbeddedSubsCallback {
        /**
         * Callback of the Runnable.
         * @param hasChanges Whether there is any subscription info change. If yes, we need to
         * notify the listeners.
         */
        void run(boolean hasChanges);
    }

    // TODO: The SubscriptionController instance should be passed in here from PhoneFactory
    // rather than invoking the static getter all over the place.
    public SubscriptionInfoUpdater(Looper looper, Context context, CommandsInterface[] ci) {
        this(looper, context, ci, IPackageManager.Stub.asInterface(
                ServiceManager.getService("package")), AppGlobals.getPermissionManager());
    }

    @VisibleForTesting public SubscriptionInfoUpdater(Looper looper, Context context,
            CommandsInterface[] ci, IPackageManager packageMgr, IPermissionManager permissionMgr) {
        logd("Constructor invoked");
        mBackgroundHandler = new Handler(looper);

        sContext = context;
        mSubscriptionManager = SubscriptionManager.from(sContext);
        mEuiccManager = (EuiccManager) sContext.getSystemService(Context.EUICC_SERVICE);
        mPackageManager = packageMgr;
        mPermissionManager = permissionMgr;

        mCarrierServiceBindHelper = new CarrierServiceBindHelper(sContext);
        initializeCarrierApps();

        for (int index = 0; index < SUPPORTED_MODEM_COUNT; index++) {
            mIsRecordLoaded[index] = false;
        }

        PhoneConfigurationManager.registerForMultiSimConfigChange(
                this, EVENT_MULTI_SIM_CONFIG_CHANGED, null);
    }

    private void initializeCarrierApps() {
        // Initialize carrier apps:
        // -Now (on system startup)
        // -Whenever new carrier privilege rules might change (new SIM is loaded)
        // -Whenever we switch to a new user
        mCurrentlyActiveUserId = 0;
        sContext.registerReceiverAsUser(new BroadcastReceiver() {
            @Override
            public void onReceive(Context context, Intent intent) {
                // Remove this line after testing
                if (Intent.ACTION_USER_FOREGROUND.equals(intent.getAction())) {
                    // If couldn't get current user ID, guess it's 0.
                    mCurrentlyActiveUserId = intent.getIntExtra(Intent.EXTRA_USER_HANDLE, 0);
                    CarrierAppUtils.disableCarrierAppsUntilPrivileged(sContext.getOpPackageName(),
                            mPackageManager, mPermissionManager, TelephonyManager.getDefault(),
                            sContext.getContentResolver(), mCurrentlyActiveUserId);
                }
            }
        }, UserHandle.ALL, new IntentFilter(Intent.ACTION_USER_FOREGROUND), null, null);
        ActivityManager am = (ActivityManager) sContext.getSystemService(Context.ACTIVITY_SERVICE);
        mCurrentlyActiveUserId = am.getCurrentUser();
        CarrierAppUtils.disableCarrierAppsUntilPrivileged(sContext.getOpPackageName(),
                mPackageManager, mPermissionManager, TelephonyManager.getDefault(),
                sContext.getContentResolver(), mCurrentlyActiveUserId);
    }

    /**
     * Update subscriptions when given a new ICC state.
     */
    public void updateInternalIccState(String simStatus, String reason, int phoneId,
            boolean absentAndInactive) {
        logd("updateInternalIccState to simStatus " + simStatus + " reason " + reason
                + " phoneId " + phoneId);
        int message = internalIccStateToMessage(simStatus);
        if (message != EVENT_INVALID) {
            sendMessage(obtainMessage(message, phoneId, absentAndInactive ? 1 : 0, reason));
        }
    }

    private int internalIccStateToMessage(String simStatus) {
        switch(simStatus) {
            case IccCardConstants.INTENT_VALUE_ICC_ABSENT: return EVENT_SIM_ABSENT;
            case IccCardConstants.INTENT_VALUE_ICC_UNKNOWN: return EVENT_SIM_UNKNOWN;
            case IccCardConstants.INTENT_VALUE_ICC_CARD_IO_ERROR: return EVENT_SIM_IO_ERROR;
            case IccCardConstants.INTENT_VALUE_ICC_CARD_RESTRICTED: return EVENT_SIM_RESTRICTED;
            case IccCardConstants.INTENT_VALUE_ICC_NOT_READY: return EVENT_SIM_NOT_READY;
            case IccCardConstants.INTENT_VALUE_ICC_LOCKED: return EVENT_SIM_LOCKED;
            case IccCardConstants.INTENT_VALUE_ICC_LOADED: return EVENT_SIM_LOADED;
            case IccCardConstants.INTENT_VALUE_ICC_READY: return EVENT_SIM_READY;
            case IccCardConstants.INTENT_VALUE_ICC_IMSI: return EVENT_SIM_IMSI;
            default:
                logd("Ignoring simStatus: " + simStatus);
                return EVENT_INVALID;
        }
    }

    @UnsupportedAppUsage
    protected boolean isAllIccIdQueryDone() {
        for (int i = 0; i < TelephonyManager.getDefault().getActiveModemCount(); i++) {
            UiccSlot slot = UiccController.getInstance().getUiccSlotForPhone(i);
            int slotId = UiccController.getInstance().getSlotIdFromPhoneId(i);
            if  (sIccId[i] == null || slot == null || !slot.isActive()) {
                if (sIccId[i] == null) {
                    logd("Wait for SIM " + i + " Iccid");
                } else {
                    logd(String.format("Wait for slot corresponding to phone %d to be active, "
                            + "slotId is %d", i, slotId));
                }
                return false;
            }
        }
        logd("All IccIds query complete");

        return true;
    }

    @Override
    public void handleMessage(Message msg) {
        List<Integer> cardIds = new ArrayList<>();
        switch (msg.what) {
            case EVENT_GET_NETWORK_SELECTION_MODE_DONE: {
                AsyncResult ar = (AsyncResult)msg.obj;
                Integer slotId = (Integer)ar.userObj;
                if (ar.exception == null && ar.result != null) {
                    int[] modes = (int[])ar.result;
                    if (modes[0] == 1) {  // Manual mode.
                        PhoneFactory.getPhone(slotId).setNetworkSelectionModeAutomatic(null);
                    }
                } else {
                    logd("EVENT_GET_NETWORK_SELECTION_MODE_DONE: error getting network mode.");
                }
                break;
            }

            case EVENT_SIM_LOADED:
                handleSimLoaded(msg.arg1);
                break;

            case EVENT_SIM_ABSENT:
                handleSimAbsent(msg.arg1, msg.arg2);
                break;

            case EVENT_SIM_LOCKED:
                handleSimLocked(msg.arg1, (String) msg.obj);
                break;

            case EVENT_SIM_UNKNOWN:
                broadcastSimStateChanged(msg.arg1, IccCardConstants.INTENT_VALUE_ICC_UNKNOWN, null);
                broadcastSimCardStateChanged(msg.arg1, TelephonyManager.SIM_STATE_UNKNOWN);
                broadcastSimApplicationStateChanged(msg.arg1, TelephonyManager.SIM_STATE_UNKNOWN);
                updateSubscriptionCarrierId(msg.arg1, IccCardConstants.INTENT_VALUE_ICC_UNKNOWN);
                updateCarrierServices(msg.arg1, IccCardConstants.INTENT_VALUE_ICC_UNKNOWN);
                break;

            case EVENT_SIM_IO_ERROR:
                handleSimError(msg.arg1);
                break;

            case EVENT_SIM_RESTRICTED:
                broadcastSimStateChanged(msg.arg1,
                        IccCardConstants.INTENT_VALUE_ICC_CARD_RESTRICTED,
                        IccCardConstants.INTENT_VALUE_ICC_CARD_RESTRICTED);
                broadcastSimCardStateChanged(msg.arg1, TelephonyManager.SIM_STATE_CARD_RESTRICTED);
                broadcastSimApplicationStateChanged(msg.arg1, TelephonyManager.SIM_STATE_NOT_READY);
                updateSubscriptionCarrierId(msg.arg1,
                        IccCardConstants.INTENT_VALUE_ICC_CARD_RESTRICTED);
                updateCarrierServices(msg.arg1, IccCardConstants.INTENT_VALUE_ICC_CARD_RESTRICTED);
                break;

            case EVENT_SIM_READY:
                cardIds.add(getCardIdFromPhoneId(msg.arg1));
                updateEmbeddedSubscriptions(cardIds, (hasChanges) -> {
                    if (hasChanges) {
                        SubscriptionController.getInstance().notifySubscriptionInfoChanged();
                    }
                });
                broadcastSimStateChanged(msg.arg1, IccCardConstants.INTENT_VALUE_ICC_READY, null);
                broadcastSimCardStateChanged(msg.arg1, TelephonyManager.SIM_STATE_PRESENT);
                broadcastSimApplicationStateChanged(msg.arg1, TelephonyManager.SIM_STATE_NOT_READY);
                break;

            case EVENT_SIM_IMSI:
                broadcastSimStateChanged(msg.arg1, IccCardConstants.INTENT_VALUE_ICC_IMSI, null);
                break;

            case EVENT_SIM_NOT_READY:
                // an eUICC with no active subscriptions never becomes ready, so we need to trigger
                // the embedded subscriptions update here
                cardIds.add(getCardIdFromPhoneId(msg.arg1));
                updateEmbeddedSubscriptions(cardIds, (hasChanges) -> {
                    if (hasChanges) {
                        SubscriptionController.getInstance().notifySubscriptionInfoChanged();
                    }
                });
                handleSimNotReady(msg.arg1);
                break;

            case EVENT_REFRESH_EMBEDDED_SUBSCRIPTIONS:
                cardIds.add(msg.arg1);
                Runnable r = (Runnable) msg.obj;
                updateEmbeddedSubscriptions(cardIds, (hasChanges) -> {
                    if (hasChanges) {
                        SubscriptionController.getInstance().notifySubscriptionInfoChanged();
                    }
                    if (r != null) {
                        r.run();
                    }
                });
                break;

            case EVENT_MULTI_SIM_CONFIG_CHANGED:
                onMultiSimConfigChanged();
            default:
                logd("Unknown msg:" + msg.what);
        }
    }

    private void onMultiSimConfigChanged() {
        int activeModemCount = ((TelephonyManager) sContext.getSystemService(
                Context.TELEPHONY_SERVICE)).getActiveModemCount();
        // For inactive modems, reset its states.
        for (int phoneId = activeModemCount; phoneId < SUPPORTED_MODEM_COUNT; phoneId++) {
            SubscriptionController.getInstance().clearSubInfoRecord(phoneId);
            sIccId[phoneId] = null;
            sSimCardState[phoneId] = TelephonyManager.SIM_STATE_UNKNOWN;
            sSimApplicationState[phoneId] = TelephonyManager.SIM_STATE_UNKNOWN;
        }
    }

    private int getCardIdFromPhoneId(int phoneId) {
        UiccController uiccController = UiccController.getInstance();
        UiccCard card = uiccController.getUiccCardForPhone(phoneId);
        if (card != null) {
            return uiccController.convertToPublicCardId(card.getCardId());
        }
        return TelephonyManager.UNINITIALIZED_CARD_ID;
    }

    void requestEmbeddedSubscriptionInfoListRefresh(int cardId, @Nullable Runnable callback) {
        sendMessage(obtainMessage(
                EVENT_REFRESH_EMBEDDED_SUBSCRIPTIONS, cardId, 0 /* arg2 */, callback));
    }

<<<<<<< HEAD
    protected void handleSimLocked(int slotId, String reason) {
        if (sIccId[slotId] != null && sIccId[slotId].equals(ICCID_STRING_FOR_NO_SIM)) {
            logd("SIM" + (slotId + 1) + " hot plug in");
            sIccId[slotId] = null;
=======
    private void handleSimLocked(int phoneId, String reason) {
        if (sIccId[phoneId] != null && sIccId[phoneId].equals(ICCID_STRING_FOR_NO_SIM)) {
            logd("SIM" + (phoneId + 1) + " hot plug in");
            sIccId[phoneId] = null;
>>>>>>> 011a53f0
        }

        String iccId = sIccId[phoneId];
        if (iccId == null) {
            IccCard iccCard = PhoneFactory.getPhone(phoneId).getIccCard();
            if (iccCard == null) {
                logd("handleSimLocked: IccCard null");
                return;
            }
            IccRecords records = iccCard.getIccRecords();
            if (records == null) {
                logd("handleSimLocked: IccRecords null");
                return;
            }
            if (IccUtils.stripTrailingFs(records.getFullIccId()) == null) {
                logd("handleSimLocked: IccID null");
                return;
            }
            sIccId[phoneId] = IccUtils.stripTrailingFs(records.getFullIccId());
        } else {
            logd("NOT Querying IccId its already set sIccid[" + phoneId + "]=" + iccId);
        }

        updateSubscriptionInfoByIccId(phoneId, true /* updateEmbeddedSubs */);

        broadcastSimStateChanged(phoneId, IccCardConstants.INTENT_VALUE_ICC_LOCKED, reason);
        broadcastSimCardStateChanged(phoneId, TelephonyManager.SIM_STATE_PRESENT);
        broadcastSimApplicationStateChanged(phoneId, getSimStateFromLockedReason(reason));
        updateSubscriptionCarrierId(phoneId, IccCardConstants.INTENT_VALUE_ICC_LOCKED);
        updateCarrierServices(phoneId, IccCardConstants.INTENT_VALUE_ICC_LOCKED);
    }

    private static int getSimStateFromLockedReason(String lockedReason) {
        switch (lockedReason) {
            case IccCardConstants.INTENT_VALUE_LOCKED_ON_PIN:
                return TelephonyManager.SIM_STATE_PIN_REQUIRED;
            case IccCardConstants.INTENT_VALUE_LOCKED_ON_PUK:
                return TelephonyManager.SIM_STATE_PUK_REQUIRED;
            case IccCardConstants.INTENT_VALUE_LOCKED_NETWORK:
                return TelephonyManager.SIM_STATE_NETWORK_LOCKED;
            case IccCardConstants.INTENT_VALUE_ABSENT_ON_PERM_DISABLED:
                return TelephonyManager.SIM_STATE_PERM_DISABLED;
            default:
                Rlog.e(LOG_TAG, "Unexpected SIM locked reason " + lockedReason);
                return TelephonyManager.SIM_STATE_UNKNOWN;
        }
    }

    private void handleSimNotReady(int phoneId) {
        logd("handleSimNotReady: phoneId: " + phoneId);

        IccCard iccCard = PhoneFactory.getPhone(phoneId).getIccCard();
        if (iccCard.isEmptyProfile()) {
            // ICC_NOT_READY is a terminal state for an eSIM on the boot profile. At this
            // phase, the subscription list is accessible. Treating NOT_READY
            // as equivalent to ABSENT, once the rest of the system can handle it.
            sIccId[phoneId] = ICCID_STRING_FOR_NO_SIM;
            updateSubscriptionInfoByIccId(phoneId, false /* updateEmbeddedSubs */);
        }

        broadcastSimStateChanged(phoneId, IccCardConstants.INTENT_VALUE_ICC_NOT_READY,
                null);
        broadcastSimCardStateChanged(phoneId, TelephonyManager.SIM_STATE_PRESENT);
        broadcastSimApplicationStateChanged(phoneId, TelephonyManager.SIM_STATE_NOT_READY);
    }

<<<<<<< HEAD
    protected void handleSimLoaded(int slotId) {
        logd("handleSimLoaded: slotId: " + slotId);
=======
    private void handleSimLoaded(int phoneId) {
        logd("handleSimLoaded: phoneId: " + phoneId);
>>>>>>> 011a53f0

        // The SIM should be loaded at this state, but it is possible in cases such as SIM being
        // removed or a refresh RESET that the IccRecords could be null. The right behavior is to
        // not broadcast the SIM loaded.
        IccCard iccCard = PhoneFactory.getPhone(phoneId).getIccCard();
        if (iccCard == null) {  // Possibly a race condition.
            logd("handleSimLoaded: IccCard null");
            return;
        }
        IccRecords records = iccCard.getIccRecords();
        if (records == null) {  // Possibly a race condition.
            logd("handleSimLoaded: IccRecords null");
            return;
        }
        if (IccUtils.stripTrailingFs(records.getFullIccId()) == null) {
            logd("handleSimLoaded: IccID null");
            return;
        }
<<<<<<< HEAD
        sIccId[slotId] = IccUtils.stripTrailingFs(records.getFullIccId());
        mIsRecordLoaded[slotId] = true;
=======
        sIccId[phoneId] = IccUtils.stripTrailingFs(records.getFullIccId());
>>>>>>> 011a53f0

        updateSubscriptionInfoByIccId(phoneId, true /* updateEmbeddedSubs */);
        List<SubscriptionInfo> subscriptionInfos = SubscriptionController.getInstance()
                .getSubInfoUsingSlotIndexPrivileged(phoneId);
        if (subscriptionInfos == null || subscriptionInfos.isEmpty()) {
            loge("empty subinfo for phoneId: " + phoneId + "could not update ContentResolver");
        } else {
            for (SubscriptionInfo sub : subscriptionInfos) {
                int subId = sub.getSubscriptionId();
                TelephonyManager tm = (TelephonyManager)
                        sContext.getSystemService(Context.TELEPHONY_SERVICE);
                String operator = tm.getSimOperatorNumeric(subId);

                if (operator != null && !TextUtils.isEmpty(operator)) {
                    if (subId == SubscriptionController.getInstance().getDefaultSubId()) {
                        MccTable.updateMccMncConfiguration(sContext, operator);
                    }
                    SubscriptionController.getInstance().setMccMnc(operator, subId);
                } else {
                    logd("EVENT_RECORDS_LOADED Operator name is null");
                }

                String iso = tm.getSimCountryIsoForPhone(phoneId);

                if (!TextUtils.isEmpty(iso)) {
                    SubscriptionController.getInstance().setCountryIso(iso, subId);
                } else {
                    logd("EVENT_RECORDS_LOADED sim country iso is null");
                }

                String msisdn = tm.getLine1Number(subId);
                if (msisdn != null) {
                    SubscriptionController.getInstance().setDisplayNumber(msisdn, subId);
                }

                String imsi = tm.createForSubscriptionId(subId).getSubscriberId();
                if (imsi != null) {
                    SubscriptionController.getInstance().setImsi(imsi, subId);
                }

                String[] ehplmns = records.getEhplmns();
                String[] hplmns = records.getPlmnsFromHplmnActRecord();
                if (ehplmns != null || hplmns != null) {
                    SubscriptionController.getInstance().setAssociatedPlmns(ehplmns, hplmns, subId);
                }

                /* Update preferred network type and network selection mode on SIM change.
                 * Storing last subId in SharedPreference for now to detect SIM change.
                 */
                SharedPreferences sp =
                        PreferenceManager.getDefaultSharedPreferences(sContext);
                int storedSubId = sp.getInt(CURR_SUBID + phoneId, -1);

                if (storedSubId != subId) {
                    int networkType = Settings.Global.getInt(
                            PhoneFactory.getPhone(phoneId).getContext().getContentResolver(),
                            Settings.Global.PREFERRED_NETWORK_MODE + subId,
                            -1 /* invalid network mode */);

                    if (networkType == -1) {
                        networkType = RILConstants.PREFERRED_NETWORK_MODE;
                        try {
                            networkType = TelephonyManager.getIntAtIndex(
                                    sContext.getContentResolver(),
                                    Settings.Global.PREFERRED_NETWORK_MODE, phoneId);
                        } catch (SettingNotFoundException retrySnfe) {
                            Rlog.e(LOG_TAG, "Settings Exception Reading Value At Index for "
                                    + "Settings.Global.PREFERRED_NETWORK_MODE");
                        }

                        Settings.Global.putInt(
                                PhoneFactory.getPhone(phoneId).getContext().getContentResolver(),
                                Global.PREFERRED_NETWORK_MODE + subId,
                                networkType);
                    }

                    // Set the modem network mode
                    PhoneFactory.getPhone(phoneId).setPreferredNetworkType(networkType, null);

                    // Only support automatic selection mode on SIM change.
                    PhoneFactory.getPhone(phoneId).getNetworkSelectionMode(
                            obtainMessage(EVENT_GET_NETWORK_SELECTION_MODE_DONE,
                                    new Integer(phoneId)));

                    // Update stored subId
                    SharedPreferences.Editor editor = sp.edit();
                    editor.putInt(CURR_SUBID + phoneId, subId);
                    editor.apply();
                }

                // Update set of enabled carrier apps now that the privilege rules may have changed.
                CarrierAppUtils.disableCarrierAppsUntilPrivileged(sContext.getOpPackageName(),
                        mPackageManager, mPermissionManager, TelephonyManager.getDefault(),
                        sContext.getContentResolver(), mCurrentlyActiveUserId);

                if (mIsRecordLoaded[slotId] == true) {
                    broadcastSimStateChanged(slotId, IccCardConstants.
                            INTENT_VALUE_ICC_LOADED, null);
                    broadcastSimCardStateChanged(slotId, TelephonyManager.SIM_STATE_PRESENT);
                    broadcastSimApplicationStateChanged(slotId, TelephonyManager.SIM_STATE_LOADED);
                    updateCarrierServices(slotId, IccCardConstants.INTENT_VALUE_ICC_LOADED);
                    mIsRecordLoaded[slotId] = false;
                }
            }
        }

        // Update set of enabled carrier apps now that the privilege rules may have changed.
        CarrierAppUtils.disableCarrierAppsUntilPrivileged(sContext.getOpPackageName(),
                mPackageManager, mPermissionManager, TelephonyManager.getDefault(),
                sContext.getContentResolver(), mCurrentlyActiveUserId);

        /**
         * The sim loading sequence will be
         *  1. ACTION_SUBINFO_CONTENT_CHANGE happens through updateSubscriptionInfoByIccId() above.
         *  2. ACTION_SIM_STATE_CHANGED/ACTION_SIM_CARD_STATE_CHANGED
         *  /ACTION_SIM_APPLICATION_STATE_CHANGED
         *  3. ACTION_SUBSCRIPTION_CARRIER_IDENTITY_CHANGED
         *  4. ACTION_CARRIER_CONFIG_CHANGED
         */
        broadcastSimStateChanged(phoneId, IccCardConstants.INTENT_VALUE_ICC_LOADED, null);
        broadcastSimCardStateChanged(phoneId, TelephonyManager.SIM_STATE_PRESENT);
        broadcastSimApplicationStateChanged(phoneId, TelephonyManager.SIM_STATE_LOADED);
        updateSubscriptionCarrierId(phoneId, IccCardConstants.INTENT_VALUE_ICC_LOADED);
        updateCarrierServices(phoneId, IccCardConstants.INTENT_VALUE_ICC_LOADED);
    }

    private void updateCarrierServices(int phoneId, String simState) {
        CarrierConfigManager configManager =
                (CarrierConfigManager) sContext.getSystemService(Context.CARRIER_CONFIG_SERVICE);
        configManager.updateConfigForPhoneId(phoneId, simState);
        mCarrierServiceBindHelper.updateForPhoneId(phoneId, simState);
    }

    private void updateSubscriptionCarrierId(int phoneId, String simState) {
        if (PhoneFactory.getPhone(phoneId) != null) {
            PhoneFactory.getPhone(phoneId).resolveSubscriptionCarrierId(simState);
        }
    }

<<<<<<< HEAD
    protected void handleSimAbsent(int slotId, int absentAndInactive) {
        if (sIccId[slotId] != null && !sIccId[slotId].equals(ICCID_STRING_FOR_NO_SIM)) {
            logd("SIM" + (slotId + 1) + " hot plug out, absentAndInactive=" + absentAndInactive);
=======
    private void handleSimAbsent(int phoneId, int absentAndInactive) {
        if (sIccId[phoneId] != null && !sIccId[phoneId].equals(ICCID_STRING_FOR_NO_SIM)) {
            logd("SIM" + (phoneId + 1) + " hot plug out, absentAndInactive=" + absentAndInactive);
>>>>>>> 011a53f0
        }
        sIccId[phoneId] = ICCID_STRING_FOR_NO_SIM;
        updateSubscriptionInfoByIccId(phoneId, true /* updateEmbeddedSubs */);
        // Do not broadcast if the SIM is absent and inactive, because the logical phoneId here is
        // no longer correct
        if (absentAndInactive == 0) {
            broadcastSimStateChanged(phoneId, IccCardConstants.INTENT_VALUE_ICC_ABSENT, null);
            broadcastSimCardStateChanged(phoneId, TelephonyManager.SIM_STATE_ABSENT);
            broadcastSimApplicationStateChanged(phoneId, TelephonyManager.SIM_STATE_UNKNOWN);
            updateSubscriptionCarrierId(phoneId, IccCardConstants.INTENT_VALUE_ICC_ABSENT);
            updateCarrierServices(phoneId, IccCardConstants.INTENT_VALUE_ICC_ABSENT);
        }
    }

<<<<<<< HEAD
    protected void handleSimError(int slotId) {
        if (sIccId[slotId] != null && !sIccId[slotId].equals(ICCID_STRING_FOR_NO_SIM)) {
            logd("SIM" + (slotId + 1) + " Error ");
=======
    private void handleSimError(int phoneId) {
        if (sIccId[phoneId] != null && !sIccId[phoneId].equals(ICCID_STRING_FOR_NO_SIM)) {
            logd("SIM" + (phoneId + 1) + " Error ");
>>>>>>> 011a53f0
        }
        sIccId[phoneId] = ICCID_STRING_FOR_NO_SIM;
        updateSubscriptionInfoByIccId(phoneId, true /* updateEmbeddedSubs */);
        broadcastSimStateChanged(phoneId, IccCardConstants.INTENT_VALUE_ICC_CARD_IO_ERROR,
                IccCardConstants.INTENT_VALUE_ICC_CARD_IO_ERROR);
        broadcastSimCardStateChanged(phoneId, TelephonyManager.SIM_STATE_CARD_IO_ERROR);
        broadcastSimApplicationStateChanged(phoneId, TelephonyManager.SIM_STATE_NOT_READY);
        updateSubscriptionCarrierId(phoneId, IccCardConstants.INTENT_VALUE_ICC_CARD_IO_ERROR);
        updateCarrierServices(phoneId, IccCardConstants.INTENT_VALUE_ICC_CARD_IO_ERROR);
    }

<<<<<<< HEAD
    synchronized protected void updateSubscriptionInfoByIccId(int slotIndex,
=======
    private synchronized void updateSubscriptionInfoByIccId(int phoneId,
>>>>>>> 011a53f0
            boolean updateEmbeddedSubs) {
        logd("updateSubscriptionInfoByIccId:+ Start - phoneId: " + phoneId);
        if (!SubscriptionManager.isValidPhoneId(phoneId)) {
            loge("[updateSubscriptionInfoByIccId]- invalid phoneId=" + phoneId);
            return;
        }
        logd("updateSubscriptionInfoByIccId: removing subscription info record: phoneId "
                + phoneId);
        // Clear phoneId only when sim absent is not enough. It's possible to switch SIM profile
        // within the same slot. Need to clear the slot index of the previous sub. Thus always clear
        // for the changing slot first.
        SubscriptionController.getInstance().clearSubInfoRecord(phoneId);

        // If SIM is not absent, insert new record or update existing record.
        if (!ICCID_STRING_FOR_NO_SIM.equals(sIccId[phoneId])) {
            logd("updateSubscriptionInfoByIccId: adding subscription info record: iccid: "
                    + sIccId[phoneId] + ", phoneId:" + phoneId);
            mSubscriptionManager.addSubscriptionInfoRecord(sIccId[phoneId], phoneId);
        }

        List<SubscriptionInfo> subInfos = SubscriptionController.getInstance()
                .getSubInfoUsingSlotIndexPrivileged(phoneId);
        if (subInfos != null) {
            boolean changed = false;
            for (int i = 0; i < subInfos.size(); i++) {
                SubscriptionInfo temp = subInfos.get(i);
                ContentValues value = new ContentValues(1);

                String msisdn = TelephonyManager.getDefault().getLine1Number(
                        temp.getSubscriptionId());

                if (!TextUtils.equals(msisdn, temp.getNumber())) {
                    value.put(SubscriptionManager.NUMBER, msisdn);
                    sContext.getContentResolver().update(SubscriptionManager
                            .getUriForSubscriptionId(temp.getSubscriptionId()), value, null, null);
                    changed = true;
                }
            }
            if (changed) {
                // refresh Cached Active Subscription Info List
                SubscriptionController.getInstance().refreshCachedActiveSubscriptionInfoList();
            }
        }

        // TODO investigate if we can update for each slot separately.
        if (isAllIccIdQueryDone()) {
            // Ensure the modems are mapped correctly
            if (mSubscriptionManager.isActiveSubId(
                    mSubscriptionManager.getDefaultDataSubscriptionId())) {
                mSubscriptionManager.setDefaultDataSubId(
                        mSubscriptionManager.getDefaultDataSubscriptionId());
            } else {
                logd("bypass reset default data sub if inactive");
            }
            setSubInfoInitialized();
        }

        UiccController uiccController = UiccController.getInstance();
        UiccSlot[] uiccSlots = uiccController.getUiccSlots();
        if (uiccSlots != null && updateEmbeddedSubs) {
            List<Integer> cardIds = new ArrayList<>();
            for (UiccSlot uiccSlot : uiccSlots) {
                if (uiccSlot != null && uiccSlot.getUiccCard() != null) {
                    int cardId = uiccController.convertToPublicCardId(
                            uiccSlot.getUiccCard().getCardId());
                    cardIds.add(cardId);
                }
            }
            updateEmbeddedSubscriptions(cardIds, (hasChanges) -> {
                if (hasChanges) {
                    SubscriptionController.getInstance().notifySubscriptionInfoChanged();
                }
                if (DBG) logd("updateSubscriptionInfoByIccId: SubscriptionInfo update complete");
            });
        }

        SubscriptionController.getInstance().notifySubscriptionInfoChanged();
        if (DBG) logd("updateSubscriptionInfoByIccId: SubscriptionInfo update complete");
    }

    private static void setSubInfoInitialized() {
        // Should only be triggered once.
        if (!sIsSubInfoInitialized) {
            if (DBG) logd("SubInfo Initialized");
            sIsSubInfoInitialized = true;
            SubscriptionController.getInstance().notifySubInfoReady();
            MultiSimSettingController.getInstance().notifyAllSubscriptionLoaded();
        }
    }

    /**
     * Whether subscriptions of all SIMs are initialized.
     */
    public static boolean isSubInfoInitialized() {
        return sIsSubInfoInitialized;
    }

    /**
     * Updates the cached list of embedded subscription for the eUICC with the given list of card
     * IDs {@code cardIds}. The step of reading the embedded subscription list from eUICC card is
     * executed in background thread. The callback {@code callback} is executed after the cache is
     * refreshed. The callback is executed in main thread.
     */
    @VisibleForTesting(visibility = VisibleForTesting.Visibility.PRIVATE)
    public void updateEmbeddedSubscriptions(List<Integer> cardIds,
            @Nullable UpdateEmbeddedSubsCallback callback) {
        // Do nothing if eUICCs are disabled. (Previous entries may remain in the cache, but they
        // are filtered out of list calls as long as EuiccManager.isEnabled returns false).
        if (!mEuiccManager.isEnabled()) {
            callback.run(false /* hasChanges */);
            return;
        }

        mBackgroundHandler.post(() -> {
            List<Pair<Integer, GetEuiccProfileInfoListResult>> results = new ArrayList<>();
            for (int cardId : cardIds) {
                GetEuiccProfileInfoListResult result =
                        EuiccController.get().blockingGetEuiccProfileInfoList(cardId);
                if (DBG) logd("blockingGetEuiccProfileInfoList cardId " + cardId);
                results.add(Pair.create(cardId, result));
            }

            // The runnable will be executed in the main thread.
            this.post(() -> {
                boolean hasChanges = false;
                for (Pair<Integer, GetEuiccProfileInfoListResult> cardIdAndResult : results) {
                    if (updateEmbeddedSubscriptionsCache(cardIdAndResult.first,
                            cardIdAndResult.second)) {
                        hasChanges = true;
                    }
                }
                // The latest state in the main thread may be changed when the callback is
                // triggered.
                if (callback != null) {
                    callback.run(hasChanges);
                }
            });
        });
    }

    /**
     * Update the cached list of embedded subscription based on the passed in
     * GetEuiccProfileInfoListResult {@code result}.
     *
     * @return true if changes may have been made. This is not a guarantee that changes were made,
     * but notifications about subscription changes may be skipped if this returns false as an
     * optimization to avoid spurious notifications.
     */
    private boolean updateEmbeddedSubscriptionsCache(int cardId,
            GetEuiccProfileInfoListResult result) {
        if (DBG) logd("updateEmbeddedSubscriptionsCache");

        if (result == null) {
            // IPC to the eUICC controller failed.
            return false;
        }

        // If the returned result is not RESULT_OK or the profile list is null, don't update cache.
        // Otherwise, update the cache.
        final EuiccProfileInfo[] embeddedProfiles;
        List<EuiccProfileInfo> list = result.getProfiles();
        if (result.getResult() == EuiccService.RESULT_OK && list != null) {
            embeddedProfiles = list.toArray(new EuiccProfileInfo[list.size()]);
            if (DBG) {
                logd("blockingGetEuiccProfileInfoList: got " + result.getProfiles().size()
                        + " profiles");
            }
        } else {
            if (DBG) {
                logd("blockingGetEuiccProfileInfoList returns an error. "
                        + "Result code=" + result.getResult()
                        + ". Null profile list=" + (result.getProfiles() == null));
            }
            return false;
        }

        final boolean isRemovable = result.getIsRemovable();

        final String[] embeddedIccids = new String[embeddedProfiles.length];
        for (int i = 0; i < embeddedProfiles.length; i++) {
            embeddedIccids[i] = embeddedProfiles[i].getIccid();
        }

        if (DBG) logd("Get eUICC profile list of size " + embeddedProfiles.length);

        // Note that this only tracks whether we make any writes to the DB. It's possible this will
        // be set to true for an update even when the row contents remain exactly unchanged from
        // before, since we don't compare against the previous value. Since this is only intended to
        // avoid some spurious broadcasts (particularly for users who don't use eSIM at all), this
        // is fine.
        boolean hasChanges = false;

        // Update or insert records for all embedded subscriptions (except non-removable ones if the
        // current eUICC is non-removable, since we assume these are still accessible though not
        // returned by the eUICC controller).
        List<SubscriptionInfo> existingSubscriptions = SubscriptionController.getInstance()
                .getSubscriptionInfoListForEmbeddedSubscriptionUpdate(embeddedIccids, isRemovable);
        ContentResolver contentResolver = sContext.getContentResolver();
        for (EuiccProfileInfo embeddedProfile : embeddedProfiles) {
            int index =
                    findSubscriptionInfoForIccid(existingSubscriptions, embeddedProfile.getIccid());
            int prevCarrierId = TelephonyManager.UNKNOWN_CARRIER_ID;
            int nameSource = SubscriptionManager.NAME_SOURCE_DEFAULT_SOURCE;
            if (index < 0) {
                // No existing entry for this ICCID; create an empty one.
                SubscriptionController.getInstance().insertEmptySubInfoRecord(
                        embeddedProfile.getIccid(), SubscriptionManager.SIM_NOT_INSERTED);
            } else {
                nameSource = existingSubscriptions.get(index).getNameSource();
                prevCarrierId = existingSubscriptions.get(index).getCarrierId();
                existingSubscriptions.remove(index);
            }

            if (DBG) {
                logd("embeddedProfile " + embeddedProfile + " existing record "
                        + (index < 0 ? "not found" : "found"));
            }

            ContentValues values = new ContentValues();
            values.put(SubscriptionManager.IS_EMBEDDED, 1);
            List<UiccAccessRule> ruleList = embeddedProfile.getUiccAccessRules();
            boolean isRuleListEmpty = false;
            if (ruleList == null || ruleList.size() == 0) {
                isRuleListEmpty = true;
            }
            values.put(SubscriptionManager.ACCESS_RULES,
                    isRuleListEmpty ? null : UiccAccessRule.encodeRules(
                            ruleList.toArray(new UiccAccessRule[ruleList.size()])));
            values.put(SubscriptionManager.IS_REMOVABLE, isRemovable);
            // override DISPLAY_NAME if the priority of existing nameSource is <= carrier
            if (SubscriptionController.getNameSourcePriority(nameSource)
                    <= SubscriptionController.getNameSourcePriority(
                            SubscriptionManager.NAME_SOURCE_CARRIER)) {
                values.put(SubscriptionManager.DISPLAY_NAME, embeddedProfile.getNickname());
                values.put(SubscriptionManager.NAME_SOURCE,
                        SubscriptionManager.NAME_SOURCE_CARRIER);
            }
            values.put(SubscriptionManager.PROFILE_CLASS, embeddedProfile.getProfileClass());
            CarrierIdentifier cid = embeddedProfile.getCarrierIdentifier();
            if (cid != null) {
                // Due to the limited subscription information, carrier id identified here might
                // not be accurate compared with CarrierResolver. Only update carrier id if there
                // is no valid carrier id present.
                if (prevCarrierId == TelephonyManager.UNKNOWN_CARRIER_ID) {
                    values.put(SubscriptionManager.CARRIER_ID,
                            CarrierResolver.getCarrierIdFromIdentifier(sContext, cid));
                }
                String mcc = cid.getMcc();
                String mnc = cid.getMnc();
                values.put(SubscriptionManager.MCC_STRING, mcc);
                values.put(SubscriptionManager.MCC, mcc);
                values.put(SubscriptionManager.MNC_STRING, mnc);
                values.put(SubscriptionManager.MNC, mnc);
            }
            // If cardId = unsupported or unitialized, we have no reason to update DB.
            // Additionally, if the device does not support cardId for default eUICC, the CARD_ID
            // field should not contain the EID
            if (cardId >= 0 && UiccController.getInstance().getCardIdForDefaultEuicc()
                    != TelephonyManager.UNSUPPORTED_CARD_ID) {
                values.put(SubscriptionManager.CARD_ID,
                        mEuiccManager.createForCardId(cardId).getEid());
            }
            hasChanges = true;
            contentResolver.update(SubscriptionManager.CONTENT_URI, values,
                    SubscriptionManager.ICC_ID + "=\"" + embeddedProfile.getIccid() + "\"", null);

            // refresh Cached Active Subscription Info List
            SubscriptionController.getInstance().refreshCachedActiveSubscriptionInfoList();
        }

        // Remove all remaining subscriptions which have embedded = true. We set embedded to false
        // to ensure they are not returned in the list of embedded subscriptions (but keep them
        // around in case the subscription is added back later, which is equivalent to a removable
        // SIM being removed and reinserted).
        if (!existingSubscriptions.isEmpty()) {
            if (DBG) {
                logd("Removing existing embedded subscriptions of size"
                        + existingSubscriptions.size());
            }
            List<String> iccidsToRemove = new ArrayList<>();
            for (int i = 0; i < existingSubscriptions.size(); i++) {
                SubscriptionInfo info = existingSubscriptions.get(i);
                if (info.isEmbedded()) {
                    if (DBG) logd("Removing embedded subscription of IccId " + info.getIccId());
                    iccidsToRemove.add("\"" + info.getIccId() + "\"");
                }
            }
            String whereClause = SubscriptionManager.ICC_ID + " IN ("
                    + TextUtils.join(",", iccidsToRemove) + ")";
            ContentValues values = new ContentValues();
            values.put(SubscriptionManager.IS_EMBEDDED, 0);
            hasChanges = true;
            contentResolver.update(SubscriptionManager.CONTENT_URI, values, whereClause, null);

            // refresh Cached Active Subscription Info List
            SubscriptionController.getInstance().refreshCachedActiveSubscriptionInfoList();
        }

        if (DBG) logd("updateEmbeddedSubscriptions done hasChanges=" + hasChanges);
        return hasChanges;
    }

    /**
     * Called by CarrierConfigLoader to update the subscription before sending a broadcast.
     */
    public void updateSubscriptionByCarrierConfigAndNotifyComplete(int phoneId,
            String configPackageName, PersistableBundle config, Message onComplete) {
        post(() -> {
            updateSubscriptionByCarrierConfig(phoneId, configPackageName, config);
            onComplete.sendToTarget();
        });
    }

    private String getDefaultCarrierServicePackageName() {
        CarrierConfigManager configManager =
                (CarrierConfigManager) sContext.getSystemService(Context.CARRIER_CONFIG_SERVICE);
        return configManager.getDefaultCarrierServicePackageName();
    }

    private boolean isCarrierServicePackage(int phoneId, String pkgName) {
        if (pkgName.equals(getDefaultCarrierServicePackageName())) return false;

        List<String> carrierPackageNames = TelephonyManager.from(sContext)
                .getCarrierPackageNamesForIntentAndPhone(
                        new Intent(CarrierService.CARRIER_SERVICE_INTERFACE), phoneId);
        if (DBG) logd("Carrier Packages For Subscription = " + carrierPackageNames);
        return carrierPackageNames != null && carrierPackageNames.contains(pkgName);
    }

    /**
     * Update the currently active Subscription based on information from CarrierConfig
     */
    @VisibleForTesting
    public void updateSubscriptionByCarrierConfig(
            int phoneId, String configPackageName, PersistableBundle config) {
        if (!SubscriptionManager.isValidPhoneId(phoneId)
                || TextUtils.isEmpty(configPackageName) || config == null) {
            if (DBG) {
                logd("In updateSubscriptionByCarrierConfig(): phoneId=" + phoneId
                        + " configPackageName=" + configPackageName + " config="
                        + ((config == null) ? "null" : config.hashCode()));
            }
            return;
        }

        SubscriptionController sc = SubscriptionController.getInstance();
        if (sc == null) {
            loge("SubscriptionController was null");
            return;
        }

        int currentSubId = sc.getSubIdUsingPhoneId(phoneId);
        if (!SubscriptionManager.isValidSubscriptionId(currentSubId)
                || currentSubId == SubscriptionManager.DEFAULT_SUBSCRIPTION_ID) {
            if (DBG) logd("No subscription is active for phone being updated");
            return;
        }

        SubscriptionInfo currentSubInfo = sc.getSubscriptionInfo(currentSubId);
        if (currentSubInfo == null) {
            loge("Couldn't retrieve subscription info for current subscription");
            return;
        }

        ContentValues cv = new ContentValues();
        ParcelUuid groupUuid = null;

        // carrier certificates are not subscription-specific, so we want to load them even if
        // this current package is not a CarrierServicePackage
        String[] certs = config.getStringArray(
            CarrierConfigManager.KEY_CARRIER_CERTIFICATE_STRING_ARRAY);
        if (certs != null) {
            UiccAccessRule[] carrierConfigAccessRules = new UiccAccessRule[certs.length];
            for (int i = 0; i < certs.length; i++) {
                carrierConfigAccessRules[i] = new UiccAccessRule(IccUtils.hexStringToBytes(
                    certs[i]), null, 0);
            }
            cv.put(SubscriptionManager.ACCESS_RULES_FROM_CARRIER_CONFIGS,
                    UiccAccessRule.encodeRules(carrierConfigAccessRules));
        }

        if (!isCarrierServicePackage(phoneId, configPackageName)) {
            loge("Cannot manage subId=" + currentSubId + ", carrierPackage=" + configPackageName);
        } else {
            boolean isOpportunistic = config.getBoolean(
                    CarrierConfigManager.KEY_IS_OPPORTUNISTIC_SUBSCRIPTION_BOOL, false);
            if (currentSubInfo.isOpportunistic() != isOpportunistic) {
                if (DBG) logd("Set SubId=" + currentSubId + " isOpportunistic=" + isOpportunistic);
                cv.put(SubscriptionManager.IS_OPPORTUNISTIC, isOpportunistic ? "1" : "0");
            }

            String groupUuidString =
                config.getString(CarrierConfigManager.KEY_SUBSCRIPTION_GROUP_UUID_STRING, "");
            if (!TextUtils.isEmpty(groupUuidString)) {
                try {
                    // Update via a UUID Structure to ensure consistent formatting
                    groupUuid = ParcelUuid.fromString(groupUuidString);
                    if (groupUuid.equals(REMOVE_GROUP_UUID)
                            && currentSubInfo.getGroupUuid() != null) {
                        cv.put(SubscriptionManager.GROUP_UUID, (String) null);
                        if (DBG) logd("Group Removed for" + currentSubId);
                    } else if (SubscriptionController.getInstance().canPackageManageGroup(groupUuid,
                        configPackageName)) {
                        cv.put(SubscriptionManager.GROUP_UUID, groupUuid.toString());
                        cv.put(SubscriptionManager.GROUP_OWNER, configPackageName);
                        if (DBG) logd("Group Added for" + currentSubId);
                    } else {
                        loge("configPackageName " + configPackageName + " doesn't own grouUuid "
                            + groupUuid);
                    }
                } catch (IllegalArgumentException e) {
                    loge("Invalid Group UUID=" + groupUuidString);
                }
            }
        }
        if (cv.size() > 0 && sContext.getContentResolver().update(SubscriptionManager
                    .getUriForSubscriptionId(currentSubId), cv, null, null) > 0) {
            sc.refreshCachedActiveSubscriptionInfoList();
            sc.notifySubscriptionInfoChanged();
            MultiSimSettingController.getInstance().notifySubscriptionGroupChanged(groupUuid);
        }
    }

    private static int findSubscriptionInfoForIccid(List<SubscriptionInfo> list, String iccid) {
        for (int i = 0; i < list.size(); i++) {
            if (TextUtils.equals(iccid, list.get(i).getIccId())) {
                return i;
            }
        }
        return -1;
    }

    private boolean isNewSim(String iccId, String decIccId, String[] oldIccId) {
        boolean newSim = true;
        for (int i = 0; i < TelephonyManager.getDefault().getPhoneCount(); i++) {
            if(iccId.equals(oldIccId[i])) {
                newSim = false;
                break;
            } else if (decIccId != null && decIccId.equals(oldIccId[i])) {
                newSim = false;
                break;
            }
        }
        logd("newSim = " + newSim);

        return newSim;
    }

    @UnsupportedAppUsage
    private void broadcastSimStateChanged(int phoneId, String state, String reason) {
        Intent i = new Intent(TelephonyIntents.ACTION_SIM_STATE_CHANGED);
        // TODO - we'd like this intent to have a single snapshot of all sim state,
        // but until then this should not use REPLACE_PENDING or we may lose
        // information
        // i.addFlags(Intent.FLAG_RECEIVER_REPLACE_PENDING
        //         | Intent.FLAG_RECEIVER_REGISTERED_ONLY_BEFORE_BOOT);
        i.addFlags(Intent.FLAG_RECEIVER_REGISTERED_ONLY_BEFORE_BOOT);
        i.putExtra(PhoneConstants.PHONE_NAME_KEY, "Phone");
        i.putExtra(IccCardConstants.INTENT_KEY_ICC_STATE, state);
        i.putExtra(IccCardConstants.INTENT_KEY_LOCKED_REASON, reason);
        SubscriptionManager.putPhoneIdAndSubIdExtra(i, phoneId);
        logd("Broadcasting intent ACTION_SIM_STATE_CHANGED " + state + " reason " + reason +
                " for phone: " + phoneId);
        IntentBroadcaster.getInstance().broadcastStickyIntent(i, phoneId);
    }

    private void broadcastSimCardStateChanged(int phoneId, int state) {
        if (state != sSimCardState[phoneId]) {
            sSimCardState[phoneId] = state;
            Intent i = new Intent(TelephonyManager.ACTION_SIM_CARD_STATE_CHANGED);
            i.addFlags(Intent.FLAG_RECEIVER_REGISTERED_ONLY_BEFORE_BOOT);
            i.addFlags(Intent.FLAG_RECEIVER_INCLUDE_BACKGROUND);
            i.putExtra(TelephonyManager.EXTRA_SIM_STATE, state);
            SubscriptionManager.putPhoneIdAndSubIdExtra(i, phoneId);
            // TODO(b/130664115) we manually populate this intent with the slotId. In the future we
            // should do a review of whether to make this public
            int slotId = UiccController.getInstance().getSlotIdFromPhoneId(phoneId);
            i.putExtra(PhoneConstants.SLOT_KEY, slotId);
            logd("Broadcasting intent ACTION_SIM_CARD_STATE_CHANGED " + simStateString(state)
                    + " for phone: " + phoneId + " slot: " + slotId);
            sContext.sendBroadcast(i, Manifest.permission.READ_PRIVILEGED_PHONE_STATE);
            TelephonyMetrics.getInstance().updateSimState(phoneId, state);
        }
    }

    private void broadcastSimApplicationStateChanged(int phoneId, int state) {
        // Broadcast if the state has changed, except if old state was UNKNOWN and new is NOT_READY,
        // because that's the initial state and a broadcast should be sent only on a transition
        // after SIM is PRESENT. The only exception is eSIM boot profile, where NOT_READY is the
        // terminal state.
        boolean isUnknownToNotReady =
                (sSimApplicationState[phoneId] == TelephonyManager.SIM_STATE_UNKNOWN
                        && state == TelephonyManager.SIM_STATE_NOT_READY);
        IccCard iccCard = PhoneFactory.getPhone(phoneId).getIccCard();
        boolean emptyProfile = iccCard != null && iccCard.isEmptyProfile();
        if (state != sSimApplicationState[phoneId] && (!isUnknownToNotReady || emptyProfile)) {
            sSimApplicationState[phoneId] = state;
            Intent i = new Intent(TelephonyManager.ACTION_SIM_APPLICATION_STATE_CHANGED);
            i.addFlags(Intent.FLAG_RECEIVER_INCLUDE_BACKGROUND);
            i.addFlags(Intent.FLAG_RECEIVER_REGISTERED_ONLY_BEFORE_BOOT);
            i.putExtra(TelephonyManager.EXTRA_SIM_STATE, state);
            SubscriptionManager.putPhoneIdAndSubIdExtra(i, phoneId);
            // TODO(b/130664115) we populate this intent with the actual slotId. In the future we
            // should do a review of whether to make this public
            int slotId = UiccController.getInstance().getSlotIdFromPhoneId(phoneId);
            i.putExtra(PhoneConstants.SLOT_KEY, slotId);
            logd("Broadcasting intent ACTION_SIM_APPLICATION_STATE_CHANGED " + simStateString(state)
                    + " for phone: " + phoneId + " slot: " + slotId);
            sContext.sendBroadcast(i, Manifest.permission.READ_PRIVILEGED_PHONE_STATE);
            TelephonyMetrics.getInstance().updateSimState(phoneId, state);
        }
    }

    private static String simStateString(int state) {
        switch (state) {
            case TelephonyManager.SIM_STATE_UNKNOWN:
                return "UNKNOWN";
            case TelephonyManager.SIM_STATE_ABSENT:
                return "ABSENT";
            case TelephonyManager.SIM_STATE_PIN_REQUIRED:
                return "PIN_REQUIRED";
            case TelephonyManager.SIM_STATE_PUK_REQUIRED:
                return "PUK_REQUIRED";
            case TelephonyManager.SIM_STATE_NETWORK_LOCKED:
                return "NETWORK_LOCKED";
            case TelephonyManager.SIM_STATE_READY:
                return "READY";
            case TelephonyManager.SIM_STATE_NOT_READY:
                return "NOT_READY";
            case TelephonyManager.SIM_STATE_PERM_DISABLED:
                return "PERM_DISABLED";
            case TelephonyManager.SIM_STATE_CARD_IO_ERROR:
                return "CARD_IO_ERROR";
            case TelephonyManager.SIM_STATE_CARD_RESTRICTED:
                return "CARD_RESTRICTED";
            case TelephonyManager.SIM_STATE_LOADED:
                return "LOADED";
            case TelephonyManager.SIM_STATE_PRESENT:
                return "PRESENT";
            default:
                return "INVALID";
        }
    }

    @UnsupportedAppUsage
    private static void logd(String message) {
        Rlog.d(LOG_TAG, message);
    }

    private static void loge(String message) {
        Rlog.e(LOG_TAG, message);
    }

    public void dump(FileDescriptor fd, PrintWriter pw, String[] args) {
        pw.println("SubscriptionInfoUpdater:");
        mCarrierServiceBindHelper.dump(fd, pw, args);
    }
}<|MERGE_RESOLUTION|>--- conflicted
+++ resolved
@@ -370,17 +370,10 @@
                 EVENT_REFRESH_EMBEDDED_SUBSCRIPTIONS, cardId, 0 /* arg2 */, callback));
     }
 
-<<<<<<< HEAD
-    protected void handleSimLocked(int slotId, String reason) {
-        if (sIccId[slotId] != null && sIccId[slotId].equals(ICCID_STRING_FOR_NO_SIM)) {
-            logd("SIM" + (slotId + 1) + " hot plug in");
-            sIccId[slotId] = null;
-=======
-    private void handleSimLocked(int phoneId, String reason) {
+    protected void handleSimLocked(int phoneId, String reason) {
         if (sIccId[phoneId] != null && sIccId[phoneId].equals(ICCID_STRING_FOR_NO_SIM)) {
             logd("SIM" + (phoneId + 1) + " hot plug in");
             sIccId[phoneId] = null;
->>>>>>> 011a53f0
         }
 
         String iccId = sIccId[phoneId];
@@ -447,13 +440,8 @@
         broadcastSimApplicationStateChanged(phoneId, TelephonyManager.SIM_STATE_NOT_READY);
     }
 
-<<<<<<< HEAD
-    protected void handleSimLoaded(int slotId) {
-        logd("handleSimLoaded: slotId: " + slotId);
-=======
-    private void handleSimLoaded(int phoneId) {
+    protected void handleSimLoaded(int phoneId) {
         logd("handleSimLoaded: phoneId: " + phoneId);
->>>>>>> 011a53f0
 
         // The SIM should be loaded at this state, but it is possible in cases such as SIM being
         // removed or a refresh RESET that the IccRecords could be null. The right behavior is to
@@ -472,12 +460,8 @@
             logd("handleSimLoaded: IccID null");
             return;
         }
-<<<<<<< HEAD
-        sIccId[slotId] = IccUtils.stripTrailingFs(records.getFullIccId());
-        mIsRecordLoaded[slotId] = true;
-=======
         sIccId[phoneId] = IccUtils.stripTrailingFs(records.getFullIccId());
->>>>>>> 011a53f0
+        mIsRecordLoaded[phoneId] = true;
 
         updateSubscriptionInfoByIccId(phoneId, true /* updateEmbeddedSubs */);
         List<SubscriptionInfo> subscriptionInfos = SubscriptionController.getInstance()
@@ -573,13 +557,13 @@
                         mPackageManager, mPermissionManager, TelephonyManager.getDefault(),
                         sContext.getContentResolver(), mCurrentlyActiveUserId);
 
-                if (mIsRecordLoaded[slotId] == true) {
-                    broadcastSimStateChanged(slotId, IccCardConstants.
+                if (mIsRecordLoaded[phoneId] == true) {
+                    broadcastSimStateChanged(phoneId, IccCardConstants.
                             INTENT_VALUE_ICC_LOADED, null);
-                    broadcastSimCardStateChanged(slotId, TelephonyManager.SIM_STATE_PRESENT);
-                    broadcastSimApplicationStateChanged(slotId, TelephonyManager.SIM_STATE_LOADED);
-                    updateCarrierServices(slotId, IccCardConstants.INTENT_VALUE_ICC_LOADED);
-                    mIsRecordLoaded[slotId] = false;
+                    broadcastSimCardStateChanged(phoneId, TelephonyManager.SIM_STATE_PRESENT);
+                    broadcastSimApplicationStateChanged(phoneId, TelephonyManager.SIM_STATE_LOADED);
+                    updateCarrierServices(phoneId, IccCardConstants.INTENT_VALUE_ICC_LOADED);
+                    mIsRecordLoaded[phoneId] = false;
                 }
             }
         }
@@ -617,15 +601,9 @@
         }
     }
 
-<<<<<<< HEAD
-    protected void handleSimAbsent(int slotId, int absentAndInactive) {
-        if (sIccId[slotId] != null && !sIccId[slotId].equals(ICCID_STRING_FOR_NO_SIM)) {
-            logd("SIM" + (slotId + 1) + " hot plug out, absentAndInactive=" + absentAndInactive);
-=======
-    private void handleSimAbsent(int phoneId, int absentAndInactive) {
+    protected void handleSimAbsent(int phoneId, int absentAndInactive) {
         if (sIccId[phoneId] != null && !sIccId[phoneId].equals(ICCID_STRING_FOR_NO_SIM)) {
             logd("SIM" + (phoneId + 1) + " hot plug out, absentAndInactive=" + absentAndInactive);
->>>>>>> 011a53f0
         }
         sIccId[phoneId] = ICCID_STRING_FOR_NO_SIM;
         updateSubscriptionInfoByIccId(phoneId, true /* updateEmbeddedSubs */);
@@ -640,15 +618,9 @@
         }
     }
 
-<<<<<<< HEAD
-    protected void handleSimError(int slotId) {
-        if (sIccId[slotId] != null && !sIccId[slotId].equals(ICCID_STRING_FOR_NO_SIM)) {
-            logd("SIM" + (slotId + 1) + " Error ");
-=======
-    private void handleSimError(int phoneId) {
+    protected void handleSimError(int phoneId) {
         if (sIccId[phoneId] != null && !sIccId[phoneId].equals(ICCID_STRING_FOR_NO_SIM)) {
             logd("SIM" + (phoneId + 1) + " Error ");
->>>>>>> 011a53f0
         }
         sIccId[phoneId] = ICCID_STRING_FOR_NO_SIM;
         updateSubscriptionInfoByIccId(phoneId, true /* updateEmbeddedSubs */);
@@ -660,11 +632,7 @@
         updateCarrierServices(phoneId, IccCardConstants.INTENT_VALUE_ICC_CARD_IO_ERROR);
     }
 
-<<<<<<< HEAD
-    synchronized protected void updateSubscriptionInfoByIccId(int slotIndex,
-=======
-    private synchronized void updateSubscriptionInfoByIccId(int phoneId,
->>>>>>> 011a53f0
+    protected synchronized void updateSubscriptionInfoByIccId(int phoneId,
             boolean updateEmbeddedSubs) {
         logd("updateSubscriptionInfoByIccId:+ Start - phoneId: " + phoneId);
         if (!SubscriptionManager.isValidPhoneId(phoneId)) {
