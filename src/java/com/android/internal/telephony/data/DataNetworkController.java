--- conflicted
+++ resolved
@@ -2233,10 +2233,7 @@
      *
      * @param dataSetupRetryEntry The data setup retry entry scheduled by {@link DataRetryManager}.
      */
-<<<<<<< HEAD
     protected void onDataNetworkSetupRetry(@NonNull DataSetupRetryEntry dataSetupRetryEntry) {
-=======
-    private void onDataNetworkSetupRetry(@NonNull DataSetupRetryEntry dataSetupRetryEntry) {
         // The request might be already removed before retry happens. Remove them from the list
         // if that's the case.
         dataSetupRetryEntry.networkRequestList.removeIf(
@@ -2245,7 +2242,6 @@
             loge("onDataNetworkSetupRetry: Request list is empty. Abort retry.");
             return;
         }
->>>>>>> 2cf94101
         TelephonyNetworkRequest telephonyNetworkRequest =
                 dataSetupRetryEntry.networkRequestList.get(0);
 
