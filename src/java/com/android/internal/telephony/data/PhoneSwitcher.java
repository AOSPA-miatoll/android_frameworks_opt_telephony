--- conflicted
+++ resolved
@@ -71,6 +71,7 @@
 import com.android.ims.ImsException;
 import com.android.ims.ImsManager;
 import com.android.internal.annotations.VisibleForTesting;
+import com.android.internal.telephony.Call;
 import com.android.internal.telephony.CommandException;
 import com.android.internal.telephony.ISetOpportunisticDataCallback;
 import com.android.internal.telephony.IccCard;
@@ -1789,20 +1790,10 @@
         }
 
         // A phone in voice call might trigger data being switched to it.
-<<<<<<< HEAD
-        // We only report true if its precise call state is ACTIVE, ALERTING or HOLDING.
-        // The reason is data switching is interrupting, so we only switch when necessary and
-        // acknowledged by the users. For outgoing call we don't switch until call is
-        // connected in network (DIALING -> ALERTING).
-        return (phone.getForegroundCall().getState() == Call.State.ACTIVE
-                || phone.getForegroundCall().getState() == Call.State.ALERTING
+        return (!phone.getBackgroundCall().isIdle()
+                || !phone.getForegroundCall().isIdle()
                 || phone.getForegroundCall().getState() == Call.State.DISCONNECTING
-                || !phone.getBackgroundCall().isIdle()
                 || phone.getRingingCall().isRinging());
-=======
-        return (!phone.getBackgroundCall().isIdle()
-                || !phone.getForegroundCall().isIdle());
->>>>>>> fb1baa35
     }
 
     private void updateHalCommandToUse() {
