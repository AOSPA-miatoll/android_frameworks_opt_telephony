--- conflicted
+++ resolved
@@ -1780,20 +1780,9 @@
         }
 
         // A phone in voice call might trigger data being switched to it.
-<<<<<<< HEAD
-        // We only report true if its precise call state is ACTIVE, ALERTING or HOLDING.
-        // The reason is data switching is interrupting, so we only switch when necessary and
-        // acknowledged by the users. For outgoing call we don't switch until call is
-        // connected in network (DIALING -> ALERTING).
-        return (phone.getForegroundCall().getState() == Call.State.ACTIVE
-                || phone.getForegroundCall().getState() == Call.State.ALERTING
-                || phone.getForegroundCall().getState() == Call.State.DISCONNECTING
-                || !phone.getBackgroundCall().isIdle()
+        return (!phone.getBackgroundCall().isIdle()
+                || !phone.getForegroundCall().isIdle()
                 || phone.getRingingCall().isRinging());
-=======
-        return (!phone.getBackgroundCall().isIdle()
-                || !phone.getForegroundCall().isIdle());
->>>>>>> f6675521
     }
 
     private void updateHalCommandToUse() {
