--- conflicted
+++ resolved
@@ -632,22 +632,7 @@
         return className;
     }
 
-<<<<<<< HEAD
-    @NonNull
-    private PersistableBundle getCarrierConfigSubset(String key) {
-        PersistableBundle configs = new PersistableBundle();
-        try {
-            configs = mCarrierConfigManager.getConfigForSubId(mPhone.getSubId(), key);
-        } catch (RuntimeException e) {
-            loge("CarrierConfigLoader is not available.");
-        }
-        return configs;
-    }
-
     protected void sendCompleteMessage(Message msg, @DataServiceCallback.ResultCode int code) {
-=======
-    private void sendCompleteMessage(Message msg, @DataServiceCallback.ResultCode int code) {
->>>>>>> c742c59a
         if (msg != null) {
             msg.arg1 = code;
             msg.sendToTarget();
