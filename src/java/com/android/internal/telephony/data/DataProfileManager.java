--- conflicted
+++ resolved
@@ -314,14 +314,8 @@
      *
      * @return The loaded profiles. Empty list if not found.
      */
-<<<<<<< HEAD
-    private void updateDataProfiles(boolean forceUpdateIa) {
-        /** All APN settings applicable to the current carrier */
-        ArrayList<ApnSetting> allApnSettings = new ArrayList<>();
-=======
     private @NonNull List<DataProfile> loadDataProfilesFromDatabase() {
         log("loadDataProfilesFromDatabase: subId=" + mPhone.getSubId());
->>>>>>> c742c59a
         List<DataProfile> profiles = new ArrayList<>();
         Cursor cursor = mPhone.getContext().getContentResolver().query(
                 Uri.withAppendedPath(Telephony.Carriers.SIM_APN_URI, "filtered/subId/"
@@ -350,35 +344,11 @@
         }
         cursor.close();
 
-<<<<<<< HEAD
-            if (!isInternetSupported
-                    && !profiles.isEmpty() // APN database has been read successfully
-                    && mDataConfigManager.isApnConfigAnomalyReportEnabled()) {
-                reportAnomaly("Carrier doesn't support internet.",
-                        "9af73e18-b523-4dc5-adab-363eb6613305");
-            }
-
-            if (!allApnSettings.isEmpty()) {
-                filterApnSettingsWithRadioCapability(allApnSettings);
-            }
-
-            for (ApnSetting apn : allApnSettings) {
-                DataProfile dataProfile = new DataProfile.Builder()
-                        .setApnSetting(apn)
-                        // TODO: Support TD correctly once ENTERPRISE becomes an APN type.
-                        .setTrafficDescriptor(new TrafficDescriptor(apn.getApnName(), null))
-                        .setPreferred(false)
-                        .build();
-                profiles.add(dataProfile);
-                log("Added " + dataProfile);
-            }
-=======
         if (!isInternetSupported
                 && !profiles.isEmpty() // APN database has been read successfully
                 && mDataConfigManager.isApnConfigAnomalyReportEnabled()) {
             reportAnomaly("Carrier doesn't support internet.",
                     "9af73e18-b523-4dc5-adab-363eb6613305");
->>>>>>> c742c59a
         }
 
         return profiles;
@@ -518,12 +488,6 @@
      * @param dataProfiles The connected internet data networks' profiles.
      */
     private void onInternetDataNetworkConnected(@NonNull List<DataProfile> dataProfiles) {
-<<<<<<< HEAD
-        // If there is no preferred data profile, then we should use one of the data profiles,
-        // which is good for internet, as the preferred data profile.
-
-=======
->>>>>>> c742c59a
         // Most of the cases there should be only one, but in case there are multiple, choose the
         // one which has longest life cycle.
         DataProfile dataProfile = dataProfiles.stream()
@@ -534,16 +498,13 @@
         // after APNs are reset to default
         mLastInternetDataProfile = dataProfile;
 
-<<<<<<< HEAD
         // If the preferred profile is one chosen for internet already, we don't need to do
         // anything.
         if (mPreferredDataProfile != null && mPreferredDataProfile.equals(dataProfile)) return;
 
-=======
         // If there is no preferred data profile, then we should use one of the data profiles,
         // which is good for internet, as the preferred data profile.
         if (mPreferredDataProfile != null) return;
->>>>>>> c742c59a
         // Save the preferred data profile into database.
         setPreferredDataProfile(dataProfile);
         updateDataProfiles(ONLY_UPDATE_IA_IF_CHANGED);
