/*
* Copyright (C) 2014 The Android Open Source Project
*
* Licensed under the Apache License, Version 2.0 (the "License");
* you may not use this file except in compliance with the License.
* You may obtain a copy of the License at
*
*      http://www.apache.org/licenses/LICENSE-2.0
*
* Unless required by applicable law or agreed to in writing, software
* distributed under the License is distributed on an "AS IS" BASIS,
* WITHOUT WARRANTIES OR CONDITIONS OF ANY KIND, either express or implied.
* See the License for the specific language governing permissions and
* limitations under the License.
*/

package com.android.internal.telephony;

import android.Manifest;
import android.annotation.Nullable;
import android.app.AppOpsManager;
import android.content.ContentResolver;
import android.content.ContentValues;
import android.content.Context;
import android.content.Intent;
import android.database.Cursor;
import android.graphics.Bitmap;
import android.graphics.BitmapFactory;
import android.net.Uri;
import android.os.Binder;
import android.os.RemoteException;
import android.os.ServiceManager;
import android.os.UserHandle;
import android.provider.Settings;
import android.telephony.RadioAccessFamily;
import android.telephony.Rlog;
import android.telephony.SubscriptionInfo;
import android.telephony.SubscriptionManager;
import android.telephony.TelephonyManager;
import android.telephony.UiccAccessRule;
import android.telephony.euicc.EuiccManager;
import android.text.TextUtils;
import android.text.format.Time;
import android.util.Log;

import com.android.internal.annotations.VisibleForTesting;
import com.android.internal.telephony.IccCardConstants.State;
import com.android.internal.telephony.uicc.IccUtils;
import com.android.internal.telephony.uicc.UiccCard;
import com.android.internal.telephony.uicc.UiccController;

import java.io.FileDescriptor;
import java.io.PrintWriter;
import java.util.ArrayList;
import java.util.Arrays;
import java.util.Collections;
import java.util.Comparator;
import java.util.HashSet;
import java.util.Iterator;
import java.util.LinkedList;
import java.util.List;
import java.util.Map;
import java.util.Map.Entry;
import java.util.Objects;
import java.util.Set;
import java.util.concurrent.ConcurrentHashMap;
import java.util.stream.Collectors;

/**
 * SubscriptionController to provide an inter-process communication to
 * access Sms in Icc.
 *
 * Any setters which take subId, slotIndex or phoneId as a parameter will throw an exception if the
 * parameter equals the corresponding INVALID_XXX_ID or DEFAULT_XXX_ID.
 *
 * All getters will lookup the corresponding default if the parameter is DEFAULT_XXX_ID. Ie calling
 * getPhoneId(DEFAULT_SUB_ID) will return the same as getPhoneId(getDefaultSubId()).
 *
 * Finally, any getters which perform the mapping between subscriptions, slots and phones will
 * return the corresponding INVALID_XXX_ID if the parameter is INVALID_XXX_ID. All other getters
 * will fail and return the appropriate error value. Ie calling
 * getSlotIndex(INVALID_SUBSCRIPTION_ID) will return INVALID_SIM_SLOT_INDEX and calling
 * getSubInfoForSubscriber(INVALID_SUBSCRIPTION_ID) will return null.
 *
 */
public class SubscriptionController extends ISub.Stub {
    static final String LOG_TAG = "SubscriptionController";
    protected static final boolean DBG = true;
    protected static final boolean VDBG = false;
    static final boolean DBG_CACHE = false;
    static final int MAX_LOCAL_LOG_LINES = 500; // TODO: Reduce to 100 when 17678050 is fixed
    private static final int DEPRECATED_SETTING = -1;
    private ScLocalLog mLocalLog = new ScLocalLog(MAX_LOCAL_LOG_LINES);

    // Lock that both mCacheActiveSubInfoList and mCacheOpportunisticSubInfoList use.
    private Object mSubInfoListLock = new Object();

    /* The Cache of Active SubInfoRecord(s) list of currently in use SubInfoRecord(s) */
    private final List<SubscriptionInfo> mCacheActiveSubInfoList = new ArrayList<>();

    /* Similar to mCacheActiveSubInfoList but only caching opportunistic subscriptions. */
    private List<SubscriptionInfo> mCacheOpportunisticSubInfoList = new ArrayList<>();

    /**
     * Copied from android.util.LocalLog with flush() adding flush and line number
     * TODO: Update LocalLog
     */
    static class ScLocalLog {

        private LinkedList<String> mLog;
        private int mMaxLines;
        private Time mNow;

        public ScLocalLog(int maxLines) {
            mLog = new LinkedList<String>();
            mMaxLines = maxLines;
            mNow = new Time();
        }

        public synchronized void log(String msg) {
            if (mMaxLines > 0) {
                int pid = android.os.Process.myPid();
                int tid = android.os.Process.myTid();
                mNow.setToNow();
                mLog.add(mNow.format("%m-%d %H:%M:%S") + " pid=" + pid + " tid=" + tid + " " + msg);
                while (mLog.size() > mMaxLines) mLog.remove();
            }
        }

        public synchronized void dump(FileDescriptor fd, PrintWriter pw, String[] args) {
            final int LOOPS_PER_FLUSH = 10; // Flush every N loops.
            Iterator<String> itr = mLog.listIterator(0);
            int i = 0;
            while (itr.hasNext()) {
                pw.println(Integer.toString(i++) + ": " + itr.next());
                // Flush periodically so we don't drop lines
                if ((i % LOOPS_PER_FLUSH) == 0) pw.flush();
            }
        }
    }

    private static final Comparator<SubscriptionInfo> SUBSCRIPTION_INFO_COMPARATOR =
            (arg0, arg1) -> {
                // Primary sort key on SimSlotIndex
                int flag = arg0.getSimSlotIndex() - arg1.getSimSlotIndex();
                if (flag == 0) {
                    // Secondary sort on SubscriptionId
                    return arg0.getSubscriptionId() - arg1.getSubscriptionId();
                }
                return flag;
            };

    protected final Object mLock = new Object();

    /** The singleton instance. */
    protected static SubscriptionController sInstance = null;
    protected static Phone[] sPhones;
    protected Context mContext;
    protected TelephonyManager mTelephonyManager;

    private AppOpsManager mAppOps;

    // FIXME: Does not allow for multiple subs in a slot and change to SparseArray
    private static Map<Integer, Integer> sSlotIndexToSubId =
            new ConcurrentHashMap<Integer, Integer>();
    protected  static int mDefaultFallbackSubId = SubscriptionManager.INVALID_SUBSCRIPTION_ID;
    protected  static int mDefaultPhoneId = SubscriptionManager.DEFAULT_PHONE_INDEX;

    private int[] colorArr;
    private long mLastISubServiceRegTime;
    private int mPreferredDataSubId = SubscriptionManager.INVALID_SUBSCRIPTION_ID;

    public static SubscriptionController init(Phone phone) {
        synchronized (SubscriptionController.class) {
            if (sInstance == null) {
                sInstance = new SubscriptionController(phone);
            } else {
                Log.wtf(LOG_TAG, "init() called multiple times!  sInstance = " + sInstance);
            }
            return sInstance;
        }
    }

    public static SubscriptionController init(Context c, CommandsInterface[] ci) {
        synchronized (SubscriptionController.class) {
            if (sInstance == null) {
                sInstance = new SubscriptionController(c);
            } else {
                Log.wtf(LOG_TAG, "init() called multiple times!  sInstance = " + sInstance);
            }
            return sInstance;
        }
    }

    public static SubscriptionController getInstance() {
        if (sInstance == null)
        {
           Log.wtf(LOG_TAG, "getInstance null");
        }

        return sInstance;
    }

    protected SubscriptionController(Context c) {
        init(c);
        migrateImsSettings();
    }

    protected void init(Context c) {
        mContext = c;
        mTelephonyManager = TelephonyManager.from(mContext);

        mAppOps = (AppOpsManager)mContext.getSystemService(Context.APP_OPS_SERVICE);

        if(ServiceManager.getService("isub") == null) {
            ServiceManager.addService("isub", this);
            mLastISubServiceRegTime = System.currentTimeMillis();
        }

        if (DBG) logdl("[SubscriptionController] init by Context");
    }

    private boolean isSubInfoReady() {
        return sSlotIndexToSubId.size() > 0;
    }

    private SubscriptionController(Phone phone) {
        mContext = phone.getContext();
        mAppOps = mContext.getSystemService(AppOpsManager.class);

        if(ServiceManager.getService("isub") == null) {
                ServiceManager.addService("isub", this);
        }

        migrateImsSettings();

        if (DBG) logdl("[SubscriptionController] init by Phone");
    }

    /**
     * Make sure the caller can read phone state which requires holding the
     * READ_PHONE_STATE permission and the OP_READ_PHONE_STATE app op being
     * set to MODE_ALLOWED.
     *
     * @param callingPackage The package claiming to make the IPC.
     * @param message The name of the access protected method.
     *
     * @throws SecurityException if the caller does not have READ_PHONE_STATE permission.
     */
    private boolean canReadPhoneState(String callingPackage, String message) {
        try {
            mContext.enforceCallingOrSelfPermission(
                    android.Manifest.permission.READ_PRIVILEGED_PHONE_STATE, message);

            // SKIP checking run-time permission since self or using PRIVILEDGED permission
            return true;
        } catch (SecurityException e) {
            mContext.enforceCallingOrSelfPermission(android.Manifest.permission.READ_PHONE_STATE,
                    message);
        }

        return mAppOps.noteOp(AppOpsManager.OP_READ_PHONE_STATE, Binder.getCallingUid(),
                callingPackage) == AppOpsManager.MODE_ALLOWED;
    }

    protected void enforceModifyPhoneState(String message) {
        mContext.enforceCallingOrSelfPermission(
                android.Manifest.permission.MODIFY_PHONE_STATE, message);
    }

    /**
     * Broadcast when SubscriptionInfo has changed
     * FIXME: Hopefully removed if the API council accepts SubscriptionInfoListener
     */
     private void broadcastSimInfoContentChanged() {
        Intent intent = new Intent(TelephonyIntents.ACTION_SUBINFO_CONTENT_CHANGE);
        mContext.sendBroadcast(intent);
        intent = new Intent(TelephonyIntents.ACTION_SUBINFO_RECORD_UPDATED);
        mContext.sendBroadcast(intent);
     }

     public void notifySubscriptionInfoChanged() {
         ITelephonyRegistry tr = ITelephonyRegistry.Stub.asInterface(ServiceManager.getService(
                 "telephony.registry"));
         try {
             if (DBG) logd("notifySubscriptionInfoChanged:");
             tr.notifySubscriptionInfoChanged();
         } catch (RemoteException ex) {
             // Should never happen because its always available.
         }

         // FIXME: Remove if listener technique accepted.
         broadcastSimInfoContentChanged();
     }

    /**
     * New SubInfoRecord instance and fill in detail info
     * @param cursor
     * @return the query result of desired SubInfoRecord
     */
    private SubscriptionInfo getSubInfoRecord(Cursor cursor) {
        int id = cursor.getInt(cursor.getColumnIndexOrThrow(
                SubscriptionManager.UNIQUE_KEY_SUBSCRIPTION_ID));
        String iccId = cursor.getString(cursor.getColumnIndexOrThrow(
                SubscriptionManager.ICC_ID));
        int simSlotIndex = cursor.getInt(cursor.getColumnIndexOrThrow(
                SubscriptionManager.SIM_SLOT_INDEX));
        String displayName = cursor.getString(cursor.getColumnIndexOrThrow(
                SubscriptionManager.DISPLAY_NAME));
        String carrierName = cursor.getString(cursor.getColumnIndexOrThrow(
                SubscriptionManager.CARRIER_NAME));
        int nameSource = cursor.getInt(cursor.getColumnIndexOrThrow(
                SubscriptionManager.NAME_SOURCE));
        int iconTint = cursor.getInt(cursor.getColumnIndexOrThrow(
                SubscriptionManager.COLOR));
        String number = cursor.getString(cursor.getColumnIndexOrThrow(
                SubscriptionManager.NUMBER));
        int dataRoaming = cursor.getInt(cursor.getColumnIndexOrThrow(
                SubscriptionManager.DATA_ROAMING));
        // Get the blank bitmap for this SubInfoRecord
        Bitmap iconBitmap = BitmapFactory.decodeResource(mContext.getResources(),
                com.android.internal.R.drawable.ic_sim_card_multi_24px_clr);
        String mcc = cursor.getString(cursor.getColumnIndexOrThrow(
                SubscriptionManager.MCC_STRING));
        String mnc = cursor.getString(cursor.getColumnIndexOrThrow(
                SubscriptionManager.MNC_STRING));
        String cardId = cursor.getString(cursor.getColumnIndexOrThrow(
                SubscriptionManager.CARD_ID));
        // FIXME: consider stick this into database too
        String countryIso = getSubscriptionCountryIso(id);
        boolean isEmbedded = cursor.getInt(cursor.getColumnIndexOrThrow(
                SubscriptionManager.IS_EMBEDDED)) == 1;
        UiccAccessRule[] accessRules;
        if (isEmbedded) {
            accessRules = UiccAccessRule.decodeRules(cursor.getBlob(
                    cursor.getColumnIndexOrThrow(SubscriptionManager.ACCESS_RULES)));
        } else {
            accessRules = null;
        }
        boolean isOpportunistic = cursor.getInt(cursor.getColumnIndexOrThrow(
                SubscriptionManager.IS_OPPORTUNISTIC)) == 1;
        int parentSubId = cursor.getInt(cursor.getColumnIndexOrThrow(
                SubscriptionManager.PARENT_SUB_ID));

        if (VDBG) {
            String iccIdToPrint = SubscriptionInfo.givePrintableIccid(iccId);
            String cardIdToPrint = SubscriptionInfo.givePrintableIccid(cardId);
            logd("[getSubInfoRecord] id:" + id + " iccid:" + iccIdToPrint + " simSlotIndex:"
                    + simSlotIndex + " displayName:" + displayName + " nameSource:" + nameSource
                    + " iconTint:" + iconTint + " dataRoaming:" + dataRoaming
                    + " mcc:" + mcc + " mnc:" + mnc + " countIso:" + countryIso + " isEmbedded:"
                    + isEmbedded + " accessRules:" + Arrays.toString(accessRules)
                    + " cardId:" + cardIdToPrint + " isOpportunistic:" + isOpportunistic
                    + " parentSubId:" + parentSubId);
        }

        // If line1number has been set to a different number, use it instead.
        String line1Number = mTelephonyManager.getLine1Number(id);
        if (!TextUtils.isEmpty(line1Number) && !line1Number.equals(number)) {
            number = line1Number;
        }
        return new SubscriptionInfo(id, iccId, simSlotIndex, displayName, carrierName,
                nameSource, iconTint, number, dataRoaming, iconBitmap, mcc, mnc, countryIso,
                isEmbedded, accessRules, cardId, isOpportunistic, parentSubId);
    }

    /**
     * Get ISO country code for the subscription's provider
     *
     * @param subId The subscription ID
     * @return The ISO country code for the subscription's provider
     */
    private String getSubscriptionCountryIso(int subId) {
        final int phoneId = getPhoneId(subId);
        if (phoneId < 0) {
            return "";
        }
        return mTelephonyManager.getSimCountryIsoForPhone(phoneId);
    }

    /**
     * Query SubInfoRecord(s) from subinfo database
     * @param selection A filter declaring which rows to return
     * @param queryKey query key content
     * @return Array list of queried result from database
     */
     private List<SubscriptionInfo> getSubInfo(String selection, Object queryKey) {
        if (VDBG) logd("selection:" + selection + " " + queryKey);
        String[] selectionArgs = null;
        if (queryKey != null) {
            selectionArgs = new String[] {queryKey.toString()};
        }
        ArrayList<SubscriptionInfo> subList = null;
        Cursor cursor = mContext.getContentResolver().query(SubscriptionManager.CONTENT_URI,
                null, selection, selectionArgs, null);
        try {
            if (cursor != null) {
                while (cursor.moveToNext()) {
                    SubscriptionInfo subInfo = getSubInfoRecord(cursor);
                    if (subInfo != null)
                    {
                        if (subList == null)
                        {
                            subList = new ArrayList<SubscriptionInfo>();
                        }
                        subList.add(subInfo);
                    }
                }
            } else {
                if (DBG) logd("Query fail");
            }
        } finally {
            if (cursor != null) {
                cursor.close();
            }
        }

        return subList;
    }

    /**
     * Find unused color to be set for new SubInfoRecord
     * @param callingPackage The package making the IPC.
     * @return RGB integer value of color
     */
    private int getUnusedColor(String callingPackage) {
        List<SubscriptionInfo> availableSubInfos = getActiveSubscriptionInfoList(callingPackage);
        colorArr = mContext.getResources().getIntArray(com.android.internal.R.array.sim_colors);
        int colorIdx = 0;

        if (availableSubInfos != null) {
            for (int i = 0; i < colorArr.length; i++) {
                int j;
                for (j = 0; j < availableSubInfos.size(); j++) {
                    if (colorArr[i] == availableSubInfos.get(j).getIconTint()) {
                        break;
                    }
                }
                if (j == availableSubInfos.size()) {
                    return colorArr[i];
                }
            }
            colorIdx = availableSubInfos.size() % colorArr.length;
        }
        return colorArr[colorIdx];
    }

    /**
     * Get the active SubscriptionInfo with the subId key
     * @param subId The unique SubscriptionInfo key in database
     * @param callingPackage The package making the IPC.
     * @return SubscriptionInfo, maybe null if its not active
     */
    @Override
    public SubscriptionInfo getActiveSubscriptionInfo(int subId, String callingPackage) {
        if (!TelephonyPermissions.checkCallingOrSelfReadPhoneState(
                mContext, subId, callingPackage, "getActiveSubscriptionInfo")) {
            return null;
        }

        // Now that all security checks passes, perform the operation as ourselves.
        final long identity = Binder.clearCallingIdentity();
        try {
            List<SubscriptionInfo> subList = getActiveSubscriptionInfoList(
                    mContext.getOpPackageName());
            if (subList != null) {
                for (SubscriptionInfo si : subList) {
                    if (si.getSubscriptionId() == subId) {
                        if (DBG) {
                            logd("[getActiveSubscriptionInfo]+ subId=" + subId + " subInfo=" + si);
                        }

                        return si;
                    }
                }
            }
            if (DBG) {
                logd("[getActiveSubInfoForSubscriber]- subId=" + subId
                        + " subList=" + subList + " subInfo=null");
            }
        } finally {
            Binder.restoreCallingIdentity(identity);
        }

        return null;
    }

    /**
     * Get the active SubscriptionInfo associated with the iccId
     * @param iccId the IccId of SIM card
     * @param callingPackage The package making the IPC.
     * @return SubscriptionInfo, maybe null if its not active
     */
    @Override
    public SubscriptionInfo getActiveSubscriptionInfoForIccId(String iccId, String callingPackage) {
        // Query the subscriptions unconditionally, and then check whether the caller has access to
        // the given subscription.
        final SubscriptionInfo si = getActiveSubscriptionInfoForIccIdInternal(iccId);

        final int subId = si != null
                ? si.getSubscriptionId() : SubscriptionManager.INVALID_SUBSCRIPTION_ID;
        if (!TelephonyPermissions.checkCallingOrSelfReadPhoneState(
                mContext, subId, callingPackage, "getActiveSubscriptionInfoForIccId")) {
            return null;
        }

        return si;
    }

    /**
     * Get the active SubscriptionInfo associated with the given iccId. The caller *must* perform
     * permission checks when using this method.
     */
    private SubscriptionInfo getActiveSubscriptionInfoForIccIdInternal(String iccId) {
        if (iccId == null) {
            return null;
        }

        final long identity = Binder.clearCallingIdentity();
        try {
            List<SubscriptionInfo> subList = getActiveSubscriptionInfoList(
                    mContext.getOpPackageName());
            if (subList != null) {
                for (SubscriptionInfo si : subList) {
                    if (iccId.equals(si.getIccId())) {
                        if (DBG)
                            logd("[getActiveSubInfoUsingIccId]+ iccId=" + iccId + " subInfo=" + si);
                        return si;
                    }
                }
            }
            if (DBG) {
                logd("[getActiveSubInfoUsingIccId]+ iccId=" + iccId
                        + " subList=" + subList + " subInfo=null");
            }
        } finally {
            Binder.restoreCallingIdentity(identity);
        }

        return null;
    }

    /**
     * Get the active SubscriptionInfo associated with the slotIndex
     * @param slotIndex the slot which the subscription is inserted
     * @param callingPackage The package making the IPC.
     * @return SubscriptionInfo, maybe null if its not active
     */
    @Override
    public SubscriptionInfo getActiveSubscriptionInfoForSimSlotIndex(int slotIndex,
            String callingPackage) {
        Phone phone = PhoneFactory.getPhone(slotIndex);
        if (phone == null) {
            if (DBG) {
                loge("[getActiveSubscriptionInfoForSimSlotIndex] no phone, slotIndex=" + slotIndex);
            }
            return null;
        }
        if (!TelephonyPermissions.checkCallingOrSelfReadPhoneState(
                mContext, phone.getSubId(), callingPackage,
                "getActiveSubscriptionInfoForSimSlotIndex")) {
            return null;
        }

        // Now that all security checks passes, perform the operation as ourselves.
        final long identity = Binder.clearCallingIdentity();
        try {
            List<SubscriptionInfo> subList = getActiveSubscriptionInfoList(
                    mContext.getOpPackageName());
            if (subList != null) {
                for (SubscriptionInfo si : subList) {
                    if (si.getSimSlotIndex() == slotIndex) {
                        if (DBG) {
                            logd("[getActiveSubscriptionInfoForSimSlotIndex]+ slotIndex="
                                    + slotIndex + " subId=" + si);
                        }
                        return si;
                    }
                }
                if (DBG) {
                    logd("[getActiveSubscriptionInfoForSimSlotIndex]+ slotIndex=" + slotIndex
                            + " subId=null");
                }
            } else {
                if (DBG) {
                    logd("[getActiveSubscriptionInfoForSimSlotIndex]+ subList=null");
                }
            }
        } finally {
            Binder.restoreCallingIdentity(identity);
        }

        return null;
    }

    /**
     * @param callingPackage The package making the IPC.
     * @return List of all SubscriptionInfo records in database,
     * include those that were inserted before, maybe empty but not null.
     * @hide
     */
    @Override
    public List<SubscriptionInfo> getAllSubInfoList(String callingPackage) {
        if (DBG) logd("[getAllSubInfoList]+");

        // This API isn't public, so no need to provide a valid subscription ID - we're not worried
        // about carrier-privileged callers not having access.
        if (!TelephonyPermissions.checkCallingOrSelfReadPhoneState(
                mContext, SubscriptionManager.INVALID_SUBSCRIPTION_ID, callingPackage,
                "getAllSubInfoList")) {
            return null;
        }

        // Now that all security checks passes, perform the operation as ourselves.
        final long identity = Binder.clearCallingIdentity();
        try {
            List<SubscriptionInfo> subList = null;
            subList = getSubInfo(null, null);
            if (subList != null) {
                if (DBG) logd("[getAllSubInfoList]- " + subList.size() + " infos return");
            } else {
                if (DBG) logd("[getAllSubInfoList]- no info return");
            }
            return subList;
        } finally {
            Binder.restoreCallingIdentity(identity);
        }
    }

    /**
     * Get the SubInfoRecord(s) of the currently inserted SIM(s)
     * @param callingPackage The package making the IPC.
     * @return Array list of currently inserted SubInfoRecord(s)
     */
    @Override
    public List<SubscriptionInfo> getActiveSubscriptionInfoList(String callingPackage) {
        return getSubscriptionInfoListFromCacheHelper(callingPackage, mCacheActiveSubInfoList);
    }

    /**
     * Refresh the cache of SubInfoRecord(s) of the currently inserted SIM(s)
     */
    @VisibleForTesting  // For mockito to mock this method
    public void refreshCachedActiveSubscriptionInfoList() {
        if (!isSubInfoReady()) {
            if (DBG_CACHE) {
                logdl("[refreshCachedActiveSubscriptionInfoList] "
                        + "Sub Controller not ready ");
            }
            return;
        }

        boolean opptSubListChanged = false;

        synchronized (mSubInfoListLock) {
            mCacheActiveSubInfoList.clear();
            List<SubscriptionInfo> activeSubscriptionInfoList = getSubInfo(
                    SubscriptionManager.SIM_SLOT_INDEX + ">=0", null);
            if (activeSubscriptionInfoList != null) {
                activeSubscriptionInfoList.sort(SUBSCRIPTION_INFO_COMPARATOR);
                mCacheActiveSubInfoList.addAll(activeSubscriptionInfoList);
            }

            // Refresh cached opportunistic sub list and detect whether it's changed.
            opptSubListChanged = refreshCachedOpportunisticSubscriptionInfoList();

            if (DBG_CACHE) {
                if (!mCacheActiveSubInfoList.isEmpty()) {
                    for (SubscriptionInfo si : mCacheActiveSubInfoList) {
                        logd("[refreshCachedActiveSubscriptionInfoList] Setting Cached info="
                                + si);
                    }
                } else {
                    logdl("[refreshCachedActiveSubscriptionInfoList]- no info return");
                }
            }
        }

        // Send notification outside synchronization.
        if (opptSubListChanged) {
            notifyOpportunisticSubscriptionInfoChanged();
        }
    }

    /**
     * Get the SUB count of active SUB(s)
     * @param callingPackage The package making the IPC.
     * @return active SIM count
     */
    @Override
    public int getActiveSubInfoCount(String callingPackage) {
        // Let getActiveSubscriptionInfoList perform permission checks / filtering.
        List<SubscriptionInfo> records = getActiveSubscriptionInfoList(callingPackage);
        if (records == null) {
            if (VDBG) logd("[getActiveSubInfoCount] records null");
            return 0;
        }
        if (VDBG) logd("[getActiveSubInfoCount]- count: " + records.size());
        return records.size();
    }

    /**
     * Get the SUB count of all SUB(s) in SubscriptoinInfo database
     * @param callingPackage The package making the IPC.
     * @return all SIM count in database, include what was inserted before
     */
    @Override
    public int getAllSubInfoCount(String callingPackage) {
        if (DBG) logd("[getAllSubInfoCount]+");

        // This API isn't public, so no need to provide a valid subscription ID - we're not worried
        // about carrier-privileged callers not having access.
        if (!TelephonyPermissions.checkCallingOrSelfReadPhoneState(
                mContext, SubscriptionManager.INVALID_SUBSCRIPTION_ID, callingPackage,
                "getAllSubInfoCount")) {
            return 0;
        }

        // Now that all security checks passes, perform the operation as ourselves.
        final long identity = Binder.clearCallingIdentity();
        try {
            Cursor cursor = mContext.getContentResolver().query(SubscriptionManager.CONTENT_URI,
                    null, null, null, null);
            try {
                if (cursor != null) {
                    int count = cursor.getCount();
                    if (DBG) logd("[getAllSubInfoCount]- " + count + " SUB(s) in DB");
                    return count;
                }
            } finally {
                if (cursor != null) {
                    cursor.close();
                }
            }
            if (DBG) logd("[getAllSubInfoCount]- no SUB in DB");

            return 0;
        } finally {
            Binder.restoreCallingIdentity(identity);
        }
    }

    /**
     * @return the maximum number of subscriptions this device will support at any one time.
     */
    @Override
    public int getActiveSubInfoCountMax() {
        // FIXME: This valid now but change to use TelephonyDevController in the future
        return mTelephonyManager.getSimCount();
    }

    @Override
    public List<SubscriptionInfo> getAvailableSubscriptionInfoList(String callingPackage) {
        // This API isn't public, so no need to provide a valid subscription ID - we're not worried
        // about carrier-privileged callers not having access.
        if (!TelephonyPermissions.checkCallingOrSelfReadPhoneState(
                mContext, SubscriptionManager.INVALID_SUBSCRIPTION_ID, callingPackage,
                "getAvailableSubscriptionInfoList")) {
            throw new SecurityException("Need READ_PHONE_STATE to call "
                    + " getAvailableSubscriptionInfoList");
        }

        // Now that all security checks pass, perform the operation as ourselves.
        final long identity = Binder.clearCallingIdentity();
        try {
            EuiccManager euiccManager =
                    (EuiccManager) mContext.getSystemService(Context.EUICC_SERVICE);
            if (!euiccManager.isEnabled()) {
                if (DBG) logdl("[getAvailableSubInfoList] Embedded subscriptions are disabled");
                return null;
            }

            List<SubscriptionInfo> subList = getSubInfo(
                    SubscriptionManager.SIM_SLOT_INDEX + ">=0 OR "
                            + SubscriptionManager.IS_EMBEDDED + "=1", null);

            if (subList != null) {
                subList.sort(SUBSCRIPTION_INFO_COMPARATOR);

                if (VDBG) logdl("[getAvailableSubInfoList]- " + subList.size() + " infos return");
            } else {
                if (DBG) logdl("[getAvailableSubInfoList]- no info return");
            }

            return subList;
        } finally {
            Binder.restoreCallingIdentity(identity);
        }
    }

    @Override
    public List<SubscriptionInfo> getAccessibleSubscriptionInfoList(String callingPackage) {
        EuiccManager euiccManager = (EuiccManager) mContext.getSystemService(Context.EUICC_SERVICE);
        if (!euiccManager.isEnabled()) {
            if (DBG) {
                logdl("[getAccessibleSubInfoList] Embedded subscriptions are disabled");
            }
            return null;
        }

        // Verify that the given package belongs to the calling UID.
        mAppOps.checkPackage(Binder.getCallingUid(), callingPackage);

        // Perform the operation as ourselves. If the caller cannot read phone state, they may still
        // have carrier privileges per the subscription metadata, so we always need to make the
        // query and then filter the results.
        final long identity = Binder.clearCallingIdentity();
        List<SubscriptionInfo> subList;
        try {
            subList = getSubInfo(SubscriptionManager.IS_EMBEDDED + "=1", null);
        } finally {
            Binder.restoreCallingIdentity(identity);
        }

        if (subList == null) {
            if (DBG) logdl("[getAccessibleSubInfoList] No info returned");
            return null;
        }

        // Filter the list to only include subscriptions which the (restored) caller can manage.
        List<SubscriptionInfo> filteredList = subList.stream()
                .filter(subscriptionInfo ->
                        subscriptionInfo.canManageSubscription(mContext, callingPackage))
                .sorted(SUBSCRIPTION_INFO_COMPARATOR)
                .collect(Collectors.toList());
        if (VDBG) {
            logdl("[getAccessibleSubInfoList] " + filteredList.size() + " infos returned");
        }
        return filteredList;
    }

    /**
     * Return the list of subscriptions in the database which are either:
     * <ul>
     * <li>Embedded (but see note about {@code includeNonRemovableSubscriptions}, or
     * <li>In the given list of current embedded ICCIDs (which may not yet be in the database, or
     *     which may not currently be marked as embedded).
     * </ul>
     *
     * <p>NOTE: This is not accessible to external processes, so it does not need a permission
     * check. It is only intended for use by {@link SubscriptionInfoUpdater}.
     *
     * @param embeddedIccids all ICCIDs of available embedded subscriptions. This is used to surface
     *     entries for profiles which had been previously deleted.
     * @param isEuiccRemovable whether the current ICCID is removable. Non-removable subscriptions
     *     will only be returned if the current ICCID is not removable; otherwise, they are left
     *     alone (not returned here unless in the embeddedIccids list) under the assumption that
     *     they will still be accessible when the eUICC containing them is activated.
     */
    @VisibleForTesting(visibility = VisibleForTesting.Visibility.PACKAGE)
    public List<SubscriptionInfo> getSubscriptionInfoListForEmbeddedSubscriptionUpdate(
            String[] embeddedIccids, boolean isEuiccRemovable) {
        StringBuilder whereClause = new StringBuilder();
        whereClause.append("(").append(SubscriptionManager.IS_EMBEDDED).append("=1");
        if (isEuiccRemovable) {
            // Current eUICC is removable, so don't return non-removable subscriptions (which would
            // be deleted), as these are expected to still be present on a different, non-removable
            // eUICC.
            whereClause.append(" AND ").append(SubscriptionManager.IS_REMOVABLE).append("=1");
        }
        // Else, return both removable and non-removable subscriptions. This is expected to delete
        // all removable subscriptions, which is desired as they may not be accessible.

        whereClause.append(") OR ").append(SubscriptionManager.ICC_ID).append(" IN (");
        // ICCIDs are validated to contain only numbers when passed in, and come from a trusted
        // app, so no need to escape.
        for (int i = 0; i < embeddedIccids.length; i++) {
            if (i > 0) {
                whereClause.append(",");
            }
            whereClause.append("\"").append(embeddedIccids[i]).append("\"");
        }
        whereClause.append(")");

        List<SubscriptionInfo> list = getSubInfo(whereClause.toString(), null);
        if (list == null) {
            return Collections.emptyList();
        }
        return list;
    }

    @Override
    public void requestEmbeddedSubscriptionInfoListRefresh() {
        mContext.enforceCallingOrSelfPermission(Manifest.permission.WRITE_EMBEDDED_SUBSCRIPTIONS,
                "requestEmbeddedSubscriptionInfoListRefresh");
        long token = Binder.clearCallingIdentity();
        try {
            PhoneFactory.requestEmbeddedSubscriptionInfoListRefresh(null /* callback */);
        } finally {
            Binder.restoreCallingIdentity(token);
        }
    }

    /**
     * Asynchronously refresh the embedded subscription info list.
     *
     * @param callback Optional callback to execute after the refresh completes. Must terminate
     *     quickly as it will be called from SubscriptionInfoUpdater's handler thread.
     */
    // No permission check needed as this is not exposed via AIDL.
    public void requestEmbeddedSubscriptionInfoListRefresh(@Nullable Runnable callback) {
        PhoneFactory.requestEmbeddedSubscriptionInfoListRefresh(callback);
    }

    /**
     * Add a new SubInfoRecord to subinfo database if needed
     * @param iccId the IccId of the SIM card
     * @param slotIndex the slot which the SIM is inserted
     * @return 0 if success, < 0 on error.
     */
    @Override
    public int addSubInfoRecord(String iccId, int slotIndex) {
        String fullIccId;
        Phone phone = PhoneFactory.getPhone(slotIndex);
        UiccCard uiccCard = UiccController.getInstance().getUiccCardForSlot(slotIndex);
        if (phone != null && uiccCard != null) {
            fullIccId = phone.getFullIccSerialNumber();
            if (TextUtils.isEmpty(fullIccId)) {
                fullIccId = iccId;
            }
        } else {
            if (DBG) logdl("[addSubInfoRecord]- null fullIccId");
            return -1;
        }

        if (DBG) logdl("[addSubInfoRecord]+ iccId:" + SubscriptionInfo.givePrintableIccid(iccId) +
                " slotIndex:" + slotIndex);

        enforceModifyPhoneState("addSubInfoRecord");

        // Now that all security checks passes, perform the operation as ourselves.
        final long identity = Binder.clearCallingIdentity();
        try {
            if (iccId == null) {
                if (DBG) logdl("[addSubInfoRecord]- null iccId");
                return -1;
            }

            ContentResolver resolver = mContext.getContentResolver();
            Cursor cursor = resolver.query(SubscriptionManager.CONTENT_URI,
                    new String[]{SubscriptionManager.UNIQUE_KEY_SUBSCRIPTION_ID,
                            SubscriptionManager.SIM_SLOT_INDEX, SubscriptionManager.NAME_SOURCE,
                            SubscriptionManager.ICC_ID, SubscriptionManager.CARD_ID},
                    SubscriptionManager.ICC_ID + "=?" + " OR " + SubscriptionManager.ICC_ID + "=?"
                             + " OR " + SubscriptionManager.ICC_ID + "=?" + " collate nocase",
                            new String[]{iccId, IccUtils.getDecimalSubstring(iccId), fullIccId},
                            null);

            boolean setDisplayName = false;
            try {
                if (cursor == null || !cursor.moveToFirst()) {
                    setDisplayName = true;
                    Uri uri = insertEmptySubInfoRecord(iccId, slotIndex);
                    if (DBG) logdl("[addSubInfoRecord] New record created: " + uri);
                } else {
                    int subId = cursor.getInt(0);
                    int oldSimInfoId = cursor.getInt(1);
                    int nameSource = cursor.getInt(2);
                    String oldIccId = cursor.getString(3);
                    String oldCardId = cursor.getString(4);
                    ContentValues value = new ContentValues();

                    if (slotIndex != oldSimInfoId) {
                        value.put(SubscriptionManager.SIM_SLOT_INDEX, slotIndex);
                    }

                    if (nameSource != SubscriptionManager.NAME_SOURCE_USER_INPUT) {
                        setDisplayName = true;
                    }

                    if (oldIccId != null && oldIccId.length() != iccId.length()
                           && (oldIccId.equals(IccUtils.getDecimalSubstring(iccId))
                           || iccId.equalsIgnoreCase(IccUtils.stripTrailingFs(oldIccId)))) {
                        value.put(SubscriptionManager.ICC_ID, iccId);
                    }

                    UiccCard card = UiccController.getInstance().getUiccCardForPhone(slotIndex);
                    if (card != null) {
                        String cardId = card.getCardId();
                        if (cardId != null && cardId != oldCardId) {
                            value.put(SubscriptionManager.CARD_ID, cardId);
                        }
                    }

                    if (value.size() > 0) {
<<<<<<< HEAD
                        resolver.update(SubscriptionManager.CONTENT_URI, value,
                                SubscriptionManager.UNIQUE_KEY_SUBSCRIPTION_ID +
                                        "=" + Long.toString(subId), null);
=======
                        resolver.update(SubscriptionManager.getUriForSubscriptionId(subId),
                                value, null, null);

                        // Refresh the Cache of Active Subscription Info List
                        refreshCachedActiveSubscriptionInfoList();
>>>>>>> ef3d6c65
                    }

                    if (DBG) logdl("[addSubInfoRecord] Record already exists");
                }
            } finally {
                if (cursor != null) {
                    cursor.close();
                }
            }

            cursor = resolver.query(SubscriptionManager.CONTENT_URI, null,
                    SubscriptionManager.SIM_SLOT_INDEX + "=?",
                    new String[] {String.valueOf(slotIndex)}, null);
            try {
                if (cursor != null && cursor.moveToFirst()) {
                    do {
                        int subId = cursor.getInt(cursor.getColumnIndexOrThrow(
                                SubscriptionManager.UNIQUE_KEY_SUBSCRIPTION_ID));
                        // If sSlotIndexToSubId already has the same subId for a slotIndex/phoneId,
                        // do not add it.
                        Integer currentSubId = sSlotIndexToSubId.get(slotIndex);
                        if (currentSubId == null
                                || currentSubId != subId
                                || !SubscriptionManager.isValidSubscriptionId(currentSubId)) {
                            // TODO While two subs active, if user deactivats first
                            // one, need to update the default subId with second one.

                            // FIXME: Currently we assume phoneId == slotIndex which in the future
                            // may not be true, for instance with multiple subs per slot.
                            // But is true at the moment.
                            sSlotIndexToSubId.put(slotIndex, subId);
                            int subIdCountMax = getActiveSubInfoCountMax();
                            int defaultSubId = getDefaultSubId();
                            if (DBG) {
                                logdl("[addSubInfoRecord]"
                                        + " sSlotIndexToSubId.size=" + sSlotIndexToSubId.size()
                                        + " slotIndex=" + slotIndex + " subId=" + subId
                                        + " defaultSubId=" + defaultSubId + " simCount=" + subIdCountMax);
                            }

                            // Set the default sub if not set or if single sim device
                            if (!SubscriptionManager.isValidSubscriptionId(defaultSubId)
                                    || (subIdCountMax == 1) || (!isActiveSubId(defaultSubId))) {
                                setDefaultFallbackSubId(subId);
                            }
                            // If single sim device, set this subscription as the default for everything
                            if (subIdCountMax == 1) {
                                if (DBG) {
                                    logdl("[addSubInfoRecord] one sim set defaults to subId=" + subId);
                                }
                                setDefaultDataSubId(subId);
                                setDefaultSmsSubId(subId);
                                setDefaultVoiceSubId(subId);
                            }
                        } else {
                            if (DBG) {
                                logdl("[addSubInfoRecord] currentSubId != null"
                                        + " && currentSubId is valid, IGNORE");
                            }
                        }
                        if (DBG) logdl("[addSubInfoRecord] hashmap(" + slotIndex + "," + subId + ")");
                    } while (cursor.moveToNext());
                }
            } finally {
                if (cursor != null) {
                    cursor.close();
                }
            }

            // Set Display name after sub id is set above so as to get valid simCarrierName
            int subId = getSubIdUsingPhoneId(slotIndex);
            if (!SubscriptionManager.isValidSubscriptionId(subId)) {
                if (DBG) {
                    logdl("[addSubInfoRecord]- getSubId failed invalid subId = " + subId);
                }
                return -1;
            }
            if (setDisplayName) {
                String simCarrierName = mTelephonyManager.getSimOperatorName(subId);
                String nameToSet;

                if (!TextUtils.isEmpty(simCarrierName)) {
                    nameToSet = simCarrierName;
                } else {
                    nameToSet = "CARD " + Integer.toString(slotIndex + 1);
                }

                ContentValues value = new ContentValues();
                value.put(SubscriptionManager.DISPLAY_NAME, nameToSet);
                resolver.update(SubscriptionManager.getUriForSubscriptionId(subId), value,
                        null, null);

                if (DBG) logdl("[addSubInfoRecord] sim name = " + nameToSet);
            }

            // Refresh the Cache of Active Subscription Info List
            refreshCachedActiveSubscriptionInfoList();

            // Once the records are loaded, notify DcTracker
            sPhones[slotIndex].updateDataConnectionTracker();

            if (DBG) logdl("[addSubInfoRecord]- info size=" + sSlotIndexToSubId.size());

        } finally {
            Binder.restoreCallingIdentity(identity);
        }
        return 0;
    }

    /**
     * Insert an empty SubInfo record into the database.
     *
     * <p>NOTE: This is not accessible to external processes, so it does not need a permission
     * check. It is only intended for use by {@link SubscriptionInfoUpdater}.
     *
     * <p>Precondition: No record exists with this iccId.
     */
    @VisibleForTesting(visibility = VisibleForTesting.Visibility.PACKAGE)
    public Uri insertEmptySubInfoRecord(String iccId, int slotIndex) {
        ContentResolver resolver = mContext.getContentResolver();
        ContentValues value = new ContentValues();
        value.put(SubscriptionManager.ICC_ID, iccId);
        int color = getUnusedColor(mContext.getOpPackageName());
        // default SIM color differs between slots
        value.put(SubscriptionManager.COLOR, color);
        value.put(SubscriptionManager.SIM_SLOT_INDEX, slotIndex);
        value.put(SubscriptionManager.CARRIER_NAME, "");
        UiccCard card = UiccController.getInstance().getUiccCardForPhone(slotIndex);
        if (card != null) {
            String cardId = card.getCardId();
            if (cardId != null) {
                value.put(SubscriptionManager.CARD_ID, cardId);
            } else {
                value.put(SubscriptionManager.CARD_ID, iccId);
            }
        } else {
            value.put(SubscriptionManager.CARD_ID, iccId);
        }

        Uri uri = resolver.insert(SubscriptionManager.CONTENT_URI, value);

        return uri;
    }

    /**
     * Generate and set carrier text based on input parameters
     * @param showPlmn flag to indicate if plmn should be included in carrier text
     * @param plmn plmn to be included in carrier text
     * @param showSpn flag to indicate if spn should be included in carrier text
     * @param spn spn to be included in carrier text
     * @return true if carrier text is set, false otherwise
     */
    public boolean setPlmnSpn(int slotIndex, boolean showPlmn, String plmn, boolean showSpn,
                              String spn) {
        synchronized (mLock) {
            int subId = getSubIdUsingPhoneId(slotIndex);
            if (mContext.getPackageManager().resolveContentProvider(
                    SubscriptionManager.CONTENT_URI.getAuthority(), 0) == null ||
                    !SubscriptionManager.isValidSubscriptionId(subId)) {
                // No place to store this info. Notify registrants of the change anyway as they
                // might retrieve the SPN/PLMN text from the SST sticky broadcast.
                // TODO: This can be removed once SubscriptionController is not running on devices
                // that don't need it, such as TVs.
                if (DBG) logd("[setPlmnSpn] No valid subscription to store info");
                notifySubscriptionInfoChanged();
                return false;
            }
            String carrierText = "";
            if (showPlmn) {
                carrierText = plmn;
                if (showSpn) {
                    // Need to show both plmn and spn if both are not same.
                    if(!Objects.equals(spn, plmn)) {
                        String separator = mContext.getString(
                                com.android.internal.R.string.kg_text_message_separator).toString();
                        carrierText = new StringBuilder().append(carrierText).append(separator)
                                .append(spn).toString();
                    }
                }
            } else if (showSpn) {
                carrierText = spn;
            }
            setCarrierText(carrierText, subId);
            return true;
        }
    }

    /**
     * Set carrier text by simInfo index
     * @param text new carrier text
     * @param subId the unique SubInfoRecord index in database
     * @return the number of records updated
     */
    private int setCarrierText(String text, int subId) {
        if (DBG) logd("[setCarrierText]+ text:" + text + " subId:" + subId);

        enforceModifyPhoneState("setCarrierText");

        // Now that all security checks passes, perform the operation as ourselves.
        final long identity = Binder.clearCallingIdentity();
        try {
            ContentValues value = new ContentValues(1);
            value.put(SubscriptionManager.CARRIER_NAME, text);

            int result = mContext.getContentResolver().update(
                    SubscriptionManager.getUriForSubscriptionId(subId), value, null, null);

            // Refresh the Cache of Active Subscription Info List
            refreshCachedActiveSubscriptionInfoList();

            notifySubscriptionInfoChanged();

            return result;
        } finally {
            Binder.restoreCallingIdentity(identity);
        }
    }

    /**
     * Set SIM color tint by simInfo index
     * @param tint the tint color of the SIM
     * @param subId the unique SubInfoRecord index in database
     * @return the number of records updated
     */
    @Override
    public int setIconTint(int tint, int subId) {
        if (DBG) logd("[setIconTint]+ tint:" + tint + " subId:" + subId);

        enforceModifyPhoneState("setIconTint");

        // Now that all security checks passes, perform the operation as ourselves.
        final long identity = Binder.clearCallingIdentity();
        try {
            validateSubId(subId);
            ContentValues value = new ContentValues(1);
            value.put(SubscriptionManager.COLOR, tint);
            if (DBG) logd("[setIconTint]- tint:" + tint + " set");

            int result = mContext.getContentResolver().update(
                    SubscriptionManager.getUriForSubscriptionId(subId), value, null, null);

            // Refresh the Cache of Active Subscription Info List
            refreshCachedActiveSubscriptionInfoList();

            notifySubscriptionInfoChanged();

            return result;
        } finally {
            Binder.restoreCallingIdentity(identity);
        }
    }

    /**
     * Set display name by simInfo index
     * @param displayName the display name of SIM card
     * @param subId the unique SubInfoRecord index in database
     * @return the number of records updated
     */
    @Override
    public int setDisplayName(String displayName, int subId) {
        return setDisplayNameUsingSrc(displayName, subId, -1);
    }

    /**
     * Set display name by simInfo index with name source
     * @param displayName the display name of SIM card
     * @param subId the unique SubInfoRecord index in database
     * @param nameSource 0: NAME_SOURCE_DEFAULT_SOURCE, 1: NAME_SOURCE_SIM_SOURCE,
     *                   2: NAME_SOURCE_USER_INPUT, -1 NAME_SOURCE_UNDEFINED
     * @return the number of records updated
     */
    @Override
    public int setDisplayNameUsingSrc(String displayName, int subId, long nameSource) {
        if (DBG) {
            logd("[setDisplayName]+  displayName:" + displayName + " subId:" + subId
                + " nameSource:" + nameSource);
        }

        enforceModifyPhoneState("setDisplayNameUsingSrc");

        // Now that all security checks passes, perform the operation as ourselves.
        final long identity = Binder.clearCallingIdentity();
        try {
            validateSubId(subId);
            String nameToSet;
            if (displayName == null) {
                nameToSet = mContext.getString(SubscriptionManager.DEFAULT_NAME_RES);
            } else {
                nameToSet = displayName;
            }
            ContentValues value = new ContentValues(1);
            value.put(SubscriptionManager.DISPLAY_NAME, nameToSet);
            if (nameSource >= SubscriptionManager.NAME_SOURCE_DEFAULT_SOURCE) {
                if (DBG) logd("Set nameSource=" + nameSource);
                value.put(SubscriptionManager.NAME_SOURCE, nameSource);
            }
            if (DBG) logd("[setDisplayName]- mDisplayName:" + nameToSet + " set");
            // TODO(b/33075886): If this is an embedded subscription, we must also save the new name
            // to the eSIM itself. Currently it will be blown away the next time the subscription
            // list is updated.

            int result = mContext.getContentResolver().update(
                    SubscriptionManager.getUriForSubscriptionId(subId), value, null, null);

            // Refresh the Cache of Active Subscription Info List
            refreshCachedActiveSubscriptionInfoList();

            notifySubscriptionInfoChanged();

            return result;
        } finally {
            Binder.restoreCallingIdentity(identity);
        }
    }

    /**
     * Set phone number by subId
     * @param number the phone number of the SIM
     * @param subId the unique SubInfoRecord index in database
     * @return the number of records updated
     */
    @Override
    public int setDisplayNumber(String number, int subId) {
        if (DBG) logd("[setDisplayNumber]+ subId:" + subId);

        enforceModifyPhoneState("setDisplayNumber");

        // Now that all security checks passes, perform the operation as ourselves.
        final long identity = Binder.clearCallingIdentity();
        try {
            validateSubId(subId);
            int result;
            int phoneId = getPhoneId(subId);

            if (number == null || phoneId < 0 ||
                    phoneId >= mTelephonyManager.getPhoneCount()) {
                if (DBG) logd("[setDispalyNumber]- fail");
                return -1;
            }
            ContentValues value = new ContentValues(1);
            value.put(SubscriptionManager.NUMBER, number);

            // This function had a call to update number on the SIM (Phone.setLine1Number()) but
            // that was removed as there doesn't seem to be a reason for that. If it is added
            // back, watch out for deadlocks.

            result = mContext.getContentResolver().update(
                    SubscriptionManager.getUriForSubscriptionId(subId), value, null, null);

            // Refresh the Cache of Active Subscription Info List
            refreshCachedActiveSubscriptionInfoList();

            if (DBG) logd("[setDisplayNumber]- update result :" + result);
            notifySubscriptionInfoChanged();

            return result;
        } finally {
            Binder.restoreCallingIdentity(identity);
        }
    }

    /**
     * Set data roaming by simInfo index
     * @param roaming 0:Don't allow data when roaming, 1:Allow data when roaming
     * @param subId the unique SubInfoRecord index in database
     * @return the number of records updated
     */
    @Override
    public int setDataRoaming(int roaming, int subId) {
        if (DBG) logd("[setDataRoaming]+ roaming:" + roaming + " subId:" + subId);

        enforceModifyPhoneState("setDataRoaming");

        // Now that all security checks passes, perform the operation as ourselves.
        final long identity = Binder.clearCallingIdentity();
        try {
            validateSubId(subId);
            if (roaming < 0) {
                if (DBG) logd("[setDataRoaming]- fail");
                return -1;
            }
            ContentValues value = new ContentValues(1);
            value.put(SubscriptionManager.DATA_ROAMING, roaming);
            if (DBG) logd("[setDataRoaming]- roaming:" + roaming + " set");

            int result = mContext.getContentResolver().update(
                    SubscriptionManager.getUriForSubscriptionId(subId), value, null, null);

            // Refresh the Cache of Active Subscription Info List
            refreshCachedActiveSubscriptionInfoList();

            notifySubscriptionInfoChanged();

            return result;
        } finally {
            Binder.restoreCallingIdentity(identity);
        }
    }

    /**
     * Set MCC/MNC by subscription ID
     * @param mccMnc MCC/MNC associated with the subscription
     * @param subId the unique SubInfoRecord index in database
     * @return the number of records updated
     */
    public int setMccMnc(String mccMnc, int subId) {
        String mccString = mccMnc.substring(0, 3);
        String mncString = mccMnc.substring(3);
        int mcc = 0;
        int mnc = 0;
        try {
            mcc = Integer.parseInt(mccString);
            mnc = Integer.parseInt(mncString);
        } catch (NumberFormatException e) {
            loge("[setMccMnc] - couldn't parse mcc/mnc: " + mccMnc);
        }
        if (DBG) logd("[setMccMnc]+ mcc/mnc:" + mcc + "/" + mnc + " subId:" + subId);
        ContentValues value = new ContentValues(4);
        value.put(SubscriptionManager.MCC, mcc);
        value.put(SubscriptionManager.MNC, mnc);
        value.put(SubscriptionManager.MCC_STRING, mccString);
        value.put(SubscriptionManager.MNC_STRING, mncString);

        int result = mContext.getContentResolver().update(
                SubscriptionManager.getUriForSubscriptionId(subId), value, null, null);

        // Refresh the Cache of Active Subscription Info List
        refreshCachedActiveSubscriptionInfoList();

        notifySubscriptionInfoChanged();

        return result;
    }

    @Override
    public int getSlotIndex(int subId) {
        if (VDBG) printStackTrace("[getSlotIndex] subId=" + subId);

        if (subId == SubscriptionManager.DEFAULT_SUBSCRIPTION_ID) {
            subId = getDefaultSubId();
        }
        if (!SubscriptionManager.isValidSubscriptionId(subId)) {
            if (DBG) logd("[getSlotIndex]- subId invalid");
            return SubscriptionManager.INVALID_SIM_SLOT_INDEX;
        }

        int size = sSlotIndexToSubId.size();

        if (size == 0)
        {
            if (DBG) logd("[getSlotIndex]- size == 0, return SIM_NOT_INSERTED instead");
            return SubscriptionManager.SIM_NOT_INSERTED;
        }

        for (Entry<Integer, Integer> entry: sSlotIndexToSubId.entrySet()) {
            int sim = entry.getKey();
            int sub = entry.getValue();

            if (subId == sub)
            {
                if (VDBG) logv("[getSlotIndex]- return = " + sim);
                return sim;
            }
        }

        if (DBG) logd("[getSlotIndex]- return fail");
        return SubscriptionManager.INVALID_SIM_SLOT_INDEX;
    }

    /**
     * Return the subId for specified slot Id.
     * @deprecated
     */
    @Override
    @Deprecated
    public int[] getSubId(int slotIndex) {
        if (VDBG) printStackTrace("[getSubId]+ slotIndex=" + slotIndex);

        // Map default slotIndex to the current default subId.
        // TODO: Not used anywhere sp consider deleting as it's somewhat nebulous
        // as a slot maybe used for multiple different type of "connections"
        // such as: voice, data and sms. But we're doing the best we can and using
        // getDefaultSubId which makes a best guess.
        if (slotIndex == SubscriptionManager.DEFAULT_SIM_SLOT_INDEX) {
            slotIndex = getSlotIndex(getDefaultSubId());
            if (VDBG) logd("[getSubId] map default slotIndex=" + slotIndex);
        }

        // Check that we have a valid slotIndex
        if (!SubscriptionManager.isValidSlotIndex(slotIndex)) {
            if (DBG) logd("[getSubId]- invalid slotIndex=" + slotIndex);
            return null;
        }

        // Check if we've got any SubscriptionInfo records using slotIndexToSubId as a surrogate.
        int size = sSlotIndexToSubId.size();
        if (size == 0) {
            if (VDBG) {
                logd("[getSubId]- sSlotIndexToSubId.size == 0, return DummySubIds slotIndex="
                        + slotIndex);
            }
            return getDummySubIds(slotIndex);
        }

        // Create an array of subIds that are in this slot?
        ArrayList<Integer> subIds = new ArrayList<Integer>();
        for (Entry<Integer, Integer> entry: sSlotIndexToSubId.entrySet()) {
            int slot = entry.getKey();
            int sub = entry.getValue();
            if (slotIndex == slot) {
                subIds.add(sub);
            }
        }

        // Convert ArrayList to array
        int numSubIds = subIds.size();
        if (numSubIds > 0) {
            int[] subIdArr = new int[numSubIds];
            for (int i = 0; i < numSubIds; i++) {
                subIdArr[i] = subIds.get(i);
            }
            if (VDBG) logd("[getSubId]- subIdArr=" + subIdArr);
            return subIdArr;
        } else {
            if (DBG) logd("[getSubId]- numSubIds == 0, return DummySubIds slotIndex=" + slotIndex);
            return getDummySubIds(slotIndex);
        }
    }

    @Override
    public int getPhoneId(int subId) {
        if (VDBG) printStackTrace("[getPhoneId] subId=" + subId);
        int phoneId;

        if (subId == SubscriptionManager.DEFAULT_SUBSCRIPTION_ID) {
            subId = getDefaultSubId();
            if (DBG) logdl("[getPhoneId] asked for default subId=" + subId);
        }

        if (!SubscriptionManager.isValidSubscriptionId(subId)) {
            if (VDBG) {
                logdl("[getPhoneId]- invalid subId return="
                        + SubscriptionManager.INVALID_PHONE_INDEX);
            }
            return SubscriptionManager.INVALID_PHONE_INDEX;
        }

        int size = sSlotIndexToSubId.size();
        if (size == 0) {
            phoneId = mDefaultPhoneId;
            if (DBG) logdl("[getPhoneId]- no sims, returning default phoneId=" + phoneId);
            return phoneId;
        }

        // FIXME: Assumes phoneId == slotIndex
        for (Entry<Integer, Integer> entry: sSlotIndexToSubId.entrySet()) {
            int sim = entry.getKey();
            int sub = entry.getValue();

            if (subId == sub) {
                if (VDBG) logdl("[getPhoneId]- found subId=" + subId + " phoneId=" + sim);
                return sim;
            }
        }

        phoneId = mDefaultPhoneId;
        if (DBG) {
            logdl("[getPhoneId]- subId=" + subId + " not found return default phoneId=" + phoneId);
        }
        return phoneId;

    }

    protected int[] getDummySubIds(int slotIndex) {
        // FIXME: Remove notion of Dummy SUBSCRIPTION_ID.
        // I tested this returning null as no one appears to care,
        // but no connection came up on sprout with two sims.
        // We need to figure out why and hopefully remove DummySubsIds!!!
        int numSubs = getActiveSubInfoCountMax();
        if (numSubs > 0) {
            int[] dummyValues = new int[numSubs];
            for (int i = 0; i < numSubs; i++) {
                dummyValues[i] = SubscriptionManager.DUMMY_SUBSCRIPTION_ID_BASE - slotIndex;
            }
            if (VDBG) {
                logd("getDummySubIds: slotIndex=" + slotIndex
                    + " return " + numSubs + " DummySubIds with each subId=" + dummyValues[0]);
            }
            return dummyValues;
        } else {
            return null;
        }
    }

    /**
     * @return the number of records cleared
     */
    @Override
    public int clearSubInfo() {
        enforceModifyPhoneState("clearSubInfo");

        // Now that all security checks passes, perform the operation as ourselves.
        final long identity = Binder.clearCallingIdentity();
        try {
            int size = sSlotIndexToSubId.size();

            if (size == 0) {
                if (DBG) logdl("[clearSubInfo]- no simInfo size=" + size);
                return 0;
            }

            sSlotIndexToSubId.clear();
            if (DBG) logdl("[clearSubInfo]- clear size=" + size);
            return size;
        } finally {
            Binder.restoreCallingIdentity(identity);
        }
    }

    protected void logvl(String msg) {
        logv(msg);
        mLocalLog.log(msg);
    }

    protected void logv(String msg) {
        Rlog.v(LOG_TAG, msg);
    }

    protected void logdl(String msg) {
        logd(msg);
        mLocalLog.log(msg);
    }

    protected static void slogd(String msg) {
        Rlog.d(LOG_TAG, msg);
    }

    private void logd(String msg) {
        Rlog.d(LOG_TAG, msg);
    }

    protected void logel(String msg) {
        loge(msg);
        mLocalLog.log(msg);
    }

    private void loge(String msg) {
        Rlog.e(LOG_TAG, msg);
    }

    @Override
    public int getDefaultSubId() {
        int subId;
        boolean isVoiceCapable = mContext.getResources().getBoolean(
                com.android.internal.R.bool.config_voice_capable);
        if (isVoiceCapable) {
            subId = getDefaultVoiceSubId();
            if (VDBG) logdl("[getDefaultSubId] isVoiceCapable subId=" + subId);
        } else {
            subId = getDefaultDataSubId();
            if (VDBG) logdl("[getDefaultSubId] NOT VoiceCapable subId=" + subId);
        }
        if (!isActiveSubId(subId)) {
            subId = mDefaultFallbackSubId;
            if (VDBG) logdl("[getDefaultSubId] NOT active use fall back subId=" + subId);
        }
        if (VDBG) logv("[getDefaultSubId]- value = " + subId);
        return subId;
    }

    @Override
    public void setDefaultSmsSubId(int subId) {
        enforceModifyPhoneState("setDefaultSmsSubId");

        if (subId == SubscriptionManager.DEFAULT_SUBSCRIPTION_ID) {
            throw new RuntimeException("setDefaultSmsSubId called with DEFAULT_SUB_ID");
        }
        if (DBG) logdl("[setDefaultSmsSubId] subId=" + subId);
        Settings.Global.putInt(mContext.getContentResolver(),
                Settings.Global.MULTI_SIM_SMS_SUBSCRIPTION, subId);
        broadcastDefaultSmsSubIdChanged(subId);
    }

    private void broadcastDefaultSmsSubIdChanged(int subId) {
        // Broadcast an Intent for default sms sub change
        if (DBG) logdl("[broadcastDefaultSmsSubIdChanged] subId=" + subId);
        Intent intent = new Intent(SubscriptionManager.ACTION_DEFAULT_SMS_SUBSCRIPTION_CHANGED);
        intent.addFlags(Intent.FLAG_RECEIVER_REPLACE_PENDING
                | Intent.FLAG_RECEIVER_INCLUDE_BACKGROUND);
        intent.putExtra(PhoneConstants.SUBSCRIPTION_KEY, subId);
        intent.putExtra(SubscriptionManager.EXTRA_SUBSCRIPTION_INDEX, subId);
        mContext.sendStickyBroadcastAsUser(intent, UserHandle.ALL);
    }

    @Override
    public int getDefaultSmsSubId() {
        int subId = Settings.Global.getInt(mContext.getContentResolver(),
                Settings.Global.MULTI_SIM_SMS_SUBSCRIPTION,
                SubscriptionManager.INVALID_SUBSCRIPTION_ID);
        if (VDBG) logd("[getDefaultSmsSubId] subId=" + subId);
        return subId;
    }

    @Override
    public void setDefaultVoiceSubId(int subId) {
        enforceModifyPhoneState("setDefaultVoiceSubId");

        if (subId == SubscriptionManager.DEFAULT_SUBSCRIPTION_ID) {
            throw new RuntimeException("setDefaultVoiceSubId called with DEFAULT_SUB_ID");
        }
        if (DBG) logdl("[setDefaultVoiceSubId] subId=" + subId);
        Settings.Global.putInt(mContext.getContentResolver(),
                Settings.Global.MULTI_SIM_VOICE_CALL_SUBSCRIPTION, subId);
        broadcastDefaultVoiceSubIdChanged(subId);
    }

    /**
     * Broadcast intent of ACTION_DEFAULT_VOICE_SUBSCRIPTION_CHANGED.
     * @hide
     */
    @VisibleForTesting(visibility = VisibleForTesting.Visibility.PRIVATE)
    public void broadcastDefaultVoiceSubIdChanged(int subId) {
        // Broadcast an Intent for default voice sub change
        if (DBG) logdl("[broadcastDefaultVoiceSubIdChanged] subId=" + subId);
        Intent intent = new Intent(TelephonyIntents.ACTION_DEFAULT_VOICE_SUBSCRIPTION_CHANGED);
        intent.addFlags(Intent.FLAG_RECEIVER_REPLACE_PENDING
                | Intent.FLAG_RECEIVER_INCLUDE_BACKGROUND);
        intent.putExtra(PhoneConstants.SUBSCRIPTION_KEY, subId);
        intent.putExtra(SubscriptionManager.EXTRA_SUBSCRIPTION_INDEX, subId);
        mContext.sendStickyBroadcastAsUser(intent, UserHandle.ALL);
    }

    @Override
    public int getDefaultVoiceSubId() {
        int subId = Settings.Global.getInt(mContext.getContentResolver(),
                Settings.Global.MULTI_SIM_VOICE_CALL_SUBSCRIPTION,
                SubscriptionManager.INVALID_SUBSCRIPTION_ID);
        if (VDBG) slogd("[getDefaultVoiceSubId] subId=" + subId);
        return subId;
    }

    @Override
    public int getDefaultDataSubId() {
        int subId = Settings.Global.getInt(mContext.getContentResolver(),
                Settings.Global.MULTI_SIM_DATA_CALL_SUBSCRIPTION,
                SubscriptionManager.INVALID_SUBSCRIPTION_ID);
        if (VDBG) logd("[getDefaultDataSubId] subId= " + subId);
        return subId;
    }

    @Override
    public void setDefaultDataSubId(int subId) {
        enforceModifyPhoneState("setDefaultDataSubId");

        if (subId == SubscriptionManager.DEFAULT_SUBSCRIPTION_ID) {
            throw new RuntimeException("setDefaultDataSubId called with DEFAULT_SUB_ID");
        }

        ProxyController proxyController = ProxyController.getInstance();
        int len = sPhones.length;
        logdl("[setDefaultDataSubId] num phones=" + len + ", subId=" + subId);

        if (SubscriptionManager.isValidSubscriptionId(subId)) {
            // Only re-map modems if the new default data sub is valid
            RadioAccessFamily[] rafs = new RadioAccessFamily[len];
            boolean atLeastOneMatch = false;
            for (int phoneId = 0; phoneId < len; phoneId++) {
                Phone phone = sPhones[phoneId];
                int raf;
                int id = phone.getSubId();
                if (id == subId) {
                    // TODO Handle the general case of N modems and M subscriptions.
                    raf = proxyController.getMaxRafSupported();
                    atLeastOneMatch = true;
                } else {
                    // TODO Handle the general case of N modems and M subscriptions.
                    raf = proxyController.getMinRafSupported();
                }
                logdl("[setDefaultDataSubId] phoneId=" + phoneId + " subId=" + id + " RAF=" + raf);
                rafs[phoneId] = new RadioAccessFamily(phoneId, raf);
            }
            if (atLeastOneMatch) {
                proxyController.setRadioCapability(rafs);
            } else {
                if (DBG) logdl("[setDefaultDataSubId] no valid subId's found - not updating.");
            }
        }

        // FIXME is this still needed?
        updateAllDataConnectionTrackers();

        Settings.Global.putInt(mContext.getContentResolver(),
                Settings.Global.MULTI_SIM_DATA_CALL_SUBSCRIPTION, subId);
        broadcastDefaultDataSubIdChanged(subId);
    }

    protected void updateAllDataConnectionTrackers() {
        // Tell Phone Proxies to update data connection tracker
        int len = sPhones.length;
        if (DBG) logdl("[updateAllDataConnectionTrackers] sPhones.length=" + len);
        for (int phoneId = 0; phoneId < len; phoneId++) {
            if (DBG) logdl("[updateAllDataConnectionTrackers] phoneId=" + phoneId);
            sPhones[phoneId].updateDataConnectionTracker();
        }
    }

    protected void broadcastDefaultDataSubIdChanged(int subId) {
        // Broadcast an Intent for default data sub change
        if (DBG) logdl("[broadcastDefaultDataSubIdChanged] subId=" + subId);
        Intent intent = new Intent(TelephonyIntents.ACTION_DEFAULT_DATA_SUBSCRIPTION_CHANGED);
        intent.addFlags(Intent.FLAG_RECEIVER_REPLACE_PENDING
                | Intent.FLAG_RECEIVER_INCLUDE_BACKGROUND);
        intent.putExtra(PhoneConstants.SUBSCRIPTION_KEY, subId);
        intent.putExtra(SubscriptionManager.EXTRA_SUBSCRIPTION_INDEX, subId);
        mContext.sendStickyBroadcastAsUser(intent, UserHandle.ALL);
    }

    /* Sets the default subscription. If only one sub is active that
     * sub is set as default subId. If two or more  sub's are active
     * the first sub is set as default subscription
     */
    protected void setDefaultFallbackSubId(int subId) {
        if (subId == SubscriptionManager.DEFAULT_SUBSCRIPTION_ID) {
            throw new RuntimeException("setDefaultSubId called with DEFAULT_SUB_ID");
        }
        if (DBG) logdl("[setDefaultFallbackSubId] subId=" + subId);
        if (SubscriptionManager.isValidSubscriptionId(subId)) {
            int phoneId = getPhoneId(subId);
            if (phoneId >= 0 && (phoneId < mTelephonyManager.getPhoneCount()
                    || mTelephonyManager.getSimCount() == 1)) {
                if (DBG) logdl("[setDefaultFallbackSubId] set mDefaultFallbackSubId=" + subId);
                mDefaultFallbackSubId = subId;
                // Update MCC MNC device configuration information
                String defaultMccMnc = mTelephonyManager.getSimOperatorNumericForPhone(phoneId);
                MccTable.updateMccMncConfiguration(mContext, defaultMccMnc);

                // Broadcast an Intent for default sub change
                Intent intent = new Intent(TelephonyIntents.ACTION_DEFAULT_SUBSCRIPTION_CHANGED);
                intent.addFlags(Intent.FLAG_RECEIVER_REPLACE_PENDING
                        | Intent.FLAG_RECEIVER_INCLUDE_BACKGROUND);
                SubscriptionManager.putPhoneIdAndSubIdExtra(intent, phoneId, subId);
                if (DBG) {
                    logdl("[setDefaultFallbackSubId] broadcast default subId changed phoneId=" +
                            phoneId + " subId=" + subId);
                }
                mContext.sendStickyBroadcastAsUser(intent, UserHandle.ALL);
            } else {
                if (DBG) {
                    logdl("[setDefaultFallbackSubId] not set invalid phoneId=" + phoneId
                            + " subId=" + subId);
                }
            }
        }
    }

    @Override
    public void clearDefaultsForInactiveSubIds() {
        enforceModifyPhoneState("clearDefaultsForInactiveSubIds");

        // Now that all security checks passes, perform the operation as ourselves.
        final long identity = Binder.clearCallingIdentity();
        try {
            final List<SubscriptionInfo> records = getActiveSubscriptionInfoList(
                    mContext.getOpPackageName());
            if (DBG) logdl("[clearDefaultsForInactiveSubIds] records: " + records);
            if (shouldDefaultBeCleared(records, getDefaultDataSubId())) {
                if (DBG) logd("[clearDefaultsForInactiveSubIds] clearing default data sub id");
                setDefaultDataSubId(SubscriptionManager.INVALID_SUBSCRIPTION_ID);
            }
            if (shouldDefaultBeCleared(records, getDefaultSmsSubId())) {
                if (DBG) logdl("[clearDefaultsForInactiveSubIds] clearing default sms sub id");
                setDefaultSmsSubId(SubscriptionManager.INVALID_SUBSCRIPTION_ID);
            }
            if (shouldDefaultBeCleared(records, getDefaultVoiceSubId())) {
                if (DBG) logdl("[clearDefaultsForInactiveSubIds] clearing default voice sub id");
                setDefaultVoiceSubId(SubscriptionManager.INVALID_SUBSCRIPTION_ID);
            }
        } finally {
            Binder.restoreCallingIdentity(identity);
        }
    }

    protected boolean shouldDefaultBeCleared(List<SubscriptionInfo> records, int subId) {
        if (DBG) logdl("[shouldDefaultBeCleared: subId] " + subId);
        if (records == null) {
            if (DBG) logdl("[shouldDefaultBeCleared] return true no records subId=" + subId);
            return true;
        }
        if (!SubscriptionManager.isValidSubscriptionId(subId)) {
            // If the subId parameter is not valid its already cleared so return false.
            if (DBG) logdl("[shouldDefaultBeCleared] return false only one subId, subId=" + subId);
            return false;
        }
        for (SubscriptionInfo record : records) {
            int id = record.getSubscriptionId();
            if (DBG) logdl("[shouldDefaultBeCleared] Record.id: " + id);
            if (id == subId) {
                logdl("[shouldDefaultBeCleared] return false subId is active, subId=" + subId);
                return false;
            }
        }
        if (DBG) logdl("[shouldDefaultBeCleared] return true not active subId=" + subId);
        return true;
    }

    // FIXME: We need we should not be assuming phoneId == slotIndex as it will not be true
    // when there are multiple subscriptions per sim and probably for other reasons.
    public int getSubIdUsingPhoneId(int phoneId) {
        int[] subIds = getSubId(phoneId);
        if (subIds == null || subIds.length == 0) {
            return SubscriptionManager.INVALID_SUBSCRIPTION_ID;
        }
        return subIds[0];
    }

    /** Must be public for access from instrumentation tests. */
    @VisibleForTesting
    public List<SubscriptionInfo> getSubInfoUsingSlotIndexPrivileged(int slotIndex,
            boolean needCheck) {
        if (DBG) logd("[getSubInfoUsingSlotIndexPrivileged]+ slotIndex:" + slotIndex);
        if (slotIndex == SubscriptionManager.DEFAULT_SIM_SLOT_INDEX) {
            slotIndex = getSlotIndex(getDefaultSubId());
        }
        if (!SubscriptionManager.isValidSlotIndex(slotIndex)) {
            if (DBG) logd("[getSubInfoUsingSlotIndexPrivileged]- invalid slotIndex");
            return null;
        }

        if (needCheck && !isSubInfoReady()) {
            if (DBG) logd("[getSubInfoUsingSlotIndexPrivileged]- not ready");
            return null;
        }

        Cursor cursor = mContext.getContentResolver().query(SubscriptionManager.CONTENT_URI,
                null, SubscriptionManager.SIM_SLOT_INDEX + "=?",
                new String[]{String.valueOf(slotIndex)}, null);
        ArrayList<SubscriptionInfo> subList = null;
        try {
            if (cursor != null) {
                while (cursor.moveToNext()) {
                    SubscriptionInfo subInfo = getSubInfoRecord(cursor);
                    if (subInfo != null) {
                        if (subList == null) {
                            subList = new ArrayList<SubscriptionInfo>();
                        }
                        subList.add(subInfo);
                    }
                }
            }
        } finally {
            if (cursor != null) {
                cursor.close();
            }
        }
        if (DBG) logd("[getSubInfoUsingSlotIndex]- null info return");

        return subList;
    }

    private void validateSubId(int subId) {
        if (DBG) logd("validateSubId subId: " + subId);
        if (!SubscriptionManager.isValidSubscriptionId(subId)) {
            throw new RuntimeException("Invalid sub id passed as parameter");
        } else if (subId == SubscriptionManager.DEFAULT_SUBSCRIPTION_ID) {
            throw new RuntimeException("Default sub id passed as parameter");
        }
    }

    public void updatePhonesAvailability(Phone[] phones) {
        sPhones = phones;
    }

    /**
     * @return the list of subId's that are active, is never null but the length maybe 0.
     */
    @Override
    public int[] getActiveSubIdList() {
        Set<Entry<Integer, Integer>> simInfoSet = new HashSet<>(sSlotIndexToSubId.entrySet());

        int[] subIdArr = new int[simInfoSet.size()];
        int i = 0;
        for (Entry<Integer, Integer> entry: simInfoSet) {
            int sub = entry.getValue();
            subIdArr[i] = sub;
            i++;
        }

        if (VDBG) {
            logdl("[getActiveSubIdList] simInfoSet=" + simInfoSet + " subIdArr.length="
                    + subIdArr.length);
        }
        return subIdArr;
    }

    @Override
    public boolean isActiveSubId(int subId, String callingPackage) {
        if (!TelephonyPermissions.checkCallingOrSelfReadPhoneState(mContext, subId, callingPackage,
              "isActiveSubId")) {
            throw new SecurityException("Requires READ_PHONE_STATE permission.");
        }
        final long identity = Binder.clearCallingIdentity();
        try {
            return isActiveSubId(subId);
        } finally {
            Binder.restoreCallingIdentity(identity);
        }
    }

    @Deprecated // This should be moved into isActiveSubId(int, String)
    public boolean isActiveSubId(int subId) {
        boolean retVal = SubscriptionManager.isValidSubscriptionId(subId)
                && sSlotIndexToSubId.containsValue(subId);

        if (VDBG) logdl("[isActiveSubId]- " + retVal);
        return retVal;
    }

    /**
     * Get the SIM state for the slot index
     * @return SIM state as the ordinal of {@See IccCardConstants.State}
     */
    @Override
    public int getSimStateForSlotIndex(int slotIndex) {
        State simState;
        String err;
        if (slotIndex < 0) {
            simState = IccCardConstants.State.UNKNOWN;
            err = "invalid slotIndex";
        } else {
            Phone phone = PhoneFactory.getPhone(slotIndex);
            if (phone == null) {
                simState = IccCardConstants.State.UNKNOWN;
                err = "phone == null";
            } else {
                IccCard icc = phone.getIccCard();
                if (icc == null) {
                    simState = IccCardConstants.State.UNKNOWN;
                    err = "icc == null";
                } else {
                    simState = icc.getState();
                    err = "";
                }
            }
        }
        if (VDBG) {
            logd("getSimStateForSlotIndex: " + err + " simState=" + simState
                    + " ordinal=" + simState.ordinal() + " slotIndex=" + slotIndex);
        }
        return simState.ordinal();
    }

    /**
     * Store properties associated with SubscriptionInfo in database
     * @param subId Subscription Id of Subscription
     * @param propKey Column name in database associated with SubscriptionInfo
     * @param propValue Value to store in DB for particular subId & column name
     *
     * @return number of rows updated.
     * @hide
     */
    @Override
    public int setSubscriptionProperty(int subId, String propKey, String propValue) {
        enforceModifyPhoneState("setSubscriptionProperty");
        final long token = Binder.clearCallingIdentity();

        try {
            validateSubId(subId);
            ContentResolver resolver = mContext.getContentResolver();
            int result = setSubscriptionPropertyIntoContentResolver(
                    subId, propKey, propValue, resolver);
            // Refresh the Cache of Active Subscription Info List
            refreshCachedActiveSubscriptionInfoList();

            return result;
        } finally {
            Binder.restoreCallingIdentity(token);
        }
    }

    private static int setSubscriptionPropertyIntoContentResolver(
            int subId, String propKey, String propValue, ContentResolver resolver) {
        ContentValues value = new ContentValues();
        switch (propKey) {
            case SubscriptionManager.CB_EXTREME_THREAT_ALERT:
            case SubscriptionManager.CB_SEVERE_THREAT_ALERT:
            case SubscriptionManager.CB_AMBER_ALERT:
            case SubscriptionManager.CB_EMERGENCY_ALERT:
            case SubscriptionManager.CB_ALERT_SOUND_DURATION:
            case SubscriptionManager.CB_ALERT_REMINDER_INTERVAL:
            case SubscriptionManager.CB_ALERT_VIBRATE:
            case SubscriptionManager.CB_ALERT_SPEECH:
            case SubscriptionManager.CB_ETWS_TEST_ALERT:
            case SubscriptionManager.CB_CHANNEL_50_ALERT:
            case SubscriptionManager.CB_CMAS_TEST_ALERT:
            case SubscriptionManager.CB_OPT_OUT_DIALOG:
            case SubscriptionManager.ENHANCED_4G_MODE_ENABLED:
            case SubscriptionManager.IS_OPPORTUNISTIC:
            case SubscriptionManager.PARENT_SUB_ID:
            case SubscriptionManager.VT_IMS_ENABLED:
            case SubscriptionManager.WFC_IMS_ENABLED:
            case SubscriptionManager.WFC_IMS_MODE:
            case SubscriptionManager.WFC_IMS_ROAMING_MODE:
            case SubscriptionManager.WFC_IMS_ROAMING_ENABLED:
                value.put(propKey, Integer.parseInt(propValue));
                break;
            default:
                if (DBG) slogd("Invalid column name");
                break;
        }

        return resolver.update(SubscriptionManager.getUriForSubscriptionId(subId),
                value, null, null);
    }

    /**
     * Store properties associated with SubscriptionInfo in database
     * @param subId Subscription Id of Subscription
     * @param propKey Column name in SubscriptionInfo database
     * @return Value associated with subId and propKey column in database
     * @hide
     */
    @Override
    public String getSubscriptionProperty(int subId, String propKey, String callingPackage) {
        if (!TelephonyPermissions.checkCallingOrSelfReadPhoneState(
                mContext, subId, callingPackage, "getSubscriptionProperty")) {
            return null;
        }
        String resultValue = null;
        ContentResolver resolver = mContext.getContentResolver();
        Cursor cursor = resolver.query(SubscriptionManager.CONTENT_URI,
                new String[]{propKey},
                SubscriptionManager.UNIQUE_KEY_SUBSCRIPTION_ID + "=?",
                new String[]{subId + ""}, null);

        try {
            if (cursor != null) {
                if (cursor.moveToFirst()) {
                    switch (propKey) {
                        case SubscriptionManager.CB_EXTREME_THREAT_ALERT:
                        case SubscriptionManager.CB_SEVERE_THREAT_ALERT:
                        case SubscriptionManager.CB_AMBER_ALERT:
                        case SubscriptionManager.CB_EMERGENCY_ALERT:
                        case SubscriptionManager.CB_ALERT_SOUND_DURATION:
                        case SubscriptionManager.CB_ALERT_REMINDER_INTERVAL:
                        case SubscriptionManager.CB_ALERT_VIBRATE:
                        case SubscriptionManager.CB_ALERT_SPEECH:
                        case SubscriptionManager.CB_ETWS_TEST_ALERT:
                        case SubscriptionManager.CB_CHANNEL_50_ALERT:
                        case SubscriptionManager.CB_CMAS_TEST_ALERT:
                        case SubscriptionManager.CB_OPT_OUT_DIALOG:
                        case SubscriptionManager.ENHANCED_4G_MODE_ENABLED:
                        case SubscriptionManager.VT_IMS_ENABLED:
                        case SubscriptionManager.WFC_IMS_ENABLED:
                        case SubscriptionManager.WFC_IMS_MODE:
                        case SubscriptionManager.WFC_IMS_ROAMING_MODE:
                        case SubscriptionManager.WFC_IMS_ROAMING_ENABLED:
                        case SubscriptionManager.IS_OPPORTUNISTIC:
                        case SubscriptionManager.PARENT_SUB_ID:
                            resultValue = cursor.getInt(0) + "";
                            break;
                        default:
                            if(DBG) logd("Invalid column name");
                            break;
                    }
                } else {
                    if(DBG) logd("Valid row not present in db");
                }
            } else {
                if(DBG) logd("Query failed");
            }
        } finally {
            if (cursor != null) {
                cursor.close();
            }
        }
        if (DBG) logd("getSubscriptionProperty Query value = " + resultValue);
        return resultValue;
    }

    protected static void printStackTrace(String msg) {
        RuntimeException re = new RuntimeException();
        slogd("StackTrace - " + msg);
        StackTraceElement[] st = re.getStackTrace();
        boolean first = true;
        for (StackTraceElement ste : st) {
            if (first) {
                first = false;
            } else {
                slogd(ste.toString());
            }
        }
    }

    @Override
    public void dump(FileDescriptor fd, PrintWriter pw, String[] args) {
        mContext.enforceCallingOrSelfPermission(android.Manifest.permission.DUMP,
                "Requires DUMP");
        final long token = Binder.clearCallingIdentity();
        try {
            pw.println("SubscriptionController:");
            pw.println(" mLastISubServiceRegTime=" + mLastISubServiceRegTime);
            pw.println(" defaultSubId=" + getDefaultSubId());
            pw.println(" defaultDataSubId=" + getDefaultDataSubId());
            pw.println(" defaultVoiceSubId=" + getDefaultVoiceSubId());
            pw.println(" defaultSmsSubId=" + getDefaultSmsSubId());

            pw.println(" defaultDataPhoneId=" + SubscriptionManager
                    .from(mContext).getDefaultDataPhoneId());
            pw.println(" defaultVoicePhoneId=" + SubscriptionManager.getDefaultVoicePhoneId());
            pw.println(" defaultSmsPhoneId=" + SubscriptionManager
                    .from(mContext).getDefaultSmsPhoneId());
            pw.flush();

            for (Entry<Integer, Integer> entry : sSlotIndexToSubId.entrySet()) {
                pw.println(" sSlotIndexToSubId[" + entry.getKey() + "]: subId=" + entry.getValue());
            }
            pw.flush();
            pw.println("++++++++++++++++++++++++++++++++");

            List<SubscriptionInfo> sirl = getActiveSubscriptionInfoList(
                    mContext.getOpPackageName());
            if (sirl != null) {
                pw.println(" ActiveSubInfoList:");
                for (SubscriptionInfo entry : sirl) {
                    pw.println("  " + entry.toString());
                }
            } else {
                pw.println(" ActiveSubInfoList: is null");
            }
            pw.flush();
            pw.println("++++++++++++++++++++++++++++++++");

            sirl = getAllSubInfoList(mContext.getOpPackageName());
            if (sirl != null) {
                pw.println(" AllSubInfoList:");
                for (SubscriptionInfo entry : sirl) {
                    pw.println("  " + entry.toString());
                }
            } else {
                pw.println(" AllSubInfoList: is null");
            }
            pw.flush();
            pw.println("++++++++++++++++++++++++++++++++");

            mLocalLog.dump(fd, pw, args);
            pw.flush();
            pw.println("++++++++++++++++++++++++++++++++");
            pw.flush();
        } finally {
            Binder.restoreCallingIdentity(token);
        }
    }

    /**
     * Migrating Ims settings from global setting to subscription DB, if not already done.
     */
    @VisibleForTesting(visibility = VisibleForTesting.Visibility.PRIVATE)
    public void migrateImsSettings() {
        SubscriptionManager sm = SubscriptionManager.from(mContext);
        if (sm != null) {
            List<SubscriptionInfo> subInfoList = sm.getAllSubscriptionInfoList();
            for (SubscriptionInfo si : subInfoList) {
                int subId = si.getSubscriptionId();
                if (subId == SubscriptionManager.INVALID_SUBSCRIPTION_ID) {
                    continue;
                }
                migrateImsSettingHelper(
                        Settings.Global.ENHANCED_4G_MODE_ENABLED + subId,
                        SubscriptionManager.ENHANCED_4G_MODE_ENABLED, subId);
                migrateImsSettingHelper(
                        Settings.Global.VT_IMS_ENABLED + subId,
                        SubscriptionManager.VT_IMS_ENABLED, subId);
                migrateImsSettingHelper(
                        Settings.Global.WFC_IMS_ENABLED + subId,
                        SubscriptionManager.WFC_IMS_ENABLED, subId);
                migrateImsSettingHelper(
                        Settings.Global.WFC_IMS_MODE + subId,
                        SubscriptionManager.WFC_IMS_MODE, subId);
                migrateImsSettingHelper(
                        Settings.Global.WFC_IMS_ROAMING_MODE + subId,
                        SubscriptionManager.WFC_IMS_ROAMING_MODE, subId);
                migrateImsSettingHelper(
                        Settings.Global.WFC_IMS_ROAMING_ENABLED + subId,
                        SubscriptionManager.WFC_IMS_ROAMING_ENABLED, subId);
            }
        }
    }

    private void migrateImsSettingHelper(String settingGlobal, String subscriptionProperty,
                int subId) {
        ContentResolver resolver = mContext.getContentResolver();
        try {
            int prevSetting = Settings.Global.getInt(resolver, settingGlobal);

            if (prevSetting != DEPRECATED_SETTING) {
                // Write previous setting into Subscription DB.
                setSubscriptionPropertyIntoContentResolver(subId, subscriptionProperty,
                        Integer.toString(prevSetting), resolver);
                // Write global setting value with DEPRECATED_SETTING making sure
                // migration only happen once.
                Settings.Global.putInt(resolver, settingGlobal, DEPRECATED_SETTING);
            }
        } catch (Settings.SettingNotFoundException e) {
        }
    }

    /**
     * Switch to a certain subscription
     *
     * @param opportunistic whether it’s opportunistic subscription.
     * @param subId the unique SubscriptionInfo index in database
     * @return the number of records updated
     */
    @Override
    public int setOpportunistic(boolean opportunistic, int subId) {
        return setSubscriptionProperty(subId, SubscriptionManager.IS_OPPORTUNISTIC,
                String.valueOf(opportunistic ? 1 : 0));
    }

    /**
     * Set parent subId (parentSubId) of another subscription (subId).
     * It's used in scenarios where a child ubscription is bundled with a
     * primary parent subscription. The child subscription will typically be opportunistic
     * and will be used to provide data services where available, with the parent being
     * the primary fallback subscription.
     *
     * @param parentSubId subId of its parent subscription.
     * @param subId the unique SubscriptionInfo index in database
     * @return the number of records updated
     */
    @Override
    public int setParentSubId(int parentSubId, int subId) {
        enforceModifyPhoneState("setParentSubId");
        final long token = Binder.clearCallingIdentity();

        try {
            if (!SubscriptionManager.isUsableSubIdValue(parentSubId)
                    || parentSubId > getAllSubInfoCount(mContext.getOpPackageName())
                    || parentSubId == subId) {
                if (DBG) {
                    logd("[setParentSubId]- fail with parentSubId " + parentSubId
                            + " subId " + subId);
                }
                return -1;
            }

            return setSubscriptionProperty(subId, SubscriptionManager.PARENT_SUB_ID,
                    String.valueOf(parentSubId));
        } finally {
            Binder.restoreCallingIdentity(token);
        }
    }

    @Override
    public int setPreferredData(int slotId) {
        enforceModifyPhoneState("setPreferredData");
        final long token = Binder.clearCallingIdentity();

        try {
            // TODO: make this API takes in subId directly.
            int subId = getSubIdUsingPhoneId(slotId);

            if (mPreferredDataSubId != subId) {
                mPreferredDataSubId = subId;
                PhoneSwitcher.getInstance().setPreferredData(subId);
                notifyPreferredDataSubIdChanged();
            }

            return 0;
        } finally {
            Binder.restoreCallingIdentity(token);
        }
    }

    private void notifyPreferredDataSubIdChanged() {
        ITelephonyRegistry tr = ITelephonyRegistry.Stub.asInterface(ServiceManager.getService(
                "telephony.registry"));
        try {
            if (DBG) logd("notifyPreferredDataSubIdChanged:");
            tr.notifyPreferredDataSubIdChanged(mPreferredDataSubId);
        } catch (RemoteException ex) {
            // Should never happen because its always available.
        }
    }

    @Override
    public List<SubscriptionInfo> getOpportunisticSubscriptions(int slotId, String callingPackage) {
        return getSubscriptionInfoListFromCacheHelper(
                callingPackage, mCacheOpportunisticSubInfoList);
    }

    // Helper function of getOpportunisticSubscriptions and getActiveSubscriptionInfoList.
    // They are doing similar things except operating on different cache.
    private List<SubscriptionInfo> getSubscriptionInfoListFromCacheHelper(
            String callingPackage, List<SubscriptionInfo> cacheSubList) {
        if (!isSubInfoReady()) {
            if (DBG) logdl("[getSubscriptionInfoList] Sub Controller not ready");
            return null;
        }

        boolean canReadAllPhoneState;
        try {
            canReadAllPhoneState = TelephonyPermissions.checkReadPhoneState(mContext,
                    SubscriptionManager.INVALID_SUBSCRIPTION_ID, Binder.getCallingPid(),
                    Binder.getCallingUid(), callingPackage, "getSubscriptionInfoList");
        } catch (SecurityException e) {
            canReadAllPhoneState = false;
        }

        synchronized (mSubInfoListLock) {
            // If the caller can read all phone state, just return the full list.
            if (canReadAllPhoneState) {
                return new ArrayList<>(cacheSubList);
            }

            // Filter the list to only include subscriptions which the caller can manage.
            return cacheSubList.stream()
                    .filter(subscriptionInfo -> {
                        try {
                            return TelephonyPermissions.checkCallingOrSelfReadPhoneState(mContext,
                                    subscriptionInfo.getSubscriptionId(), callingPackage,
                                    "getOpportunisticSubscriptions");
                        } catch (SecurityException e) {
                            return false;
                        }
                    })
                    .collect(Collectors.toList());
        }
    }

    private void notifyOpportunisticSubscriptionInfoChanged() {
        ITelephonyRegistry tr = ITelephonyRegistry.Stub.asInterface(ServiceManager.getService(
                "telephony.registry"));
        try {
            if (DBG) logd("notifyOpptSubscriptionInfoChanged:");
            tr.notifyOpportunisticSubscriptionInfoChanged();
        } catch (RemoteException ex) {
            // Should never happen because its always available.
        }
    }


    private boolean refreshCachedOpportunisticSubscriptionInfoList() {
        synchronized (mSubInfoListLock) {
            List<SubscriptionInfo> oldOpptCachedList = mCacheOpportunisticSubInfoList;

            mCacheOpportunisticSubInfoList = mCacheActiveSubInfoList.stream()
                    .filter(subscriptionInfo -> subscriptionInfo.isOpportunistic())
                    .collect(Collectors.toList());

            if (DBG_CACHE) {
                if (!mCacheOpportunisticSubInfoList.isEmpty()) {
                    for (SubscriptionInfo si : mCacheOpportunisticSubInfoList) {
                        logd("[refreshCachedOpptSubscriptionInfoList] Setting Cached info="
                                + si);
                    }
                } else {
                    logdl("[refreshCachedOpptSubscriptionInfoList]- no info return");
                }
            }

            return !oldOpptCachedList.equals(mCacheOpportunisticSubInfoList);
        }
    }
}<|MERGE_RESOLUTION|>--- conflicted
+++ resolved
@@ -983,17 +983,11 @@
                     }
 
                     if (value.size() > 0) {
-<<<<<<< HEAD
-                        resolver.update(SubscriptionManager.CONTENT_URI, value,
-                                SubscriptionManager.UNIQUE_KEY_SUBSCRIPTION_ID +
-                                        "=" + Long.toString(subId), null);
-=======
                         resolver.update(SubscriptionManager.getUriForSubscriptionId(subId),
                                 value, null, null);
 
                         // Refresh the Cache of Active Subscription Info List
                         refreshCachedActiveSubscriptionInfoList();
->>>>>>> ef3d6c65
                     }
 
                     if (DBG) logdl("[addSubInfoRecord] Record already exists");
