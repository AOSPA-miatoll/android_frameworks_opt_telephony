/*
* Copyright (C) 2014 The Android Open Source Project
*
* Licensed under the Apache License, Version 2.0 (the "License");
* you may not use this file except in compliance with the License.
* You may obtain a copy of the License at
*
*      http://www.apache.org/licenses/LICENSE-2.0
*
* Unless required by applicable law or agreed to in writing, software
* distributed under the License is distributed on an "AS IS" BASIS,
* WITHOUT WARRANTIES OR CONDITIONS OF ANY KIND, either express or implied.
* See the License for the specific language governing permissions and
* limitations under the License.
*/

package com.android.internal.telephony;

import static android.Manifest.permission.READ_PHONE_NUMBERS;
import static android.Manifest.permission.READ_PRIVILEGED_PHONE_STATE;
import static android.content.pm.PackageManager.PERMISSION_GRANTED;
import static android.telephony.TelephonyManager.MULTISIM_ALLOWED;
import static android.telephony.TelephonyManager.SET_OPPORTUNISTIC_SUB_REMOTE_SERVICE_EXCEPTION;
import static android.telephony.UiccSlotInfo.CARD_STATE_INFO_PRESENT;

import android.Manifest;
import android.annotation.NonNull;
import android.annotation.Nullable;
import android.app.AppOpsManager;
import android.app.PendingIntent;
import android.app.compat.CompatChanges;
import android.compat.annotation.ChangeId;
import android.compat.annotation.EnabledSince;
import android.compat.annotation.UnsupportedAppUsage;
import android.content.ContentResolver;
import android.content.ContentValues;
import android.content.Context;
import android.content.Intent;
import android.content.pm.PackageManager;
import android.content.res.Resources;
import android.database.ContentObserver;
import android.database.Cursor;
import android.net.Uri;
import android.os.Binder;
import android.os.Build;
import android.os.Handler;
import android.os.ParcelUuid;
import android.os.PersistableBundle;
import android.os.RegistrantList;
import android.os.RemoteException;
import android.os.SystemProperties;
import android.os.TelephonyServiceManager.ServiceRegisterer;
import android.os.UserHandle;
import android.provider.Settings;
import android.provider.Telephony.SimInfo;
import android.telecom.PhoneAccountHandle;
import android.telecom.TelecomManager;
import android.telephony.AnomalyReporter;
import android.telephony.CarrierConfigManager;
import android.telephony.RadioAccessFamily;
import android.telephony.SubscriptionInfo;
import android.telephony.SubscriptionManager;
import android.telephony.SubscriptionManager.SimDisplayNameSource;
import android.telephony.SubscriptionManager.UsageSetting;
import android.telephony.TelephonyFrameworkInitializer;
import android.telephony.TelephonyManager;
import android.telephony.TelephonyRegistryManager;
import android.telephony.UiccAccessRule;
import android.telephony.UiccPortInfo;
import android.telephony.UiccSlotInfo;
import android.telephony.UiccSlotMapping;
import android.telephony.euicc.EuiccManager;
import android.text.TextUtils;
import android.util.EventLog;
import android.util.LocalLog;
import android.util.Log;

import com.android.ims.ImsManager;
import com.android.internal.R;
import com.android.internal.annotations.VisibleForTesting;
import com.android.internal.telephony.IccCardConstants.State;
import com.android.internal.telephony.data.PhoneSwitcher;
import com.android.internal.telephony.metrics.TelephonyMetrics;
import com.android.internal.telephony.uicc.IccUtils;
import com.android.internal.telephony.uicc.IccCardApplicationStatus.AppState;
import com.android.internal.telephony.uicc.IccCardApplicationStatus.PersoSubState;
import com.android.internal.telephony.uicc.IccCardStatus.PinState;
import com.android.internal.telephony.uicc.UiccCard;
import com.android.internal.telephony.uicc.UiccCardApplication;
import com.android.internal.telephony.uicc.UiccController;
import com.android.internal.telephony.uicc.UiccProfile;
import com.android.internal.telephony.uicc.UiccSlot;
import com.android.internal.telephony.util.ArrayUtils;
import com.android.internal.telephony.util.TelephonyUtils;
import com.android.telephony.Rlog;

import java.io.FileDescriptor;
import java.io.PrintWriter;
import java.util.ArrayList;
import java.util.Arrays;
import java.util.Collections;
import java.util.Comparator;
import java.util.HashSet;
import java.util.List;
import java.util.Map;
import java.util.Map.Entry;
import java.util.Objects;
import java.util.Set;
import java.util.UUID;
import java.util.concurrent.ConcurrentHashMap;
import java.util.concurrent.atomic.AtomicBoolean;
import java.util.stream.Collectors;

/**
 * Implementation of the ISub interface.
 *
 * Any setters which take subId, slotIndex or phoneId as a parameter will throw an exception if the
 * parameter equals the corresponding INVALID_XXX_ID or DEFAULT_XXX_ID.
 *
 * All getters will lookup the corresponding default if the parameter is DEFAULT_XXX_ID. Ie calling
 * getPhoneId(DEFAULT_SUB_ID) will return the same as getPhoneId(getDefaultSubId()).
 *
 * Finally, any getters which perform the mapping between subscriptions, slots and phones will
 * return the corresponding INVALID_XXX_ID if the parameter is INVALID_XXX_ID. All other getters
 * will fail and return the appropriate error value. Ie calling
 * getSlotIndex(INVALID_SUBSCRIPTION_ID) will return INVALID_SIM_SLOT_INDEX and calling
 * getSubInfoForSubscriber(INVALID_SUBSCRIPTION_ID) will return null.
 *
 */
public class SubscriptionController extends ISub.Stub {
    static final String LOG_TAG = "SubscriptionController";
    static final protected boolean DBG = false;
    static final protected boolean VDBG = Rlog.isLoggable(LOG_TAG, Log.VERBOSE);
    static final boolean DBG_CACHE = false;
    private static final int DEPRECATED_SETTING = -1;
    private static final ParcelUuid INVALID_GROUP_UUID =
            ParcelUuid.fromString(CarrierConfigManager.REMOVE_GROUP_UUID_STRING);
    private final LocalLog mLocalLog = new LocalLog(128);
    private static final int SUB_ID_FOUND = 1;
    private static final int NO_ENTRY_FOR_SLOT_INDEX = -1;
    private static final int SUB_ID_NOT_IN_SLOT = -2;

    private static final String PROPERTY_SUBSIDY_DEVICE  = "persist.vendor.radio.subsidydevice";

    // Lock that both mCacheActiveSubInfoList and mCacheOpportunisticSubInfoList use.
    private Object mSubInfoListLock = new Object();

    /* The Cache of Active SubInfoRecord(s) list of currently in use SubInfoRecord(s) */
    private final List<SubscriptionInfo> mCacheActiveSubInfoList = new ArrayList<>();

    /* Similar to mCacheActiveSubInfoList but only caching opportunistic subscriptions. */
    private List<SubscriptionInfo> mCacheOpportunisticSubInfoList = new ArrayList<>();
    private AtomicBoolean mOpptSubInfoListChangedDirtyBit = new AtomicBoolean();

    private static final Comparator<SubscriptionInfo> SUBSCRIPTION_INFO_COMPARATOR =
            (arg0, arg1) -> {
                // Primary sort key on SimSlotIndex
                int flag = arg0.getSimSlotIndex() - arg1.getSimSlotIndex();
                if (flag == 0) {
                    // Secondary sort on SubscriptionId
                    return arg0.getSubscriptionId() - arg1.getSubscriptionId();
                }
                return flag;
            };

    @UnsupportedAppUsage(maxTargetSdk = Build.VERSION_CODES.R, trackingBug = 170729553)
    protected final Object mLock = new Object();

    /** The singleton instance. */
    protected static SubscriptionController sInstance = null;
    @UnsupportedAppUsage(maxTargetSdk = Build.VERSION_CODES.R, trackingBug = 170729553)
    protected Context mContext;
    protected TelephonyManager mTelephonyManager;
    protected UiccController mUiccController;

    /**
     * Apps targeting on Android T and beyond will get exception if there is no access to device
     * identifiers nor has carrier privileges when calling
     * SubscriptionManager#getSubscriptionsInGroup.
     */
    @ChangeId
    @EnabledSince(targetSdkVersion = Build.VERSION_CODES.TIRAMISU)
    public static final long REQUIRE_DEVICE_IDENTIFIERS_FOR_GROUP_UUID = 213902861L;

    private AppOpsManager mAppOps;

    // Each slot can have multiple subs.
    private static class WatchedSlotIndexToSubIds {
        private final Map<Integer, ArrayList<Integer>> mSlotIndexToSubIds =
                new ConcurrentHashMap<>();

        public void clear() {
            mSlotIndexToSubIds.clear();
            invalidateDefaultSubIdCaches();
            invalidateSlotIndexCaches();
        }

        public Set<Entry<Integer, ArrayList<Integer>>> entrySet() {
            return mSlotIndexToSubIds.entrySet();
        }

        // Force all updates to data structure through wrapper.
        public ArrayList<Integer> getCopy(int slotIndex) {
            ArrayList<Integer> subIdList = mSlotIndexToSubIds.get(slotIndex);
            if (subIdList == null) {
                return null;
            }

            return new ArrayList<>(subIdList);
        }

        public void put(int slotIndex, ArrayList<Integer> value) {
            mSlotIndexToSubIds.put(slotIndex, value);
            invalidateDefaultSubIdCaches();
            invalidateSlotIndexCaches();
        }

        public void remove(int slotIndex) {
            mSlotIndexToSubIds.remove(slotIndex);
            invalidateDefaultSubIdCaches();
            invalidateSlotIndexCaches();
        }

        public int size() {
            return mSlotIndexToSubIds.size();
        }

        @VisibleForTesting
        public Map<Integer, ArrayList<Integer>> getMap() {
            return mSlotIndexToSubIds;
        }

        public int removeFromSubIdList(int slotIndex, int subId) {
            ArrayList<Integer> subIdList = mSlotIndexToSubIds.get(slotIndex);
            if (subIdList == null) {
                return NO_ENTRY_FOR_SLOT_INDEX;
            } else {
                if (subIdList.contains(subId)) {
                    subIdList.remove(new Integer(subId));
                    if (subIdList.isEmpty()) {
                        mSlotIndexToSubIds.remove(slotIndex);
                    }
                    invalidateDefaultSubIdCaches();
                    invalidateSlotIndexCaches();
                    return SUB_ID_FOUND;
                } else {
                    return SUB_ID_NOT_IN_SLOT;
                }
            }
        }

        public void addToSubIdList(int slotIndex, Integer value) {
            ArrayList<Integer> subIdList = mSlotIndexToSubIds.get(slotIndex);
            if (subIdList == null) {
                subIdList = new ArrayList<Integer>();
                subIdList.add(value);
                mSlotIndexToSubIds.put(slotIndex, subIdList);
            } else {
                subIdList.add(value);
            }
            invalidateDefaultSubIdCaches();
            invalidateSlotIndexCaches();
        }

        public void clearSubIdList(int slotIndex) {
            ArrayList<Integer> subIdList = mSlotIndexToSubIds.get(slotIndex);
            if (subIdList != null) {
                subIdList.clear();
                invalidateDefaultSubIdCaches();
                invalidateSlotIndexCaches();
            }
        }
    }

    public static class WatchedInt {
        private int mValue;

        public WatchedInt(int initialValue) {
            mValue = initialValue;
        }

        public int get() {
            return mValue;
        }

        public void set(int newValue) {
            mValue = newValue;
        }
    }

    private final WatchedSlotIndexToSubIds mSlotIndexToSubIds = new WatchedSlotIndexToSubIds();

    protected static WatchedInt mDefaultFallbackSubId =
            new WatchedInt(SubscriptionManager.INVALID_SUBSCRIPTION_ID) {
        @Override
        public void set(int newValue) {
            super.set(newValue);
            invalidateDefaultSubIdCaches();
            invalidateSlotIndexCaches();
        }
    };

    @UnsupportedAppUsage(maxTargetSdk = Build.VERSION_CODES.R, trackingBug = 170729553)
    protected static int mDefaultPhoneId = SubscriptionManager.DEFAULT_PHONE_INDEX;

    @UnsupportedAppUsage(maxTargetSdk = Build.VERSION_CODES.R, trackingBug = 170729553)
    private int[] colorArr;
    private long mLastISubServiceRegTime;
    private RegistrantList mUiccAppsEnableChangeRegList = new RegistrantList();

    // The properties that should be shared and synced across grouped subscriptions.
    private static final Set<String> GROUP_SHARING_PROPERTIES = new HashSet<>(Arrays.asList(
            SubscriptionManager.ENHANCED_4G_MODE_ENABLED,
            SubscriptionManager.VT_IMS_ENABLED,
            SubscriptionManager.WFC_IMS_ENABLED,
            SubscriptionManager.WFC_IMS_MODE,
            SubscriptionManager.WFC_IMS_ROAMING_MODE,
            SubscriptionManager.WFC_IMS_ROAMING_ENABLED,
            SubscriptionManager.DATA_ROAMING,
            SubscriptionManager.DISPLAY_NAME,
            SubscriptionManager.ENABLED_MOBILE_DATA_POLICIES,
            SubscriptionManager.UICC_APPLICATIONS_ENABLED,
            SubscriptionManager.IMS_RCS_UCE_ENABLED,
            SubscriptionManager.CROSS_SIM_CALLING_ENABLED,
            SubscriptionManager.NR_ADVANCED_CALLING_ENABLED,
            SubscriptionManager.USER_HANDLE
    ));

    public static SubscriptionController init(Context c) {
        synchronized (SubscriptionController.class) {
            if (sInstance == null) {
                sInstance = new SubscriptionController(c);
            } else {
                Log.wtf(LOG_TAG, "init() called multiple times!  sInstance = " + sInstance);
            }
            return sInstance;
        }
    }

    @UnsupportedAppUsage(maxTargetSdk = Build.VERSION_CODES.R, trackingBug = 170729553)
    public static SubscriptionController getInstance() {
        if (sInstance == null) {
           Log.wtf(LOG_TAG, "getInstance null");
        }

        return sInstance;
    }

    protected SubscriptionController(Context c) {
        internalInit(c);
        migrateImsSettings();
    }

    protected void internalInit(Context c) {
        mContext = c;
        mTelephonyManager = TelephonyManager.from(mContext);

        try {
            mUiccController = UiccController.getInstance();
        } catch(RuntimeException ex) {
            throw new RuntimeException(
                    "UiccController has to be initialised before SubscriptionController init");
        }

        mAppOps = (AppOpsManager)mContext.getSystemService(Context.APP_OPS_SERVICE);

        ServiceRegisterer subscriptionServiceRegisterer = TelephonyFrameworkInitializer
                .getTelephonyServiceManager()
                .getSubscriptionServiceRegisterer();
        if (subscriptionServiceRegisterer.get() == null) {
            subscriptionServiceRegisterer.register(this);
            mLastISubServiceRegTime = System.currentTimeMillis();
        }

        // clear SLOT_INDEX for all subs
        clearSlotIndexForSubInfoRecords();

        // Cache Setting values
        cacheSettingValues();

        // Initial invalidate activates caching.
        invalidateDefaultSubIdCaches();
        invalidateDefaultDataSubIdCaches();
        invalidateDefaultSmsSubIdCaches();
        invalidateActiveDataSubIdCaches();
        invalidateSlotIndexCaches();

        mContext.getContentResolver().registerContentObserver(
                SubscriptionManager.SIM_INFO_SUW_RESTORE_CONTENT_URI, false,
                new ContentObserver(new Handler()) {
                    @Override
                    public void onChange(boolean selfChange, Uri uri) {
                        if (uri.equals(SubscriptionManager.SIM_INFO_SUW_RESTORE_CONTENT_URI)) {
                            refreshCachedActiveSubscriptionInfoList();
                            notifySubscriptionInfoChanged();

                            SubscriptionManager subManager = SubscriptionManager.from(mContext);
                            for (SubscriptionInfo subInfo : getActiveSubscriptionInfoList(
                                    mContext.getOpPackageName(), mContext.getAttributionTag())) {
                                if (SubscriptionController.getInstance()
                                        .isActiveSubId(subInfo.getSubscriptionId())) {
                                    ImsManager imsManager = ImsManager.getInstance(mContext,
                                            subInfo.getSimSlotIndex());
                                    imsManager.updateImsServiceConfig();
                                }
                            }
                        }
                    }
                });

        if (DBG) logdl("[SubscriptionController] init by Context");
    }

    /**
     * Should only be triggered once.
     */
    public void notifySubInfoReady() {
        PhoneSwitcher phoneSwitcher = PhoneSwitcher.getInstance();
        if (phoneSwitcher != null) {
            phoneSwitcher.notifySubInfoReady();
        }
        // broadcast default subId.
        sendDefaultChangedBroadcast(SubscriptionManager.getDefaultSubscriptionId());
    }

    @UnsupportedAppUsage(maxTargetSdk = Build.VERSION_CODES.R, trackingBug = 170729553)
    private boolean isSubInfoReady() {
        return SubscriptionInfoUpdater.isSubInfoInitialized();
    }

    private boolean isSimLocked(Phone phone) {
        int family = (phone.getPhoneType() == PhoneConstants.PHONE_TYPE_GSM) ?
                UiccController.APP_FAM_3GPP : UiccController.APP_FAM_3GPP2;
        UiccCardApplication uiccCardApp =
                mUiccController.getUiccCardApplication(phone.getPhoneId(), family);
        if (uiccCardApp == null) return false;

        AppState appState = uiccCardApp.getState();

        return (uiccCardApp.getPin1State() == PinState.PINSTATE_ENABLED_PERM_BLOCKED
                || appState == AppState.APPSTATE_PIN
                || appState == AppState.APPSTATE_PUK
                || (appState == AppState.APPSTATE_SUBSCRIPTION_PERSO &&
                PersoSubState.isPersoLocked(uiccCardApp.getPersoSubState())));
    }

    public boolean isSubIdCreationPending() {
        if (DBG) logd("isSubIdCreationPending()...");

        if (!SystemProperties.getBoolean(PROPERTY_SUBSIDY_DEVICE, false)) {
            if (DBG) logd("Subsidy device property disabled");
            return false;
        }

        Phone[] phones = PhoneFactory.getPhones();
        for (Phone phone : phones) {
            if (isSimLocked(phone) && !isActiveSubId(phone.getSubId())) {
                if (DBG) logd("SubId Creation is Pending for slot : " + phone.getPhoneId());
                return true;
            }
        }
        return false;
    }

    /**
     * This function marks SIM_SLOT_INDEX as INVALID for all subscriptions in the database. This
     * should be done as part of initialization.
     *
     * TODO: SIM_SLOT_INDEX is based on current state and should not even be persisted in the
     * database.
     */
    private void clearSlotIndexForSubInfoRecords() {
        if (mContext == null) {
            logel("[clearSlotIndexForSubInfoRecords] TelephonyManager or mContext is null");
            return;
        }

        // Update all subscriptions in simInfo db with invalid slot index
        ContentValues value = new ContentValues(1);
        value.put(SubscriptionManager.SIM_SLOT_INDEX, SubscriptionManager.INVALID_SIM_SLOT_INDEX);
        mContext.getContentResolver().update(SubscriptionManager.CONTENT_URI, value, null, null);
    }

    /**
     * Cache the Settings values by reading these values from Setting from disk to prevent disk I/O
     * access during the API calling. This is based on an assumption that the Settings system will
     * itself cache this value after the first read and thus only the first read after boot will
     * access the disk.
     */
    private void cacheSettingValues() {
        Settings.Global.getInt(mContext.getContentResolver(),
                Settings.Global.MULTI_SIM_SMS_SUBSCRIPTION,
                        SubscriptionManager.INVALID_SUBSCRIPTION_ID);

        Settings.Global.getInt(mContext.getContentResolver(),
                Settings.Global.MULTI_SIM_VOICE_CALL_SUBSCRIPTION,
                        SubscriptionManager.INVALID_SUBSCRIPTION_ID);

        Settings.Global.getInt(mContext.getContentResolver(),
                Settings.Global.MULTI_SIM_DATA_CALL_SUBSCRIPTION,
                        SubscriptionManager.INVALID_SUBSCRIPTION_ID);
    }

    @UnsupportedAppUsage(maxTargetSdk = Build.VERSION_CODES.R, trackingBug = 170729553)
    protected void enforceModifyPhoneState(String message) {
        mContext.enforceCallingOrSelfPermission(
                android.Manifest.permission.MODIFY_PHONE_STATE, message);
    }

    private void enforceReadPrivilegedPhoneState(String message) {
        mContext.enforceCallingOrSelfPermission(
                Manifest.permission.READ_PRIVILEGED_PHONE_STATE, message);
    }

    private void enforceManageSubscriptionUserAssociation(String message) {
        mContext.enforceCallingOrSelfPermission(
                Manifest.permission.MANAGE_SUBSCRIPTION_USER_ASSOCIATION, message);
    }

    /**
     * Returns whether the {@code callingPackage} has access to subscriber identifiers on the
     * specified {@code subId} using the provided {@code message} in any resulting
     * SecurityException.
     */
    private boolean hasSubscriberIdentifierAccess(int subId, String callingPackage,
            String callingFeatureId, String message, boolean reportFailure) {
        try {
            return TelephonyPermissions.checkCallingOrSelfReadSubscriberIdentifiers(mContext, subId,
                    callingPackage, callingFeatureId, message, reportFailure);
        } catch (SecurityException e) {
            // A SecurityException indicates that the calling package is targeting at least the
            // minimum level that enforces identifier access restrictions and the new access
            // requirements are not met.
            return false;
        }
    }

    /**
     * Returns whether the {@code callingPackage} has access to the phone number on the specified
     * {@code subId} using the provided {@code message} in any resulting SecurityException.
     */
    private boolean hasPhoneNumberAccess(int subId, String callingPackage, String callingFeatureId,
            String message) {
        try {
            return TelephonyPermissions.checkCallingOrSelfReadPhoneNumber(mContext, subId,
                    callingPackage, callingFeatureId, message);
        } catch (SecurityException e) {
            return false;
        }
    }

    /**
     * Notify the changed of subscription info.
     */
    @UnsupportedAppUsage(maxTargetSdk = Build.VERSION_CODES.R, trackingBug = 170729553)
    public void notifySubscriptionInfoChanged() {
        TelephonyRegistryManager trm =
                (TelephonyRegistryManager)
                        mContext.getSystemService(Context.TELEPHONY_REGISTRY_SERVICE);
        if (DBG) logd("notifySubscriptionInfoChanged:");
        trm.notifySubscriptionInfoChanged();

        MultiSimSettingController.getInstance().notifySubscriptionInfoChanged();
        TelephonyMetrics metrics = TelephonyMetrics.getInstance();
        List<SubscriptionInfo> subInfos;
        synchronized (mSubInfoListLock) {
            subInfos = new ArrayList<>(mCacheActiveSubInfoList);
        }

        if (mOpptSubInfoListChangedDirtyBit.getAndSet(false)) {
            notifyOpportunisticSubscriptionInfoChanged();
        }
        metrics.updateActiveSubscriptionInfoList(subInfos);
    }

    /**
     * New SubInfoRecord instance and fill in detail info
     * @param cursor The database cursor
     * @return the query result of desired SubInfoRecord
     */
    @UnsupportedAppUsage(maxTargetSdk = Build.VERSION_CODES.R, trackingBug = 170729553)
    private SubscriptionInfo getSubInfoRecord(Cursor cursor) {
        SubscriptionInfo.Builder builder = new SubscriptionInfo.Builder();
        int id = cursor.getInt(cursor.getColumnIndexOrThrow(
                SubscriptionManager.UNIQUE_KEY_SUBSCRIPTION_ID));
        builder.setId(id)
                .setIccId(cursor.getString(cursor.getColumnIndexOrThrow(
                        SubscriptionManager.ICC_ID)))
                .setSimSlotIndex(cursor.getInt(cursor.getColumnIndexOrThrow(
                        SubscriptionManager.SIM_SLOT_INDEX)))
                .setDisplayName(cursor.getString(cursor.getColumnIndexOrThrow(
                        SubscriptionManager.DISPLAY_NAME)))
                .setCarrierName(cursor.getString(cursor.getColumnIndexOrThrow(
                        SubscriptionManager.CARRIER_NAME)))
                .setDisplayNameSource(cursor.getInt(cursor.getColumnIndexOrThrow(
                        SubscriptionManager.NAME_SOURCE)))
                .setIconTint(cursor.getInt(cursor.getColumnIndexOrThrow(
                        SubscriptionManager.HUE)))
                .setDataRoaming(cursor.getInt(cursor.getColumnIndexOrThrow(
                        SubscriptionManager.DATA_ROAMING)))
                .setMcc(cursor.getString(cursor.getColumnIndexOrThrow(
                        SubscriptionManager.MCC_STRING)))
                .setMnc(cursor.getString(cursor.getColumnIndexOrThrow(
                        SubscriptionManager.MNC_STRING)));

        String ehplmnsRaw = cursor.getString(cursor.getColumnIndexOrThrow(
                SubscriptionManager.EHPLMNS));
        String hplmnsRaw = cursor.getString(cursor.getColumnIndexOrThrow(
                SubscriptionManager.HPLMNS));
        String[] ehplmns = ehplmnsRaw == null ? null : ehplmnsRaw.split(",");
        String[] hplmns = hplmnsRaw == null ? null : hplmnsRaw.split(",");

        builder.setEhplmns(ehplmns).setHplmns(hplmns);


        // CARD_ID is the private ICCID/EID string, also known as the card string
        String cardString = cursor.getString(cursor.getColumnIndexOrThrow(
                SubscriptionManager.CARD_ID));
        // if cardId is an ICCID, strip off trailing Fs before exposing to user
        // if cardId is an EID, it's all digits so this is fine
        cardString = IccUtils.stripTrailingFs(cardString);
        builder.setCardString(cardString);
        // publicCardId is the publicly exposed int card ID
        int publicCardId = mUiccController.convertToPublicCardId(cardString);
        builder.setCardId(publicCardId);

        builder.setCountryIso(cursor.getString(cursor.getColumnIndexOrThrow(
                SubscriptionManager.ISO_COUNTRY_CODE)))
                .setCarrierId(cursor.getInt(cursor.getColumnIndexOrThrow(
                        SubscriptionManager.CARRIER_ID)));

        boolean isEmbedded = cursor.getInt(cursor.getColumnIndexOrThrow(
                SubscriptionManager.IS_EMBEDDED)) == 1;
        builder.setEmbedded(isEmbedded);
        if (isEmbedded) {
            builder.setNativeAccessRules(UiccAccessRule.decodeRules(cursor.getBlob(
                            cursor.getColumnIndexOrThrow(SubscriptionManager.ACCESS_RULES))));
        }

        builder.setCarrierConfigAccessRules(UiccAccessRule.decodeRules(cursor.getBlob(
                cursor.getColumnIndexOrThrow(
                        SubscriptionManager.ACCESS_RULES_FROM_CARRIER_CONFIGS))))
                .setOpportunistic(cursor.getInt(cursor.getColumnIndexOrThrow(
                        SubscriptionManager.IS_OPPORTUNISTIC)) == 1)
                .setGroupUuid(cursor.getString(cursor.getColumnIndexOrThrow(
                        SubscriptionManager.GROUP_UUID)))
                .setProfileClass(cursor.getInt(cursor.getColumnIndexOrThrow(
                        SubscriptionManager.PROFILE_CLASS)))
                .setPortIndex(cursor.getInt(cursor.getColumnIndexOrThrow(
                        SubscriptionManager.PORT_INDEX)))
                .setType(cursor.getInt(cursor.getColumnIndexOrThrow(
                        SubscriptionManager.SUBSCRIPTION_TYPE)))
                .setGroupOwner(getOptionalStringFromCursor(cursor, SubscriptionManager.GROUP_OWNER,
                        /*defaultVal*/ null))
                .setUiccApplicationsEnabled(cursor.getInt(cursor.getColumnIndexOrThrow(
                        SubscriptionManager.UICC_APPLICATIONS_ENABLED)) == 1)
                .setUsageSetting(cursor.getInt(cursor.getColumnIndexOrThrow(
                        SubscriptionManager.USAGE_SETTING)));

        // If line1number has been set to a different number, use it instead.
        String number = cursor.getString(cursor.getColumnIndexOrThrow(
                SubscriptionManager.NUMBER));
        String line1Number = mTelephonyManager.getLine1Number(id);
        if (!TextUtils.isEmpty(line1Number) && !line1Number.equals(number)) {
            number = line1Number;
        }
        builder.setNumber(number);

        // FIXME(b/210771052): constructing a complete SubscriptionInfo requires a port index,
        // but the port index isn't available here. Should it actually be part of SubscriptionInfo?

        return builder.build();
    }

    private String getOptionalStringFromCursor(Cursor cursor, String column, String defaultVal) {
        // Return defaultVal if the column doesn't exist.
        int columnIndex = cursor.getColumnIndex(column);
        return (columnIndex == -1) ? defaultVal : cursor.getString(columnIndex);
    }

    /**
     * Get a subscription that matches IccId.
     * @return null if there isn't a match, or subscription info if there is one.
     */
    public SubscriptionInfo getSubInfoForIccId(String iccId) {
        List<SubscriptionInfo> info = getSubInfo(
                SubscriptionManager.ICC_ID + "=\'" + iccId + "\'", null);
        if (info == null || info.size() == 0) return null;
        // Should be at most one subscription with the iccid.
        return info.get(0);
    }

    /**
     * Query SubInfoRecord(s) from subinfo database
     * @param selection A filter declaring which rows to return
     * @param queryKey query key content
     * @return Array list of queried result from database
     */
    @UnsupportedAppUsage(maxTargetSdk = Build.VERSION_CODES.R, trackingBug = 170729553)
    public List<SubscriptionInfo> getSubInfo(String selection, Object queryKey) {
        if (VDBG) logd("selection:" + selection + ", querykey: " + queryKey);
        String[] selectionArgs = null;
        if (queryKey != null) {
            selectionArgs = new String[] {queryKey.toString()};
        }
        ArrayList<SubscriptionInfo> subList = null;
        Cursor cursor = mContext.getContentResolver().query(SubscriptionManager.CONTENT_URI,
                null, selection, selectionArgs, null);
        try {
            if (cursor != null) {
                while (cursor.moveToNext()) {
                    SubscriptionInfo subInfo = getSubInfoRecord(cursor);
                    if (subInfo != null) {
                        if (subList == null) {
                            subList = new ArrayList<SubscriptionInfo>();
                        }
                        subList.add(subInfo);
                    }
                }
            } else {
                if (DBG) logd("Query fail");
            }
        } finally {
            if (cursor != null) {
                cursor.close();
            }
        }

        return subList;
    }

    /**
     * Find unused color to be set for new SubInfoRecord
     * @param callingPackage The package making the IPC.
     * @param callingFeatureId The feature in the package
     * @return RGB integer value of color
     */
    private int getUnusedColor(String callingPackage, String callingFeatureId) {
        List<SubscriptionInfo> availableSubInfos = getActiveSubscriptionInfoList(callingPackage,
                callingFeatureId);
        colorArr = mContext.getResources().getIntArray(com.android.internal.R.array.sim_colors);
        int colorIdx = 0;

        if (availableSubInfos != null) {
            for (int i = 0; i < colorArr.length; i++) {
                int j;
                for (j = 0; j < availableSubInfos.size(); j++) {
                    if (colorArr[i] == availableSubInfos.get(j).getIconTint()) {
                        break;
                    }
                }
                if (j == availableSubInfos.size()) {
                    return colorArr[i];
                }
            }
            colorIdx = availableSubInfos.size() % colorArr.length;
        }
        return colorArr[colorIdx];
    }

    @Deprecated
    @UnsupportedAppUsage(maxTargetSdk = Build.VERSION_CODES.R, trackingBug = 170729553)
    public SubscriptionInfo getActiveSubscriptionInfo(int subId, String callingPackage) {
        return getActiveSubscriptionInfo(subId, callingPackage, null);
    }

    /**
     * Get the active SubscriptionInfo with the subId key
     * @param subId The unique SubscriptionInfo key in database
     * @param callingPackage The package making the IPC.
     * @param callingFeatureId The feature in the package
     * @return SubscriptionInfo, maybe null if its not active
     */
    @Override
    public SubscriptionInfo getActiveSubscriptionInfo(int subId, String callingPackage,
            String callingFeatureId) {
        if (!TelephonyPermissions.checkCallingOrSelfReadPhoneState(mContext, subId, callingPackage,
                callingFeatureId, "getActiveSubscriptionInfo")) {
            return null;
        }

        // Now that all security checks passes, perform the operation as ourselves.
        final long identity = Binder.clearCallingIdentity();
        List<SubscriptionInfo> subList;
        try {
            subList = getActiveSubscriptionInfoList(
                    mContext.getOpPackageName(), mContext.getAttributionTag());
        } finally {
            Binder.restoreCallingIdentity(identity);
        }
        if (subList != null) {
            for (SubscriptionInfo si : subList) {
                if (si.getSubscriptionId() == subId) {
                    if (VDBG) {
                        logd("[getActiveSubscriptionInfo]+ subId=" + subId + " subInfo=" + si);
                    }
                    return conditionallyRemoveIdentifiers(si, callingPackage, callingFeatureId,
                            "getActiveSubscriptionInfo");
                }
            }
        }
        if (DBG) {
            logd("[getActiveSubscriptionInfo]- subId=" + subId
                    + " subList=" + subList + " subInfo=null");
        }

        return null;
    }

    /**
     * Get a single subscription info record for a given subscription.
     *
     * @param subId the subId to query.
     *
     * @hide
     */
    public SubscriptionInfo getSubscriptionInfo(int subId) {
        synchronized (mSubInfoListLock) {
            // check cache for active subscriptions first, before querying db
            for (SubscriptionInfo subInfo : mCacheActiveSubInfoList) {
                if (subInfo.getSubscriptionId() == subId) {
                    return subInfo;
                }
            }

            // check cache for opportunistic subscriptions too, before querying db
            for (SubscriptionInfo subInfo : mCacheOpportunisticSubInfoList) {
                if (subInfo.getSubscriptionId() == subId) {
                    return subInfo;
                }
            }
        }

        List<SubscriptionInfo> subInfoList = getSubInfo(
                SubscriptionManager.UNIQUE_KEY_SUBSCRIPTION_ID + "=" + subId, null);
        if (subInfoList == null || subInfoList.isEmpty()) return null;
        return subInfoList.get(0);
    }

    /**
     * Get the active SubscriptionInfo associated with the iccId
     * @param iccId the IccId of SIM card
     * @param callingPackage The package making the IPC.
     * @param callingFeatureId The feature in the package
     * @return SubscriptionInfo, maybe null if its not active
     */
    @Override
    public SubscriptionInfo getActiveSubscriptionInfoForIccId(String iccId, String callingPackage,
            String callingFeatureId) {
        enforceReadPrivilegedPhoneState("getActiveSubscriptionInfoForIccId");
        return getActiveSubscriptionInfoForIccIdInternal(iccId);
    }

    /**
     * Get the active SubscriptionInfo associated with the given iccId. The caller *must* perform
     * permission checks when using this method.
     */
    private SubscriptionInfo getActiveSubscriptionInfoForIccIdInternal(String iccId) {
        if (iccId == null) {
            return null;
        }

        final long identity = Binder.clearCallingIdentity();
        try {
            List<SubscriptionInfo> subList = getActiveSubscriptionInfoList(
                    mContext.getOpPackageName(), mContext.getAttributionTag());
            if (subList != null) {
                for (SubscriptionInfo si : subList) {
                    if (iccId.equals(si.getIccId())) {
                        if (DBG)
                            logd("[getActiveSubInfoUsingIccId]+ iccId="
                                    + Rlog.pii(LOG_TAG, iccId) + " subInfo=" + si);
                        return si;
                    }
                }
            }
            if (DBG) {
                logd("[getActiveSubInfoUsingIccId]+ iccId=" + Rlog.pii(LOG_TAG, iccId)
                        + " subList=" + subList + " subInfo=null");
            }
        } finally {
            Binder.restoreCallingIdentity(identity);
        }

        return null;
    }

    /**
     * Get the active SubscriptionInfo associated with the slotIndex.
     * This API does not return details on Remote-SIM subscriptions.
     * @param slotIndex the slot which the subscription is inserted
     * @param callingPackage The package making the IPC.
     * @param callingFeatureId The feature in the package
     * @return SubscriptionInfo, null for Remote-SIMs or non-active slotIndex.
     */
    @Override
    public SubscriptionInfo getActiveSubscriptionInfoForSimSlotIndex(int slotIndex,
            String callingPackage, String callingFeatureId) {
        Phone phone = PhoneFactory.getPhone(slotIndex);
        if (phone == null) {
            if (DBG) {
                loge("[getActiveSubscriptionInfoForSimSlotIndex] no phone, slotIndex=" + slotIndex);
            }
            return null;
        }
        if (!TelephonyPermissions.checkCallingOrSelfReadPhoneState(
                mContext, phone.getSubId(), callingPackage, callingFeatureId,
                "getActiveSubscriptionInfoForSimSlotIndex")) {
            return null;
        }

        // Now that all security checks passes, perform the operation as ourselves.
        final long identity = Binder.clearCallingIdentity();
        List<SubscriptionInfo> subList;
        try {
            subList = getActiveSubscriptionInfoList(
                    mContext.getOpPackageName(), mContext.getAttributionTag());
        } finally {
            Binder.restoreCallingIdentity(identity);
        }
        if (subList != null) {
            for (SubscriptionInfo si : subList) {
                if (si.getSimSlotIndex() == slotIndex) {
                    if (DBG) {
                        logd("[getActiveSubscriptionInfoForSimSlotIndex]+ slotIndex="
                                + slotIndex + " subId=" + si);
                    } else {
                        logd("[getActiveSubscriptionInfoForSimSlotIndex]+ slotIndex="
                                + slotIndex + " subId=" + conditionallyRemoveIdentifiers(si, false,
                                false));
                    }
                    return conditionallyRemoveIdentifiers(si, callingPackage, callingFeatureId,
                            "getActiveSubscriptionInfoForSimSlotIndex");
                }
            }
            if (DBG) {
                logd("[getActiveSubscriptionInfoForSimSlotIndex]+ slotIndex=" + slotIndex
                        + " subId=null");
            }
        } else {
            if (DBG) {
                logd("[getActiveSubscriptionInfoForSimSlotIndex]+ subList=null");
            }
        }


        return null;
    }

    /**
     * @param callingPackage The package making the IPC.
     * @param callingFeatureId The feature in the package
     * @return List of all SubscriptionInfo records in database,
     * include those that were inserted before, maybe empty but not null.
     * @hide
     */
    @Override
    public List<SubscriptionInfo> getAllSubInfoList(String callingPackage,
            String callingFeatureId) {
        return getAllSubInfoList(callingPackage, callingFeatureId, false);
    }

    /**
     * @param callingPackage The package making the IPC.
     * @param callingFeatureId The feature in the package
     * @param skipConditionallyRemoveIdentifier if set, skip removing identifier conditionally
     * @return List of all SubscriptionInfo records in database,
     * include those that were inserted before, maybe empty but not null.
     * @hide
     */
    public List<SubscriptionInfo> getAllSubInfoList(String callingPackage,
            String callingFeatureId, boolean skipConditionallyRemoveIdentifier) {
        if (VDBG) logd("[getAllSubInfoList]+");

        // This API isn't public, so no need to provide a valid subscription ID - we're not worried
        // about carrier-privileged callers not having access.
        if (!TelephonyPermissions.checkCallingOrSelfReadPhoneState(
                mContext, SubscriptionManager.INVALID_SUBSCRIPTION_ID, callingPackage,
                callingFeatureId, "getAllSubInfoList")) {
            return null;
        }

        // Now that all security checks passes, perform the operation as ourselves.
        final long identity = Binder.clearCallingIdentity();
        List<SubscriptionInfo> subList;
        try {
            subList = getSubInfo(null, null);
        } finally {
            Binder.restoreCallingIdentity(identity);
        }
        if (subList != null && !skipConditionallyRemoveIdentifier) {
            if (VDBG) logd("[getAllSubInfoList]- " + subList.size() + " infos return");
            subList = subList.stream().map(
                    subscriptionInfo -> conditionallyRemoveIdentifiers(subscriptionInfo,
                            callingPackage, callingFeatureId, "getAllSubInfoList"))
                    .collect(Collectors.toList());
        } else {
            if (VDBG) logd("[getAllSubInfoList]- no info return");
        }
        return subList;
    }

    private List<SubscriptionInfo> makeCacheListCopyWithLock(List<SubscriptionInfo> cacheSubList) {
        synchronized (mSubInfoListLock) {
            return new ArrayList<>(cacheSubList);
        }
    }

    @Deprecated
    @UnsupportedAppUsage(maxTargetSdk = Build.VERSION_CODES.R, trackingBug = 170729553)
    public List<SubscriptionInfo> getActiveSubscriptionInfoList(String callingPackage) {
        return getSubscriptionInfoListFromCacheHelper(callingPackage, null,
                makeCacheListCopyWithLock(mCacheActiveSubInfoList));
    }

    /**
     * Get the SubInfoRecord(s) of the currently active SIM(s) - which include both local
     * and remote SIMs.
     * @param callingPackage The package making the IPC.
     * @param callingFeatureId The feature in the package
     * @return Array list of currently inserted SubInfoRecord(s)
     */
    @Override
    public List<SubscriptionInfo> getActiveSubscriptionInfoList(String callingPackage,
            String callingFeatureId) {
        return getSubscriptionInfoListFromCacheHelper(callingPackage, callingFeatureId,
                makeCacheListCopyWithLock(mCacheActiveSubInfoList));
    }

    /**
     * Refresh the cache of SubInfoRecord(s) of the currently available SIM(s) - including
     * local & remote SIMs.
     */
    @VisibleForTesting  // For mockito to mock this method
    public void refreshCachedActiveSubscriptionInfoList() {
        boolean opptSubListChanged;

        List<SubscriptionInfo> activeSubscriptionInfoList = getSubInfo(
                SubscriptionManager.SIM_SLOT_INDEX + ">=0 OR "
                + SubscriptionManager.SUBSCRIPTION_TYPE + "="
                + SubscriptionManager.SUBSCRIPTION_TYPE_REMOTE_SIM,
                null);

        synchronized (mSubInfoListLock) {
            if (activeSubscriptionInfoList != null) {
                // Log when active sub info changes.
                if (mCacheActiveSubInfoList.size() != activeSubscriptionInfoList.size()
                        || !mCacheActiveSubInfoList.containsAll(activeSubscriptionInfoList)) {
                    logdl("Active subscription info list changed. " + activeSubscriptionInfoList);
                }

                mCacheActiveSubInfoList.clear();
                activeSubscriptionInfoList.sort(SUBSCRIPTION_INFO_COMPARATOR);
                mCacheActiveSubInfoList.addAll(activeSubscriptionInfoList);
            } else {
                logd("activeSubscriptionInfoList is null.");
                mCacheActiveSubInfoList.clear();
            }
            if (DBG_CACHE) {
                if (!mCacheActiveSubInfoList.isEmpty()) {
                    for (SubscriptionInfo si : mCacheActiveSubInfoList) {
                        logd("[refreshCachedActiveSubscriptionInfoList] Setting Cached info="
                                + si);
                    }
                } else {
                    logdl("[refreshCachedActiveSubscriptionInfoList]- no info return");
                }
            }
        }

        // Refresh cached opportunistic sub list and detect whether it's changed.
        refreshCachedOpportunisticSubscriptionInfoList();
    }

    @Deprecated
    @UnsupportedAppUsage(maxTargetSdk = Build.VERSION_CODES.R, trackingBug = 170729553)
    public int getActiveSubInfoCount(String callingPackage) {
        return getActiveSubInfoCount(callingPackage, null);
    }

    /**
     * Get the SUB count of active SUB(s)
     * @param callingPackage The package making the IPC.
     * @param callingFeatureId The feature in the package.
     * @return active SIM count
     */
    @Override
    public int getActiveSubInfoCount(String callingPackage, String callingFeatureId) {
        // Let getActiveSubscriptionInfoList perform permission checks / filtering.
        List<SubscriptionInfo> records = getActiveSubscriptionInfoList(callingPackage,
                callingFeatureId);
        if (records == null) {
            if (VDBG) logd("[getActiveSubInfoCount] records null");
            return 0;
        }
        if (VDBG) logd("[getActiveSubInfoCount]- count: " + records.size());
        return records.size();
    }

    /**
     * Get the SUB count of all SUB(s) in SubscriptoinInfo database
     * @param callingPackage The package making the IPC.
     * @param callingFeatureId The feature in the package
     * @return all SIM count in database, include what was inserted before
     */
    public int getAllSubInfoCount(String callingPackage, String callingFeatureId) {
        if (DBG) logd("[getAllSubInfoCount]+");

        // This API isn't public, so no need to provide a valid subscription ID - we're not worried
        // about carrier-privileged callers not having access.
        if (!TelephonyPermissions.checkCallingOrSelfReadPhoneState(
                mContext, SubscriptionManager.INVALID_SUBSCRIPTION_ID, callingPackage,
                callingFeatureId, "getAllSubInfoCount")) {
            return 0;
        }

        // Now that all security checks passes, perform the operation as ourselves.
        final long identity = Binder.clearCallingIdentity();
        try {
            Cursor cursor = mContext.getContentResolver().query(SubscriptionManager.CONTENT_URI,
                    null, null, null, null);
            try {
                if (cursor != null) {
                    int count = cursor.getCount();
                    if (DBG) logd("[getAllSubInfoCount]- " + count + " SUB(s) in DB");
                    return count;
                }
            } finally {
                if (cursor != null) {
                    cursor.close();
                }
            }
            if (DBG) logd("[getAllSubInfoCount]- no SUB in DB");

            return 0;
        } finally {
            Binder.restoreCallingIdentity(identity);
        }
    }

    /**
     * @return the maximum number of local subscriptions this device will support at any one time.
     */
    @Override
    public int getActiveSubInfoCountMax() {
        // FIXME: This valid now but change to use TelephonyDevController in the future
        return mTelephonyManager.getSimCount();
    }

    @Override
    public List<SubscriptionInfo> getAvailableSubscriptionInfoList(String callingPackage,
            String callingFeatureId) {
        try {
            enforceReadPrivilegedPhoneState("getAvailableSubscriptionInfoList");
        } catch (SecurityException e) {
            try {
                mContext.enforceCallingOrSelfPermission(Manifest.permission.READ_PHONE_STATE, null);
                // If caller doesn't have READ_PRIVILEGED_PHONE_STATE permission but only
                // has READ_PHONE_STATE permission, log this event.
                EventLog.writeEvent(0x534e4554, "185235454", Binder.getCallingUid());
            } catch (SecurityException ex) {
                // Ignore
            }
            throw new SecurityException("Need READ_PRIVILEGED_PHONE_STATE to call "
                    + " getAvailableSubscriptionInfoList");
        }

        // Now that all security checks pass, perform the operation as ourselves.
        final long identity = Binder.clearCallingIdentity();
        try {
            String selection = SubscriptionManager.SIM_SLOT_INDEX + ">=0 OR "
                    + SubscriptionManager.SUBSCRIPTION_TYPE + "="
                    + SubscriptionManager.SUBSCRIPTION_TYPE_REMOTE_SIM;

            EuiccManager euiccManager =
                    (EuiccManager) mContext.getSystemService(Context.EUICC_SERVICE);
            if (euiccManager.isEnabled()) {
                selection += " OR " + SubscriptionManager.IS_EMBEDDED + "=1";
            }

            // Available eSIM profiles are reported by EuiccManager. However for physical SIMs if
            // they are in inactive slot or programmatically disabled, they are still considered
            // available. In this case we get their iccid from slot info and include their
            // subscriptionInfos.
            List<String> iccIds = getIccIdsOfInsertedSims();

            if (!iccIds.isEmpty()) {
                selection += " OR ("  + getSelectionForIccIdList(iccIds.toArray(new String[0]))
                        + ")";
            }

            List<SubscriptionInfo> subList = getSubInfo(selection, null /* queryKey */);

            if (subList != null) {
                subList.sort(SUBSCRIPTION_INFO_COMPARATOR);

                if (VDBG) logdl("[getAvailableSubInfoList]- " + subList.size() + " infos return");
            } else {
                if (DBG) logdl("[getAvailableSubInfoList]- no info return");
            }

            return subList;
        } finally {
            Binder.restoreCallingIdentity(identity);
        }
    }

    private List<String> getIccIdsOfInsertedSims() {
        List<String> ret = new ArrayList<>();
        UiccSlot[] uiccSlots = UiccController.getInstance().getUiccSlots();
        if (uiccSlots == null) return ret;

        for (UiccSlot uiccSlot : uiccSlots) {
            if (uiccSlot != null && uiccSlot.getCardState() != null
                    && uiccSlot.getCardState().isCardPresent()) {
                // Non euicc slots will have single port, so use default port index.
                String iccId = uiccSlot.getIccId(TelephonyManager.DEFAULT_PORT_INDEX);
                if (!TextUtils.isEmpty(iccId)) {
                    ret.add(IccUtils.stripTrailingFs(iccId));
                }
            }
        }

        return ret;
    }

    @Override
    public List<SubscriptionInfo> getAccessibleSubscriptionInfoList(String callingPackage) {
        EuiccManager euiccManager = (EuiccManager) mContext.getSystemService(Context.EUICC_SERVICE);
        if (!euiccManager.isEnabled()) {
            if (DBG) {
                logdl("[getAccessibleSubInfoList] Embedded subscriptions are disabled");
            }
            return null;
        }

        // Verify that the given package belongs to the calling UID.
        mAppOps.checkPackage(Binder.getCallingUid(), callingPackage);

        // Perform the operation as ourselves. If the caller cannot read phone state, they may still
        // have carrier privileges per the subscription metadata, so we always need to make the
        // query and then filter the results.
        final long identity = Binder.clearCallingIdentity();
        List<SubscriptionInfo> subList;
        try {
            subList = getSubInfo(SubscriptionManager.IS_EMBEDDED + "=1", null);
        } finally {
            Binder.restoreCallingIdentity(identity);
        }

        if (subList == null) {
            if (DBG) logdl("[getAccessibleSubInfoList] No info returned");
            return null;
        }

        // Filter the list to only include subscriptions which the (restored) caller can manage.
        List<SubscriptionInfo> filteredList = subList.stream()
                .filter(subscriptionInfo ->
                        subscriptionInfo.canManageSubscription(mContext, callingPackage))
                .sorted(SUBSCRIPTION_INFO_COMPARATOR)
                .collect(Collectors.toList());
        if (VDBG) {
            logdl("[getAccessibleSubInfoList] " + filteredList.size() + " infos returned");
        }
        return filteredList;
    }

    /**
     * Return the list of subscriptions in the database which are either:
     * <ul>
     * <li>Embedded (but see note about {@code includeNonRemovableSubscriptions}, or
     * <li>In the given list of current embedded ICCIDs (which may not yet be in the database, or
     *     which may not currently be marked as embedded).
     * </ul>
     *
     * <p>NOTE: This is not accessible to external processes, so it does not need a permission
     * check. It is only intended for use by {@link SubscriptionInfoUpdater}.
     *
     * @param embeddedIccids all ICCIDs of available embedded subscriptions. This is used to surface
     *     entries for profiles which had been previously deleted.
     * @param isEuiccRemovable whether the current ICCID is removable. Non-removable subscriptions
     *     will only be returned if the current ICCID is not removable; otherwise, they are left
     *     alone (not returned here unless in the embeddedIccids list) under the assumption that
     *     they will still be accessible when the eUICC containing them is activated.
     */
    @VisibleForTesting(visibility = VisibleForTesting.Visibility.PACKAGE)
    public List<SubscriptionInfo> getSubscriptionInfoListForEmbeddedSubscriptionUpdate(
            String[] embeddedIccids, boolean isEuiccRemovable) {
        StringBuilder whereClause = new StringBuilder();
        whereClause.append("(").append(SubscriptionManager.IS_EMBEDDED).append("=1");
        if (isEuiccRemovable) {
            // Current eUICC is removable, so don't return non-removable subscriptions (which would
            // be deleted), as these are expected to still be present on a different, non-removable
            // eUICC.
            whereClause.append(" AND ").append(SubscriptionManager.IS_REMOVABLE).append("=1");
        }
        // Else, return both removable and non-removable subscriptions. This is expected to delete
        // all removable subscriptions, which is desired as they may not be accessible.

        whereClause.append(") OR ").append(SubscriptionManager.ICC_ID).append(" IN (");
        // ICCIDs are validated to contain only numbers when passed in, and come from a trusted
        // app, so no need to escape.
        for (int i = 0; i < embeddedIccids.length; i++) {
            if (i > 0) {
                whereClause.append(",");
            }
            whereClause.append("'").append(embeddedIccids[i]).append("'");
        }
        whereClause.append(")");

        List<SubscriptionInfo> list = getSubInfo(whereClause.toString(), null);
        if (list == null) {
            return Collections.emptyList();
        }
        return list;
    }

    @Override
    public void requestEmbeddedSubscriptionInfoListRefresh(int cardId) {
        mContext.enforceCallingOrSelfPermission(Manifest.permission.WRITE_EMBEDDED_SUBSCRIPTIONS,
                "requestEmbeddedSubscriptionInfoListRefresh");
        long token = Binder.clearCallingIdentity();
        try {
            PhoneFactory.requestEmbeddedSubscriptionInfoListRefresh(cardId, null /* callback */);
        } finally {
            Binder.restoreCallingIdentity(token);
        }
    }

    /**
     * Asynchronously refresh the embedded subscription info list for the embedded card has the
     * given card id {@code cardId}.
     *
     * @param callback Optional callback to execute after the refresh completes. Must terminate
     *     quickly as it will be called from SubscriptionInfoUpdater's handler thread.
     */
    // No permission check needed as this is not exposed via AIDL.
    public void requestEmbeddedSubscriptionInfoListRefresh(
            int cardId, @Nullable Runnable callback) {
        PhoneFactory.requestEmbeddedSubscriptionInfoListRefresh(cardId, callback);
    }

    /**
     * Asynchronously refresh the embedded subscription info list for the embedded card has the
     * default card id return by {@link TelephonyManager#getCardIdForDefaultEuicc()}.
     *
     * @param callback Optional callback to execute after the refresh completes. Must terminate
     *     quickly as it will be called from SubscriptionInfoUpdater's handler thread.
     */
    // No permission check needed as this is not exposed via AIDL.
    public void requestEmbeddedSubscriptionInfoListRefresh(@Nullable Runnable callback) {
        PhoneFactory.requestEmbeddedSubscriptionInfoListRefresh(
                mTelephonyManager.getCardIdForDefaultEuicc(), callback);
    }

    /**
     * Add a new SubInfoRecord to subinfo database if needed
     * @param iccId the IccId of the SIM card
     * @param slotIndex the slot which the SIM is inserted
     * @return 0 if success, < 0 on error.
     */
    @Override
    public int addSubInfoRecord(String iccId, int slotIndex) {
        if (DBG) logdl("[addSubInfoRecord]+ iccId:" + SubscriptionInfo.givePrintableIccid(iccId) +
                " slotIndex:" + slotIndex);
        return addSubInfo(iccId, null, slotIndex, SubscriptionManager.SUBSCRIPTION_TYPE_LOCAL_SIM);
    }

    /**
     * Add a new subscription info record, if needed.
     * @param uniqueId This is the unique identifier for the subscription within the specific
     *                 subscription type.
     * @param displayName human-readable name of the device the subscription corresponds to.
     * @param slotIndex value for {@link SubscriptionManager#SIM_SLOT_INDEX}
     * @param subscriptionType the type of subscription to be added.
     * @return 0 if success, < 0 on error.
     */
    @Override
    public int addSubInfo(String uniqueId, String displayName, int slotIndex,
            int subscriptionType) {
        String fullIccId = uniqueId;
        if (!isSubscriptionForRemoteSim(subscriptionType)) {
            Phone phone = PhoneFactory.getPhone(slotIndex);
            UiccCard uiccCard = UiccController.getInstance().getUiccCardForPhone(slotIndex);
            if (phone != null && uiccCard != null) {
                fullIccId = phone.getFullIccSerialNumber();
                if (TextUtils.isEmpty(fullIccId)) {
                    fullIccId = uniqueId;
                }
            } else {
            if (DBG) logdl("[addSubInfoRecord]- null fullIccId");
                return -1;
            }
        }

        if (DBG) {
            String iccIdStr = uniqueId;
            if (!isSubscriptionForRemoteSim(subscriptionType)) {
                iccIdStr = SubscriptionInfo.givePrintableIccid(uniqueId);
            }
            logdl("[addSubInfoRecord]+ iccid: " + iccIdStr
                    + ", slotIndex: " + slotIndex
                    + ", subscriptionType: " + subscriptionType);
        }

        enforceModifyPhoneState("addSubInfo");

        // Now that all security checks passes, perform the operation as ourselves.
        final long identity = Binder.clearCallingIdentity();
        try {
            if (uniqueId == null) {
                if (DBG) logdl("[addSubInfo]- null iccId");
                return -1;
            }

            ContentResolver resolver = mContext.getContentResolver();
            String selection = SubscriptionManager.ICC_ID + "=?";
            String[] args;
            if (isSubscriptionForRemoteSim(subscriptionType)) {
                PackageManager packageManager = mContext.getPackageManager();
                if (!packageManager.hasSystemFeature(PackageManager.FEATURE_AUTOMOTIVE)) {
                    logel("[addSubInfo] Remote SIM can only be added when FEATURE_AUTOMOTIVE"
                            + " is supported");
                    return -1;
                }
                selection += " AND " + SubscriptionManager.SUBSCRIPTION_TYPE + "=?";
                args = new String[]{uniqueId, Integer.toString(subscriptionType)};
            } else {
                selection += " OR " + SubscriptionManager.ICC_ID + "=?"
                    + " OR " + SubscriptionManager.ICC_ID + "=?" + " collate nocase";
                args = new String[]{uniqueId, IccUtils.getDecimalSubstring(uniqueId), fullIccId};
            }
            Cursor cursor = resolver.query(SubscriptionManager.CONTENT_URI,
                    new String[]{SubscriptionManager.UNIQUE_KEY_SUBSCRIPTION_ID,
                            SubscriptionManager.SIM_SLOT_INDEX, SubscriptionManager.NAME_SOURCE,
                            SubscriptionManager.ICC_ID, SubscriptionManager.CARD_ID,
                            SubscriptionManager.PORT_INDEX},
                    selection, args, null);

            boolean setDisplayName = false;
            try {
                boolean recordsDoNotExist = (cursor == null || !cursor.moveToFirst());
                if (isSubscriptionForRemoteSim(subscriptionType)) {
                    if (recordsDoNotExist) {
                        // create a Subscription record
                        slotIndex = SubscriptionManager.SLOT_INDEX_FOR_REMOTE_SIM_SUB;
                        Uri uri = insertEmptySubInfoRecord(uniqueId, displayName,
                                slotIndex, subscriptionType);
                        if (DBG) logd("[addSubInfoRecord] New record created: " + uri);
                    } else {
                        if (DBG) logdl("[addSubInfoRecord] Record already exists");
                    }
                } else {  // Handle Local SIM devices
                    if (recordsDoNotExist) {
                        setDisplayName = true;
                        Uri uri = insertEmptySubInfoRecord(uniqueId, slotIndex);
                        if (DBG) logdl("[addSubInfoRecord] New record created: " + uri);
                    } else { // there are matching records in the database for the given ICC_ID
                        int subId = cursor.getInt(0);
                        int oldSimInfoId = cursor.getInt(1);
                        int nameSource = cursor.getInt(2);
                        String oldIccId = cursor.getString(3);
                        String oldCardId = cursor.getString(4);
                        int oldPortIndex = cursor.getInt(5);
                        ContentValues value = new ContentValues();

                        if (slotIndex != oldSimInfoId) {
                            value.put(SubscriptionManager.SIM_SLOT_INDEX, slotIndex);
                        }

                        if (oldIccId != null && oldIccId.length() != uniqueId.length()
                                && (oldIccId.equals(IccUtils.getDecimalSubstring(uniqueId))
                                || uniqueId.equalsIgnoreCase(IccUtils.stripTrailingFs(oldIccId)))) {
                            value.put(SubscriptionManager.ICC_ID, uniqueId);
                        }

                        UiccCard card = mUiccController.getUiccCardForPhone(slotIndex);
                        if (card != null) {
                            String cardId = card.getCardId();
                            if (cardId != null && cardId != oldCardId) {
                                value.put(SubscriptionManager.CARD_ID, cardId);
                            }
                        }

                        //update portIndex for pSim
                        UiccSlot slot = mUiccController.getUiccSlotForPhone(slotIndex);
                        if (slot != null && !slot.isEuicc()) {
                            int portIndex = slot.getPortIndexFromIccId(uniqueId);
                            if (portIndex != oldPortIndex) {
                                value.put(SubscriptionManager.PORT_INDEX, portIndex);
                            }
                        }

                        if (value.size() > 0) {
                            resolver.update(SubscriptionManager.getUriForSubscriptionId(subId),
                                    value, null, null);
                        }

                        if (DBG) logdl("[addSubInfoRecord] Record already exists");
                    }
                }
            } finally {
                if (cursor != null) {
                    cursor.close();
                }
            }

            selection = SubscriptionManager.SIM_SLOT_INDEX + "=?";
            args = new String[] {String.valueOf(slotIndex)};
            if (isSubscriptionForRemoteSim(subscriptionType)) {
                selection = SubscriptionManager.ICC_ID + "=? AND "
                        + SubscriptionManager.SUBSCRIPTION_TYPE + "=?";
                args = new String[]{uniqueId, Integer.toString(subscriptionType)};
            }
            cursor = resolver.query(SubscriptionManager.CONTENT_URI, null,
                    selection, args, null);
            try {
                if (cursor != null && cursor.moveToFirst()) {
                    do {
                        int subId = cursor.getInt(cursor.getColumnIndexOrThrow(
                                SubscriptionManager.UNIQUE_KEY_SUBSCRIPTION_ID));
                        // If sSlotIndexToSubIds already has the same subId for a slotIndex/phoneId,
                        // do not add it.
                        if (addToSubIdList(slotIndex, subId, subscriptionType)) {
                            // TODO While two subs active, if user deactivats first
                            // one, need to update the default subId with second one.

                            // FIXME: Currently we assume phoneId == slotIndex which in the future
                            // may not be true, for instance with multiple subs per slot.
                            // But is true at the moment.
                            int subIdCountMax = getActiveSubInfoCountMax();
                            int defaultSubId = getDefaultSubId();
                            if (DBG) {
                                logdl("[addSubInfoRecord]"
                                        + " mSlotIndexToSubIds.size=" + mSlotIndexToSubIds.size()
                                        + " slotIndex=" + slotIndex + " subId=" + subId
                                        + " defaultSubId=" + defaultSubId
                                        + " simCount=" + subIdCountMax);
                            }

                            // Set the default sub if not set or if single sim device
                            if (!isSubscriptionForRemoteSim(subscriptionType)) {
                                if (!SubscriptionManager.isValidSubscriptionId(defaultSubId)
<<<<<<< HEAD
                                        || subIdCountMax == 1 || (!isActiveSubId(defaultSubId))) {
=======
                                        || subIdCountMax == 1
                                        || mDefaultFallbackSubId.get() ==
                                        SubscriptionManager.INVALID_SUBSCRIPTION_ID) {
>>>>>>> ef3d07f8
                                    logdl("setting default fallback subid to " + subId);
                                    setDefaultFallbackSubId(subId, subscriptionType);
                                }
                                // If single sim device, set this subscription as the default for
                                // everything
                                if (subIdCountMax == 1) {
                                    if (DBG) {
                                        logdl("[addSubInfoRecord] one sim set defaults to subId="
                                                + subId);
                                    }
                                    setDefaultDataSubId(subId);
                                    setDefaultSmsSubId(subId);
                                    setDefaultVoiceSubId(subId);
                                }
                            } else {
                                updateDefaultSubIdsIfNeeded(subId, subscriptionType);
                            }
                        } else {
                            if (DBG) {
                                logdl("[addSubInfoRecord] current SubId is already known, "
                                        + "IGNORE");
                            }
                        }
                        if (DBG) {
                            logdl("[addSubInfoRecord] hashmap(" + slotIndex + "," + subId + ")");
                        }
                    } while (cursor.moveToNext());
                }
            } finally {
                if (cursor != null) {
                    cursor.close();
                }
            }

            // Refresh the Cache of Active Subscription Info List. This should be done after
            // updating sSlotIndexToSubIds which is done through addToSubIdList() above.
            refreshCachedActiveSubscriptionInfoList();

            if (isSubscriptionForRemoteSim(subscriptionType)) {
                notifySubscriptionInfoChanged();
            } else {  // Handle Local SIM devices
                // Set Display name after sub id is set above so as to get valid simCarrierName
                int subId = getSubIdUsingPhoneId(slotIndex);
                if (!SubscriptionManager.isValidSubscriptionId(subId)) {
                    if (DBG) {
                        logdl("[addSubInfoRecord]- getSubId failed invalid subId = " + subId);
                    }
                    return -1;
                }
                if (setDisplayName) {
                    String simCarrierName = mTelephonyManager.getSimOperatorName(subId);
                    String nameToSet;

                    if (!TextUtils.isEmpty(simCarrierName)) {
                        nameToSet = simCarrierName;
                    } else {
                        Resources r = Resources.getSystem();
                        nameToSet = r.getString(R.string.default_card_name, (slotIndex + 1));
                    }
                    ContentValues value = new ContentValues();
                    value.put(SubscriptionManager.DISPLAY_NAME, nameToSet);
                    resolver.update(SubscriptionManager.getUriForSubscriptionId(subId), value,
                            null, null);

                    // Refresh the Cache of Active Subscription Info List
                    refreshCachedActiveSubscriptionInfoList();

                    if (DBG) logdl("[addSubInfoRecord] sim name = " + nameToSet);
                }

                if (DBG) logdl("[addSubInfoRecord]- info size=" + mSlotIndexToSubIds.size());
            }

        } finally {
            Binder.restoreCallingIdentity(identity);
        }
        return 0;
    }

    private void updateDefaultSubIdsIfNeeded(int newDefault, int subscriptionType) {
        if (DBG) {
            logdl("[updateDefaultSubIdsIfNeeded] newDefault=" + newDefault
                    + ", subscriptionType=" + subscriptionType);
        }
        // Set the default ot new value only if the current default is invalid.
        if (!isActiveSubscriptionId(getDefaultSubId())) {
            // current default is not valid anylonger. set a new default
            if (DBG) {
                logdl("[updateDefaultSubIdsIfNeeded] set sDefaultFallbackSubId=" + newDefault);
            }
            setDefaultFallbackSubId(newDefault, subscriptionType);
        }

        int value = getDefaultSmsSubId();
        if (!isActiveSubscriptionId(value)) {
            // current default is not valid. set it to the given newDefault value
            setDefaultSmsSubId(newDefault);
        }
        value = getDefaultDataSubId();
        if (!isActiveSubscriptionId(value)) {
            setDefaultDataSubId(newDefault);
        }
        value = getDefaultVoiceSubId();
        if (!isActiveSubscriptionId(value)) {
            setDefaultVoiceSubId(newDefault);
        }
    }

    /**
     * This method returns true if the given subId is among the list of currently active
     * subscriptions.
     */
    private boolean isActiveSubscriptionId(int subId) {
        if (!SubscriptionManager.isValidSubscriptionId(subId)) return false;
        ArrayList<Integer> subIdList = getActiveSubIdArrayList();
        if (subIdList.isEmpty()) return false;
        return subIdList.contains(new Integer(subId));
    }

    /*
     * Delete subscription info record for the given device.
     * @param uniqueId This is the unique identifier for the subscription within the specific
     *                 subscription type.
     * @param subscriptionType the type of subscription to be removed
     * @return 0 if success, < 0 on error.
     */
    @Override
    public int removeSubInfo(String uniqueId, int subscriptionType) {
        enforceModifyPhoneState("removeSubInfo");
        if (DBG) {
            logd("[removeSubInfo] uniqueId: " + uniqueId
                    + ", subscriptionType: " + subscriptionType);
        }

        // validate the given info - does it exist in the active subscription list
        int subId = SubscriptionManager.INVALID_SUBSCRIPTION_ID;
        int slotIndex = SubscriptionManager.INVALID_SIM_SLOT_INDEX;
        synchronized (mSubInfoListLock) {
            for (SubscriptionInfo info : mCacheActiveSubInfoList) {
                if ((info.getSubscriptionType() == subscriptionType)
                        && info.getIccId().equalsIgnoreCase(uniqueId)) {
                    subId = info.getSubscriptionId();
                    slotIndex = info.getSimSlotIndex();
                    break;
                }
            }
        }
        if (subId == SubscriptionManager.INVALID_SUBSCRIPTION_ID) {
            if (DBG) {
                logd("Invalid subscription details: subscriptionType = " + subscriptionType
                        + ", uniqueId = " + uniqueId);
            }
            return -1;
        }

        if (DBG) logd("removing the subid : " + subId);

        // Now that all security checks passes, perform the operation as ourselves.
        int result = 0;
        final long identity = Binder.clearCallingIdentity();
        try {
            ContentResolver resolver = mContext.getContentResolver();
            result = resolver.delete(SubscriptionManager.CONTENT_URI,
                    SubscriptionManager.UNIQUE_KEY_SUBSCRIPTION_ID + "=? AND "
                            + SubscriptionManager.SUBSCRIPTION_TYPE + "=?",
                    new String[]{Integer.toString(subId), Integer.toString(subscriptionType)});
            if (result != 1) {
                if (DBG) {
                    logd("found NO subscription to remove with subscriptionType = "
                            + subscriptionType + ", uniqueId = " + uniqueId);
                }
                return -1;
            }
            refreshCachedActiveSubscriptionInfoList();
            result = mSlotIndexToSubIds.removeFromSubIdList(slotIndex, subId);
            if (result == NO_ENTRY_FOR_SLOT_INDEX) {
                loge("sSlotIndexToSubIds has no entry for slotIndex = " + slotIndex);
            } else if (result == SUB_ID_NOT_IN_SLOT) {
                loge("sSlotIndexToSubIds has no subid: " + subId + ", in index: " + slotIndex);
            }

            // Since a subscription is removed, if this one is set as default for any setting,
            // set some other subid as the default.
            int newDefault = SubscriptionManager.INVALID_SUBSCRIPTION_ID;
            SubscriptionInfo info = null;
            final List<SubscriptionInfo> records = getActiveSubscriptionInfoList(
                    mContext.getOpPackageName(), mContext.getAttributionTag());
            if (!records.isEmpty()) {
                // yes, we have more subscriptions. pick the first one.
                // FIXME do we need a policy to figure out which one is to be next default
                info = records.get(0);
            }
            updateDefaultSubIdsIfNeeded(info.getSubscriptionId(), info.getSubscriptionType());

            notifySubscriptionInfoChanged();
        } finally {
            Binder.restoreCallingIdentity(identity);
        }
        return result;
    }

    /**
     * Clear an subscriptionInfo to subinfo database if needed by updating slot index to invalid.
     * @param slotIndex the slot which the SIM is removed
     */
    public void clearSubInfoRecord(int slotIndex) {
        if (DBG) logdl("[clearSubInfoRecord]+ iccId:" + " slotIndex:" + slotIndex);

        // update simInfo db with invalid slot index
        ContentResolver resolver = mContext.getContentResolver();
        ContentValues value = new ContentValues(1);
        value.put(SubscriptionManager.SIM_SLOT_INDEX, SubscriptionManager.INVALID_SIM_SLOT_INDEX);
        String where = "(" + SubscriptionManager.SIM_SLOT_INDEX + "=" + slotIndex + ")";
        resolver.update(SubscriptionManager.CONTENT_URI, value, where, null);

        // Refresh the Cache of Active Subscription Info List
        refreshCachedActiveSubscriptionInfoList();

        boolean isFallBackRefreshRequired = false;
        if (mDefaultFallbackSubId.get() > SubscriptionManager.INVALID_SUBSCRIPTION_ID &&
                mSlotIndexToSubIds.getCopy(slotIndex) != null &&
                mSlotIndexToSubIds.getCopy(slotIndex).contains(mDefaultFallbackSubId.get())) {
            isFallBackRefreshRequired = true;
        }
        mSlotIndexToSubIds.remove(slotIndex);
        // set mDefaultFallbackSubId to invalid in case mSlotIndexToSubIds do not have any entries
        if (mSlotIndexToSubIds.size() ==0 ) {
            mDefaultFallbackSubId.set(SubscriptionManager.INVALID_SUBSCRIPTION_ID);
        } else if (isFallBackRefreshRequired) {
            // set mDefaultFallbackSubId to valid subId from mSlotIndexToSubIds
            for (int index = 0; index < getActiveSubIdArrayList().size(); index ++) {
                int subId = getActiveSubIdArrayList().get(index);
                if (subId > SubscriptionManager.INVALID_SUBSCRIPTION_ID) {
                    mDefaultFallbackSubId.set(subId);
                    break;
                }
            }
        }
    }

    /**
     * Insert an empty SubInfo record into the database.
     *
     * <p>NOTE: This is not accessible to external processes, so it does not need a permission
     * check. It is only intended for use by {@link SubscriptionInfoUpdater}. If there is a
     * subscription record exist with the same ICCID, no new empty record will be created.
     *
     * @return the URL of the newly created row. Return <code>null</code> if no new empty record is
     * created.
     */
    @VisibleForTesting(visibility = VisibleForTesting.Visibility.PACKAGE)
    @Nullable
    public Uri insertEmptySubInfoRecord(String iccId, int slotIndex) {
        if (getSubInfoForIccId(iccId) != null) {
            loge("insertEmptySubInfoRecord: Found existing record by ICCID. Do not create a "
                    + "new empty entry.");
            return null;
        }
        return insertEmptySubInfoRecord(iccId, null, slotIndex,
                SubscriptionManager.SUBSCRIPTION_TYPE_LOCAL_SIM);
    }

    Uri insertEmptySubInfoRecord(String uniqueId, String displayName, int slotIndex,
            int subscriptionType) {
        ContentResolver resolver = mContext.getContentResolver();
        ContentValues value = new ContentValues();
        value.put(SubscriptionManager.ICC_ID, uniqueId);
        int color = getUnusedColor(mContext.getOpPackageName(), mContext.getAttributionTag());
        // default SIM color differs between slots
        value.put(SubscriptionManager.HUE, color);
        value.put(SubscriptionManager.SIM_SLOT_INDEX, slotIndex);
        value.put(SubscriptionManager.CARRIER_NAME, "");
        value.put(SubscriptionManager.CARD_ID, uniqueId);
        value.put(SubscriptionManager.SUBSCRIPTION_TYPE, subscriptionType);
        if (!TextUtils.isEmpty(displayName)) {
            value.put(SubscriptionManager.DISPLAY_NAME, displayName);
        }
        if (!isSubscriptionForRemoteSim(subscriptionType)) {
            UiccCard card = mUiccController.getUiccCardForPhone(slotIndex);
            if (card != null) {
                String cardId = card.getCardId();
                if (cardId != null) {
                    value.put(SubscriptionManager.CARD_ID, cardId);
                }
            }
            UiccSlot slot = mUiccController.getUiccSlotForPhone(slotIndex);
            if (slot != null) {
                value.put(SubscriptionManager.PORT_INDEX, slot.getPortIndexFromIccId(uniqueId));
            }
        }
        value.put(SubscriptionManager.ALLOWED_NETWORK_TYPES,
                "user=" + RadioAccessFamily.getRafFromNetworkType(
                        RILConstants.PREFERRED_NETWORK_MODE));

        value.put(SubscriptionManager.USAGE_SETTING,
                SubscriptionManager.USAGE_SETTING_UNKNOWN);

        Uri uri = resolver.insert(SubscriptionManager.CONTENT_URI, value);

        return uri;
    }

    /**
     * Generate and set carrier text based on input parameters
     * @param showPlmn flag to indicate if plmn should be included in carrier text
     * @param plmn plmn to be included in carrier text
     * @param showSpn flag to indicate if spn should be included in carrier text
     * @param spn spn to be included in carrier text
     * @return true if carrier text is set, false otherwise
     */
    @UnsupportedAppUsage(maxTargetSdk = Build.VERSION_CODES.R, trackingBug = 170729553)
    public boolean setPlmnSpn(int slotIndex, boolean showPlmn, String plmn, boolean showSpn,
                              String spn) {
        synchronized (mLock) {
            int subId = getSubIdUsingPhoneId(slotIndex);
            if (mContext.getPackageManager().resolveContentProvider(
                    SubscriptionManager.CONTENT_URI.getAuthority(), 0) == null ||
                    !SubscriptionManager.isValidSubscriptionId(subId)) {
                // No place to store this info. Notify registrants of the change anyway as they
                // might retrieve the SPN/PLMN text from the SST sticky broadcast.
                // TODO: This can be removed once SubscriptionController is not running on devices
                // that don't need it, such as TVs.
                if (DBG) logd("[setPlmnSpn] No valid subscription to store info");
                notifySubscriptionInfoChanged();
                return false;
            }
            String carrierText = "";
            if (showPlmn) {
                carrierText = plmn;
                if (showSpn) {
                    // Need to show both plmn and spn if both are not same.
                    if(!Objects.equals(spn, plmn)) {
                        String separator = mContext.getString(
                                com.android.internal.R.string.kg_text_message_separator).toString();
                        carrierText = new StringBuilder().append(carrierText).append(separator)
                                .append(spn).toString();
                    }
                }
            } else if (showSpn) {
                carrierText = spn;
            }
            setCarrierText(carrierText, subId);
            return true;
        }
    }

    /**
     * Set carrier text by simInfo index
     * @param text new carrier text
     * @param subId the unique SubInfoRecord index in database
     * @return the number of records updated
     */
    private int setCarrierText(String text, int subId) {
        if (DBG) logd("[setCarrierText]+ text:" + text + " subId:" + subId);

        enforceModifyPhoneState("setCarrierText");

        // Now that all security checks passes, perform the operation as ourselves.
        final long identity = Binder.clearCallingIdentity();
        try {
            boolean update = true;
            int result = 0;
            SubscriptionInfo subInfo = getSubscriptionInfo(subId);
            if (subInfo != null) {
                update = !TextUtils.equals(text, subInfo.getCarrierName());
            }
            if (update) {
                ContentValues value = new ContentValues(1);
                value.put(SubscriptionManager.CARRIER_NAME, text);

                result = mContext.getContentResolver().update(
                        SubscriptionManager.getUriForSubscriptionId(subId), value, null, null);

                // Refresh the Cache of Active Subscription Info List
                refreshCachedActiveSubscriptionInfoList();

                notifySubscriptionInfoChanged();
            } else {
                if (DBG) logd("[setCarrierText]: no value update");
            }
            return result;
        } finally {
            Binder.restoreCallingIdentity(identity);
        }
    }

    /**
     * Set SIM color tint by simInfo index
     * @param tint the tint color of the SIM
     * @param subId the unique SubInfoRecord index in database
     * @return the number of records updated
     */
    @Override
    public int setIconTint(int tint, int subId) {
        if (DBG) logd("[setIconTint]+ tint:" + tint + " subId:" + subId);

        enforceModifyPhoneState("setIconTint");

        // Now that all security checks passes, perform the operation as ourselves.
        final long identity = Binder.clearCallingIdentity();
        try {
            if (!isActiveSubId(subId)) return 0;
            ContentValues value = new ContentValues(1);
            value.put(SubscriptionManager.HUE, tint);
            if (DBG) logd("[setIconTint]- tint:" + tint + " set");

            int result = mContext.getContentResolver().update(
                    SubscriptionManager.getUriForSubscriptionId(subId), value, null, null);

            // Refresh the Cache of Active Subscription Info List
            refreshCachedActiveSubscriptionInfoList();

            notifySubscriptionInfoChanged();

            return result;
        } finally {
            Binder.restoreCallingIdentity(identity);
        }
    }

    /**
     * This is only for internal use and the returned priority is arbitrary. The idea is to give a
     * higher value to name source that has higher priority to override other name sources.
     * @param nameSource Source of display name
     * @return int representing the priority. Higher value means higher priority.
     */
    public static int getNameSourcePriority(@SimDisplayNameSource int nameSource) {
        int index = Arrays.asList(
                SubscriptionManager.NAME_SOURCE_CARRIER_ID,
                SubscriptionManager.NAME_SOURCE_SIM_PNN,
                SubscriptionManager.NAME_SOURCE_SIM_SPN,
                SubscriptionManager.NAME_SOURCE_CARRIER,
                SubscriptionManager.NAME_SOURCE_USER_INPUT // user has highest priority.
        ).indexOf(nameSource);
        return (index < 0) ? 0 : index;
    }

    /**
     * Validate whether the NAME_SOURCE_SIM_PNN, NAME_SOURCE_SIM_SPN and
     * NAME_SOURCE_CARRIER exist or not.
     */
    @VisibleForTesting
    public boolean isExistingNameSourceStillValid(SubscriptionInfo subInfo) {

        int subId = subInfo.getSubscriptionId();
        int phoneId = getPhoneId(subInfo.getSubscriptionId());

        Phone phone = PhoneFactory.getPhone(phoneId);
        if (phone == null) {
            return true;
        }

        String spn;

        switch (subInfo.getDisplayNameSource()) {
            case SubscriptionManager.NAME_SOURCE_SIM_PNN:
                String pnn = phone.getPlmn();
                return !TextUtils.isEmpty(pnn);
            case SubscriptionManager.NAME_SOURCE_SIM_SPN:
                spn = getServiceProviderName(phoneId);
                return !TextUtils.isEmpty(spn);
            case SubscriptionManager.NAME_SOURCE_CARRIER:
                // Can not validate eSIM since it should not override with a lower priority source
                // if the name is actually coming from eSIM and not from carrier config.
                if (subInfo.isEmbedded()) {
                    return true;
                }
                CarrierConfigManager configLoader =
                        mContext.getSystemService(CarrierConfigManager.class);
                PersistableBundle config =
                        configLoader.getConfigForSubId(subId);
                if (config == null) {
                    return true;
                }
                boolean isCarrierNameOverride = config.getBoolean(
                        CarrierConfigManager.KEY_CARRIER_NAME_OVERRIDE_BOOL, false);
                String carrierName = config.getString(
                        CarrierConfigManager.KEY_CARRIER_NAME_STRING);
                spn = getServiceProviderName(phoneId);
                return isCarrierNameOverride
                        || (TextUtils.isEmpty(spn) && !TextUtils.isEmpty(carrierName));
            case SubscriptionManager.NAME_SOURCE_CARRIER_ID:
            case SubscriptionManager.NAME_SOURCE_USER_INPUT:
                return true;
        }
        return false;
    }

    @VisibleForTesting
    public String getServiceProviderName(int phoneId) {
        UiccProfile profile = mUiccController.getUiccProfileForPhone(phoneId);
        if (profile == null) {
            return null;
        }
        return profile.getServiceProviderName();
    }

    /**
     * Set display name by simInfo index with name source
     * @param displayName the display name of SIM card
     * @param subId the unique SubInfoRecord index in database
     * @param nameSource SIM display name source
     * @return the number of records updated
     */
    @Override
    public int setDisplayNameUsingSrc(String displayName, int subId,
                                      @SimDisplayNameSource int nameSource) {
        if (DBG) {
            logd("[setDisplayName]+  displayName:" + displayName + " subId:" + subId
                + " nameSource:" + nameSource);
        }

        enforceModifyPhoneState("setDisplayNameUsingSrc");

        // Now that all security checks passes, perform the operation as ourselves.
        final long identity = Binder.clearCallingIdentity();
        try {
            if (!isActiveSubId(subId)) return 0;
            List<SubscriptionInfo> allSubInfo = getSubInfo(null, null);
            // if there is no sub in the db, return 0 since subId does not exist in db
            if (allSubInfo == null || allSubInfo.isEmpty()) return 0;
            for (SubscriptionInfo subInfo : allSubInfo) {
                int subInfoNameSource = subInfo.getDisplayNameSource();
                boolean isHigherPriority = (getNameSourcePriority(subInfoNameSource)
                        > getNameSourcePriority(nameSource));
                boolean isEqualPriorityAndName = (getNameSourcePriority(subInfoNameSource)
                        == getNameSourcePriority(nameSource))
                        && (TextUtils.equals(displayName, subInfo.getDisplayName()));
                if (subInfo.getSubscriptionId() == subId
                        && isExistingNameSourceStillValid(subInfo)
                        && (isHigherPriority || isEqualPriorityAndName)) {
                    logd("Name source " + subInfoNameSource + "'s priority "
                            + getNameSourcePriority(subInfoNameSource) + " is greater than "
                            + "name source " + nameSource + "'s priority "
                            + getNameSourcePriority(nameSource) + ", return now.");
                    return 0;
                }
            }
            String nameToSet;
            if (TextUtils.isEmpty(displayName) || displayName.trim().length() == 0) {
                nameToSet = mTelephonyManager.getSimOperatorName(subId);
                if (TextUtils.isEmpty(nameToSet)) {
                    if (nameSource == SubscriptionManager.NAME_SOURCE_USER_INPUT
                            && SubscriptionManager.isValidSlotIndex(getSlotIndex(subId))) {
                        Resources r = Resources.getSystem();
                        nameToSet = r.getString(R.string.default_card_name,
                                (getSlotIndex(subId) + 1));
                    } else {
                        nameToSet = mContext.getString(SubscriptionManager.DEFAULT_NAME_RES);
                    }
                }
            } else {
                nameToSet = displayName;
            }
            ContentValues value = new ContentValues(1);
            value.put(SubscriptionManager.DISPLAY_NAME, nameToSet);
            if (nameSource >= SubscriptionManager.NAME_SOURCE_CARRIER_ID) {
                if (DBG) logd("Set nameSource=" + nameSource);
                value.put(SubscriptionManager.NAME_SOURCE, nameSource);
            }
            if (DBG) logd("[setDisplayName]- mDisplayName:" + nameToSet + " set");

            // Update the nickname on the eUICC chip if it's an embedded subscription.
            SubscriptionInfo sub = getSubscriptionInfo(subId);
            if (sub != null && sub.isEmbedded()) {
                // Ignore the result.
                int cardId = sub.getCardId();
                if (DBG) logd("Updating embedded sub nickname on cardId: " + cardId);
                EuiccManager euiccManager = ((EuiccManager)
                        mContext.getSystemService(Context.EUICC_SERVICE)).createForCardId(cardId);
                euiccManager.updateSubscriptionNickname(subId, displayName,
                        // This PendingIntent simply fulfills the requirement to pass in a callback;
                        // we don't care about the result (hence 0 requestCode and no action
                        // specified on the intent).
                        PendingIntent.getService(
                            mContext, 0 /* requestCode */, new Intent(),
                                PendingIntent.FLAG_IMMUTABLE /* flags */));
            }

            int result = updateDatabase(value, subId, true);

            // Refresh the Cache of Active Subscription Info List
            refreshCachedActiveSubscriptionInfoList();

            notifySubscriptionInfoChanged();

            return result;
        } finally {
            Binder.restoreCallingIdentity(identity);
        }
    }

    /**
     * Set phone number by subId
     * @param number the phone number of the SIM
     * @param subId the unique SubInfoRecord index in database
     * @return the number of records updated
     */
    @Override
    public int setDisplayNumber(String number, int subId) {
        if (DBG) logd("[setDisplayNumber]+ subId:" + subId);

        enforceModifyPhoneState("setDisplayNumber");

        // Now that all security checks passes, perform the operation as ourselves.
        final long identity = Binder.clearCallingIdentity();
        try {
            validateSubId(subId);
            int result = 0;
            int phoneId = getPhoneId(subId);

            if (number == null || phoneId < 0 ||
                    phoneId >= mTelephonyManager.getPhoneCount()) {
                if (DBG) logd("[setDisplayNumber]- fail");
                return -1;
            }
            boolean update = true;
            SubscriptionInfo subInfo = getSubscriptionInfo(subId);
            if (subInfo != null) {
                update = !TextUtils.equals(subInfo.getNumber(), number);
            }
            if (update) {
                ContentValues value = new ContentValues(1);
                value.put(SubscriptionManager.NUMBER, number);

                // This function had a call to update number on the SIM (Phone.setLine1Number()) but
                // that was removed as there doesn't seem to be a reason for that. If it is added
                // back, watch out for deadlocks.
                result = mContext.getContentResolver().update(
                        SubscriptionManager.getUriForSubscriptionId(subId), value, null, null);
                if (DBG) logd("[setDisplayNumber]- update result :" + result);
                // Refresh the Cache of Active Subscription Info List
                refreshCachedActiveSubscriptionInfoList();
                notifySubscriptionInfoChanged();
            } else {
                if (DBG) logd("[setDisplayNumber]: no value update");
            }
            return result;
        } finally {
            Binder.restoreCallingIdentity(identity);
        }
    }

    /**
     * Set the EHPLMNs and HPLMNs associated with the subscription.
     */
    public void setAssociatedPlmns(String[] ehplmns, String[] hplmns, int subId) {
        if (DBG) logd("[setAssociatedPlmns]+ subId:" + subId);

        validateSubId(subId);
        int phoneId = getPhoneId(subId);

        if (phoneId < 0 || phoneId >= mTelephonyManager.getPhoneCount()) {
            if (DBG) logd("[setAssociatedPlmns]- fail");
            return;
        }

        // remove trailing empty strings which will also get stripped from
        // SubscriptionInfo.getEhplmns() and SubscriptionInfo.getHplmns()
        String formattedEhplmns = ehplmns == null ? "" :
                Arrays.stream(ehplmns).filter(s -> s != null && !s.isEmpty())
                        .collect(Collectors.joining(","));
        String formattedHplmns = hplmns == null ? "" :
                Arrays.stream(hplmns).filter(s -> s != null && !s.isEmpty())
                        .collect(Collectors.joining(","));
        boolean noChange = false;
        SubscriptionInfo subInfo = getSubscriptionInfo(subId);
        if (subInfo != null) {
            noChange = (ehplmns == null && subInfo.getEhplmns().isEmpty())
                    || String.join(",", subInfo.getEhplmns()).equals(formattedEhplmns);
            noChange = noChange && (hplmns == null && subInfo.getHplmns().isEmpty())
                    || String.join(",", subInfo.getHplmns()).equals(formattedHplmns);
        }
        if (!noChange) {
            ContentValues value = new ContentValues(2);
            value.put(SubscriptionManager.EHPLMNS, formattedEhplmns);
            value.put(SubscriptionManager.HPLMNS, formattedHplmns);

            int count = mContext.getContentResolver().update(
                    SubscriptionManager.getUriForSubscriptionId(subId), value, null, null);
            if (DBG) logd("[setAssociatedPlmns]- update result :" + count);
            // Refresh the Cache of Active Subscription Info List
            refreshCachedActiveSubscriptionInfoList();
            notifySubscriptionInfoChanged();
        } else {
            if (DBG) logd("[setAssociatedPlmns]+ subId:" + subId + "no value update");
        }
    }

    /**
     * Set data roaming by simInfo index
     * @param roaming 0:Don't allow data when roaming, 1:Allow data when roaming
     * @param subId the unique SubInfoRecord index in database
     * @return the number of records updated
     */
    @Override
    public int setDataRoaming(int roaming, int subId) {
        if (DBG) logd("[setDataRoaming]+ roaming:" + roaming + " subId:" + subId);

        enforceModifyPhoneState("setDataRoaming");

        // Now that all security checks passes, perform the operation as ourselves.
        final long identity = Binder.clearCallingIdentity();
        try {
            validateSubId(subId);
            if (roaming < 0) {
                if (DBG) logd("[setDataRoaming]- fail");
                return -1;
            }
            ContentValues value = new ContentValues(1);
            value.put(SubscriptionManager.DATA_ROAMING, roaming);
            if (DBG) logd("[setDataRoaming]- roaming:" + roaming + " set");

            int result = updateDatabase(value, subId, true);

            // Refresh the Cache of Active Subscription Info List
            refreshCachedActiveSubscriptionInfoList();

            notifySubscriptionInfoChanged();

            return result;
        } finally {
            Binder.restoreCallingIdentity(identity);
        }
    }

    /**
     * Set device to device status sharing preference
     * @param sharing the sharing preference to set
     * @param subId
     * @return the number of records updated
     */
    @Override
    public int setDeviceToDeviceStatusSharing(int sharing, int subId) {
        if (DBG) logd("[setDeviceToDeviceStatusSharing]- sharing:" + sharing + " subId:" + subId);

        enforceModifyPhoneState("setDeviceToDeviceStatusSharing");

        // Now that all security checks passes, perform the operation as ourselves.
        final long identity = Binder.clearCallingIdentity();
        try {
            validateSubId(subId);
            if (sharing < 0) {
                if (DBG) logd("[setDeviceToDeviceStatusSharing]- fail");
                return -1;
            }
            ContentValues value = new ContentValues(1);
            value.put(SubscriptionManager.D2D_STATUS_SHARING, sharing);
            if (DBG) logd("[setDeviceToDeviceStatusSharing]- sharing:" + sharing + " set");

            int result = updateDatabase(value, subId, true);

            // Refresh the Cache of Active Subscription Info List
            refreshCachedActiveSubscriptionInfoList();

            notifySubscriptionInfoChanged();

            return result;
        } finally {
            Binder.restoreCallingIdentity(identity);
        }
    }

    /**
     * Set contacts that allow device to device status sharing.
     * @param contacts contacts to set
     * @param subscriptionId
     * @return the number of records updated
     */
    @Override
    public int setDeviceToDeviceStatusSharingContacts(String contacts, int subscriptionId) {
        if (DBG) {
            logd("[setDeviceToDeviceStatusSharingContacts]- contacts:" + contacts
                    + " subId:" + subscriptionId);
        }

        enforceModifyPhoneState("setDeviceToDeviceStatusSharingContacts");

        // Now that all security checks passes, perform the operation as ourselves.
        final long identity = Binder.clearCallingIdentity();
        try {
            validateSubId(subscriptionId);
            ContentValues value = new ContentValues(1);
            value.put(SubscriptionManager.D2D_STATUS_SHARING_SELECTED_CONTACTS, contacts);
            if (DBG) {
                logd("[setDeviceToDeviceStatusSharingContacts]- contacts:" + contacts
                        + " set");
            }

            int result = updateDatabase(value, subscriptionId, true);

            // Refresh the Cache of Active Subscription Info List
            refreshCachedActiveSubscriptionInfoList();

            notifySubscriptionInfoChanged();

            return result;
        } finally {
            Binder.restoreCallingIdentity(identity);
        }
    }

    public void syncGroupedSetting(int refSubId) {
        logd("syncGroupedSetting");
        try (Cursor cursor = mContext.getContentResolver().query(
                SubscriptionManager.CONTENT_URI, null,
                SubscriptionManager.UNIQUE_KEY_SUBSCRIPTION_ID + "=?",
                new String[] {String.valueOf(refSubId)}, null)) {
            if (cursor == null || !cursor.moveToFirst()) {
                logd("[syncGroupedSetting] failed. Can't find refSubId " + refSubId);
                return;
            }

            ContentValues values = new ContentValues(GROUP_SHARING_PROPERTIES.size());
            for (String propKey : GROUP_SHARING_PROPERTIES) {
                copyDataFromCursorToContentValue(propKey, cursor, values);
            }
            updateDatabase(values, refSubId, true);
        }
    }

    private void copyDataFromCursorToContentValue(String propKey, Cursor cursor,
            ContentValues values) {
        int columnIndex = cursor.getColumnIndex(propKey);
        if (columnIndex == -1) {
            logd("[copyDataFromCursorToContentValue] can't find column " + propKey);
            return;
        }

        switch (propKey) {
            case SubscriptionManager.ENHANCED_4G_MODE_ENABLED:
            case SubscriptionManager.VT_IMS_ENABLED:
            case SubscriptionManager.WFC_IMS_ENABLED:
            case SubscriptionManager.WFC_IMS_MODE:
            case SubscriptionManager.WFC_IMS_ROAMING_MODE:
            case SubscriptionManager.WFC_IMS_ROAMING_ENABLED:
            case SubscriptionManager.DATA_ROAMING:
            case SubscriptionManager.IMS_RCS_UCE_ENABLED:
            case SubscriptionManager.CROSS_SIM_CALLING_ENABLED:
            case SubscriptionManager.NR_ADVANCED_CALLING_ENABLED:
            case SubscriptionManager.USER_HANDLE:
                values.put(propKey, cursor.getInt(columnIndex));
                break;
            case SubscriptionManager.DISPLAY_NAME:
            case SubscriptionManager.ENABLED_MOBILE_DATA_POLICIES:
                values.put(propKey, cursor.getString(columnIndex));
                break;
            default:
                loge("[copyDataFromCursorToContentValue] invalid propKey " + propKey);
        }
    }

    // TODO: replace all updates with this helper method.
    private int updateDatabase(ContentValues value, int subId, boolean updateEntireGroup) {
        List<SubscriptionInfo> infoList = getSubscriptionsInGroup(getGroupUuid(subId),
                mContext.getOpPackageName(), mContext.getAttributionTag());
        if (!updateEntireGroup || infoList == null || infoList.size() == 0) {
            // Only update specified subscriptions.
            return mContext.getContentResolver().update(
                    SubscriptionManager.getUriForSubscriptionId(subId), value, null, null);
        } else {
            // Update all subscriptions in the same group.
            int[] subIdList = new int[infoList.size()];
            for (int i = 0; i < infoList.size(); i++) {
                subIdList[i] = infoList.get(i).getSubscriptionId();
            }
            return mContext.getContentResolver().update(SubscriptionManager.CONTENT_URI,
                    value, getSelectionForSubIdList(subIdList), null);
        }
    }

    /**
     * Set carrier id by subId
     * @param carrierId the subscription carrier id.
     * @param subId the unique SubInfoRecord index in database
     * @return the number of records updated
     *
     * @see TelephonyManager#getSimCarrierId()
     */
    public int setCarrierId(int carrierId, int subId) {
        if (DBG) logd("[setCarrierId]+ carrierId:" + carrierId + " subId:" + subId);

        enforceModifyPhoneState("setCarrierId");

        // Now that all security checks passes, perform the operation as ourselves.
        final long identity = Binder.clearCallingIdentity();
        try {
            validateSubId(subId);
            int result = 0;
            boolean update = true;
            SubscriptionInfo subInfo = getSubscriptionInfo(subId);
            if (subInfo != null) {
                update = subInfo.getCarrierId() != carrierId;
            }
            if (update) {
                ContentValues value = new ContentValues(1);
                value.put(SubscriptionManager.CARRIER_ID, carrierId);
                result = mContext.getContentResolver().update(
                        SubscriptionManager.getUriForSubscriptionId(subId), value, null, null);

                // Refresh the Cache of Active Subscription Info List
                refreshCachedActiveSubscriptionInfoList();

                notifySubscriptionInfoChanged();
            } else {
                if (DBG) logd("[setCarrierId]: no value update");
            }
            return result;
        } finally {
            Binder.restoreCallingIdentity(identity);
        }
    }

    /**
     * Set MCC/MNC by subscription ID
     * @param mccMnc MCC/MNC associated with the subscription
     * @param subId the unique SubInfoRecord index in database
     * @return the number of records updated
     */
    public int setMccMnc(String mccMnc, int subId) {
        String mccString = mccMnc.substring(0, 3);
        String mncString = mccMnc.substring(3);
        int mcc = 0;
        int mnc = 0;
        try {
            mcc = Integer.parseInt(mccString);
            mnc = Integer.parseInt(mncString);
        } catch (NumberFormatException e) {
            loge("[setMccMnc] - couldn't parse mcc/mnc: " + mccMnc);
        }
        SubscriptionInfo subInfo = getSubscriptionInfo(subId);
        // check if there are any update
        boolean update = true;
        if (subInfo != null) {
            update = (subInfo.getMcc() != mcc) || (subInfo.getMnc() != mnc)
                    || !mccString.equals(subInfo.getMccString())
                    || !mncString.equals(subInfo.getMncString());
        }
        int result = 0;
        if (update) {
            ContentValues value = new ContentValues(4);
            value.put(SubscriptionManager.MCC, mcc);
            value.put(SubscriptionManager.MNC, mnc);
            value.put(SubscriptionManager.MCC_STRING, mccString);
            value.put(SubscriptionManager.MNC_STRING, mncString);

            result = mContext.getContentResolver().update(
                    SubscriptionManager.getUriForSubscriptionId(subId), value, null, null);
            if (DBG) logd("[setMccMnc]+ mcc/mnc:" + mcc + "/" + mnc + " subId:" + subId);
            // Refresh the Cache of Active Subscription Info List
            refreshCachedActiveSubscriptionInfoList();
            notifySubscriptionInfoChanged();
        } else {
            if (DBG) logd("[setMccMnc] - no values update");
        }
        return result;
    }

    /**
     * Scrub given IMSI on production builds.
     */
    private String scrubImsi(String imsi) {
        if (Build.IS_ENG) {
            return imsi;
        } else if (imsi != null) {
            return imsi.substring(0, Math.min(6, imsi.length())) + "...";
        } else {
            return "null";
        }
    }

    /**
     * Set IMSI by subscription ID
     * @param imsi IMSI (International Mobile Subscriber Identity)
     * @return the number of records updated
     */
    public int setImsi(String imsi, int subId) {
        if (DBG) logd("[setImsi]+ imsi:" + scrubImsi(imsi) + " subId:" + subId);
        boolean update = true;
        int result = 0;
        SubscriptionInfo subInfo = getSubscriptionInfo(subId);
        if (subInfo != null) {
            update = !TextUtils.equals(getImsiPrivileged(subId),imsi);
        }

        if (update) {
            ContentValues value = new ContentValues(1);
            value.put(SubscriptionManager.IMSI, imsi);
            result = mContext.getContentResolver().update(
                    SubscriptionManager.getUriForSubscriptionId(subId), value, null, null);
            // Refresh the Cache of Active Subscription Info List
            refreshCachedActiveSubscriptionInfoList();

            notifySubscriptionInfoChanged();
        } else {
            if (DBG) logd("[setImsi]: no value update");
        }
        return result;
    }

    /**
     * Set uicc applications being enabled or disabled.
     * @param enabled whether uicc applications are enabled or disabled.
     * @return the number of records updated
     */
    public int setUiccApplicationsEnabled(boolean enabled, int subId) {
        if (DBG) logd("[setUiccApplicationsEnabled]+ enabled:" + enabled + " subId:" + subId);

        enforceModifyPhoneState("setUiccApplicationsEnabled");

        long identity = Binder.clearCallingIdentity();
        try {
            ContentValues value = new ContentValues(1);
            value.put(SubscriptionManager.UICC_APPLICATIONS_ENABLED, enabled);

            int result = mContext.getContentResolver().update(
                    SubscriptionManager.getUriForSubscriptionId(subId), value, null, null);

            // Refresh the Cache of Active Subscription Info List
            refreshCachedActiveSubscriptionInfoList();

            notifyUiccAppsEnableChanged();
            notifySubscriptionInfoChanged();

            return result;
        } finally {
            Binder.restoreCallingIdentity(identity);
        }
    }

    /**
     * Register to change of uicc applications enablement changes.
     * @param notifyNow whether to notify target upon registration.
     */
    public void registerForUiccAppsEnabled(Handler handler, int what, Object object,
            boolean notifyNow) {
        mUiccAppsEnableChangeRegList.addUnique(handler, what, object);
        if (notifyNow) {
            handler.obtainMessage(what, object).sendToTarget();
        }
    }

    /**
     * Unregister to change of uicc applications enablement changes.
     */
    public void unregisterForUiccAppsEnabled(Handler handler) {
        mUiccAppsEnableChangeRegList.remove(handler);
    }

    protected void notifyUiccAppsEnableChanged() {
        mUiccAppsEnableChangeRegList.notifyRegistrants();
    }

    /**
     * Get IMSI by subscription ID
     * For active subIds, this will always return the corresponding imsi
     * For inactive subIds, once they are activated once, even if they are deactivated at the time
     *   of calling this function, the corresponding imsi will be returned
     * When calling this method, the permission check should have already been done to allow
     *   only privileged read
     *
     * @return imsi
     */
    public String getImsiPrivileged(int subId) {
        try (Cursor cursor = mContext.getContentResolver().query(
                SubscriptionManager.CONTENT_URI, null,
                SubscriptionManager.UNIQUE_KEY_SUBSCRIPTION_ID + "=?",
                new String[] {String.valueOf(subId)}, null)) {
            String imsi = null;
            if (cursor != null) {
                if (cursor.moveToNext()) {
                    imsi = getOptionalStringFromCursor(cursor, SubscriptionManager.IMSI,
                            /*defaultVal*/ null);
                }
            } else {
                logd("getImsiPrivileged: failed to retrieve imsi.");
            }

            return imsi;
        }
    }

    /**
     * Set ISO country code by subscription ID
     * @param iso iso country code associated with the subscription
     * @param subId the unique SubInfoRecord index in database
     * @return the number of records updated
     */
    public int setCountryIso(String iso, int subId) {
        if (DBG) logd("[setCountryIso]+ iso:" + iso + " subId:" + subId);
        boolean update = true;
        int result = 0;
        SubscriptionInfo subInfo = getSubscriptionInfo(subId);
        if (subInfo != null) {
            update = !TextUtils.equals(subInfo.getCountryIso(), iso);
        }
        if (update) {
            ContentValues value = new ContentValues();
            value.put(SubscriptionManager.ISO_COUNTRY_CODE, iso);

            result = mContext.getContentResolver().update(
                    SubscriptionManager.getUriForSubscriptionId(subId), value, null, null);
            // Refresh the Cache of Active Subscription Info List
            refreshCachedActiveSubscriptionInfoList();

            notifySubscriptionInfoChanged();
        } else {
            if (DBG) logd("[setCountryIso]: no value update");
        }
        return result;
    }

    @Override
    public int getSlotIndex(int subId) {
        if (VDBG) printStackTrace("[getSlotIndex] subId=" + subId);

        if (subId == SubscriptionManager.DEFAULT_SUBSCRIPTION_ID) {
            subId = getDefaultSubId();
        }
        if (!SubscriptionManager.isValidSubscriptionId(subId)) {
            if (DBG) logd("[getSlotIndex]- subId invalid");
            return SubscriptionManager.INVALID_SIM_SLOT_INDEX;
        }

        int size = mSlotIndexToSubIds.size();

        if (size == 0) {
            if (DBG) logd("[getSlotIndex]- size == 0, return SIM_NOT_INSERTED instead");
            return SubscriptionManager.SIM_NOT_INSERTED;
        }

        for (Entry<Integer, ArrayList<Integer>> entry : mSlotIndexToSubIds.entrySet()) {
            int sim = entry.getKey();
            ArrayList<Integer> subs = entry.getValue();

            if (subs != null && subs.contains(subId)) {
                if (VDBG) logv("[getSlotIndex]- return = " + sim);
                return sim;
            }
        }

        if (DBG) logd("[getSlotIndex]- return fail");
        return SubscriptionManager.INVALID_SIM_SLOT_INDEX;
    }

    /**
     * Return the subId for specified slot Id.
     * @deprecated
     */
    @UnsupportedAppUsage(maxTargetSdk = Build.VERSION_CODES.R, trackingBug = 170729553)
    @Override
    @Deprecated
    public int[] getSubId(int slotIndex) {
        if (VDBG) printStackTrace("[getSubId]+ slotIndex=" + slotIndex);

        // Map default slotIndex to the current default subId.
        // TODO: Not used anywhere sp consider deleting as it's somewhat nebulous
        // as a slot maybe used for multiple different type of "connections"
        // such as: voice, data and sms. But we're doing the best we can and using
        // getDefaultSubId which makes a best guess.
        if (slotIndex == SubscriptionManager.DEFAULT_SIM_SLOT_INDEX) {
            slotIndex = getSlotIndex(getDefaultSubId());
            if (VDBG) logd("[getSubId] map default slotIndex=" + slotIndex);
        }

        // Check that we have a valid slotIndex or the slotIndex is for a remote SIM (remote SIM
        // uses special slot index that may be invalid otherwise)
        if (!SubscriptionManager.isValidSlotIndex(slotIndex)
                && slotIndex != SubscriptionManager.SLOT_INDEX_FOR_REMOTE_SIM_SUB) {
            if (DBG) logd("[getSubId]- invalid slotIndex=" + slotIndex);
            return null;
        }

        // Check if we've got any SubscriptionInfo records using slotIndexToSubId as a surrogate.
        int size = mSlotIndexToSubIds.size();
        if (size == 0) {
            if (VDBG) {
                logd("[getSubId]- sSlotIndexToSubIds.size == 0, return null slotIndex="
                        + slotIndex);
            }
            return null;
        }

        // Convert ArrayList to array
        ArrayList<Integer> subIds = mSlotIndexToSubIds.getCopy(slotIndex);
        if (subIds != null && subIds.size() > 0) {
            int[] subIdArr = new int[subIds.size()];
            for (int i = 0; i < subIds.size(); i++) {
                subIdArr[i] = subIds.get(i);
            }
            if (VDBG) logd("[getSubId]- subIdArr=" + Arrays.toString(subIdArr));
            return subIdArr;
        } else {
            if (DBG) logd("[getSubId]- numSubIds == 0, return null slotIndex=" + slotIndex);
            return null;
        }
    }

    @UnsupportedAppUsage(maxTargetSdk = Build.VERSION_CODES.R, trackingBug = 170729553)
    @Override
    public int getPhoneId(int subId) {
        if (VDBG) printStackTrace("[getPhoneId] subId=" + subId);
        int phoneId;

        if (subId == SubscriptionManager.DEFAULT_SUBSCRIPTION_ID) {
            subId = getDefaultSubId();
            if (DBG) logd("[getPhoneId] asked for default subId=" + subId);
        }

        if (!SubscriptionManager.isValidSubscriptionId(subId)) {
            if (VDBG) {
                logdl("[getPhoneId]- invalid subId return="
                        + SubscriptionManager.INVALID_PHONE_INDEX);
            }
            return SubscriptionManager.INVALID_PHONE_INDEX;
        }

        int size = mSlotIndexToSubIds.size();
        if (size == 0) {
            phoneId = mDefaultPhoneId;
            if (VDBG) logdl("[getPhoneId]- no sims, returning default phoneId=" + phoneId);
            return phoneId;
        }

        // FIXME: Assumes phoneId == slotIndex
        for (Entry<Integer, ArrayList<Integer>> entry: mSlotIndexToSubIds.entrySet()) {
            int sim = entry.getKey();
            ArrayList<Integer> subs = entry.getValue();

            if (subs != null && subs.contains(subId)) {
                if (VDBG) logdl("[getPhoneId]- found subId=" + subId + " phoneId=" + sim);
                return sim;
            }
        }

        phoneId = mDefaultPhoneId;
        if (VDBG) {
            logd("[getPhoneId]- subId=" + subId + " not found return default phoneId=" + phoneId);
        }
        return phoneId;

    }

    /**
     * @return the number of records cleared
     */
    @Override
    public int clearSubInfo() {
        enforceModifyPhoneState("clearSubInfo");

        // Now that all security checks passes, perform the operation as ourselves.
        final long identity = Binder.clearCallingIdentity();
        try {
            int size = mSlotIndexToSubIds.size();

            if (size == 0) {
                if (DBG) logdl("[clearSubInfo]- no simInfo size=" + size);
                return 0;
            }

            mSlotIndexToSubIds.clear();
            if (DBG) logdl("[clearSubInfo]- clear size=" + size);
            return size;
        } finally {
            Binder.restoreCallingIdentity(identity);
        }
    }

    protected void logvl(String msg) {
        logv(msg);
        mLocalLog.log(msg);
    }

    protected void logv(String msg) {
        Rlog.v(LOG_TAG, msg);
    }

    @UnsupportedAppUsage(maxTargetSdk = Build.VERSION_CODES.R, trackingBug = 170729553)
    protected void logdl(String msg) {
        logd(msg);
        mLocalLog.log(msg);
    }

    @UnsupportedAppUsage(maxTargetSdk = Build.VERSION_CODES.R, trackingBug = 170729553)
    private void logd(String msg) {
        Rlog.d(LOG_TAG, msg);
    }

    protected void logel(String msg) {
        loge(msg);
        mLocalLog.log(msg);
    }

    @UnsupportedAppUsage(maxTargetSdk = Build.VERSION_CODES.R, trackingBug = 170729553)
    private void loge(String msg) {
        Rlog.e(LOG_TAG, msg);
    }

    @UnsupportedAppUsage(maxTargetSdk = Build.VERSION_CODES.R, trackingBug = 170729553)
    @Override
    public int getDefaultSubId() {
        int subId;
        boolean isVoiceCapable = mTelephonyManager.isVoiceCapable();
        if (isVoiceCapable) {
            subId = getDefaultVoiceSubId();
            if (VDBG) logdl("[getDefaultSubId] isVoiceCapable subId=" + subId);
        } else {
            subId = getDefaultDataSubId();
            if (VDBG) logdl("[getDefaultSubId] NOT VoiceCapable subId=" + subId);
        }
        if (!isActiveSubId(subId)) {
            subId = mDefaultFallbackSubId.get();
            if (VDBG) logdl("[getDefaultSubId] NOT active use fall back subId=" + subId);
        }
        if (VDBG) logv("[getDefaultSubId]- value = " + subId);
        return subId;
    }

    @UnsupportedAppUsage(maxTargetSdk = Build.VERSION_CODES.R, trackingBug = 170729553)
    @Override
    public void setDefaultSmsSubId(int subId) {
        enforceModifyPhoneState("setDefaultSmsSubId");

        if (subId == SubscriptionManager.DEFAULT_SUBSCRIPTION_ID) {
            throw new RuntimeException("setDefaultSmsSubId called with DEFAULT_SUB_ID");
        }
        if (DBG) logdl("[setDefaultSmsSubId] subId=" + subId);
        setGlobalSetting(Settings.Global.MULTI_SIM_SMS_SUBSCRIPTION, subId);
        broadcastDefaultSmsSubIdChanged(subId);
    }

    private void broadcastDefaultSmsSubIdChanged(int subId) {
        // Broadcast an Intent for default sms sub change
        if (DBG) logdl("[broadcastDefaultSmsSubIdChanged] subId=" + subId);
        Intent intent = new Intent(SubscriptionManager.ACTION_DEFAULT_SMS_SUBSCRIPTION_CHANGED);
        intent.addFlags(Intent.FLAG_RECEIVER_REPLACE_PENDING);
        SubscriptionManager.putSubscriptionIdExtra(intent, subId);
        mContext.sendStickyBroadcastAsUser(intent, UserHandle.ALL);
    }

    @UnsupportedAppUsage(maxTargetSdk = Build.VERSION_CODES.R, trackingBug = 170729553)
    @Override
    public int getDefaultSmsSubId() {
        int subId = Settings.Global.getInt(mContext.getContentResolver(),
                Settings.Global.MULTI_SIM_SMS_SUBSCRIPTION,
                SubscriptionManager.INVALID_SUBSCRIPTION_ID);
        if (VDBG) logd("[getDefaultSmsSubId] subId=" + subId);
        return subId;
    }

    @UnsupportedAppUsage(maxTargetSdk = Build.VERSION_CODES.R, trackingBug = 170729553)
    @Override
    public void setDefaultVoiceSubId(int subId) {
        enforceModifyPhoneState("setDefaultVoiceSubId");

        if (subId == SubscriptionManager.DEFAULT_SUBSCRIPTION_ID) {
            throw new RuntimeException("setDefaultVoiceSubId called with DEFAULT_SUB_ID");
        }

        logdl("[setDefaultVoiceSubId] subId=" + subId);

        int previousDefaultSub = getDefaultSubId();

        setGlobalSetting(Settings.Global.MULTI_SIM_VOICE_CALL_SUBSCRIPTION, subId);
        broadcastDefaultVoiceSubIdChanged(subId);

        PhoneAccountHandle newHandle =
                subId == SubscriptionManager.INVALID_SUBSCRIPTION_ID
                        ? null : mTelephonyManager.getPhoneAccountHandleForSubscriptionId(
                        subId);

        TelecomManager telecomManager = mContext.getSystemService(TelecomManager.class);

        telecomManager.setUserSelectedOutgoingPhoneAccount(newHandle);
        logd("[setDefaultVoiceSubId] requesting change to phoneAccountHandle=" + newHandle);

        if (previousDefaultSub != getDefaultSubId()) {
            sendDefaultChangedBroadcast(getDefaultSubId());
            logd(String.format("[setDefaultVoiceSubId] change to subId=%d", getDefaultSubId()));
        } else {
            logd(String.format("[setDefaultVoiceSubId] default subId not changed. subId=%d",
                    previousDefaultSub));
        }
    }

    /**
     * Broadcast intent of ACTION_DEFAULT_VOICE_SUBSCRIPTION_CHANGED.
     * @hide
     */
    @VisibleForTesting(visibility = VisibleForTesting.Visibility.PRIVATE)
    public void broadcastDefaultVoiceSubIdChanged(int subId) {
        // Broadcast an Intent for default voice sub change
        if (DBG) logdl("[broadcastDefaultVoiceSubIdChanged] subId=" + subId);
        Intent intent = new Intent(TelephonyIntents.ACTION_DEFAULT_VOICE_SUBSCRIPTION_CHANGED);
        intent.addFlags(Intent.FLAG_RECEIVER_REPLACE_PENDING);
        SubscriptionManager.putSubscriptionIdExtra(intent, subId);
        mContext.sendStickyBroadcastAsUser(intent, UserHandle.ALL);
    }

    @UnsupportedAppUsage(maxTargetSdk = Build.VERSION_CODES.R, trackingBug = 170729553)
    @Override
    public int getDefaultVoiceSubId() {
        int subId = Settings.Global.getInt(mContext.getContentResolver(),
                Settings.Global.MULTI_SIM_VOICE_CALL_SUBSCRIPTION,
                SubscriptionManager.INVALID_SUBSCRIPTION_ID);
        if (VDBG) logd("[getDefaultVoiceSubId] subId=" + subId);
        return subId;
    }

    @UnsupportedAppUsage(maxTargetSdk = Build.VERSION_CODES.R, trackingBug = 170729553)
    @Override
    public int getDefaultDataSubId() {
        int subId = Settings.Global.getInt(mContext.getContentResolver(),
                Settings.Global.MULTI_SIM_DATA_CALL_SUBSCRIPTION,
                SubscriptionManager.INVALID_SUBSCRIPTION_ID);
        if (VDBG) logd("[getDefaultDataSubId] subId=" + subId);
        return subId;
    }

    @UnsupportedAppUsage(maxTargetSdk = Build.VERSION_CODES.R, trackingBug = 170729553)
    @Override
    public void setDefaultDataSubId(int subId) {
        enforceModifyPhoneState("setDefaultDataSubId");

        final long identity = Binder.clearCallingIdentity();
        try {
            if (subId == SubscriptionManager.DEFAULT_SUBSCRIPTION_ID) {
                throw new RuntimeException("setDefaultDataSubId called with DEFAULT_SUB_ID");
            }

            ProxyController proxyController = ProxyController.getInstance();
            int len = TelephonyManager.from(mContext).getActiveModemCount();
            logdl("[setDefaultDataSubId] num phones=" + len + ", subId=" + subId);

            if (SubscriptionManager.isValidSubscriptionId(subId)) {
                // Only re-map modems if the new default data sub is valid
                RadioAccessFamily[] rafs = new RadioAccessFamily[len];
                boolean atLeastOneMatch = false;
                for (int phoneId = 0; phoneId < len; phoneId++) {
                    Phone phone = PhoneFactory.getPhone(phoneId);
                    int raf;
                    int id = phone.getSubId();
                    if (id == subId) {
                        // TODO Handle the general case of N modems and M subscriptions.
                        raf = proxyController.getMaxRafSupported();
                        atLeastOneMatch = true;
                    } else {
                        // TODO Handle the general case of N modems and M subscriptions.
                        raf = proxyController.getMinRafSupported();
                    }
                    logdl("[setDefaultDataSubId] phoneId=" + phoneId + " subId=" + id + " RAF="
                            + raf);
                    rafs[phoneId] = new RadioAccessFamily(phoneId, raf);
                }
                if (atLeastOneMatch) {
                    proxyController.setRadioCapability(rafs);
                } else {
                    if (DBG) logdl("[setDefaultDataSubId] no valid subId's found - not updating.");
                }
            }

            int previousDefaultSub = getDefaultSubId();
            setGlobalSetting(Settings.Global.MULTI_SIM_DATA_CALL_SUBSCRIPTION, subId);
            MultiSimSettingController.getInstance().notifyDefaultDataSubChanged();
            broadcastDefaultDataSubIdChanged(subId);
            if (previousDefaultSub != getDefaultSubId()) {
                sendDefaultChangedBroadcast(getDefaultSubId());
            }
        } finally {
            Binder.restoreCallingIdentity(identity);
        }
    }

    @UnsupportedAppUsage(maxTargetSdk = Build.VERSION_CODES.R, trackingBug = 170729553)
    protected void broadcastDefaultDataSubIdChanged(int subId) {
        // Broadcast an Intent for default data sub change
        if (DBG) logdl("[broadcastDefaultDataSubIdChanged] subId=" + subId);
        Intent intent = new Intent(TelephonyIntents.ACTION_DEFAULT_DATA_SUBSCRIPTION_CHANGED);
        intent.addFlags(Intent.FLAG_RECEIVER_REPLACE_PENDING);
        SubscriptionManager.putSubscriptionIdExtra(intent, subId);
        mContext.sendStickyBroadcastAsUser(intent, UserHandle.ALL);
    }

    /* Sets the default subscription. If only one sub is active that
     * sub is set as default subId. If two or more  sub's are active
     * the first sub is set as default subscription
     */
    @UnsupportedAppUsage(maxTargetSdk = Build.VERSION_CODES.R, trackingBug = 170729553)
    protected void setDefaultFallbackSubId(int subId, int subscriptionType) {
        if (subId == SubscriptionManager.DEFAULT_SUBSCRIPTION_ID) {
            throw new RuntimeException("setDefaultSubId called with DEFAULT_SUB_ID");
        }
        if (DBG) {
            logdl("[setDefaultFallbackSubId] subId=" + subId + ", subscriptionType="
                    + subscriptionType);
        }
        int previousDefaultSub = getDefaultSubId();
        if (isSubscriptionForRemoteSim(subscriptionType)) {
            mDefaultFallbackSubId.set(subId);
            return;
        }
        if (SubscriptionManager.isValidSubscriptionId(subId)) {
            int phoneId = getPhoneId(subId);
            if (phoneId >= 0 && (phoneId < mTelephonyManager.getPhoneCount()
                    || mTelephonyManager.getSimCount() == 1)) {
                if (DBG) logdl("[setDefaultFallbackSubId] set sDefaultFallbackSubId=" + subId);
                mDefaultFallbackSubId.set(subId);
                // Update MCC MNC device configuration information
                String defaultMccMnc = mTelephonyManager.getSimOperatorNumericForPhone(phoneId);
                MccTable.updateMccMncConfiguration(mContext, defaultMccMnc);
            } else {
                if (DBG) {
                    logdl("[setDefaultFallbackSubId] not set invalid phoneId=" + phoneId
                            + " subId=" + subId);
                }
            }
        }
        if (previousDefaultSub != getDefaultSubId()) {
            sendDefaultChangedBroadcast(getDefaultSubId());
        }
    }

    public void sendDefaultChangedBroadcast(int subId) {
        // Broadcast an Intent for default sub change
        int phoneId = SubscriptionManager.getPhoneId(subId);
        Intent intent = new Intent(SubscriptionManager.ACTION_DEFAULT_SUBSCRIPTION_CHANGED);
        intent.addFlags(Intent.FLAG_RECEIVER_REPLACE_PENDING);
        SubscriptionManager.putPhoneIdAndSubIdExtra(intent, phoneId, subId);
        if (DBG) {
            logdl("[sendDefaultChangedBroadcast] broadcast default subId changed phoneId="
                    + phoneId + " subId=" + subId);
        }
        mContext.sendStickyBroadcastAsUser(intent, UserHandle.ALL);
    }

    protected boolean shouldDefaultBeCleared(List<SubscriptionInfo> records, int subId) {
        if (DBG) logdl("[shouldDefaultBeCleared: subId] " + subId);
        if (records == null) {
            if (DBG) logdl("[shouldDefaultBeCleared] return true no records subId=" + subId);
            return true;
        }
        if (!SubscriptionManager.isValidSubscriptionId(subId)) {
            // If the subId parameter is not valid its already cleared so return false.
            if (DBG) logdl("[shouldDefaultBeCleared] return false only one subId, subId=" + subId);
            return false;
        }
        for (SubscriptionInfo record : records) {
            int id = record.getSubscriptionId();
            if (DBG) logdl("[shouldDefaultBeCleared] Record.id: " + id);
            if (id == subId) {
                logdl("[shouldDefaultBeCleared] return false subId is active, subId=" + subId);
                return false;
            }
        }
        if (DBG) logdl("[shouldDefaultBeCleared] return true not active subId=" + subId);
        return true;
    }

    /**
     * Whether a subscription is opportunistic or not.
     */
    public boolean isOpportunistic(int subId) {
        SubscriptionInfo info = getActiveSubscriptionInfo(subId, mContext.getOpPackageName(),
                mContext.getAttributionTag());
        return (info != null) && info.isOpportunistic();
    }

    // FIXME: We need we should not be assuming phoneId == slotIndex as it will not be true
    // when there are multiple subscriptions per sim and probably for other reasons.
    @UnsupportedAppUsage(maxTargetSdk = Build.VERSION_CODES.R, trackingBug = 170729553)
    public int getSubIdUsingPhoneId(int phoneId) {
        int[] subIds = getSubId(phoneId);
        if (subIds == null || subIds.length == 0) {
            return SubscriptionManager.INVALID_SUBSCRIPTION_ID;
        }
        return subIds[0];
    }

    /** Must be public for access from instrumentation tests. */
    @VisibleForTesting
    public List<SubscriptionInfo> getSubInfoUsingSlotIndexPrivileged(int slotIndex) {
        if (DBG) logd("[getSubInfoUsingSlotIndexPrivileged]+ slotIndex:" + slotIndex);
        if (slotIndex == SubscriptionManager.DEFAULT_SIM_SLOT_INDEX) {
            slotIndex = getSlotIndex(getDefaultSubId());
        }
        if (!SubscriptionManager.isValidSlotIndex(slotIndex)) {
            if (DBG) logd("[getSubInfoUsingSlotIndexPrivileged]- invalid slotIndex");
            return null;
        }

        Cursor cursor = mContext.getContentResolver().query(SubscriptionManager.CONTENT_URI,
                null, SubscriptionManager.SIM_SLOT_INDEX + "=?",
                new String[]{String.valueOf(slotIndex)}, null);
        ArrayList<SubscriptionInfo> subList = null;
        try {
            if (cursor != null) {
                while (cursor.moveToNext()) {
                    SubscriptionInfo subInfo = getSubInfoRecord(cursor);
                    if (subInfo != null) {
                        if (subList == null) {
                            subList = new ArrayList<SubscriptionInfo>();
                        }
                        subList.add(subInfo);
                    }
                }
            }
        } finally {
            if (cursor != null) {
                cursor.close();
            }
        }
        if (DBG) logd("[getSubInfoUsingSlotIndex]- null info return");

        return subList;
    }

    @UnsupportedAppUsage(maxTargetSdk = Build.VERSION_CODES.R, trackingBug = 170729553)
    private void validateSubId(int subId) {
        if (DBG) logd("validateSubId subId: " + subId);
        if (!SubscriptionManager.isValidSubscriptionId(subId)) {
            throw new IllegalArgumentException("Invalid sub id passed as parameter");
        } else if (subId == SubscriptionManager.DEFAULT_SUBSCRIPTION_ID) {
            throw new IllegalArgumentException("Default sub id passed as parameter");
        }
    }

    private synchronized ArrayList<Integer> getActiveSubIdArrayList() {
        // Clone the sub id list so it can't change out from under us while iterating
        List<Entry<Integer, ArrayList<Integer>>> simInfoList =
                new ArrayList<>(mSlotIndexToSubIds.entrySet());

        // Put the set of sub ids in slot index order
        Collections.sort(simInfoList, (x, y) -> x.getKey().compareTo(y.getKey()));

        // Collect the sub ids for each slot in turn
        ArrayList<Integer> allSubs = new ArrayList<>();
        for (Entry<Integer, ArrayList<Integer>> slot : simInfoList) {
            allSubs.addAll(slot.getValue());
        }
        return allSubs;
    }

    private boolean isSubscriptionVisible(int subId) {
        synchronized (mSubInfoListLock) {
            for (SubscriptionInfo info : mCacheOpportunisticSubInfoList) {
                if (info.getSubscriptionId() == subId) {
                    // If group UUID is null, it's stand alone opportunistic profile. So it's
                    // visible. Otherwise, it's bundled opportunistic profile, and is not visible.
                    return info.getGroupUuid() == null;
                }
            }
        }

        return true;
    }

    /**
     * @return the list of subId's that are active, is never null but the length maybe 0.
     */
    @Override
    public int[] getActiveSubIdList(boolean visibleOnly) {
        enforceReadPrivilegedPhoneState("getActiveSubIdList");

        final long token = Binder.clearCallingIdentity();
        try {
            List<Integer> allSubs = getActiveSubIdArrayList();

            if (visibleOnly) {
                // Grouped opportunistic subscriptions should be hidden.
                allSubs = allSubs.stream().filter(subId -> isSubscriptionVisible(subId))
                        .collect(Collectors.toList());
            }

            int[] subIdArr = new int[allSubs.size()];
            int i = 0;
            for (int sub : allSubs) {
                subIdArr[i] = sub;
                i++;
            }

            if (VDBG) {
                logdl("[getActiveSubIdList] allSubs=" + allSubs + " subIdArr.length="
                        + subIdArr.length);
            }
            return subIdArr;
        } finally {
            Binder.restoreCallingIdentity(token);
        }
    }

    @Override
    public boolean isActiveSubId(int subId, String callingPackage, String callingFeatureId) {
        if (!TelephonyPermissions.checkCallingOrSelfReadPhoneState(mContext, subId, callingPackage,
                callingFeatureId, "isActiveSubId")) {
            throw new SecurityException("Requires READ_PHONE_STATE permission.");
        }
        final long identity = Binder.clearCallingIdentity();
        try {
            return isActiveSubId(subId);
        } finally {
            Binder.restoreCallingIdentity(identity);
        }
    }

    @UnsupportedAppUsage(maxTargetSdk = Build.VERSION_CODES.R, trackingBug = 170729553)
    @Deprecated // This should be moved into isActiveSubId(int, String)
    public boolean isActiveSubId(int subId) {
        boolean retVal = SubscriptionManager.isValidSubscriptionId(subId)
                && getActiveSubIdArrayList().contains(subId);

        if (VDBG) logdl("[isActiveSubId]- " + retVal);
        return retVal;
    }

    /**
     * Get the SIM state for the slot index.
     * For Remote-SIMs, this method returns {@link IccCardConstants.State#UNKNOWN}
     * @return SIM state as the ordinal of {@link IccCardConstants.State}
     */
    @Override
    public int getSimStateForSlotIndex(int slotIndex) {
        State simState;
        String err;
        if (slotIndex < 0) {
            simState = IccCardConstants.State.UNKNOWN;
            err = "invalid slotIndex";
        } else {
            Phone phone = null;
            try {
                phone = PhoneFactory.getPhone(slotIndex);
            } catch (IllegalStateException e) {
                // ignore
            }
            if (phone == null) {
                simState = IccCardConstants.State.UNKNOWN;
                err = "phone == null";
            } else {
                IccCard icc = phone.getIccCard();
                if (icc == null) {
                    simState = IccCardConstants.State.UNKNOWN;
                    err = "icc == null";
                } else {
                    simState = icc.getState();
                    err = "";
                }
            }
        }
        if (VDBG) {
            logd("getSimStateForSlotIndex: " + err + " simState=" + simState
                    + " ordinal=" + simState.ordinal() + " slotIndex=" + slotIndex);
        }
        return simState.ordinal();
    }

    /**
     * Store properties associated with SubscriptionInfo in database
     * @param subId Subscription Id of Subscription
     * @param propKey Column name in database associated with SubscriptionInfo
     * @param propValue Value to store in DB for particular subId & column name
     *
     * @return number of rows updated.
     * @hide
     */
    @Override
    public int setSubscriptionProperty(int subId, String propKey, String propValue) {
        enforceModifyPhoneState("setSubscriptionProperty");
        final long token = Binder.clearCallingIdentity();

        try {
            validateSubId(subId);
            ContentResolver resolver = mContext.getContentResolver();
            int result = setSubscriptionPropertyIntoContentResolver(
                    subId, propKey, propValue, resolver);
            // Refresh the Cache of Active Subscription Info List
            refreshCachedActiveSubscriptionInfoList();

            return result;
        } finally {
            Binder.restoreCallingIdentity(token);
        }
    }

    private int setSubscriptionPropertyIntoContentResolver(
            int subId, String propKey, String propValue, ContentResolver resolver) {
        ContentValues value = new ContentValues();
        boolean updateEntireGroup = GROUP_SHARING_PROPERTIES.contains(propKey);
        switch (propKey) {
            case SubscriptionManager.CB_EXTREME_THREAT_ALERT:
            case SubscriptionManager.CB_SEVERE_THREAT_ALERT:
            case SubscriptionManager.CB_AMBER_ALERT:
            case SubscriptionManager.CB_EMERGENCY_ALERT:
            case SubscriptionManager.CB_ALERT_SOUND_DURATION:
            case SubscriptionManager.CB_ALERT_REMINDER_INTERVAL:
            case SubscriptionManager.CB_ALERT_VIBRATE:
            case SubscriptionManager.CB_ALERT_SPEECH:
            case SubscriptionManager.CB_ETWS_TEST_ALERT:
            case SubscriptionManager.CB_CHANNEL_50_ALERT:
            case SubscriptionManager.CB_CMAS_TEST_ALERT:
            case SubscriptionManager.CB_OPT_OUT_DIALOG:
            case SubscriptionManager.ENHANCED_4G_MODE_ENABLED:
            case SubscriptionManager.IS_OPPORTUNISTIC:
            case SubscriptionManager.VT_IMS_ENABLED:
            case SubscriptionManager.WFC_IMS_ENABLED:
            case SubscriptionManager.WFC_IMS_MODE:
            case SubscriptionManager.WFC_IMS_ROAMING_MODE:
            case SubscriptionManager.WFC_IMS_ROAMING_ENABLED:
            case SubscriptionManager.IMS_RCS_UCE_ENABLED:
            case SubscriptionManager.CROSS_SIM_CALLING_ENABLED:
            case SubscriptionManager.VOIMS_OPT_IN_STATUS:
            case SubscriptionManager.NR_ADVANCED_CALLING_ENABLED:
            case SubscriptionManager.USAGE_SETTING:
            case SubscriptionManager.USER_HANDLE:
                value.put(propKey, Integer.parseInt(propValue));
                break;
            case SubscriptionManager.ALLOWED_NETWORK_TYPES:
            case SimInfo.COLUMN_PHONE_NUMBER_SOURCE_CARRIER:
            case SimInfo.COLUMN_PHONE_NUMBER_SOURCE_IMS:
                value.put(propKey, propValue);
                break;
            default:
                if (DBG) logd("Invalid column name");
                break;
        }

        return updateDatabase(value, subId, updateEntireGroup);
    }

    /**
     * Get properties associated with SubscriptionInfo from database
     *
     * @param subId Subscription Id of Subscription
     * @param propKey Column name in SubscriptionInfo database
     * @return Value associated with subId and propKey column in database
     */
    @Override
    public String getSubscriptionProperty(int subId, String propKey, String callingPackage,
            String callingFeatureId) {
        switch (propKey) {
            case SubscriptionManager.GROUP_UUID:
                if (mContext.checkCallingOrSelfPermission(
                        Manifest.permission.READ_PRIVILEGED_PHONE_STATE) != PERMISSION_GRANTED) {
                    EventLog.writeEvent(0x534e4554, "213457638", Binder.getCallingUid());
                    return null;
                }
                break;
            default:
                if (!TelephonyPermissions.checkCallingOrSelfReadPhoneState(mContext, subId,
                        callingPackage, callingFeatureId, "getSubscriptionProperty")) {
                    return null;
                }
        }

        final long identity = Binder.clearCallingIdentity();
        try {
            return getSubscriptionProperty(subId, propKey);
        } finally {
            Binder.restoreCallingIdentity(identity);
        }
    }

    /**
     * Get properties associated with SubscriptionInfo from database. Note this is the version
     * without permission check for telephony internal use only.
     *
     * @param subId Subscription Id of Subscription
     * @param propKey Column name in SubscriptionInfo database
     * @return Value associated with subId and propKey column in database
     */
    public String getSubscriptionProperty(int subId, String propKey) {
        String resultValue = null;
        try (Cursor cursor = mContext.getContentResolver().query(SubscriptionManager.CONTENT_URI,
                new String[]{propKey},
                SubscriptionManager.UNIQUE_KEY_SUBSCRIPTION_ID + "=?",
                new String[]{subId + ""}, null)) {
            if (cursor != null) {
                if (cursor.moveToFirst()) {
                    switch (propKey) {
                        case SubscriptionManager.CB_EXTREME_THREAT_ALERT:
                        case SubscriptionManager.CB_SEVERE_THREAT_ALERT:
                        case SubscriptionManager.CB_AMBER_ALERT:
                        case SubscriptionManager.CB_EMERGENCY_ALERT:
                        case SubscriptionManager.CB_ALERT_SOUND_DURATION:
                        case SubscriptionManager.CB_ALERT_REMINDER_INTERVAL:
                        case SubscriptionManager.CB_ALERT_VIBRATE:
                        case SubscriptionManager.CB_ALERT_SPEECH:
                        case SubscriptionManager.CB_ETWS_TEST_ALERT:
                        case SubscriptionManager.CB_CHANNEL_50_ALERT:
                        case SubscriptionManager.CB_CMAS_TEST_ALERT:
                        case SubscriptionManager.CB_OPT_OUT_DIALOG:
                        case SubscriptionManager.ENHANCED_4G_MODE_ENABLED:
                        case SubscriptionManager.VT_IMS_ENABLED:
                        case SubscriptionManager.WFC_IMS_ENABLED:
                        case SubscriptionManager.WFC_IMS_MODE:
                        case SubscriptionManager.WFC_IMS_ROAMING_MODE:
                        case SubscriptionManager.WFC_IMS_ROAMING_ENABLED:
                        case SubscriptionManager.IMS_RCS_UCE_ENABLED:
                        case SubscriptionManager.CROSS_SIM_CALLING_ENABLED:
                        case SubscriptionManager.IS_OPPORTUNISTIC:
                        case SubscriptionManager.GROUP_UUID:
                        case SubscriptionManager.ENABLED_MOBILE_DATA_POLICIES:
                        case SubscriptionManager.ALLOWED_NETWORK_TYPES:
                        case SubscriptionManager.D2D_STATUS_SHARING:
                        case SubscriptionManager.VOIMS_OPT_IN_STATUS:
                        case SubscriptionManager.D2D_STATUS_SHARING_SELECTED_CONTACTS:
                        case SubscriptionManager.NR_ADVANCED_CALLING_ENABLED:
                        case SimInfo.COLUMN_PHONE_NUMBER_SOURCE_CARRIER:
                        case SimInfo.COLUMN_PHONE_NUMBER_SOURCE_IMS:
                        case SubscriptionManager.USAGE_SETTING:
                        case SubscriptionManager.USER_HANDLE:
                            resultValue = cursor.getString(0);
                            break;
                        default:
                            if(DBG) logd("Invalid column name");
                            break;
                    }
                } else {
                    if(DBG) logd("Valid row not present in db");
                }
            } else {
                if(DBG) logd("Query failed");
            }
        }

        if (DBG) logd("getSubscriptionProperty Query value = " + resultValue);
        return resultValue;
    }

    protected void printStackTrace(String msg) {
        RuntimeException re = new RuntimeException();
        logd("StackTrace - " + msg);
        StackTraceElement[] st = re.getStackTrace();
        boolean first = true;
        for (StackTraceElement ste : st) {
            if (first) {
                first = false;
            } else {
                logd(ste.toString());
            }
        }
    }

    @Override
    public void dump(FileDescriptor fd, PrintWriter pw, String[] args) {
        mContext.enforceCallingOrSelfPermission(android.Manifest.permission.DUMP,
                "Requires DUMP");
        final long token = Binder.clearCallingIdentity();
        try {
            pw.println("SubscriptionController:");
            pw.println(" mLastISubServiceRegTime=" + mLastISubServiceRegTime);
            pw.println(" defaultSubId=" + getDefaultSubId());
            pw.println(" defaultDataSubId=" + getDefaultDataSubId());
            pw.println(" defaultVoiceSubId=" + getDefaultVoiceSubId());
            pw.println(" defaultSmsSubId=" + getDefaultSmsSubId());
            pw.println(" defaultVoicePhoneId=" + SubscriptionManager.getDefaultVoicePhoneId());
            pw.flush();

            for (Entry<Integer, ArrayList<Integer>> entry : mSlotIndexToSubIds.entrySet()) {
                pw.println(" sSlotIndexToSubId[" + entry.getKey() + "]: subIds=" + entry);
            }
            pw.flush();
            pw.println("++++++++++++++++++++++++++++++++");

            List<SubscriptionInfo> sirl = getActiveSubscriptionInfoList(
                    mContext.getOpPackageName(), mContext.getAttributionTag());
            if (sirl != null) {
                pw.println(" ActiveSubInfoList:");
                for (SubscriptionInfo entry : sirl) {
                    pw.println("  " + entry.toString());
                }
            } else {
                pw.println(" ActiveSubInfoList: is null");
            }
            pw.flush();
            pw.println("++++++++++++++++++++++++++++++++");

            sirl = getAllSubInfoList(mContext.getOpPackageName(), mContext.getAttributionTag());
            if (sirl != null) {
                pw.println(" AllSubInfoList:");
                for (SubscriptionInfo entry : sirl) {
                    pw.println("  " + entry.toString());
                }
            } else {
                pw.println(" AllSubInfoList: is null");
            }
            pw.flush();
            pw.println("++++++++++++++++++++++++++++++++");

            mLocalLog.dump(fd, pw, args);
            pw.flush();
            pw.println("++++++++++++++++++++++++++++++++");
            pw.flush();
        } finally {
            Binder.restoreCallingIdentity(token);
        }
    }

    /**
     * Migrating Ims settings from global setting to subscription DB, if not already done.
     */
    @VisibleForTesting(visibility = VisibleForTesting.Visibility.PRIVATE)
    public void migrateImsSettings() {
        SubscriptionManager sm = SubscriptionManager.from(mContext);
        if (sm != null) {
            List<SubscriptionInfo> subInfoList = sm.getAllSubscriptionInfoList();
            for (SubscriptionInfo si : subInfoList) {
                int subId = si.getSubscriptionId();
                if (subId == SubscriptionManager.INVALID_SUBSCRIPTION_ID) {
                    continue;
                }
                migrateImsSettingHelper(
                        Settings.Global.ENHANCED_4G_MODE_ENABLED + subId,
                        SubscriptionManager.ENHANCED_4G_MODE_ENABLED, subId);
                migrateImsSettingHelper(
                        Settings.Global.VT_IMS_ENABLED + subId,
                        SubscriptionManager.VT_IMS_ENABLED, subId);
                migrateImsSettingHelper(
                        Settings.Global.WFC_IMS_ENABLED + subId,
                        SubscriptionManager.WFC_IMS_ENABLED, subId);
                migrateImsSettingHelper(
                        Settings.Global.WFC_IMS_MODE + subId,
                        SubscriptionManager.WFC_IMS_MODE, subId);
                migrateImsSettingHelper(
                        Settings.Global.WFC_IMS_ROAMING_MODE + subId,
                        SubscriptionManager.WFC_IMS_ROAMING_MODE, subId);
                migrateImsSettingHelper(
                        Settings.Global.WFC_IMS_ROAMING_ENABLED + subId,
                        SubscriptionManager.WFC_IMS_ROAMING_ENABLED, subId);
            }
        }
    }

    private void migrateImsSettingHelper(String settingGlobal, String subscriptionProperty,
                int subId) {
        ContentResolver resolver = mContext.getContentResolver();
        int defaultSubId = getDefaultVoiceSubId();
        if (defaultSubId == SubscriptionManager.INVALID_SUBSCRIPTION_ID) {
            return;
        }
        try {
            int prevSetting = Settings.Global.getInt(resolver, settingGlobal);

            if (prevSetting != DEPRECATED_SETTING) {
                // Write previous setting into Subscription DB.
                setSubscriptionPropertyIntoContentResolver(subId, subscriptionProperty,
                        Integer.toString(prevSetting), resolver);
                // Write global setting value with DEPRECATED_SETTING making sure
                // migration only happen once.
                Settings.Global.putInt(resolver, settingGlobal, DEPRECATED_SETTING);
            }
        } catch (Settings.SettingNotFoundException e) {
        }
    }

    /**
     * Set whether a subscription is opportunistic.
     *
     * Throws SecurityException if doesn't have required permission.
     *
     * @param opportunistic whether it’s opportunistic subscription.
     * @param subId the unique SubscriptionInfo index in database
     * @param callingPackage The package making the IPC.
     * @return the number of records updated
     */
    @Override
    public int setOpportunistic(boolean opportunistic, int subId, String callingPackage) {
        try {
            TelephonyPermissions.enforceCallingOrSelfModifyPermissionOrCarrierPrivilege(
                    mContext, subId, callingPackage);
        } catch (SecurityException e) {
            // The subscription may be inactive eSIM profile. If so, check the access rule in
            // database.
            enforceCarrierPrivilegeOnInactiveSub(subId, callingPackage,
                    "Caller requires permission on sub " + subId);
        }

        long token = Binder.clearCallingIdentity();
        try {
            int ret = setSubscriptionProperty(subId, SubscriptionManager.IS_OPPORTUNISTIC,
                    String.valueOf(opportunistic ? 1 : 0));
            if (ret != 0) notifySubscriptionInfoChanged();
            return ret;
        } finally {
            Binder.restoreCallingIdentity(token);
        }
    }

    /**
     * Get subscription info from database, and check whether caller has carrier privilege
     * permission with it. If checking fails, throws SecurityException.
     */
    private void enforceCarrierPrivilegeOnInactiveSub(int subId, String callingPackage,
            String message) {
        mAppOps.checkPackage(Binder.getCallingUid(), callingPackage);

        SubscriptionManager subManager = (SubscriptionManager)
                mContext.getSystemService(Context.TELEPHONY_SUBSCRIPTION_SERVICE);

        List<SubscriptionInfo> subInfo;
        long token = Binder.clearCallingIdentity();
        try {
            subInfo = getSubInfo(
                    SubscriptionManager.UNIQUE_KEY_SUBSCRIPTION_ID + "=" + subId, null);
        } finally {
            Binder.restoreCallingIdentity(token);
        }

        try {
            if (!isActiveSubId(subId) && subInfo != null && subInfo.size() == 1
                    && subManager.canManageSubscription(subInfo.get(0), callingPackage)) {
                return;
            }
            throw new SecurityException(message);
        } catch (IllegalArgumentException e) {
            // canManageSubscription will throw IllegalArgumentException if sub is not embedded
            // or package name is unknown. In this case, we also see it as permission check failure
            // and throw a SecurityException.
            throw new SecurityException(message);
        }
    }

    @Override
    public void setPreferredDataSubscriptionId(int subId, boolean needValidation,
            ISetOpportunisticDataCallback callback) {
        enforceModifyPhoneState("setPreferredDataSubscriptionId");
        final long token = Binder.clearCallingIdentity();

        try {
            PhoneSwitcher phoneSwitcher = PhoneSwitcher.getInstance();
            if (phoneSwitcher == null) {
                logd("Set preferred data sub: phoneSwitcher is null.");
                AnomalyReporter.reportAnomaly(
                        UUID.fromString("a3ab0b9d-f2aa-4baf-911d-7096c0d4645a"),
                        "Set preferred data sub: phoneSwitcher is null.");
                if (callback != null) {
                    try {
                        callback.onComplete(SET_OPPORTUNISTIC_SUB_REMOTE_SERVICE_EXCEPTION);
                    } catch (RemoteException exception) {
                        logd("RemoteException " + exception);
                    }
                }
                return;
            }

            phoneSwitcher.trySetOpportunisticDataSubscription(subId, needValidation, callback);
        } finally {
            Binder.restoreCallingIdentity(token);
        }
    }

    @Override
    public int getPreferredDataSubscriptionId() {
        enforceReadPrivilegedPhoneState("getPreferredDataSubscriptionId");
        final long token = Binder.clearCallingIdentity();

        try {
            PhoneSwitcher phoneSwitcher = PhoneSwitcher.getInstance();
            if (phoneSwitcher == null) {
                AnomalyReporter.reportAnomaly(
                        UUID.fromString("a3ab0b9d-f2aa-4baf-911d-7096c0d4645a"),
                        "Get preferred data sub: phoneSwitcher is null.");
                return SubscriptionManager.DEFAULT_SUBSCRIPTION_ID;
            }

            return phoneSwitcher.getAutoSelectedDataSubId();
        } finally {
            Binder.restoreCallingIdentity(token);
        }
    }

    @Override
    public List<SubscriptionInfo> getOpportunisticSubscriptions(String callingPackage,
            String callingFeatureId) {
        return getSubscriptionInfoListFromCacheHelper(callingPackage, callingFeatureId,
                makeCacheListCopyWithLock(mCacheOpportunisticSubInfoList));
    }

    /**
     * Inform SubscriptionManager that subscriptions in the list are bundled
     * as a group. Typically it's a primary subscription and an opportunistic
     * subscription. It should only affect multi-SIM scenarios where primary
     * and opportunistic subscriptions can be activated together.
     * Being in the same group means they might be activated or deactivated
     * together, some of them may be invisible to the users, etc.
     *
     * Caller will either have {@link android.Manifest.permission#MODIFY_PHONE_STATE}
     * permission or had carrier privilege permission on the subscriptions:
     * {@link TelephonyManager#hasCarrierPrivileges(int)} or
     * {@link SubscriptionManager#canManageSubscription(SubscriptionInfo)}
     *
     * @throws SecurityException if the caller doesn't meet the requirements
     *             outlined above.
     * @throws IllegalArgumentException if the some subscriptions in the list doesn't exist.
     *
     * @param subIdList list of subId that will be in the same group
     * @return groupUUID a UUID assigned to the subscription group. It returns
     * null if fails.
     *
     */
    @Override
    public ParcelUuid createSubscriptionGroup(int[] subIdList, String callingPackage) {
        if (subIdList == null || subIdList.length == 0) {
            throw new IllegalArgumentException("Invalid subIdList " + Arrays.toString(subIdList));
        }

        // Makes sure calling package matches caller UID.
        mAppOps.checkPackage(Binder.getCallingUid(), callingPackage);
        // If it doesn't have modify phone state permission, or carrier privilege permission,
        // a SecurityException will be thrown.
        if (mContext.checkCallingOrSelfPermission(android.Manifest.permission.MODIFY_PHONE_STATE)
                != PERMISSION_GRANTED && !checkCarrierPrivilegeOnSubList(
                        subIdList, callingPackage)) {
            throw new SecurityException("CreateSubscriptionGroup needs MODIFY_PHONE_STATE or"
                    + " carrier privilege permission on all specified subscriptions");
        }

        long identity = Binder.clearCallingIdentity();

        try {
            // Generate a UUID.
            ParcelUuid groupUUID = new ParcelUuid(UUID.randomUUID());

            ContentValues value = new ContentValues();
            value.put(SubscriptionManager.GROUP_UUID, groupUUID.toString());
            value.put(SubscriptionManager.GROUP_OWNER, callingPackage);
            int result = mContext.getContentResolver().update(SubscriptionManager.CONTENT_URI,
                    value, getSelectionForSubIdList(subIdList), null);

            if (DBG) logdl("createSubscriptionGroup update DB result: " + result);

            refreshCachedActiveSubscriptionInfoList();

            notifySubscriptionInfoChanged();

            MultiSimSettingController.getInstance().notifySubscriptionGroupChanged(groupUUID);

            return groupUUID;
        } finally {
            Binder.restoreCallingIdentity(identity);
        }
    }

    private String getOwnerPackageOfSubGroup(ParcelUuid groupUuid) {
        if (groupUuid == null) return null;

        List<SubscriptionInfo> infoList = getSubInfo(SubscriptionManager.GROUP_UUID
                + "=\'" + groupUuid.toString() + "\'", null);

        return ArrayUtils.isEmpty(infoList) ? null : infoList.get(0).getGroupOwner();
    }

    /**
     * @param groupUuid a UUID assigned to the subscription group.
     * @param callingPackage the package making the IPC.
     * @return if callingPackage has carrier privilege on sublist.
     *
     */
    public boolean canPackageManageGroup(ParcelUuid groupUuid, String callingPackage) {
        if (groupUuid == null) {
            throw new IllegalArgumentException("Invalid groupUuid");
        }

        if (TextUtils.isEmpty(callingPackage)) {
            throw new IllegalArgumentException("Empty callingPackage");
        }

        List<SubscriptionInfo> infoList;

        // Getting all subscriptions in the group.
        long identity = Binder.clearCallingIdentity();
        try {
            infoList = getSubInfo(SubscriptionManager.GROUP_UUID
                    + "=\'" + groupUuid.toString() + "\'", null);
        } finally {
            Binder.restoreCallingIdentity(identity);
        }

        // If the group does not exist, then by default the UUID is up for grabs so no need to
        // restrict management of a group (that someone may be attempting to create).
        if (ArrayUtils.isEmpty(infoList)) {
            return true;
        }

        // If the calling package is the group owner, skip carrier permission check and return
        // true as it was done before.
        if (callingPackage.equals(infoList.get(0).getGroupOwner())) return true;

        // Check carrier privilege for all subscriptions in the group.
        int[] subIdArray = infoList.stream().mapToInt(info -> info.getSubscriptionId())
                .toArray();
        return (checkCarrierPrivilegeOnSubList(subIdArray, callingPackage));
    }

    private int updateGroupOwner(ParcelUuid groupUuid, String groupOwner) {
        // If the existing group owner is different from current caller, make caller the new
        // owner of all subscriptions in group.
        // This is for use-case of:
        // 1) Both package1 and package2 has permission (MODIFY_PHONE_STATE or carrier
        // privilege permission) of all related subscriptions.
        // 2) Package 1 created a group.
        // 3) Package 2 wants to add a subscription into it.
        // Step 3 should be granted as all operations are permission based. Which means as
        // long as the package passes the permission check, it can modify the subscription
        // and the group. And package 2 becomes the new group owner as it's the last to pass
        // permission checks on all members.
        ContentValues value = new ContentValues(1);
        value.put(SubscriptionManager.GROUP_OWNER, groupOwner);
        return mContext.getContentResolver().update(SubscriptionManager.CONTENT_URI,
                value, SubscriptionManager.GROUP_UUID + "=\"" + groupUuid + "\"", null);
    }

    @Override
    public void addSubscriptionsIntoGroup(int[] subIdList, ParcelUuid groupUuid,
            String callingPackage) {
        if (subIdList == null || subIdList.length == 0) {
            throw new IllegalArgumentException("Invalid subId list");
        }

        if (groupUuid == null || groupUuid.equals(INVALID_GROUP_UUID)) {
            throw new IllegalArgumentException("Invalid groupUuid");
        }

        // Makes sure calling package matches caller UID.
        mAppOps.checkPackage(Binder.getCallingUid(), callingPackage);
        // If it doesn't have modify phone state permission, or carrier privilege permission,
        // a SecurityException will be thrown.
        if (mContext.checkCallingOrSelfPermission(android.Manifest.permission.MODIFY_PHONE_STATE)
                != PERMISSION_GRANTED && !(checkCarrierPrivilegeOnSubList(subIdList, callingPackage)
                && canPackageManageGroup(groupUuid, callingPackage))) {
            throw new SecurityException("Requires MODIFY_PHONE_STATE or carrier privilege"
                    + " permissions on subscriptions and the group.");
        }

        long identity = Binder.clearCallingIdentity();

        try {
            if (DBG) {
                logdl("addSubscriptionsIntoGroup sub list "
                        + Arrays.toString(subIdList) + " into group " + groupUuid);
            }

            ContentValues value = new ContentValues();
            value.put(SubscriptionManager.GROUP_UUID, groupUuid.toString());
            int result = mContext.getContentResolver().update(SubscriptionManager.CONTENT_URI,
                    value, getSelectionForSubIdList(subIdList), null);

            if (DBG) logdl("addSubscriptionsIntoGroup update DB result: " + result);

            if (result > 0) {
                updateGroupOwner(groupUuid, callingPackage);
                refreshCachedActiveSubscriptionInfoList();
                notifySubscriptionInfoChanged();
                MultiSimSettingController.getInstance().notifySubscriptionGroupChanged(groupUuid);
            }
        } finally {
            Binder.restoreCallingIdentity(identity);
        }
    }

    /**
     * Remove a list of subscriptions from their subscription group.
     * See {@link SubscriptionManager#createSubscriptionGroup(List<Integer>)} for more details.
     *
     * Caller will either have {@link android.Manifest.permission#MODIFY_PHONE_STATE}
     * permission or had carrier privilege permission on the subscriptions:
     * {@link TelephonyManager#hasCarrierPrivileges()} or
     * {@link SubscriptionManager#canManageSubscription(SubscriptionInfo)}
     *
     * @throws SecurityException if the caller doesn't meet the requirements
     *             outlined above.
     * @throws IllegalArgumentException if the some subscriptions in the list doesn't belong
     *             the specified group.
     *
     * @param subIdList list of subId that need removing from their groups.
     *
     */
    public void removeSubscriptionsFromGroup(int[] subIdList, ParcelUuid groupUuid,
            String callingPackage) {
        if (subIdList == null || subIdList.length == 0) {
            return;
        }

        // Makes sure calling package matches caller UID.
        mAppOps.checkPackage(Binder.getCallingUid(), callingPackage);
        // If it doesn't have modify phone state permission, or carrier privilege permission,
        // a SecurityException will be thrown. If it's due to invalid parameter or internal state,
        // it will return null.
        if (mContext.checkCallingOrSelfPermission(android.Manifest.permission.MODIFY_PHONE_STATE)
                != PERMISSION_GRANTED && !(checkCarrierPrivilegeOnSubList(subIdList, callingPackage)
                && canPackageManageGroup(groupUuid, callingPackage))) {
            throw new SecurityException("removeSubscriptionsFromGroup needs MODIFY_PHONE_STATE or"
                    + " carrier privilege permission on all specified subscriptions");
        }

        long identity = Binder.clearCallingIdentity();

        try {
            List<SubscriptionInfo> subInfoList = getSubInfo(getSelectionForSubIdList(subIdList),
                    null);
            for (SubscriptionInfo info : subInfoList) {
                if (!groupUuid.equals(info.getGroupUuid())) {
                    throw new IllegalArgumentException("Subscription " + info.getSubscriptionId()
                        + " doesn't belong to group " + groupUuid);
                }
            }
            ContentValues value = new ContentValues();
            value.put(SubscriptionManager.GROUP_UUID, (String) null);
            value.put(SubscriptionManager.GROUP_OWNER, (String) null);
            int result = mContext.getContentResolver().update(SubscriptionManager.CONTENT_URI,
                    value, getSelectionForSubIdList(subIdList), null);

            if (DBG) logdl("removeSubscriptionsFromGroup update DB result: " + result);

            if (result > 0) {
                updateGroupOwner(groupUuid, callingPackage);
                refreshCachedActiveSubscriptionInfoList();
                notifySubscriptionInfoChanged();
            }
        } finally {
            Binder.restoreCallingIdentity(identity);
        }
    }

    /**
     *  Helper function to check if the caller has carrier privilege permissions on a list of subId.
     *  The check can either be processed against access rules on currently active SIM cards, or
     *  the access rules we keep in our database for currently inactive eSIMs.
     *
     * @throws IllegalArgumentException if the some subId is invalid or doesn't exist.
     *
     *  @return true if checking passes on all subId, false otherwise.
     */
    private boolean checkCarrierPrivilegeOnSubList(int[] subIdList, String callingPackage) {
        // Check carrier privilege permission on active subscriptions first.
        // If it fails, they could be inactive. So keep them in a HashSet and later check
        // access rules in our database.
        Set<Integer> checkSubList = new HashSet<>();
        for (int subId : subIdList) {
            if (isActiveSubId(subId)) {
                if (!mTelephonyManager.hasCarrierPrivileges(subId)) {
                    return false;
                }
            } else {
                checkSubList.add(subId);
            }
        }

        if (checkSubList.isEmpty()) {
            return true;
        }

        long identity = Binder.clearCallingIdentity();

        try {
            // Check access rules for each sub info.
            SubscriptionManager subscriptionManager = (SubscriptionManager)
                    mContext.getSystemService(Context.TELEPHONY_SUBSCRIPTION_SERVICE);
            List<SubscriptionInfo> subInfoList = getSubInfo(
                    getSelectionForSubIdList(subIdList), null);

            // Didn't find all the subscriptions specified in subIdList.
            if (subInfoList == null || subInfoList.size() != subIdList.length) {
                throw new IllegalArgumentException("Invalid subInfoList.");
            }

            for (SubscriptionInfo subInfo : subInfoList) {
                if (checkSubList.contains(subInfo.getSubscriptionId())) {
                    if (subInfo.isEmbedded() && subscriptionManager.canManageSubscription(
                            subInfo, callingPackage)) {
                        checkSubList.remove(subInfo.getSubscriptionId());
                    } else {
                        return false;
                    }
                }
            }

            return checkSubList.isEmpty();
        } finally {
            Binder.restoreCallingIdentity(identity);
        }
    }

    /**
     * Helper function to create selection argument of a list of subId.
     * The result should be: "in (subId1, subId2, ...)".
     */
    public static String getSelectionForSubIdList(int[] subId) {
        StringBuilder selection = new StringBuilder();
        selection.append(SubscriptionManager.UNIQUE_KEY_SUBSCRIPTION_ID);
        selection.append(" IN (");
        for (int i = 0; i < subId.length - 1; i++) {
            selection.append(subId[i] + ", ");
        }
        selection.append(subId[subId.length - 1]);
        selection.append(")");

        return selection.toString();
    }

    /**
     * Helper function to create selection argument of a list of subId.
     * The result should be: "in (iccId1, iccId2, ...)".
     */
    private String getSelectionForIccIdList(String[] iccIds) {
        StringBuilder selection = new StringBuilder();
        selection.append(SubscriptionManager.ICC_ID);
        selection.append(" IN (");
        for (int i = 0; i < iccIds.length - 1; i++) {
            selection.append("'" + iccIds[i] + "', ");
        }
        selection.append("'" + iccIds[iccIds.length - 1] + "'");
        selection.append(")");

        return selection.toString();
    }

    /**
     * Get subscriptionInfo list of subscriptions that are in the same group of given subId.
     * See {@link #createSubscriptionGroup(int[], String)} for more details.
     *
     * Caller must have {@link android.Manifest.permission#READ_PHONE_STATE}
     * or carrier privilege permission on the subscription.
     * {@link TelephonyManager#hasCarrierPrivileges(int)}
     *
     * <p>Starting with API level 33, the caller needs READ_PHONE_STATE and access to device
     * identifiers to get the list of subscriptions associated with a group UUID.
     * This method can be invoked if one of the following requirements is met:
     * <ul>
     *     <li>If the app has carrier privilege permission.
     *     {@link TelephonyManager#hasCarrierPrivileges()}
     *     <li>If the app has {@link android.Manifest.permission#READ_PHONE_STATE} and
     *     access to device identifiers.
     * </ul>
     *
     * @throws SecurityException if the caller doesn't meet the requirements
     *             outlined above.
     *
     * @param groupUuid of which list of subInfo will be returned.
     * @return list of subscriptionInfo that belong to the same group, including the given
     * subscription itself. It will return an empty list if no subscription belongs to the group.
     *
     */
    @Override
    public List<SubscriptionInfo> getSubscriptionsInGroup(ParcelUuid groupUuid,
            String callingPackage, String callingFeatureId) {
        long identity = Binder.clearCallingIdentity();
        List<SubscriptionInfo> subInfoList;

        try {
            // need to bypass removing identifier check because that will remove the subList without
            // group id.
            subInfoList = getAllSubInfoList(mContext.getOpPackageName(),
                    mContext.getAttributionTag(), true);
            if (groupUuid == null || subInfoList == null || subInfoList.isEmpty()) {
                return new ArrayList<>();
            }
        } finally {
            Binder.restoreCallingIdentity(identity);
        }

        // If the calling app neither has carrier privileges nor READ_PHONE_STATE and access to
        // device identifiers, it will throw a securityException.
        if (CompatChanges.isChangeEnabled(
                REQUIRE_DEVICE_IDENTIFIERS_FOR_GROUP_UUID, Binder.getCallingUid())) {
            try {
                if (!TelephonyPermissions.checkCallingOrSelfReadDeviceIdentifiers(mContext,
                        callingPackage, callingFeatureId, "getSubscriptionsInGroup")) {
                    EventLog.writeEvent(0x534e4554, "213902861", Binder.getCallingUid());
                    throw new SecurityException("Need to have carrier privileges or access to "
                            + "device identifiers to call getSubscriptionsInGroup");
                }
            } catch (SecurityException e) {
                EventLog.writeEvent(0x534e4554, "213902861", Binder.getCallingUid());
                throw e;
            }
        }

        return subInfoList.stream().filter(info -> {
            if (!groupUuid.equals(info.getGroupUuid())) return false;
            int subId = info.getSubscriptionId();
            return TelephonyPermissions.checkCallingOrSelfReadPhoneState(mContext, subId,
                    callingPackage, callingFeatureId, "getSubscriptionsInGroup")
                    || info.canManageSubscription(mContext, callingPackage);
        }).map(subscriptionInfo -> conditionallyRemoveIdentifiers(subscriptionInfo,
                callingPackage, callingFeatureId, "getSubscriptionsInGroup"))
        .collect(Collectors.toList());

    }

    /**
     * Check if the passed in phoneId has a sub that belongs to the same group as the sub
     * corresponding to the passed in iccid.
     * @param phoneId phone id to check
     * @param iccid ICCID to check
     * @return true if sub/group is the same, false otherwise
     */
    public boolean checkPhoneIdAndIccIdMatch(int phoneId, String iccid) {
        int subId = getSubIdUsingPhoneId(phoneId);
        if (!SubscriptionManager.isUsableSubIdValue(subId)) return false;
        ParcelUuid groupUuid = getGroupUuid(subId);
        List<SubscriptionInfo> subInfoList;
        if (groupUuid != null) {
            subInfoList = getSubInfo(SubscriptionManager.GROUP_UUID
                    + "=\'" + groupUuid.toString() + "\'", null);
        } else {
            subInfoList = getSubInfo(SubscriptionManager.UNIQUE_KEY_SUBSCRIPTION_ID
                    + "=" + subId, null);
        }
        return subInfoList != null && subInfoList.stream().anyMatch(
                subInfo -> IccUtils.stripTrailingFs(subInfo.getIccId()).equals(
                IccUtils.stripTrailingFs(iccid)));
    }

    public ParcelUuid getGroupUuid(int subId) {
        ParcelUuid groupUuid;
        List<SubscriptionInfo> subInfo = getSubInfo(SubscriptionManager.UNIQUE_KEY_SUBSCRIPTION_ID
                        + "=" + subId, null);
        if (subInfo == null || subInfo.size() == 0) {
            groupUuid = null;
        } else {
            groupUuid = subInfo.get(0).getGroupUuid();
        }

        return groupUuid;
    }


    /**
     * Enable/Disable a subscription
     * @param enable true if enabling, false if disabling
     * @param subId the unique SubInfoRecord index in database
     *
     * @return true if success, false if fails or the further action is
     * needed hence it's redirected to Euicc.
     */
    @Override
    public boolean setSubscriptionEnabled(boolean enable, int subId) {
        enforceModifyPhoneState("setSubscriptionEnabled");

        final long identity = Binder.clearCallingIdentity();
        try {
            logd("setSubscriptionEnabled" + (enable ? " enable " : " disable ")
                    + " subId " + subId);

            // Error checking.
            if (!SubscriptionManager.isUsableSubscriptionId(subId)) {
                throw new IllegalArgumentException(
                        "setSubscriptionEnabled not usable subId " + subId);
            }

            SubscriptionInfo info = SubscriptionController.getInstance()
                    .getAllSubInfoList(mContext.getOpPackageName(), mContext.getAttributionTag())
                    .stream()
                    .filter(subInfo -> subInfo.getSubscriptionId() == subId)
                    .findFirst()
                    .get();

            if (info == null) {
                logd("setSubscriptionEnabled subId " + subId + " doesn't exist.");
                return false;
            }

            // TODO: make sure after slot mapping, we enable the uicc applications for the
            // subscription we are enabling.
            if (info.isEmbedded()) {
                return enableEmbeddedSubscription(info, enable);
            } else {
                return enablePhysicalSubscription(info, enable);
            }
        } finally {
            Binder.restoreCallingIdentity(identity);
        }
    }

    private boolean enableEmbeddedSubscription(SubscriptionInfo info, boolean enable) {
        // We need to send intents to Euicc for operations:

        // 1) In single SIM mode, turning on a eSIM subscription while pSIM is the active slot.
        //    Euicc will ask user to switch to DSDS if supported or to confirm SIM slot
        //    switching.
        // 2) In DSDS mode, turning on / off an eSIM profile. Euicc can ask user whether
        //    to turn on DSDS, or whether to switch from current active eSIM profile to it, or
        //    to simply show a progress dialog.
        // 3) In future, similar operations on triple SIM devices.
        enableSubscriptionOverEuiccManager(info.getSubscriptionId(), enable,
                SubscriptionManager.INVALID_SIM_SLOT_INDEX);
        // returning false to indicate state is not changed. If changed, a subscriptionInfo
        // change will be filed separately.
        return false;

        // TODO: uncomment or clean up if we decide whether to support standalone CBRS for Q.
        // subId = enable ? subId : SubscriptionManager.INVALID_SUBSCRIPTION_ID;
        // updateEnabledSubscriptionGlobalSetting(subId, physicalSlotIndex);
    }

    private boolean enablePhysicalSubscription(SubscriptionInfo info, boolean enable) {
        if (info == null || !SubscriptionManager.isValidSubscriptionId(info.getSubscriptionId())) {
            return false;
        }

        int subId = info.getSubscriptionId();

        UiccSlotInfo slotInfo = null;
        int physicalSlotIndex = SubscriptionManager.INVALID_SIM_SLOT_INDEX;
        UiccSlotInfo[] slotsInfo = mTelephonyManager.getUiccSlotsInfo();
        if (slotsInfo == null) return false;
        for (int i = 0; i < slotsInfo.length; i++) {
            UiccSlotInfo curSlotInfo = slotsInfo[i];
            if (curSlotInfo.getCardStateInfo() == CARD_STATE_INFO_PRESENT) {
                if (TextUtils.equals(IccUtils.stripTrailingFs(curSlotInfo.getCardId()),
                        IccUtils.stripTrailingFs(info.getCardString()))) {
                    slotInfo = curSlotInfo;
                    physicalSlotIndex = i;
                    break;
                }
            }
        }

        // Can't find the existing SIM.
        if (slotInfo == null) {
            loge("Can't find the existing SIM.");
            return false;
        }

        // this for physical slot which has only one port
        if (enable && !slotInfo.getPorts().stream().findFirst().get().isActive()) {
            // We need to send intents to Euicc if we are turning on an inactive slot.
            // Euicc will decide whether to ask user to switch to DSDS, or change SIM
            // slot mapping.
            EuiccManager euiccManager =
                    (EuiccManager) mContext.getSystemService(Context.EUICC_SERVICE);
            if (euiccManager != null && euiccManager.isEnabled()) {
                enableSubscriptionOverEuiccManager(subId, enable, physicalSlotIndex);
            } else {
                // Enable / disable uicc applications.
                if (!info.areUiccApplicationsEnabled()) setUiccApplicationsEnabled(enable, subId);
                // If euiccManager is not enabled, we try to switch to DSDS if possible,
                // or switch slot if not.
                if (mTelephonyManager.isMultiSimSupported() == MULTISIM_ALLOWED) {
                    PhoneConfigurationManager.getInstance().switchMultiSimConfig(
                            mTelephonyManager.getSupportedModemCount());
                } else {
                    List<UiccSlotMapping> slotMapping = new ArrayList<>();
                    // As this is single sim mode, set port index to 0 and logical slot index is 0
                    slotMapping.add(new UiccSlotMapping(TelephonyManager.DEFAULT_PORT_INDEX,
                            physicalSlotIndex, 0));
                    UiccController.getInstance().switchSlots(slotMapping, null);
                }
            }
            return true;
        } else {
            // Enable / disable uicc applications.
            setUiccApplicationsEnabled(enable, subId);
            return true;
        }
    }

    private void enableSubscriptionOverEuiccManager(int subId, boolean enable,
            int physicalSlotIndex) {
        logdl("enableSubscriptionOverEuiccManager" + (enable ? " enable " : " disable ")
                + "subId " + subId + " on slotIndex " + physicalSlotIndex);
        Intent intent = new Intent(EuiccManager.ACTION_TOGGLE_SUBSCRIPTION_PRIVILEGED);
        intent.addFlags(Intent.FLAG_ACTIVITY_NEW_TASK);
        intent.putExtra(EuiccManager.EXTRA_SUBSCRIPTION_ID, subId);
        intent.putExtra(EuiccManager.EXTRA_ENABLE_SUBSCRIPTION, enable);
        if (physicalSlotIndex != SubscriptionManager.INVALID_SIM_SLOT_INDEX) {
            intent.putExtra(EuiccManager.EXTRA_PHYSICAL_SLOT_ID, physicalSlotIndex);
        }
        mContext.startActivity(intent);
    }

    private void updateEnabledSubscriptionGlobalSetting(int subId, int physicalSlotIndex) {
        // Write the value which subscription is enabled into global setting.
        Settings.Global.putInt(mContext.getContentResolver(),
                Settings.Global.ENABLED_SUBSCRIPTION_FOR_SLOT + physicalSlotIndex, subId);
    }

    private void updateModemStackEnabledGlobalSetting(boolean enabled, int physicalSlotIndex) {
        // Write the whether a modem stack is disabled into global setting.
        Settings.Global.putInt(mContext.getContentResolver(),
                Settings.Global.MODEM_STACK_ENABLED_FOR_SLOT
                        + physicalSlotIndex, enabled ? 1 : 0);
    }

    private int getPhysicalSlotIndexFromLogicalSlotIndex(int logicalSlotIndex) {
        int physicalSlotIndex = SubscriptionManager.INVALID_SIM_SLOT_INDEX;
        UiccSlotInfo[] slotInfos = mTelephonyManager.getUiccSlotsInfo();
        for (int i = 0; i < slotInfos.length; i++) {
            for (UiccPortInfo portInfo : slotInfos[i].getPorts()) {
                if (portInfo.getLogicalSlotIndex() == logicalSlotIndex) {
                    physicalSlotIndex = i;
                    break;
                }
            }
        }

        return physicalSlotIndex;
    }

    @Override
    public boolean isSubscriptionEnabled(int subId) {
        // TODO: b/123314365 support multi-eSIM and removable eSIM.
        enforceReadPrivilegedPhoneState("isSubscriptionEnabled");

        long identity = Binder.clearCallingIdentity();
        try {
            // Error checking.
            if (!SubscriptionManager.isUsableSubscriptionId(subId)) {
                throw new IllegalArgumentException(
                        "isSubscriptionEnabled not usable subId " + subId);
            }

            List<SubscriptionInfo> infoList = getSubInfo(
                    SubscriptionManager.UNIQUE_KEY_SUBSCRIPTION_ID + "=" + subId, null);
            if (infoList == null || infoList.isEmpty()) {
                // Subscription doesn't exist.
                return false;
            }

            boolean isEmbedded = infoList.get(0).isEmbedded();

            if (isEmbedded) {
                return isActiveSubId(subId);
            } else {
                // For pSIM, we also need to check if modem is disabled or not.
                return isActiveSubId(subId) && PhoneConfigurationManager.getInstance()
                        .getPhoneStatus(PhoneFactory.getPhone(getPhoneId(subId)));
            }

        } finally {
            Binder.restoreCallingIdentity(identity);
        }
    }

    @Override
    public int getEnabledSubscriptionId(int logicalSlotIndex) {
        // TODO: b/123314365 support multi-eSIM and removable eSIM.
        enforceReadPrivilegedPhoneState("getEnabledSubscriptionId");

        long identity = Binder.clearCallingIdentity();
        try {
            if (!SubscriptionManager.isValidPhoneId(logicalSlotIndex)) {
                throw new IllegalArgumentException(
                        "getEnabledSubscriptionId with invalid logicalSlotIndex "
                                + logicalSlotIndex);
            }

            // Getting and validating the physicalSlotIndex.
            int physicalSlotIndex = getPhysicalSlotIndexFromLogicalSlotIndex(logicalSlotIndex);
            if (physicalSlotIndex == SubscriptionManager.INVALID_SIM_SLOT_INDEX) {
                return SubscriptionManager.INVALID_SUBSCRIPTION_ID;
            }

            // if modem stack is disabled, return INVALID_SUBSCRIPTION_ID without reading
            // Settings.Global.ENABLED_SUBSCRIPTION_FOR_SLOT.
            int modemStackEnabled = Settings.Global.getInt(mContext.getContentResolver(),
                    Settings.Global.MODEM_STACK_ENABLED_FOR_SLOT + physicalSlotIndex, 1);
            if (modemStackEnabled != 1) {
                return SubscriptionManager.INVALID_SUBSCRIPTION_ID;
            }

            int subId;
            try {
                subId = Settings.Global.getInt(mContext.getContentResolver(),
                        Settings.Global.ENABLED_SUBSCRIPTION_FOR_SLOT + physicalSlotIndex);
            } catch (Settings.SettingNotFoundException e) {
                // Value never set. Return whether it's currently active.
                subId = getSubIdUsingPhoneId(logicalSlotIndex);
            }

            return subId;
        } finally {
            Binder.restoreCallingIdentity(identity);
        }
    }

    /**
     * Helper function of getOpportunisticSubscriptions and getActiveSubscriptionInfoList.
     * They are doing similar things except operating on different cache.
     *
     * NOTE: the cacheSubList passed in is a *copy* of mCacheActiveSubInfoList or
     * mCacheOpportunisticSubInfoList, so mSubInfoListLock is not required to access it. Also, this
     * method may modify cacheSubList depending on the permissions the caller has.
     */
    private List<SubscriptionInfo> getSubscriptionInfoListFromCacheHelper(
            String callingPackage, String callingFeatureId, List<SubscriptionInfo> cacheSubList) {
        boolean canReadPhoneState = false;
        boolean canReadIdentifiers = false;
        boolean canReadPhoneNumber = false;
        try {
            canReadPhoneState = TelephonyPermissions.checkReadPhoneState(mContext,
                    SubscriptionManager.INVALID_SUBSCRIPTION_ID, Binder.getCallingPid(),
                    Binder.getCallingUid(), callingPackage, callingFeatureId,
                    "getSubscriptionInfoList");
            // If the calling package has the READ_PHONE_STATE permission then check if the caller
            // also has access to subscriber identifiers and the phone number to ensure that the ICC
            // ID and any other unique identifiers are removed if the caller should not have access.
            if (canReadPhoneState) {
                canReadIdentifiers = hasSubscriberIdentifierAccess(
                        SubscriptionManager.INVALID_SUBSCRIPTION_ID, callingPackage,
                        callingFeatureId, "getSubscriptionInfoList", false);
                canReadPhoneNumber = hasPhoneNumberAccess(
                        SubscriptionManager.INVALID_SUBSCRIPTION_ID, callingPackage,
                        callingFeatureId, "getSubscriptionInfoList");
            }
        } catch (SecurityException e) {
            // If a SecurityException is thrown during the READ_PHONE_STATE check then the only way
            // to access a subscription is to have carrier privileges for its subId; an app with
            // carrier privileges for a subscription is also granted access to all identifiers so
            // the identifier and phone number access checks are not required.
        }

        if (canReadIdentifiers && canReadPhoneNumber) {
            return cacheSubList;
        }
        // Filter the list to only include subscriptions which the caller can manage.
        for (int subIndex = cacheSubList.size() - 1; subIndex >= 0; subIndex--) {
            SubscriptionInfo subscriptionInfo = cacheSubList.get(subIndex);

            int subId = subscriptionInfo.getSubscriptionId();
            boolean hasCarrierPrivileges = TelephonyPermissions.checkCarrierPrivilegeForSubId(
                    mContext, subId);
            // If the caller has carrier privileges then they are granted access to all
            // identifiers for their subscription.
            if (hasCarrierPrivileges) continue;

            cacheSubList.remove(subIndex);
            if (canReadPhoneState) {
                // The caller does not have carrier privileges for this subId, filter the
                // identifiers in the subscription based on the results of the initial
                // permission checks.
                cacheSubList.add(subIndex, conditionallyRemoveIdentifiers(
                        subscriptionInfo, canReadIdentifiers, canReadPhoneNumber));
            }
        }
        return cacheSubList;
    }

    /**
     * Conditionally removes identifiers from the provided {@code subInfo} if the {@code
     * callingPackage} does not meet the access requirements for identifiers and returns the
     * potentially modified object..
     *
     * <p>If the caller does not meet the access requirements for identifiers a clone of the
     * provided SubscriptionInfo is created and modified to avoid altering SubscriptionInfo objects
     * in a cache.
     */
    private SubscriptionInfo conditionallyRemoveIdentifiers(SubscriptionInfo subInfo,
            String callingPackage, String callingFeatureId, String message) {
        SubscriptionInfo result = subInfo;
        int subId = subInfo.getSubscriptionId();
        boolean hasIdentifierAccess = hasSubscriberIdentifierAccess(subId, callingPackage,
                callingFeatureId, message, true);
        boolean hasPhoneNumberAccess = hasPhoneNumberAccess(subId, callingPackage, callingFeatureId,
                message);
        return conditionallyRemoveIdentifiers(subInfo, hasIdentifierAccess, hasPhoneNumberAccess);
    }

    /**
     * Conditionally removes identifiers from the provided {@code subInfo} based on if the calling
     * package {@code hasIdentifierAccess} and {@code hasPhoneNumberAccess} and returns the
     * potentially modified object.
     *
     * <p>If the caller specifies the package does not have identifier or phone number access
     * a clone of the provided SubscriptionInfo is created and modified to avoid altering
     * SubscriptionInfo objects in a cache.
     */
    private SubscriptionInfo conditionallyRemoveIdentifiers(SubscriptionInfo subInfo,
            boolean hasIdentifierAccess, boolean hasPhoneNumberAccess) {
        if (hasIdentifierAccess && hasPhoneNumberAccess) {
            return subInfo;
        }
        SubscriptionInfo.Builder result = new SubscriptionInfo.Builder(subInfo);
        if (!hasIdentifierAccess) {
            result.setIccId(null);
            result.setCardString(null);
            result.setGroupUuid(null);
        }
        if (!hasPhoneNumberAccess) {
            result.setNumber(null);
        }
        return result.build();
    }

    private synchronized boolean addToSubIdList(int slotIndex, int subId, int subscriptionType) {
        ArrayList<Integer> subIdsList = mSlotIndexToSubIds.getCopy(slotIndex);
        if (subIdsList == null) {
            subIdsList = new ArrayList<>();
            mSlotIndexToSubIds.put(slotIndex, subIdsList);
        }

        // add the given subId unless it already exists
        if (subIdsList.contains(subId)) {
            logdl("slotIndex, subId combo already exists in the map. Not adding it again.");
            return false;
        }
        if (isSubscriptionForRemoteSim(subscriptionType)) {
            // For Remote SIM subscriptions, a slot can have multiple subscriptions.
            mSlotIndexToSubIds.addToSubIdList(slotIndex, subId);
        } else {
            // for all other types of subscriptions, a slot can have only one subscription at a time
            mSlotIndexToSubIds.clearSubIdList(slotIndex);
            mSlotIndexToSubIds.addToSubIdList(slotIndex, subId);
        }


        // Remove the slot from sSlotIndexToSubIds if it has the same sub id with the added slot
        for (Entry<Integer, ArrayList<Integer>> entry : mSlotIndexToSubIds.entrySet()) {
            if (entry.getKey() != slotIndex && entry.getValue() != null
                    && entry.getValue().contains(subId)) {
                logdl("addToSubIdList - remove " + entry.getKey());
                mSlotIndexToSubIds.remove(entry.getKey());
            }
        }

        if (DBG) logdl("slotIndex, subId combo is added to the map.");
        return true;
    }

    private boolean isSubscriptionForRemoteSim(int subscriptionType) {
        return subscriptionType == SubscriptionManager.SUBSCRIPTION_TYPE_REMOTE_SIM;
    }

    /**
     * This is only for testing
     * @hide
     */
    @VisibleForTesting(visibility = VisibleForTesting.Visibility.PRIVATE)
    public Map<Integer, ArrayList<Integer>> getSlotIndexToSubIdsMap() {
        return mSlotIndexToSubIds.getMap();
    }

    private void notifyOpportunisticSubscriptionInfoChanged() {
        TelephonyRegistryManager trm =
                (TelephonyRegistryManager)
                        mContext.getSystemService(Context.TELEPHONY_REGISTRY_SERVICE);
        if (DBG) logd("notifyOpptSubscriptionInfoChanged:");
        trm.notifyOpportunisticSubscriptionInfoChanged();
    }

    private void refreshCachedOpportunisticSubscriptionInfoList() {
        synchronized (mSubInfoListLock) {
            List<SubscriptionInfo> subList = getSubInfo(
                    SubscriptionManager.IS_OPPORTUNISTIC + "=1 AND ("
                            + SubscriptionManager.SIM_SLOT_INDEX + ">=0 OR "
                            + SubscriptionManager.IS_EMBEDDED + "=1)", null);
            List<SubscriptionInfo> oldOpptCachedList = mCacheOpportunisticSubInfoList;

            if (subList != null) {
                subList.sort(SUBSCRIPTION_INFO_COMPARATOR);
            } else {
                subList = new ArrayList<>();
            }

            mCacheOpportunisticSubInfoList = subList;

            for (int i = 0; i < mCacheOpportunisticSubInfoList.size(); i++) {
                SubscriptionInfo info = mCacheOpportunisticSubInfoList.get(i);
                if (shouldDisableSubGroup(info.getGroupUuid())) {
                    SubscriptionInfo.Builder builder = new SubscriptionInfo.Builder(info);
                    builder.setGroupDisabled(true);
                    mCacheOpportunisticSubInfoList.set(i, builder.build());
                }
            }

            if (DBG_CACHE) {
                if (!mCacheOpportunisticSubInfoList.isEmpty()) {
                    for (SubscriptionInfo si : mCacheOpportunisticSubInfoList) {
                        logd("[refreshCachedOpportunisticSubscriptionInfoList] Setting Cached "
                                + "info=" + si);
                    }
                } else {
                    logdl("[refreshCachedOpportunisticSubscriptionInfoList]- no info return");
                }
            }

            if (!oldOpptCachedList.equals(mCacheOpportunisticSubInfoList)) {
                mOpptSubInfoListChangedDirtyBit.set(true);
            }
        }
    }

    private boolean shouldDisableSubGroup(ParcelUuid groupUuid) {
        if (groupUuid == null) return false;

        synchronized (mSubInfoListLock) {
            for (SubscriptionInfo activeInfo : mCacheActiveSubInfoList) {
                if (!activeInfo.isOpportunistic() && groupUuid.equals(activeInfo.getGroupUuid())) {
                    return false;
                }
            }
        }

        return true;
    }

    /**
     * Set enabled mobile data policies.
     *
     * @param subId Subscription index
     * @param policies Mobile data policies in string format.
     *                 See {@link TelephonyManager.MobileDataPolicy} for details.
     * @return {@code true} if settings changed, otherwise {@code false}.
     */
    public boolean setEnabledMobileDataPolicies(int subId, @NonNull String policies) {
        if (DBG) logd("[setEnabledMobileDataPolicies]+ policies:" + policies + " subId:" + subId);

        validateSubId(subId);
        ContentValues value = new ContentValues(1);
        value.put(SubscriptionManager.ENABLED_MOBILE_DATA_POLICIES, policies);

        boolean result = updateDatabase(value, subId, true) > 0;

        if (result) {
            // Refresh the Cache of Active Subscription Info List
            refreshCachedActiveSubscriptionInfoList();
            notifySubscriptionInfoChanged();
        }

        return result;
    }

    /**
     * Get enabled mobile data policies.
     *
     * @param subId Subscription index
     * @return Enabled mobile data policies joined by "," (ie. "1,2") or an empty string if no
     * policies are enabled.
     */
    @NonNull
    public String getEnabledMobileDataPolicies(int subId) {
        return TelephonyUtils.emptyIfNull(getSubscriptionProperty(subId,
                SubscriptionManager.ENABLED_MOBILE_DATA_POLICIES));
    }

    /**
     * Get active data subscription id.
     *
     * @return Active data subscription id
     *
     * @hide
     */
    @Override
    public int getActiveDataSubscriptionId() {
        final long token = Binder.clearCallingIdentity();

        try {
            PhoneSwitcher phoneSwitcher = PhoneSwitcher.getInstance();
            if (phoneSwitcher != null) {
                int activeDataSubId = phoneSwitcher.getActiveDataSubId();
                if (SubscriptionManager.isUsableSubscriptionId(activeDataSubId)) {
                    return activeDataSubId;
                }
            }
            // If phone switcher isn't ready, or active data sub id is not available, use default
            // sub id from settings.
            return getDefaultDataSubId();
        } finally {
            Binder.restoreCallingIdentity(token);
        }
    }

    /**
     * Whether it's supported to disable / re-enable a subscription on a physical (non-euicc) SIM.
     */
    @Override
    public boolean canDisablePhysicalSubscription() {
        enforceReadPrivilegedPhoneState("canToggleUiccApplicationsEnablement");

        final long identity = Binder.clearCallingIdentity();
        try {
            Phone phone = PhoneFactory.getDefaultPhone();
            return phone != null && phone.canDisablePhysicalSubscription();
        } finally {
            Binder.restoreCallingIdentity(identity);
        }
    }

    /*
     * Returns the phone number for the given {@code subId} and {@code source},
     * or an empty string if not available.
     */
    @Override
    public String getPhoneNumber(int subId, int source,
            String callingPackage, String callingFeatureId) {
        TelephonyPermissions.enforceAnyPermissionGrantedOrCarrierPrivileges(
                mContext, subId, Binder.getCallingUid(), "getPhoneNumber",
                READ_PHONE_NUMBERS, READ_PRIVILEGED_PHONE_STATE);

        final long identity = Binder.clearCallingIdentity();
        try {
            String number = getPhoneNumber(subId, source);
            return number == null ? "" : number;
        } finally {
            Binder.restoreCallingIdentity(identity);
        }
    }

    /*
     * Returns the phone number for the given {@code subId} or an empty string if not available.
     *
     * <p>Built up on getPhoneNumber(int subId, int source) this API picks the 1st available
     * source based on a priority order.
     */
    @Override
    public String getPhoneNumberFromFirstAvailableSource(int subId,
            String callingPackage, String callingFeatureId) {
        TelephonyPermissions.enforceAnyPermissionGrantedOrCarrierPrivileges(
                mContext, subId, Binder.getCallingUid(), "getPhoneNumberFromFirstAvailableSource",
                READ_PHONE_NUMBERS, READ_PRIVILEGED_PHONE_STATE);

        final long identity = Binder.clearCallingIdentity();
        try {
            String numberFromCarrier = getPhoneNumber(
                    subId, SubscriptionManager.PHONE_NUMBER_SOURCE_CARRIER);
            if (!TextUtils.isEmpty(numberFromCarrier)) {
                return numberFromCarrier;
            }
            String numberFromUicc = getPhoneNumber(
                    subId, SubscriptionManager.PHONE_NUMBER_SOURCE_UICC);
            if (!TextUtils.isEmpty(numberFromUicc)) {
                return numberFromUicc;
            }
            String numberFromIms = getPhoneNumber(
                    subId, SubscriptionManager.PHONE_NUMBER_SOURCE_IMS);
            if (!TextUtils.isEmpty(numberFromIms)) {
                return numberFromIms;
            }
            return "";
        } finally {
            Binder.restoreCallingIdentity(identity);
        }
    }

    // Internal helper method for implementing getPhoneNumber() API.
    @Nullable
    private String getPhoneNumber(int subId, int source) {
        if (source == SubscriptionManager.PHONE_NUMBER_SOURCE_UICC) {
            Phone phone = PhoneFactory.getPhone(getPhoneId(subId));
            return phone != null ? phone.getLine1Number() : null;
        }
        if (source == SubscriptionManager.PHONE_NUMBER_SOURCE_CARRIER) {
            return getSubscriptionProperty(subId, SimInfo.COLUMN_PHONE_NUMBER_SOURCE_CARRIER);
        }
        if (source == SubscriptionManager.PHONE_NUMBER_SOURCE_IMS) {
            return getSubscriptionProperty(subId, SimInfo.COLUMN_PHONE_NUMBER_SOURCE_IMS);
        }
        throw new IllegalArgumentException("setPhoneNumber doesn't accept source " + source);
    }

    /**
     * Sets the phone number for the given {@code subId}.
     *
     * <p>The only accepted {@code source} is {@link
     * SubscriptionManager#PHONE_NUMBER_SOURCE_CARRIER}.
     */
    @Override
    public void setPhoneNumber(int subId, int source, String number,
            String callingPackage, String callingFeatureId) {
        if (source != SubscriptionManager.PHONE_NUMBER_SOURCE_CARRIER) {
            throw new IllegalArgumentException("setPhoneNumber doesn't accept source " + source);
        }
        if (!TelephonyPermissions.checkCarrierPrivilegeForSubId(mContext, subId)) {
            throw new SecurityException("setPhoneNumber for CARRIER needs carrier privilege");
        }
        if (number == null) {
            throw new NullPointerException("invalid number null");
        }

        final long identity = Binder.clearCallingIdentity();
        try {
            setSubscriptionProperty(subId, SimInfo.COLUMN_PHONE_NUMBER_SOURCE_CARRIER, number);
        } finally {
            Binder.restoreCallingIdentity(identity);
        }
    }

    /**
     * Set the Usage Setting for this subscription.
     *
     * @param usageSetting the cellular usage setting
     * @param subId the unique SubscriptionInfo index in database
     * @param callingPackage the package making the IPC
     * @return the number of records updated
     *
     * @throws SecurityException if doesn't have required permission.
     */
    @Override
    public int setUsageSetting(@UsageSetting int usageSetting, int subId, String callingPackage) {
        try {
            TelephonyPermissions.enforceCallingOrSelfModifyPermissionOrCarrierPrivilege(
                    mContext, subId, callingPackage);
        } catch (SecurityException e) {
            enforceCarrierPrivilegeOnInactiveSub(subId, callingPackage,
                    "Caller requires permission on sub " + subId);
        }

        if (usageSetting < SubscriptionManager.USAGE_SETTING_DEFAULT
                || usageSetting > SubscriptionManager.USAGE_SETTING_DATA_CENTRIC) {
            throw new IllegalArgumentException("setUsageSetting: Invalid usage setting: "
                    + usageSetting);
        }

        final long token = Binder.clearCallingIdentity();
        int ret;
        try {
            ret = setSubscriptionProperty(subId, SubscriptionManager.USAGE_SETTING,
                    String.valueOf(usageSetting));

            // ret is the number of records updated in the DB, which should always be 1.
            // TODO(b/205027930): move this check prior to the database mutation request
            if (ret != 1) throw new IllegalArgumentException(
                    "Invalid SubscriptionId for setUsageSetting");
        } finally {
            Binder.restoreCallingIdentity(token);
            // FIXME(b/205726099) return void
        }
        return ret;
    }

    /**
     * Querying last used TP - MessageRef for particular subId from SIMInfo table.
     * @return messageRef
     */
    public int getMessageRef(int subId) {
        try (Cursor cursor = mContext.getContentResolver().query(SubscriptionManager.CONTENT_URI,
                new String[]{SubscriptionManager.TP_MESSAGE_REF},
                SubscriptionManager.UNIQUE_KEY_SUBSCRIPTION_ID + "=\"" + subId
                        + "\"", null, null)) {
            try {
                if (cursor != null && cursor.moveToFirst()) {
                    do {
                        return cursor.getInt(cursor.getColumnIndexOrThrow(
                                SubscriptionManager.TP_MESSAGE_REF));
                    } while (cursor.moveToNext());
                } else {
                    if (DBG) logd("Valid row not present in db");
                }
            } catch (Exception e) {
                if (DBG) logd("Query failed " + e.getMessage());
            } finally {
                if (cursor != null) {
                    cursor.close();
                }
            }
        }
        return -1;
    }

    /**
     * Update the TP - Message Reference value for every SMS Sent
     * @param messageRef
     * @param subId
     */
    public void updateMessageRef(int subId, int messageRef) {
        TelephonyPermissions.enforceCallingOrSelfModifyPermissionOrCarrierPrivilege(
                mContext, subId, mContext.getOpPackageName());

        if (mContext == null) {
            logel("[updateMessageRef] mContext is null");
            return;
        }
        try {
            if (SubscriptionManager.CONTENT_URI != null) {
                ContentValues values = new ContentValues(1);
                values.put(SubscriptionManager.TP_MESSAGE_REF, messageRef);
                mContext.getContentResolver().update(SubscriptionManager.CONTENT_URI, values,
                        SubscriptionManager.UNIQUE_KEY_SUBSCRIPTION_ID + "=\"" + subId
                                + "\"", null);
            } else {
                if (DBG) logd("TP - Message reference value not updated to DB");
            }
        } finally {
            if (DBG) logd("TP - Message reference updated to DB Successfully :" + messageRef);
        }
    }

    /**
     * Set UserHandle for this subscription
     *
     * @param userHandle the userHandle associated with the subscription
     * Pass {@code null} user handle to clear the association
     * @param subId the unique SubscriptionInfo index in database
     * @return the number of records updated.
     *
     * @throws SecurityException if doesn't have required permission.
     * @throws IllegalArgumentException if subId is invalid.
     */
    @Override
    public int setSubscriptionUserHandle(@Nullable UserHandle userHandle, int subId) {
        enforceManageSubscriptionUserAssociation("setSubscriptionUserHandle");

        if (userHandle == null) {
            userHandle = UserHandle.of(UserHandle.USER_NULL);
        }

        long token = Binder.clearCallingIdentity();
        try {
            int ret = setSubscriptionProperty(subId, SubscriptionManager.USER_HANDLE,
                    String.valueOf(userHandle.getIdentifier()));
            // ret is the number of records updated in the DB
            if (ret != 0) {
                notifySubscriptionInfoChanged();
            } else {
                throw new IllegalArgumentException("[setSubscriptionUserHandle]: Invalid subId: "
                        + subId);
            }
            return ret;
        } finally {
            Binder.restoreCallingIdentity(token);
        }
    }

    /**
     * Get UserHandle of this subscription.
     *
     * @param subId the unique SubscriptionInfo index in database
     * @return userHandle associated with this subscription
     * or {@code null} if subscription is not associated with any user.
     *
     * @throws SecurityException if doesn't have required permission.
     * @throws IllegalArgumentException if subId is invalid.
     */
    @Override
    public UserHandle getSubscriptionUserHandle(int subId) {
        enforceManageSubscriptionUserAssociation("getSubscriptionUserHandle");

        long token = Binder.clearCallingIdentity();
        try {
            String userHandleStr = getSubscriptionProperty(subId, SubscriptionManager.USER_HANDLE);
            if (userHandleStr == null) {
                throw new IllegalArgumentException("[getSubscriptionUserHandle]: Invalid subId: "
                        + subId);
            }
            UserHandle userHandle = UserHandle.of(Integer.parseInt(userHandleStr));
            if (userHandle.getIdentifier() == UserHandle.USER_NULL) {
                return null;
            }
            return userHandle;
        } finally {
            Binder.restoreCallingIdentity(token);
        }
    }

    /**
     * @hide
     */
    protected void setGlobalSetting(String name, int value) {
        Settings.Global.putInt(mContext.getContentResolver(), name, value);
        if (TextUtils.equals(name, Settings.Global.MULTI_SIM_DATA_CALL_SUBSCRIPTION)) {
            invalidateDefaultDataSubIdCaches();
            invalidateActiveDataSubIdCaches();
            invalidateDefaultSubIdCaches();
            invalidateSlotIndexCaches();
        } else if (TextUtils.equals(name, Settings.Global.MULTI_SIM_VOICE_CALL_SUBSCRIPTION)) {
            invalidateDefaultSubIdCaches();
            invalidateSlotIndexCaches();
        } else if (TextUtils.equals(name, Settings.Global.MULTI_SIM_SMS_SUBSCRIPTION)) {
            invalidateDefaultSmsSubIdCaches();
        }
    }

    private static void invalidateDefaultSubIdCaches() {
        SubscriptionManager.invalidateDefaultSubIdCaches();
    }

    private static void invalidateDefaultDataSubIdCaches() {
        SubscriptionManager.invalidateDefaultDataSubIdCaches();
    }

    private static void invalidateDefaultSmsSubIdCaches() {
        SubscriptionManager.invalidateDefaultSmsSubIdCaches();
    }

    private static void invalidateActiveDataSubIdCaches() {
        SubscriptionManager.invalidateActiveDataSubIdCaches();
    }

    private static void invalidateSlotIndexCaches() {
        SubscriptionManager.invalidateSlotIndexCaches();
    }
}<|MERGE_RESOLUTION|>--- conflicted
+++ resolved
@@ -1541,13 +1541,9 @@
                             // Set the default sub if not set or if single sim device
                             if (!isSubscriptionForRemoteSim(subscriptionType)) {
                                 if (!SubscriptionManager.isValidSubscriptionId(defaultSubId)
-<<<<<<< HEAD
-                                        || subIdCountMax == 1 || (!isActiveSubId(defaultSubId))) {
-=======
-                                        || subIdCountMax == 1
+                                        || subIdCountMax == 1 || (!isActiveSubId(defaultSubId))
                                         || mDefaultFallbackSubId.get() ==
                                         SubscriptionManager.INVALID_SUBSCRIPTION_ID) {
->>>>>>> ef3d07f8
                                     logdl("setting default fallback subid to " + subId);
                                     setDefaultFallbackSubId(subId, subscriptionType);
                                 }
