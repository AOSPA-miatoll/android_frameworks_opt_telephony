--- conflicted
+++ resolved
@@ -749,36 +749,6 @@
                 }
             }
 
-<<<<<<< HEAD
-            cursor = resolver.query(SubscriptionManager.CONTENT_URI, null,
-                    SubscriptionManager.SIM_SLOT_INDEX + "=?",
-                    new String[]{String.valueOf(slotId)}, null);
-            try {
-                if (cursor != null && cursor.moveToFirst()) {
-                    do {
-                        int subId = cursor.getInt(cursor.getColumnIndexOrThrow(
-                                SubscriptionManager.UNIQUE_KEY_SUBSCRIPTION_ID));
-                        // If mSlotIdToSubIdMap already has a valid subId for a slotId/phoneId,
-                        // do not add another subId for same slotId/phoneId.
-                        Integer currentSubId = mSlotIdxToSubId.get(slotId);
-                        if (currentSubId == null
-                                || !SubscriptionManager.isValidSubscriptionId(currentSubId)) {
-                            // TODO While two subs active, if user deactivats first
-                            // one, need to update the default subId with second one.
-
-                            // FIXME: Currently we assume phoneId == slotId which in the future
-                            // may not be true, for instance with multiple subs per slot.
-                            // But is true at the moment.
-                            mSlotIdxToSubId.put(slotId, subId);
-                            int subIdCountMax = getActiveSubInfoCountMax();
-                            int defaultSubId = getDefaultSubId();
-                            if (DBG) {
-                                logdl("[addSubInfoRecord]"
-                                        + " mSlotIdxToSubId.size=" + mSlotIdxToSubId.size()
-                                        + " slotId=" + slotId + " subId=" + subId
-                                        + " defaultSubId=" + defaultSubId + " simCount=" + subIdCountMax);
-                            }
-=======
         cursor = resolver.query(SubscriptionManager.CONTENT_URI, null,
                 SubscriptionManager.SIM_SLOT_INDEX + "=?",
                 new String[] {String.valueOf(slotId)}, null);
@@ -807,7 +777,6 @@
                                 + " slotId=" + slotId + " subId=" + subId
                                 + " defaultSubId=" + defaultSubId + " simCount=" + subIdCountMax);
                         }
->>>>>>> 8c162d4b
 
                             // Set the default sub if not set or if single sim device
                             if (!SubscriptionManager.isValidSubscriptionId(defaultSubId)
@@ -841,16 +810,11 @@
             // Once the records are loaded, notify DcTracker
             updateAllDataConnectionTrackers();
 
-<<<<<<< HEAD
-            if (DBG) logdl("[addSubInfoRecord]- info size=" + mSlotIdxToSubId.size());
-            return 0;
+        if (DBG) logdl("[addSubInfoRecord]- info size=" + sSlotIdxToSubId.size());
+        return 0;
         } finally {
             Binder.restoreCallingIdentity(identity);
         }
-=======
-        if (DBG) logdl("[addSubInfoRecord]- info size=" + sSlotIdxToSubId.size());
-        return 0;
->>>>>>> 8c162d4b
     }
 
     /**
@@ -1296,7 +1260,6 @@
      * @return the number of records cleared
      */
     @Override
-<<<<<<< HEAD
     public int clearSubInfo(String callingPackage) {
         if (!canReadPhoneState(callingPackage, "clearSubInfo")) {
             return 0;
@@ -1320,22 +1283,6 @@
         } finally {
             Binder.restoreCallingIdentity(identity);
         }
-=======
-    public int clearSubInfo() {
-        enforceSubscriptionPermission();
-        if (DBG) logd("[clearSubInfo]+");
-
-        int size = sSlotIdxToSubId.size();
-
-        if (size == 0) {
-            if (DBG) logdl("[clearSubInfo]- no simInfo size=" + size);
-            return 0;
-        }
-
-        sSlotIdxToSubId.clear();
-        if (DBG) logdl("[clearSubInfo]- clear size=" + size);
-        return size;
->>>>>>> 8c162d4b
     }
 
     private void logvl(String msg) {
