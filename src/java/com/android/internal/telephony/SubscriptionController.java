/*
* Copyright (C) 2014 The Android Open Source Project
*
* Licensed under the Apache License, Version 2.0 (the "License");
* you may not use this file except in compliance with the License.
* You may obtain a copy of the License at
*
*      http://www.apache.org/licenses/LICENSE-2.0
*
* Unless required by applicable law or agreed to in writing, software
* distributed under the License is distributed on an "AS IS" BASIS,
* WITHOUT WARRANTIES OR CONDITIONS OF ANY KIND, either express or implied.
* See the License for the specific language governing permissions and
* limitations under the License.
*/

package com.android.internal.telephony;

import static android.content.pm.PackageManager.PERMISSION_GRANTED;
import static android.telephony.UiccSlotInfo.CARD_STATE_INFO_PRESENT;

import android.Manifest;
import android.annotation.NonNull;
import android.annotation.Nullable;
import android.annotation.UnsupportedAppUsage;
import android.app.AppOpsManager;
import android.app.PendingIntent;
import android.content.ContentResolver;
import android.content.ContentValues;
import android.content.Context;
import android.content.Intent;
import android.database.Cursor;
import android.graphics.Bitmap;
import android.graphics.BitmapFactory;
import android.net.Uri;
import android.os.Binder;
import android.os.ParcelUuid;
import android.os.RemoteException;
import android.os.ServiceManager;
import android.os.UserHandle;
import android.provider.Settings;
import android.telecom.PhoneAccountHandle;
import android.telecom.TelecomManager;
import android.telephony.CarrierConfigManager;
import android.telephony.RadioAccessFamily;
import android.telephony.Rlog;
import android.telephony.SubscriptionInfo;
import android.telephony.SubscriptionManager;
import android.telephony.SubscriptionManager.SimDisplayNameSource;
import android.telephony.TelephonyManager;
import android.telephony.UiccAccessRule;
import android.telephony.UiccSlotInfo;
import android.telephony.euicc.EuiccManager;
import android.text.TextUtils;
import android.util.LocalLog;
import android.util.Log;

import com.android.internal.annotations.VisibleForTesting;
import com.android.internal.telephony.IccCardConstants.State;
import com.android.internal.telephony.dataconnection.DataEnabledOverride;
import com.android.internal.telephony.metrics.TelephonyMetrics;
import com.android.internal.telephony.uicc.IccUtils;
import com.android.internal.telephony.uicc.UiccCard;
import com.android.internal.telephony.uicc.UiccController;
import com.android.internal.util.ArrayUtils;

import java.io.FileDescriptor;
import java.io.PrintWriter;
import java.util.ArrayList;
import java.util.Arrays;
import java.util.Collections;
import java.util.Comparator;
import java.util.HashSet;
import java.util.List;
import java.util.Map;
import java.util.Map.Entry;
import java.util.Objects;
import java.util.Set;
import java.util.UUID;
import java.util.concurrent.ConcurrentHashMap;
import java.util.concurrent.atomic.AtomicBoolean;
import java.util.stream.Collectors;

/**
 * SubscriptionController to provide an inter-process communication to
 * access Sms in Icc.
 *
 * Any setters which take subId, slotIndex or phoneId as a parameter will throw an exception if the
 * parameter equals the corresponding INVALID_XXX_ID or DEFAULT_XXX_ID.
 *
 * All getters will lookup the corresponding default if the parameter is DEFAULT_XXX_ID. Ie calling
 * getPhoneId(DEFAULT_SUB_ID) will return the same as getPhoneId(getDefaultSubId()).
 *
 * Finally, any getters which perform the mapping between subscriptions, slots and phones will
 * return the corresponding INVALID_XXX_ID if the parameter is INVALID_XXX_ID. All other getters
 * will fail and return the appropriate error value. Ie calling
 * getSlotIndex(INVALID_SUBSCRIPTION_ID) will return INVALID_SIM_SLOT_INDEX and calling
 * getSubInfoForSubscriber(INVALID_SUBSCRIPTION_ID) will return null.
 *
 */
public class SubscriptionController extends ISub.Stub {
    private static final String LOG_TAG = "SubscriptionController";
    private static final boolean DBG = true;
    private static final boolean VDBG = Rlog.isLoggable(LOG_TAG, Log.VERBOSE);
    private static final boolean DBG_CACHE = false;
    private static final int DEPRECATED_SETTING = -1;
    private static final ParcelUuid INVALID_GROUP_UUID =
            ParcelUuid.fromString(CarrierConfigManager.REMOVE_GROUP_UUID_STRING);
    private final LocalLog mLocalLog = new LocalLog(200);

    // Lock that both mCacheActiveSubInfoList and mCacheOpportunisticSubInfoList use.
    private Object mSubInfoListLock = new Object();

    /* The Cache of Active SubInfoRecord(s) list of currently in use SubInfoRecord(s) */
    private final List<SubscriptionInfo> mCacheActiveSubInfoList = new ArrayList<>();

    /* Similar to mCacheActiveSubInfoList but only caching opportunistic subscriptions. */
    private List<SubscriptionInfo> mCacheOpportunisticSubInfoList = new ArrayList<>();
    private AtomicBoolean mOpptSubInfoListChangedDirtyBit = new AtomicBoolean();

    private static final Comparator<SubscriptionInfo> SUBSCRIPTION_INFO_COMPARATOR =
            (arg0, arg1) -> {
                // Primary sort key on SimSlotIndex
                int flag = arg0.getSimSlotIndex() - arg1.getSimSlotIndex();
                if (flag == 0) {
                    // Secondary sort on SubscriptionId
                    return arg0.getSubscriptionId() - arg1.getSubscriptionId();
                }
                return flag;
            };

    @UnsupportedAppUsage
    protected final Object mLock = new Object();

    /** The singleton instance. */
    private static SubscriptionController sInstance = null;
    protected static Phone[] sPhones;
    @UnsupportedAppUsage
    protected Context mContext;
    protected TelephonyManager mTelephonyManager;
    protected UiccController mUiccController;

    private AppOpsManager mAppOps;

    // Each slot can have multiple subs.
    private static Map<Integer, ArrayList<Integer>> sSlotIndexToSubIds = new ConcurrentHashMap<>();
    private static int mDefaultFallbackSubId = SubscriptionManager.INVALID_SUBSCRIPTION_ID;
    @UnsupportedAppUsage
    private static int mDefaultPhoneId = SubscriptionManager.DEFAULT_PHONE_INDEX;

    @UnsupportedAppUsage
    private int[] colorArr;
    private long mLastISubServiceRegTime;

    // The properties that should be shared and synced across grouped subscriptions.
    private static final Set<String> GROUP_SHARING_PROPERTIES = new HashSet<>(Arrays.asList(
            SubscriptionManager.ENHANCED_4G_MODE_ENABLED,
            SubscriptionManager.VT_IMS_ENABLED,
            SubscriptionManager.WFC_IMS_ENABLED,
            SubscriptionManager.WFC_IMS_MODE,
            SubscriptionManager.WFC_IMS_ROAMING_MODE,
            SubscriptionManager.WFC_IMS_ROAMING_ENABLED,
            SubscriptionManager.DATA_ROAMING,
            SubscriptionManager.DISPLAY_NAME,
            SubscriptionManager.DATA_ENABLED_OVERRIDE_RULES));

    public static SubscriptionController init(Phone phone) {
        synchronized (SubscriptionController.class) {
            if (sInstance == null) {
                sInstance = new SubscriptionController(phone);
            } else {
                Log.wtf(LOG_TAG, "init() called multiple times!  sInstance = " + sInstance);
            }
            return sInstance;
        }
    }

    public static SubscriptionController init(Context c, CommandsInterface[] ci) {
        synchronized (SubscriptionController.class) {
            if (sInstance == null) {
                sInstance = new SubscriptionController(c);
            } else {
                Log.wtf(LOG_TAG, "init() called multiple times!  sInstance = " + sInstance);
            }
            return sInstance;
        }
    }

    @UnsupportedAppUsage
    public static SubscriptionController getInstance() {
        if (sInstance == null)
        {
           Log.wtf(LOG_TAG, "getInstance null");
        }

        return sInstance;
    }

    protected SubscriptionController(Context c) {
        init(c);
        migrateImsSettings();
    }

    protected void init(Context c) {
        mContext = c;
        mTelephonyManager = TelephonyManager.from(mContext);

        try {
            mUiccController = UiccController.getInstance();
        } catch(RuntimeException ex) {
            throw new RuntimeException(
                    "UiccController has to be initialised before SubscriptionController init");
        }

        mAppOps = (AppOpsManager)mContext.getSystemService(Context.APP_OPS_SERVICE);

        if(ServiceManager.getService("isub") == null) {
            ServiceManager.addService("isub", this);
            mLastISubServiceRegTime = System.currentTimeMillis();
        }

        // clear SLOT_INDEX for all subs
        clearSlotIndexForSubInfoRecords();

        if (DBG) logdl("[SubscriptionController] init by Context");
    }

    /**
     * Should only be triggered once.
     */
    public void notifySubInfoReady() {
        // broadcast default subId.
        sendDefaultChangedBroadcast(SubscriptionManager.getDefaultSubscriptionId());
    }

    @UnsupportedAppUsage
    private boolean isSubInfoReady() {
        return SubscriptionInfoUpdater.isSubInfoInitialized();
    }

    /**
     * This function marks SIM_SLOT_INDEX as INVALID for all subscriptions in the database. This
     * should be done as part of initialization.
     *
     * TODO: SIM_SLOT_INDEX is based on current state and should not even be persisted in the
     * database.
     */
    private void clearSlotIndexForSubInfoRecords() {
        if (mContext == null) {
            logel("[clearSlotIndexForSubInfoRecords] TelephonyManager or mContext is null");
            return;
        }

        // Update all subscriptions in simInfo db with invalid slot index
        ContentValues value = new ContentValues(1);
        value.put(SubscriptionManager.SIM_SLOT_INDEX, SubscriptionManager.INVALID_SIM_SLOT_INDEX);
        mContext.getContentResolver().update(SubscriptionManager.CONTENT_URI, value, null, null);
    }

    private SubscriptionController(Phone phone) {
        mContext = phone.getContext();
        mAppOps = mContext.getSystemService(AppOpsManager.class);

        if(ServiceManager.getService("isub") == null) {
                ServiceManager.addService("isub", this);
        }

        migrateImsSettings();

        // clear SLOT_INDEX for all subs
        clearSlotIndexForSubInfoRecords();

        if (DBG) logdl("[SubscriptionController] init by Phone");
    }

    @UnsupportedAppUsage
    private void enforceModifyPhoneState(String message) {
        mContext.enforceCallingOrSelfPermission(
                android.Manifest.permission.MODIFY_PHONE_STATE, message);
    }

    private void enforceReadPrivilegedPhoneState(String message) {
        mContext.enforceCallingOrSelfPermission(
                Manifest.permission.READ_PRIVILEGED_PHONE_STATE, message);
    }

    /**
     * Returns whether the {@code callingPackage} has access to subscriber identifiers on the
     * specified {@code subId} using the provided {@code message} in any resulting
     * SecurityException.
     */
    private boolean hasSubscriberIdentifierAccess(int subId, String callingPackage,
            String message) {
        try {
            return TelephonyPermissions.checkCallingOrSelfReadSubscriberIdentifiers(mContext, subId,
                    callingPackage, message);
        } catch (SecurityException e) {
            // A SecurityException indicates that the calling package is targeting at least the
            // minimum level that enforces identifier access restrictions and the new access
            // requirements are not met.
            return false;
        }
    }

    /**
     * Broadcast when SubscriptionInfo has changed
     * FIXME: Hopefully removed if the API council accepts SubscriptionInfoListener
     */
     private void broadcastSimInfoContentChanged() {
        Intent intent = new Intent(TelephonyIntents.ACTION_SUBINFO_CONTENT_CHANGE);
        mContext.sendBroadcast(intent);
        intent = new Intent(TelephonyIntents.ACTION_SUBINFO_RECORD_UPDATED);
        mContext.sendBroadcast(intent);
     }

    /**
     * Notify the changed of subscription info.
     */
    @UnsupportedAppUsage
    public void notifySubscriptionInfoChanged() {
        ITelephonyRegistry tr = ITelephonyRegistry.Stub.asInterface(ServiceManager.getService(
                "telephony.registry"));
        try {
            if (DBG) logd("notifySubscriptionInfoChanged:");
            tr.notifySubscriptionInfoChanged();
        } catch (RemoteException ex) {
            // Should never happen because its always available.
        }

        // FIXME: Remove if listener technique accepted.
        broadcastSimInfoContentChanged();

        MultiSimSettingController.getInstance().notifySubscriptionInfoChanged();
        TelephonyMetrics metrics = TelephonyMetrics.getInstance();
        List<SubscriptionInfo> subInfos;
        synchronized (mSubInfoListLock) {
            subInfos = new ArrayList<>(mCacheActiveSubInfoList);
        }

        if (mOpptSubInfoListChangedDirtyBit.getAndSet(false)) {
            notifyOpportunisticSubscriptionInfoChanged();
        }
        metrics.updateActiveSubscriptionInfoList(subInfos);
    }

    /**
     * New SubInfoRecord instance and fill in detail info
     * @param cursor
     * @return the query result of desired SubInfoRecord
     */
    @UnsupportedAppUsage
    private SubscriptionInfo getSubInfoRecord(Cursor cursor) {
        int id = cursor.getInt(cursor.getColumnIndexOrThrow(
                SubscriptionManager.UNIQUE_KEY_SUBSCRIPTION_ID));
        String iccId = cursor.getString(cursor.getColumnIndexOrThrow(
                SubscriptionManager.ICC_ID));
        int simSlotIndex = cursor.getInt(cursor.getColumnIndexOrThrow(
                SubscriptionManager.SIM_SLOT_INDEX));
        String displayName = cursor.getString(cursor.getColumnIndexOrThrow(
                SubscriptionManager.DISPLAY_NAME));
        String carrierName = cursor.getString(cursor.getColumnIndexOrThrow(
                SubscriptionManager.CARRIER_NAME));
        int nameSource = cursor.getInt(cursor.getColumnIndexOrThrow(
                SubscriptionManager.NAME_SOURCE));
        int iconTint = cursor.getInt(cursor.getColumnIndexOrThrow(
                SubscriptionManager.COLOR));
        String number = cursor.getString(cursor.getColumnIndexOrThrow(
                SubscriptionManager.NUMBER));
        int dataRoaming = cursor.getInt(cursor.getColumnIndexOrThrow(
                SubscriptionManager.DATA_ROAMING));
        // Get the blank bitmap for this SubInfoRecord
        Bitmap iconBitmap = BitmapFactory.decodeResource(mContext.getResources(),
                com.android.internal.R.drawable.ic_sim_card_multi_24px_clr);
        String mcc = cursor.getString(cursor.getColumnIndexOrThrow(
                SubscriptionManager.MCC_STRING));
        String mnc = cursor.getString(cursor.getColumnIndexOrThrow(
                SubscriptionManager.MNC_STRING));
        String ehplmnsRaw = cursor.getString(cursor.getColumnIndexOrThrow(
                SubscriptionManager.EHPLMNS));
        String hplmnsRaw = cursor.getString(cursor.getColumnIndexOrThrow(
                SubscriptionManager.HPLMNS));
        String[] ehplmns = ehplmnsRaw == null ? null : ehplmnsRaw.split(",");
        String[] hplmns = hplmnsRaw == null ? null : hplmnsRaw.split(",");

        // cardId is the private ICCID/EID string, also known as the card string
        String cardId = cursor.getString(cursor.getColumnIndexOrThrow(
                SubscriptionManager.CARD_ID));
        String countryIso = cursor.getString(cursor.getColumnIndexOrThrow(
                SubscriptionManager.ISO_COUNTRY_CODE));
        // publicCardId is the publicly exposed int card ID
        int publicCardId = mUiccController.convertToPublicCardId(cardId);
        boolean isEmbedded = cursor.getInt(cursor.getColumnIndexOrThrow(
                SubscriptionManager.IS_EMBEDDED)) == 1;
        int carrierId = cursor.getInt(cursor.getColumnIndexOrThrow(
                SubscriptionManager.CARRIER_ID));
        UiccAccessRule[] accessRules;
        if (isEmbedded) {
            accessRules = UiccAccessRule.decodeRules(cursor.getBlob(
                    cursor.getColumnIndexOrThrow(SubscriptionManager.ACCESS_RULES)));
        } else {
            accessRules = null;
        }
        UiccAccessRule[] carrierConfigAccessRules = UiccAccessRule.decodeRules(cursor.getBlob(
            cursor.getColumnIndexOrThrow(SubscriptionManager.ACCESS_RULES_FROM_CARRIER_CONFIGS)));
        boolean isOpportunistic = cursor.getInt(cursor.getColumnIndexOrThrow(
                SubscriptionManager.IS_OPPORTUNISTIC)) == 1;
        String groupUUID = cursor.getString(cursor.getColumnIndexOrThrow(
                SubscriptionManager.GROUP_UUID));
        int profileClass = cursor.getInt(cursor.getColumnIndexOrThrow(
                SubscriptionManager.PROFILE_CLASS));
        int subType = cursor.getInt(cursor.getColumnIndexOrThrow(
                SubscriptionManager.SUBSCRIPTION_TYPE));
        String groupOwner = getOptionalStringFromCursor(cursor, SubscriptionManager.GROUP_OWNER,
                /*defaultVal*/ null);

        if (VDBG) {
            String iccIdToPrint = SubscriptionInfo.givePrintableIccid(iccId);
            String cardIdToPrint = SubscriptionInfo.givePrintableIccid(cardId);
            logd("[getSubInfoRecord] id:" + id + " iccid:" + iccIdToPrint + " simSlotIndex:"
                    + simSlotIndex + " carrierid:" + carrierId + " displayName:" + displayName
                    + " nameSource:" + nameSource + " iconTint:" + iconTint
                    + " dataRoaming:" + dataRoaming + " mcc:" + mcc + " mnc:" + mnc
                    + " countIso:" + countryIso + " isEmbedded:"
                    + isEmbedded + " accessRules:" + Arrays.toString(accessRules)
                    + " carrierConfigAccessRules: " + Arrays.toString(carrierConfigAccessRules)
                    + " cardId:" + cardIdToPrint + " publicCardId:" + publicCardId
                    + " isOpportunistic:" + isOpportunistic + " groupUUID:" + groupUUID
                    + " profileClass:" + profileClass + " subscriptionType: " + subType
                    + " carrierConfigAccessRules:" + carrierConfigAccessRules);
        }

        // If line1number has been set to a different number, use it instead.
        String line1Number = mTelephonyManager.getLine1Number(id);
        if (!TextUtils.isEmpty(line1Number) && !line1Number.equals(number)) {
            number = line1Number;
        }
        SubscriptionInfo info = new SubscriptionInfo(id, iccId, simSlotIndex, displayName,
                carrierName, nameSource, iconTint, number, dataRoaming, iconBitmap, mcc, mnc,
                countryIso, isEmbedded, accessRules, cardId, publicCardId, isOpportunistic,
                groupUUID, false /* isGroupDisabled */, carrierId, profileClass, subType,
                groupOwner, carrierConfigAccessRules);
        info.setAssociatedPlmns(ehplmns, hplmns);
        return info;
    }

    private String getOptionalStringFromCursor(Cursor cursor, String column, String defaultVal) {
        // Return defaultVal if the column doesn't exist.
        int columnIndex = cursor.getColumnIndex(column);
        return (columnIndex == -1) ? defaultVal : cursor.getString(columnIndex);
    }

    /**
     * Query SubInfoRecord(s) from subinfo database
     * @param selection A filter declaring which rows to return
     * @param queryKey query key content
     * @return Array list of queried result from database
     */
    @UnsupportedAppUsage
    public List<SubscriptionInfo> getSubInfo(String selection, Object queryKey) {
        if (VDBG) logd("selection:" + selection + ", querykey: " + queryKey);
        String[] selectionArgs = null;
        if (queryKey != null) {
            selectionArgs = new String[] {queryKey.toString()};
        }
        ArrayList<SubscriptionInfo> subList = null;
        Cursor cursor = mContext.getContentResolver().query(SubscriptionManager.CONTENT_URI,
                null, selection, selectionArgs, null);
        try {
            if (cursor != null) {
                while (cursor.moveToNext()) {
                    SubscriptionInfo subInfo = getSubInfoRecord(cursor);
                    if (subInfo != null)
                    {
                        if (subList == null)
                        {
                            subList = new ArrayList<SubscriptionInfo>();
                        }
                        subList.add(subInfo);
                    }
                }
            } else {
                if (DBG) logd("Query fail");
            }
        } finally {
            if (cursor != null) {
                cursor.close();
            }
        }

        return subList;
    }

    /**
     * Find unused color to be set for new SubInfoRecord
     * @param callingPackage The package making the IPC.
     * @return RGB integer value of color
     */
    private int getUnusedColor(String callingPackage) {
        List<SubscriptionInfo> availableSubInfos = getActiveSubscriptionInfoList(callingPackage);
        colorArr = mContext.getResources().getIntArray(com.android.internal.R.array.sim_colors);
        int colorIdx = 0;

        if (availableSubInfos != null) {
            for (int i = 0; i < colorArr.length; i++) {
                int j;
                for (j = 0; j < availableSubInfos.size(); j++) {
                    if (colorArr[i] == availableSubInfos.get(j).getIconTint()) {
                        break;
                    }
                }
                if (j == availableSubInfos.size()) {
                    return colorArr[i];
                }
            }
            colorIdx = availableSubInfos.size() % colorArr.length;
        }
        return colorArr[colorIdx];
    }

    /**
     * Get the active SubscriptionInfo with the subId key
     * @param subId The unique SubscriptionInfo key in database
     * @param callingPackage The package making the IPC.
     * @return SubscriptionInfo, maybe null if its not active
     */
    @UnsupportedAppUsage
    @Override
    public SubscriptionInfo getActiveSubscriptionInfo(int subId, String callingPackage) {
        if (!TelephonyPermissions.checkCallingOrSelfReadPhoneState(
                mContext, subId, callingPackage, "getActiveSubscriptionInfo")) {
            return null;
        }

        // Now that all security checks passes, perform the operation as ourselves.
        final long identity = Binder.clearCallingIdentity();
        List<SubscriptionInfo> subList;
        try {
            subList = getActiveSubscriptionInfoList(mContext.getOpPackageName());
        } finally {
            Binder.restoreCallingIdentity(identity);
        }
        if (subList != null) {
            for (SubscriptionInfo si : subList) {
                if (si.getSubscriptionId() == subId) {
                    if (VDBG) {
                        logd("[getActiveSubscriptionInfo]+ subId=" + subId + " subInfo=" + si);
                    }
                    return conditionallyRemoveIdentifiers(si, callingPackage,
                            "getActiveSubscriptionInfo");
                }
            }
        }
        if (DBG) {
            logd("[getActiveSubscriptionInfo]- subId=" + subId
                    + " subList=" + subList + " subInfo=null");
        }

        return null;
    }

    /**
     * Get a single subscription info record for a given subscription.
     *
     * @param subId the subId to query.
     *
     * @hide
     */
    public SubscriptionInfo getSubscriptionInfo(int subId) {
        List<SubscriptionInfo> subInfoList = getSubInfo(
                SubscriptionManager.UNIQUE_KEY_SUBSCRIPTION_ID + "=" + subId, null);
        if (subInfoList == null || subInfoList.isEmpty()) return null;
        return subInfoList.get(0);
    }

    /**
     * Get the active SubscriptionInfo associated with the iccId
     * @param iccId the IccId of SIM card
     * @param callingPackage The package making the IPC.
     * @return SubscriptionInfo, maybe null if its not active
     */
    @Override
    public SubscriptionInfo getActiveSubscriptionInfoForIccId(String iccId, String callingPackage) {
        // Query the subscriptions unconditionally, and then check whether the caller has access to
        // the given subscription.
        final SubscriptionInfo si = getActiveSubscriptionInfoForIccIdInternal(iccId);

        final int subId = si != null
                ? si.getSubscriptionId() : SubscriptionManager.INVALID_SUBSCRIPTION_ID;
        if (!TelephonyPermissions.checkCallingOrSelfReadPhoneState(
                mContext, subId, callingPackage, "getActiveSubscriptionInfoForIccId")) {
            return null;
        }

        return si;
    }

    /**
     * Get the active SubscriptionInfo associated with the given iccId. The caller *must* perform
     * permission checks when using this method.
     */
    private SubscriptionInfo getActiveSubscriptionInfoForIccIdInternal(String iccId) {
        if (iccId == null) {
            return null;
        }

        final long identity = Binder.clearCallingIdentity();
        try {
            List<SubscriptionInfo> subList = getActiveSubscriptionInfoList(
                    mContext.getOpPackageName());
            if (subList != null) {
                for (SubscriptionInfo si : subList) {
                    if (iccId.equals(si.getIccId())) {
                        if (DBG)
                            logd("[getActiveSubInfoUsingIccId]+ iccId=" + iccId + " subInfo=" + si);
                        return si;
                    }
                }
            }
            if (DBG) {
                logd("[getActiveSubInfoUsingIccId]+ iccId=" + iccId
                        + " subList=" + subList + " subInfo=null");
            }
        } finally {
            Binder.restoreCallingIdentity(identity);
        }

        return null;
    }

    /**
     * Get the active SubscriptionInfo associated with the slotIndex.
     * This API does not return details on Remote-SIM subscriptions.
     * @param slotIndex the slot which the subscription is inserted
     * @param callingPackage The package making the IPC.
     * @return SubscriptionInfo, null for Remote-SIMs or non-active slotIndex.
     */
    @Override
    public SubscriptionInfo getActiveSubscriptionInfoForSimSlotIndex(int slotIndex,
            String callingPackage) {
        Phone phone = PhoneFactory.getPhone(slotIndex);
        if (phone == null) {
            if (DBG) {
                loge("[getActiveSubscriptionInfoForSimSlotIndex] no phone, slotIndex=" + slotIndex);
            }
            return null;
        }
        if (!TelephonyPermissions.checkCallingOrSelfReadPhoneState(
                mContext, phone.getSubId(), callingPackage,
                "getActiveSubscriptionInfoForSimSlotIndex")) {
            return null;
        }

        // Now that all security checks passes, perform the operation as ourselves.
        final long identity = Binder.clearCallingIdentity();
        List<SubscriptionInfo> subList;
        try {
            subList = getActiveSubscriptionInfoList(mContext.getOpPackageName());
        } finally {
            Binder.restoreCallingIdentity(identity);
        }
        if (subList != null) {
            for (SubscriptionInfo si : subList) {
                if (si.getSimSlotIndex() == slotIndex) {
                    if (DBG) {
                        logd("[getActiveSubscriptionInfoForSimSlotIndex]+ slotIndex="
                                + slotIndex + " subId=" + si);
                    }
                    return conditionallyRemoveIdentifiers(si, callingPackage,
                            "getActiveSubscriptionInfoForSimSlotIndex");
                }
            }
            if (DBG) {
                logd("[getActiveSubscriptionInfoForSimSlotIndex]+ slotIndex=" + slotIndex
                        + " subId=null");
            }
        } else {
            if (DBG) {
                logd("[getActiveSubscriptionInfoForSimSlotIndex]+ subList=null");
            }
        }


        return null;
    }

    /**
     * @param callingPackage The package making the IPC.
     * @return List of all SubscriptionInfo records in database,
     * include those that were inserted before, maybe empty but not null.
     * @hide
     */
    @Override
    public List<SubscriptionInfo> getAllSubInfoList(String callingPackage) {
        if (VDBG) logd("[getAllSubInfoList]+");

        // This API isn't public, so no need to provide a valid subscription ID - we're not worried
        // about carrier-privileged callers not having access.
        if (!TelephonyPermissions.checkCallingOrSelfReadPhoneState(
                mContext, SubscriptionManager.INVALID_SUBSCRIPTION_ID, callingPackage,
                "getAllSubInfoList")) {
            return null;
        }

        // Now that all security checks passes, perform the operation as ourselves.
        final long identity = Binder.clearCallingIdentity();
        try {
            List<SubscriptionInfo> subList = null;
            subList = getSubInfo(null, null);
            if (subList != null) {
                if (VDBG) logd("[getAllSubInfoList]- " + subList.size() + " infos return");
            } else {
                if (VDBG) logd("[getAllSubInfoList]- no info return");
            }
            return subList;
        } finally {
            Binder.restoreCallingIdentity(identity);
        }
    }

    /**
     * Get the SubInfoRecord(s) of the currently active SIM(s) - which include both local
     * and remote SIMs.
     * @param callingPackage The package making the IPC.
     * @return Array list of currently inserted SubInfoRecord(s)
     */
    @UnsupportedAppUsage
    @Override
    public List<SubscriptionInfo> getActiveSubscriptionInfoList(String callingPackage) {
        return getSubscriptionInfoListFromCacheHelper(callingPackage, mCacheActiveSubInfoList);
    }

    /**
     * Refresh the cache of SubInfoRecord(s) of the currently available SIM(s) - including
     * local & remote SIMs.
     */
    @VisibleForTesting  // For mockito to mock this method
    public void refreshCachedActiveSubscriptionInfoList() {
        boolean opptSubListChanged;

        synchronized (mSubInfoListLock) {
            List<SubscriptionInfo> activeSubscriptionInfoList = getSubInfo(
                    SubscriptionManager.SIM_SLOT_INDEX + ">=0 OR "
                    + SubscriptionManager.SUBSCRIPTION_TYPE + "="
                    + SubscriptionManager.SUBSCRIPTION_TYPE_REMOTE_SIM,
                    null);

            if (activeSubscriptionInfoList != null) {
                // Log when active sub info changes.
                if (mCacheActiveSubInfoList.size() != activeSubscriptionInfoList.size()
                        || !mCacheActiveSubInfoList.containsAll(activeSubscriptionInfoList)) {
                    logdl("Active subscription info list changed. " + activeSubscriptionInfoList);
                }

                mCacheActiveSubInfoList.clear();
                activeSubscriptionInfoList.sort(SUBSCRIPTION_INFO_COMPARATOR);
                mCacheActiveSubInfoList.addAll(activeSubscriptionInfoList);
            } else {
                logd("activeSubscriptionInfoList is null.");
                mCacheActiveSubInfoList.clear();
            }

            // Refresh cached opportunistic sub list and detect whether it's changed.
            refreshCachedOpportunisticSubscriptionInfoList();

            if (DBG_CACHE) {
                if (!mCacheActiveSubInfoList.isEmpty()) {
                    for (SubscriptionInfo si : mCacheActiveSubInfoList) {
                        logd("[refreshCachedActiveSubscriptionInfoList] Setting Cached info="
                                + si);
                    }
                } else {
                    logdl("[refreshCachedActiveSubscriptionInfoList]- no info return");
                }
            }
        }
    }

    /**
     * Get the SUB count of active SUB(s)
     * @param callingPackage The package making the IPC.
     * @return active SIM count
     */
    @UnsupportedAppUsage
    @Override
    public int getActiveSubInfoCount(String callingPackage) {
        // Let getActiveSubscriptionInfoList perform permission checks / filtering.
        List<SubscriptionInfo> records = getActiveSubscriptionInfoList(callingPackage);
        if (records == null) {
            if (VDBG) logd("[getActiveSubInfoCount] records null");
            return 0;
        }
        if (VDBG) logd("[getActiveSubInfoCount]- count: " + records.size());
        return records.size();
    }

    /**
     * Get the SUB count of all SUB(s) in SubscriptoinInfo database
     * @param callingPackage The package making the IPC.
     * @return all SIM count in database, include what was inserted before
     */
    @Override
    public int getAllSubInfoCount(String callingPackage) {
        if (DBG) logd("[getAllSubInfoCount]+");

        // This API isn't public, so no need to provide a valid subscription ID - we're not worried
        // about carrier-privileged callers not having access.
        if (!TelephonyPermissions.checkCallingOrSelfReadPhoneState(
                mContext, SubscriptionManager.INVALID_SUBSCRIPTION_ID, callingPackage,
                "getAllSubInfoCount")) {
            return 0;
        }

        // Now that all security checks passes, perform the operation as ourselves.
        final long identity = Binder.clearCallingIdentity();
        try {
            Cursor cursor = mContext.getContentResolver().query(SubscriptionManager.CONTENT_URI,
                    null, null, null, null);
            try {
                if (cursor != null) {
                    int count = cursor.getCount();
                    if (DBG) logd("[getAllSubInfoCount]- " + count + " SUB(s) in DB");
                    return count;
                }
            } finally {
                if (cursor != null) {
                    cursor.close();
                }
            }
            if (DBG) logd("[getAllSubInfoCount]- no SUB in DB");

            return 0;
        } finally {
            Binder.restoreCallingIdentity(identity);
        }
    }

    /**
     * @return the maximum number of local subscriptions this device will support at any one time.
     */
    @Override
    public int getActiveSubInfoCountMax() {
        // FIXME: This valid now but change to use TelephonyDevController in the future
        return mTelephonyManager.getSimCount();
    }

    @Override
    public List<SubscriptionInfo> getAvailableSubscriptionInfoList(String callingPackage) {
        // This API isn't public, so no need to provide a valid subscription ID - we're not worried
        // about carrier-privileged callers not having access.
        if (!TelephonyPermissions.checkCallingOrSelfReadPhoneState(
                mContext, SubscriptionManager.INVALID_SUBSCRIPTION_ID, callingPackage,
                "getAvailableSubscriptionInfoList")) {
            throw new SecurityException("Need READ_PHONE_STATE to call "
                    + " getAvailableSubscriptionInfoList");
        }

        // Now that all security checks pass, perform the operation as ourselves.
        final long identity = Binder.clearCallingIdentity();
        try {
            String selection = SubscriptionManager.SIM_SLOT_INDEX + ">=0 OR "
                    + SubscriptionManager.SUBSCRIPTION_TYPE + "="
                    + SubscriptionManager.SUBSCRIPTION_TYPE_REMOTE_SIM;

            EuiccManager euiccManager =
                    (EuiccManager) mContext.getSystemService(Context.EUICC_SERVICE);
            if (euiccManager.isEnabled()) {
                selection += " OR " + SubscriptionManager.IS_EMBEDDED + "=1";
            }

            List<SubscriptionInfo> subList = getSubInfo(selection, null /* queryKey */);

            if (subList != null) {
                subList.sort(SUBSCRIPTION_INFO_COMPARATOR);

                if (VDBG) logdl("[getAvailableSubInfoList]- " + subList.size() + " infos return");
            } else {
                if (DBG) logdl("[getAvailableSubInfoList]- no info return");
            }

            return subList;
        } finally {
            Binder.restoreCallingIdentity(identity);
        }
    }

    @Override
    public List<SubscriptionInfo> getAccessibleSubscriptionInfoList(String callingPackage) {
        EuiccManager euiccManager = (EuiccManager) mContext.getSystemService(Context.EUICC_SERVICE);
        if (!euiccManager.isEnabled()) {
            if (DBG) {
                logdl("[getAccessibleSubInfoList] Embedded subscriptions are disabled");
            }
            return null;
        }

        // Verify that the given package belongs to the calling UID.
        mAppOps.checkPackage(Binder.getCallingUid(), callingPackage);

        // Perform the operation as ourselves. If the caller cannot read phone state, they may still
        // have carrier privileges per the subscription metadata, so we always need to make the
        // query and then filter the results.
        final long identity = Binder.clearCallingIdentity();
        List<SubscriptionInfo> subList;
        try {
            subList = getSubInfo(SubscriptionManager.IS_EMBEDDED + "=1", null);
        } finally {
            Binder.restoreCallingIdentity(identity);
        }

        if (subList == null) {
            if (DBG) logdl("[getAccessibleSubInfoList] No info returned");
            return null;
        }

        // Filter the list to only include subscriptions which the (restored) caller can manage.
        List<SubscriptionInfo> filteredList = subList.stream()
                .filter(subscriptionInfo ->
                        subscriptionInfo.canManageSubscription(mContext, callingPackage))
                .sorted(SUBSCRIPTION_INFO_COMPARATOR)
                .collect(Collectors.toList());
        if (VDBG) {
            logdl("[getAccessibleSubInfoList] " + filteredList.size() + " infos returned");
        }
        return filteredList;
    }

    /**
     * Return the list of subscriptions in the database which are either:
     * <ul>
     * <li>Embedded (but see note about {@code includeNonRemovableSubscriptions}, or
     * <li>In the given list of current embedded ICCIDs (which may not yet be in the database, or
     *     which may not currently be marked as embedded).
     * </ul>
     *
     * <p>NOTE: This is not accessible to external processes, so it does not need a permission
     * check. It is only intended for use by {@link SubscriptionInfoUpdater}.
     *
     * @param embeddedIccids all ICCIDs of available embedded subscriptions. This is used to surface
     *     entries for profiles which had been previously deleted.
     * @param isEuiccRemovable whether the current ICCID is removable. Non-removable subscriptions
     *     will only be returned if the current ICCID is not removable; otherwise, they are left
     *     alone (not returned here unless in the embeddedIccids list) under the assumption that
     *     they will still be accessible when the eUICC containing them is activated.
     */
    @VisibleForTesting(visibility = VisibleForTesting.Visibility.PACKAGE)
    public List<SubscriptionInfo> getSubscriptionInfoListForEmbeddedSubscriptionUpdate(
            String[] embeddedIccids, boolean isEuiccRemovable) {
        StringBuilder whereClause = new StringBuilder();
        whereClause.append("(").append(SubscriptionManager.IS_EMBEDDED).append("=1");
        if (isEuiccRemovable) {
            // Current eUICC is removable, so don't return non-removable subscriptions (which would
            // be deleted), as these are expected to still be present on a different, non-removable
            // eUICC.
            whereClause.append(" AND ").append(SubscriptionManager.IS_REMOVABLE).append("=1");
        }
        // Else, return both removable and non-removable subscriptions. This is expected to delete
        // all removable subscriptions, which is desired as they may not be accessible.

        whereClause.append(") OR ").append(SubscriptionManager.ICC_ID).append(" IN (");
        // ICCIDs are validated to contain only numbers when passed in, and come from a trusted
        // app, so no need to escape.
        for (int i = 0; i < embeddedIccids.length; i++) {
            if (i > 0) {
                whereClause.append(",");
            }
            whereClause.append("\"").append(embeddedIccids[i]).append("\"");
        }
        whereClause.append(")");

        List<SubscriptionInfo> list = getSubInfo(whereClause.toString(), null);
        if (list == null) {
            return Collections.emptyList();
        }
        return list;
    }

    @Override
    public void requestEmbeddedSubscriptionInfoListRefresh(int cardId) {
        mContext.enforceCallingOrSelfPermission(Manifest.permission.WRITE_EMBEDDED_SUBSCRIPTIONS,
                "requestEmbeddedSubscriptionInfoListRefresh");
        long token = Binder.clearCallingIdentity();
        try {
            PhoneFactory.requestEmbeddedSubscriptionInfoListRefresh(cardId, null /* callback */);
        } finally {
            Binder.restoreCallingIdentity(token);
        }
    }

    /**
     * Asynchronously refresh the embedded subscription info list for the embedded card has the
     * given card id {@code cardId}.
     *
     * @param callback Optional callback to execute after the refresh completes. Must terminate
     *     quickly as it will be called from SubscriptionInfoUpdater's handler thread.
     */
    // No permission check needed as this is not exposed via AIDL.
    public void requestEmbeddedSubscriptionInfoListRefresh(
            int cardId, @Nullable Runnable callback) {
        PhoneFactory.requestEmbeddedSubscriptionInfoListRefresh(cardId, callback);
    }

    /**
     * Asynchronously refresh the embedded subscription info list for the embedded card has the
     * default card id return by {@link TelephonyManager#getCardIdForDefaultEuicc()}.
     *
     * @param callback Optional callback to execute after the refresh completes. Must terminate
     *     quickly as it will be called from SubscriptionInfoUpdater's handler thread.
     */
    // No permission check needed as this is not exposed via AIDL.
    public void requestEmbeddedSubscriptionInfoListRefresh(@Nullable Runnable callback) {
        PhoneFactory.requestEmbeddedSubscriptionInfoListRefresh(
                mTelephonyManager.getCardIdForDefaultEuicc(), callback);
    }

    /**
     * Add a new SubInfoRecord to subinfo database if needed
     * @param iccId the IccId of the SIM card
     * @param slotIndex the slot which the SIM is inserted
     * @return 0 if success, < 0 on error.
     */
    @Override
    public int addSubInfoRecord(String iccId, int slotIndex) {
        return addSubInfo(iccId, null, slotIndex, SubscriptionManager.SUBSCRIPTION_TYPE_LOCAL_SIM);
    }

    /**
     * Add a new subscription info record, if needed.
     * @param uniqueId This is the unique identifier for the subscription within the specific
     *                 subscription type.
     * @param displayName human-readable name of the device the subscription corresponds to.
     * @param slotIndex value for {@link SubscriptionManager#SIM_SLOT_INDEX}
     * @param subscriptionType the type of subscription to be added.
     * @return 0 if success, < 0 on error.
     */
    @Override
    public int addSubInfo(String uniqueId, String displayName, int slotIndex,
            int subscriptionType) {
        if (DBG) {
            String iccIdStr = uniqueId;
            if (!isSubscriptionForRemoteSim(subscriptionType)) {
                iccIdStr = SubscriptionInfo.givePrintableIccid(uniqueId);
            }
            logdl("[addSubInfoRecord]+ iccid: " + iccIdStr
                    + ", slotIndex: " + slotIndex
                    + ", subscriptionType: " + subscriptionType);
        }

        enforceModifyPhoneState("addSubInfo");

        // Now that all security checks passes, perform the operation as ourselves.
        final long identity = Binder.clearCallingIdentity();
        try {
            if (uniqueId == null) {
                if (DBG) logdl("[addSubInfo]- null iccId");
                return -1;
            }

            ContentResolver resolver = mContext.getContentResolver();
            String selection = SubscriptionManager.ICC_ID + "=?";
            String[] args;
            if (isSubscriptionForRemoteSim(subscriptionType)) {
                selection += " AND " + SubscriptionManager.SUBSCRIPTION_TYPE + "=?";
                args = new String[]{uniqueId, Integer.toString(subscriptionType)};
            } else {
                selection += " OR " + SubscriptionManager.ICC_ID + "=?";
                args = new String[]{uniqueId, IccUtils.getDecimalSubstring(uniqueId)};
            }
            Cursor cursor = resolver.query(SubscriptionManager.CONTENT_URI,
                    new String[]{SubscriptionManager.UNIQUE_KEY_SUBSCRIPTION_ID,
                            SubscriptionManager.SIM_SLOT_INDEX, SubscriptionManager.NAME_SOURCE,
                            SubscriptionManager.ICC_ID, SubscriptionManager.CARD_ID},
                    selection, args, null);

            boolean setDisplayName = false;
            try {
                boolean recordsDoNotExist = (cursor == null || !cursor.moveToFirst());
                if (isSubscriptionForRemoteSim(subscriptionType)) {
                    if (recordsDoNotExist) {
                        // create a Subscription record
                        slotIndex = SubscriptionManager.SLOT_INDEX_FOR_REMOTE_SIM_SUB;
                        Uri uri = insertEmptySubInfoRecord(uniqueId, displayName,
                                slotIndex, subscriptionType);
                        if (DBG) logd("[addSubInfoRecord] New record created: " + uri);
                    } else {
                        if (DBG) logdl("[addSubInfoRecord] Record already exists");
                    }
                } else {  // Handle Local SIM devices
                    if (recordsDoNotExist) {
                        setDisplayName = true;
                        Uri uri = insertEmptySubInfoRecord(uniqueId, slotIndex);
                        if (DBG) logdl("[addSubInfoRecord] New record created: " + uri);
                    } else { // there are matching records in the database for the given ICC_ID
                        int subId = cursor.getInt(0);
                        int oldSimInfoId = cursor.getInt(1);
                        int nameSource = cursor.getInt(2);
                        String oldIccId = cursor.getString(3);
                        String oldCardId = cursor.getString(4);
                        ContentValues value = new ContentValues();

                        if (slotIndex != oldSimInfoId) {
                            value.put(SubscriptionManager.SIM_SLOT_INDEX, slotIndex);
                        }

                        if (oldIccId != null && oldIccId.length() < uniqueId.length()
                                && (oldIccId.equals(IccUtils.getDecimalSubstring(uniqueId)))) {
                            value.put(SubscriptionManager.ICC_ID, uniqueId);
                        }

                        UiccCard card = mUiccController.getUiccCardForPhone(slotIndex);
                        if (card != null) {
                            String cardId = card.getCardId();
                            if (cardId != null && cardId != oldCardId) {
                                value.put(SubscriptionManager.CARD_ID, cardId);
                            }
                        }

                        if (value.size() > 0) {
                            resolver.update(SubscriptionManager.getUriForSubscriptionId(subId),
                                    value, null, null);
                        }

                        if (DBG) logdl("[addSubInfoRecord] Record already exists");
                    }
                }
            } finally {
                if (cursor != null) {
                    cursor.close();
                }
            }

            selection = SubscriptionManager.SIM_SLOT_INDEX + "=?";
            args = new String[] {String.valueOf(slotIndex)};
            if (isSubscriptionForRemoteSim(subscriptionType)) {
                selection = SubscriptionManager.ICC_ID + "=? AND "
                        + SubscriptionManager.SUBSCRIPTION_TYPE + "=?";
                args = new String[]{uniqueId, Integer.toString(subscriptionType)};
            }
            cursor = resolver.query(SubscriptionManager.CONTENT_URI, null,
                    selection, args, null);
            try {
                if (cursor != null && cursor.moveToFirst()) {
                    do {
                        int subId = cursor.getInt(cursor.getColumnIndexOrThrow(
                                SubscriptionManager.UNIQUE_KEY_SUBSCRIPTION_ID));
                        // If sSlotIndexToSubIds already has the same subId for a slotIndex/phoneId,
                        // do not add it.
                        if (addToSubIdList(slotIndex, subId, subscriptionType)) {
                            // TODO While two subs active, if user deactivats first
                            // one, need to update the default subId with second one.

                            // FIXME: Currently we assume phoneId == slotIndex which in the future
                            // may not be true, for instance with multiple subs per slot.
                            // But is true at the moment.
                            int subIdCountMax = getActiveSubInfoCountMax();
                            int defaultSubId = getDefaultSubId();
                            if (DBG) {
                                logdl("[addSubInfoRecord]"
                                        + " sSlotIndexToSubIds.size=" + sSlotIndexToSubIds.size()
                                        + " slotIndex=" + slotIndex + " subId=" + subId
                                        + " defaultSubId=" + defaultSubId
                                        + " simCount=" + subIdCountMax);
                            }

                            // Set the default sub if not set or if single sim device
                            if (!isSubscriptionForRemoteSim(subscriptionType)) {
                                if (!SubscriptionManager.isValidSubscriptionId(defaultSubId)
                                        || subIdCountMax == 1) {
                                    logdl("setting default fallback subid to " + subId);
                                    setDefaultFallbackSubId(subId, subscriptionType);
                                }
                                // If single sim device, set this subscription as the default for
                                // everything
                                if (subIdCountMax == 1) {
                                    if (DBG) {
                                        logdl("[addSubInfoRecord] one sim set defaults to subId="
                                                + subId);
                                    }
                                    setDefaultDataSubId(subId);
                                    setDefaultSmsSubId(subId);
                                    setDefaultVoiceSubId(subId);
                                }
                            } else {
                                updateDefaultSubIdsIfNeeded(subId, subscriptionType);
                            }
                        } else {
                            if (DBG) {
                                logdl("[addSubInfoRecord] current SubId is already known, "
                                        + "IGNORE");
                            }
                        }
                        if (DBG) {
                            logdl("[addSubInfoRecord] hashmap(" + slotIndex + "," + subId + ")");
                        }
                    } while (cursor.moveToNext());
                }
            } finally {
                if (cursor != null) {
                    cursor.close();
                }
            }

            // Refresh the Cache of Active Subscription Info List. This should be done after
            // updating sSlotIndexToSubIds which is done through addToSubIdList() above.
            refreshCachedActiveSubscriptionInfoList();

            if (isSubscriptionForRemoteSim(subscriptionType)) {
                notifySubscriptionInfoChanged();
            } else {  // Handle Local SIM devices
                // Set Display name after sub id is set above so as to get valid simCarrierName
                int subId = getSubIdUsingPhoneId(slotIndex);
                if (!SubscriptionManager.isValidSubscriptionId(subId)) {
                    if (DBG) {
                        logdl("[addSubInfoRecord]- getSubId failed invalid subId = " + subId);
                    }
                    return -1;
                }
                if (setDisplayName) {
                    String simCarrierName = mTelephonyManager.getSimOperatorName(subId);
                    String nameToSet;

                    if (!TextUtils.isEmpty(simCarrierName)) {
                        nameToSet = simCarrierName;
                    } else {
                        nameToSet = "CARD " + Integer.toString(slotIndex + 1);
                    }

                    ContentValues value = new ContentValues();
                    value.put(SubscriptionManager.DISPLAY_NAME, nameToSet);
                    resolver.update(SubscriptionManager.getUriForSubscriptionId(subId), value,
                            null, null);

                    // Refresh the Cache of Active Subscription Info List
                    refreshCachedActiveSubscriptionInfoList();

                    if (DBG) logdl("[addSubInfoRecord] sim name = " + nameToSet);
                }

                // Once the records are loaded, notify DcTracker
                sPhones[slotIndex].updateDataConnectionTracker();

                if (DBG) logdl("[addSubInfoRecord]- info size=" + sSlotIndexToSubIds.size());
            }

        } finally {
            Binder.restoreCallingIdentity(identity);
        }
        return 0;
    }

    private void updateDefaultSubIdsIfNeeded(int newDefault, int subscriptionType) {
        if (DBG) {
            logdl("[updateDefaultSubIdsIfNeeded] newDefault=" + newDefault
                    + ", subscriptionType=" + subscriptionType);
        }
        // Set the default ot new value only if the current default is invalid.
        if (!isActiveSubscriptionId(getDefaultSubId())) {
            // current default is not valid anylonger. set a new default
            if (DBG) {
                logdl("[updateDefaultSubIdsIfNeeded] set mDefaultFallbackSubId=" + newDefault);
            }
            setDefaultFallbackSubId(newDefault, subscriptionType);
        }

        int value = getDefaultSmsSubId();
        if (!isActiveSubscriptionId(value)) {
            // current default is not valid. set it to the given newDefault value
            setDefaultSmsSubId(newDefault);
        }
        value = getDefaultDataSubId();
        if (!isActiveSubscriptionId(value)) {
            setDefaultDataSubId(newDefault);
        }
        value = getDefaultVoiceSubId();
        if (!isActiveSubscriptionId(value)) {
            setDefaultVoiceSubId(newDefault);
        }
    }

    /**
     * This method returns true if the given subId is among the list of currently active
     * subscriptions.
     */
    private boolean isActiveSubscriptionId(int subId) {
        if (!SubscriptionManager.isValidSubscriptionId(subId)) return false;
        ArrayList<Integer> subIdList = getActiveSubIdArrayList();
        if (subIdList.isEmpty()) return false;
        return subIdList.contains(new Integer(subId));
    }

    /*
     * Delete subscription info record for the given device.
     * @param uniqueId This is the unique identifier for the subscription within the specific
     *                 subscription type.
     * @param subscriptionType the type of subscription to be removed
     * @return 0 if success, < 0 on error.
     */
    @Override
    public int removeSubInfo(String uniqueId, int subscriptionType) {
        enforceModifyPhoneState("removeSubInfo");
        if (DBG) {
            logd("[removeSubInfo] uniqueId: " + uniqueId
                    + ", subscriptionType: " + subscriptionType);
        }

        // validate the given info - does it exist in the active subscription list
        int subId = SubscriptionManager.INVALID_SUBSCRIPTION_ID;
        int slotIndex = SubscriptionManager.INVALID_SIM_SLOT_INDEX;
        for (SubscriptionInfo info : mCacheActiveSubInfoList) {
            if ((info.getSubscriptionType() == subscriptionType)
                    && info.getIccId().equalsIgnoreCase(uniqueId)) {
                subId = info.getSubscriptionId();
                slotIndex = info.getSimSlotIndex();
                break;
            }
        }
        if (subId == SubscriptionManager.INVALID_SUBSCRIPTION_ID) {
            if (DBG) {
                logd("Invalid subscription details: subscriptionType = " + subscriptionType
                        + ", uniqueId = " + uniqueId);
            }
            return -1;
        }

        if (DBG) logd("removing the subid : " + subId);

        // Now that all security checks passes, perform the operation as ourselves.
        int result = 0;
        final long identity = Binder.clearCallingIdentity();
        try {
            ContentResolver resolver = mContext.getContentResolver();
            result = resolver.delete(SubscriptionManager.CONTENT_URI,
                    SubscriptionManager.UNIQUE_KEY_SUBSCRIPTION_ID + "=? AND "
                            + SubscriptionManager.SUBSCRIPTION_TYPE + "=?",
                    new String[]{Integer.toString(subId), Integer.toString(subscriptionType)});
            if (result != 1) {
                if (DBG) {
                    logd("found NO subscription to remove with subscriptionType = "
                            + subscriptionType + ", uniqueId = " + uniqueId);
                }
                return -1;
            }
            refreshCachedActiveSubscriptionInfoList();

            // update sSlotIndexToSubIds struct
            ArrayList<Integer> subIdsList = sSlotIndexToSubIds.get(slotIndex);
            if (subIdsList == null) {
                loge("sSlotIndexToSubIds has no entry for slotIndex = " + slotIndex);
            } else {
                if (subIdsList.contains(subId)) {
                    subIdsList.remove(new Integer(subId));
                    if (subIdsList.isEmpty()) {
                        sSlotIndexToSubIds.remove(slotIndex);
                    }
                } else {
                    loge("sSlotIndexToSubIds has no subid: " + subId
                            + ", in index: " + slotIndex);
                }
            }
            // Since a subscription is removed, if this one is set as default for any setting,
            // set some other subid as the default.
            int newDefault = SubscriptionManager.INVALID_SUBSCRIPTION_ID;
            SubscriptionInfo info = null;
            final List<SubscriptionInfo> records = getActiveSubscriptionInfoList(
                    mContext.getOpPackageName());
            if (!records.isEmpty()) {
                // yes, we have more subscriptions. pick the first one.
                // FIXME do we need a policy to figure out which one is to be next default
                info = records.get(0);
            }
            updateDefaultSubIdsIfNeeded(info.getSubscriptionId(), info.getSubscriptionType());

            notifySubscriptionInfoChanged();
        } finally {
            Binder.restoreCallingIdentity(identity);
        }
        return result;
    }

    /**
     * Clear an subscriptionInfo to subinfo database if needed by updating slot index to invalid.
     * @param slotIndex the slot which the SIM is removed
     */
    public void clearSubInfoRecord(int slotIndex) {
        if (DBG) logdl("[clearSubInfoRecord]+ iccId:" + " slotIndex:" + slotIndex);

        // update simInfo db with invalid slot index
        List<SubscriptionInfo> oldSubInfo = getSubInfoUsingSlotIndexPrivileged(slotIndex);
        ContentResolver resolver = mContext.getContentResolver();
        ContentValues value = new ContentValues(1);
        value.put(SubscriptionManager.SIM_SLOT_INDEX,
                SubscriptionManager.INVALID_SIM_SLOT_INDEX);
        if (oldSubInfo != null) {
            for (int i = 0; i < oldSubInfo.size(); i++) {
                resolver.update(SubscriptionManager.getUriForSubscriptionId(
                        oldSubInfo.get(i).getSubscriptionId()), value, null, null);
            }
        }
        // Refresh the Cache of Active Subscription Info List
        refreshCachedActiveSubscriptionInfoList();

        sSlotIndexToSubIds.remove(slotIndex);
    }

    /**
     * Insert an empty SubInfo record into the database.
     *
     * <p>NOTE: This is not accessible to external processes, so it does not need a permission
     * check. It is only intended for use by {@link SubscriptionInfoUpdater}.
     *
     * <p>Precondition: No record exists with this iccId.
     */
    @VisibleForTesting(visibility = VisibleForTesting.Visibility.PACKAGE)
    public Uri insertEmptySubInfoRecord(String iccId, int slotIndex) {
        return insertEmptySubInfoRecord(iccId, null, slotIndex,
                SubscriptionManager.SUBSCRIPTION_TYPE_LOCAL_SIM);
    }

    Uri insertEmptySubInfoRecord(String uniqueId, String displayName, int slotIndex,
            int subscriptionType) {
        ContentResolver resolver = mContext.getContentResolver();
        ContentValues value = new ContentValues();
        value.put(SubscriptionManager.ICC_ID, uniqueId);
        int color = getUnusedColor(mContext.getOpPackageName());
        // default SIM color differs between slots
        value.put(SubscriptionManager.COLOR, color);
        value.put(SubscriptionManager.SIM_SLOT_INDEX, slotIndex);
        value.put(SubscriptionManager.CARRIER_NAME, "");
        value.put(SubscriptionManager.CARD_ID, uniqueId);
        value.put(SubscriptionManager.SUBSCRIPTION_TYPE, subscriptionType);
        if (isSubscriptionForRemoteSim(subscriptionType)) {
            value.put(SubscriptionManager.DISPLAY_NAME, displayName);
        } else {
            UiccCard card = mUiccController.getUiccCardForPhone(slotIndex);
            if (card != null) {
                String cardId = card.getCardId();
                if (cardId != null) {
                    value.put(SubscriptionManager.CARD_ID, cardId);
                }
            }
        }

        Uri uri = resolver.insert(SubscriptionManager.CONTENT_URI, value);

        // Refresh the Cache of Active Subscription Info List
        refreshCachedActiveSubscriptionInfoList();

        return uri;
    }

    /**
     * Generate and set carrier text based on input parameters
     * @param showPlmn flag to indicate if plmn should be included in carrier text
     * @param plmn plmn to be included in carrier text
     * @param showSpn flag to indicate if spn should be included in carrier text
     * @param spn spn to be included in carrier text
     * @return true if carrier text is set, false otherwise
     */
    @UnsupportedAppUsage
    public boolean setPlmnSpn(int slotIndex, boolean showPlmn, String plmn, boolean showSpn,
                              String spn) {
        synchronized (mLock) {
            int subId = getSubIdUsingPhoneId(slotIndex);
            if (mContext.getPackageManager().resolveContentProvider(
                    SubscriptionManager.CONTENT_URI.getAuthority(), 0) == null ||
                    !SubscriptionManager.isValidSubscriptionId(subId)) {
                // No place to store this info. Notify registrants of the change anyway as they
                // might retrieve the SPN/PLMN text from the SST sticky broadcast.
                // TODO: This can be removed once SubscriptionController is not running on devices
                // that don't need it, such as TVs.
                if (DBG) logd("[setPlmnSpn] No valid subscription to store info");
                notifySubscriptionInfoChanged();
                return false;
            }
            String carrierText = "";
            if (showPlmn) {
                carrierText = plmn;
                if (showSpn) {
                    // Need to show both plmn and spn if both are not same.
                    if(!Objects.equals(spn, plmn)) {
                        String separator = mContext.getString(
                                com.android.internal.R.string.kg_text_message_separator).toString();
                        carrierText = new StringBuilder().append(carrierText).append(separator)
                                .append(spn).toString();
                    }
                }
            } else if (showSpn) {
                carrierText = spn;
            }
            setCarrierText(carrierText, subId);
            return true;
        }
    }

    /**
     * Set carrier text by simInfo index
     * @param text new carrier text
     * @param subId the unique SubInfoRecord index in database
     * @return the number of records updated
     */
    private int setCarrierText(String text, int subId) {
        if (DBG) logd("[setCarrierText]+ text:" + text + " subId:" + subId);

        enforceModifyPhoneState("setCarrierText");

        // Now that all security checks passes, perform the operation as ourselves.
        final long identity = Binder.clearCallingIdentity();
        try {
            ContentValues value = new ContentValues(1);
            value.put(SubscriptionManager.CARRIER_NAME, text);

            int result = mContext.getContentResolver().update(
                    SubscriptionManager.getUriForSubscriptionId(subId), value, null, null);

            // Refresh the Cache of Active Subscription Info List
            refreshCachedActiveSubscriptionInfoList();

            notifySubscriptionInfoChanged();

            return result;
        } finally {
            Binder.restoreCallingIdentity(identity);
        }
    }

    /**
     * Set SIM color tint by simInfo index
     * @param tint the tint color of the SIM
     * @param subId the unique SubInfoRecord index in database
     * @return the number of records updated
     */
    @Override
    public int setIconTint(int tint, int subId) {
        if (DBG) logd("[setIconTint]+ tint:" + tint + " subId:" + subId);

        enforceModifyPhoneState("setIconTint");

        // Now that all security checks passes, perform the operation as ourselves.
        final long identity = Binder.clearCallingIdentity();
        try {
            validateSubId(subId);
            ContentValues value = new ContentValues(1);
            value.put(SubscriptionManager.COLOR, tint);
            if (DBG) logd("[setIconTint]- tint:" + tint + " set");

            int result = mContext.getContentResolver().update(
                    SubscriptionManager.getUriForSubscriptionId(subId), value, null, null);

            // Refresh the Cache of Active Subscription Info List
            refreshCachedActiveSubscriptionInfoList();

            notifySubscriptionInfoChanged();

            return result;
        } finally {
            Binder.restoreCallingIdentity(identity);
        }
    }

    /**
     * This is only for internal use and the returned priority is arbitrary. The idea is to give a
     * higher value to name source that has higher priority to override other name sources.
     * @param nameSource Source of display name
     * @return int representing the priority. Higher value means higher priority.
     */
    public static int getNameSourcePriority(@SimDisplayNameSource int nameSource) {
        int index = Arrays.asList(
                SubscriptionManager.NAME_SOURCE_DEFAULT_SOURCE,
                SubscriptionManager.NAME_SOURCE_SIM_PNN,
                SubscriptionManager.NAME_SOURCE_SIM_SPN,
                SubscriptionManager.NAME_SOURCE_CARRIER,
                SubscriptionManager.NAME_SOURCE_USER_INPUT // user has highest priority.
        ).indexOf(nameSource);
        return (index < 0) ? 0 : index;
    }

    /**
     * Set display name by simInfo index with name source
     * @param displayName the display name of SIM card
     * @param subId the unique SubInfoRecord index in database
     * @param nameSource SIM display name source
     * @return the number of records updated
     */
    @Override
    public int setDisplayNameUsingSrc(String displayName, int subId,
                                      @SimDisplayNameSource int nameSource) {
        if (DBG) {
            logd("[setDisplayName]+  displayName:" + displayName + " subId:" + subId
                + " nameSource:" + nameSource);
        }

        enforceModifyPhoneState("setDisplayNameUsingSrc");

        // Now that all security checks passes, perform the operation as ourselves.
        final long identity = Binder.clearCallingIdentity();
        try {
            validateSubId(subId);
            List<SubscriptionInfo> allSubInfo = getSubInfo(null, null);
            // if there is no sub in the db, return 0 since subId does not exist in db
            if (allSubInfo == null || allSubInfo.isEmpty()) return 0;
            for (SubscriptionInfo subInfo : allSubInfo) {
                if (subInfo.getSubscriptionId() == subId
                        && (getNameSourcePriority(subInfo.getNameSource())
                                > getNameSourcePriority(nameSource)
                        || (displayName != null && displayName.equals(subInfo.getDisplayName())))) {
                    logd("Name source " + subInfo.getNameSource() + "'s priority "
                            + getNameSourcePriority(subInfo.getNameSource()) + " is greater than "
                            + "name source " + nameSource + "'s priority "
                            + getNameSourcePriority(nameSource) + ", return now.");
                    return 0;
                }
            }
            String nameToSet;
            if (displayName == null) {
                nameToSet = mContext.getString(SubscriptionManager.DEFAULT_NAME_RES);
            } else {
                nameToSet = displayName;
            }
            ContentValues value = new ContentValues(1);
            value.put(SubscriptionManager.DISPLAY_NAME, nameToSet);
            if (nameSource >= SubscriptionManager.NAME_SOURCE_DEFAULT_SOURCE) {
                if (DBG) logd("Set nameSource=" + nameSource);
                value.put(SubscriptionManager.NAME_SOURCE, nameSource);
            }
            if (DBG) logd("[setDisplayName]- mDisplayName:" + nameToSet + " set");

            // Update the nickname on the eUICC chip if it's an embedded subscription.
            SubscriptionInfo sub = getSubscriptionInfo(subId);
            if (sub != null && sub.isEmbedded()) {
                // Ignore the result.
                int cardId = sub.getCardId();
                if (DBG) logd("Updating embedded sub nickname on cardId: " + cardId);
                EuiccManager euiccManager = ((EuiccManager)
                        mContext.getSystemService(Context.EUICC_SERVICE)).createForCardId(cardId);
                euiccManager.updateSubscriptionNickname(subId, displayName,
                        PendingIntent.getService(
                            mContext, 0 /* requestCode */, new Intent(), 0 /* flags */));
            }

            int result = updateDatabase(value, subId, true);

            // Refresh the Cache of Active Subscription Info List
            refreshCachedActiveSubscriptionInfoList();

            notifySubscriptionInfoChanged();

            return result;
        } finally {
            Binder.restoreCallingIdentity(identity);
        }
    }

    /**
     * Set phone number by subId
     * @param number the phone number of the SIM
     * @param subId the unique SubInfoRecord index in database
     * @return the number of records updated
     */
    @Override
    public int setDisplayNumber(String number, int subId) {
        if (DBG) logd("[setDisplayNumber]+ subId:" + subId);

        enforceModifyPhoneState("setDisplayNumber");

        // Now that all security checks passes, perform the operation as ourselves.
        final long identity = Binder.clearCallingIdentity();
        try {
            validateSubId(subId);
            int result;
            int phoneId = getPhoneId(subId);

            if (number == null || phoneId < 0 ||
                    phoneId >= mTelephonyManager.getPhoneCount()) {
                if (DBG) logd("[setDispalyNumber]- fail");
                return -1;
            }
            ContentValues value = new ContentValues(1);
            value.put(SubscriptionManager.NUMBER, number);

            // This function had a call to update number on the SIM (Phone.setLine1Number()) but
            // that was removed as there doesn't seem to be a reason for that. If it is added
            // back, watch out for deadlocks.

            result = mContext.getContentResolver().update(
                    SubscriptionManager.getUriForSubscriptionId(subId), value, null, null);

            // Refresh the Cache of Active Subscription Info List
            refreshCachedActiveSubscriptionInfoList();

            if (DBG) logd("[setDisplayNumber]- update result :" + result);
            notifySubscriptionInfoChanged();

            return result;
        } finally {
            Binder.restoreCallingIdentity(identity);
        }
    }

    /**
     * Set the EHPLMNs and HPLMNs associated with the subscription.
     */
    public void setAssociatedPlmns(String[] ehplmns, String[] hplmns, int subId) {
        if (DBG) logd("[setAssociatedPlmns]+ subId:" + subId);

        validateSubId(subId);
        int phoneId = getPhoneId(subId);

        if (phoneId < 0 || phoneId >= mTelephonyManager.getPhoneCount()) {
            if (DBG) logd("[setAssociatedPlmns]- fail");
            return;
        }

        String formattedEhplmns = ehplmns == null ? "" : String.join(",", ehplmns);
        String formattedHplmns = hplmns == null ? "" : String.join(",", hplmns);

        ContentValues value = new ContentValues(2);
        value.put(SubscriptionManager.EHPLMNS, formattedEhplmns);
        value.put(SubscriptionManager.HPLMNS, formattedHplmns);

        int count = mContext.getContentResolver().update(
                SubscriptionManager.getUriForSubscriptionId(subId), value, null, null);

        // Refresh the Cache of Active Subscription Info List
        refreshCachedActiveSubscriptionInfoList();

        if (DBG) logd("[setAssociatedPlmns]- update result :" + count);
        notifySubscriptionInfoChanged();
    }

    /**
     * Set data roaming by simInfo index
     * @param roaming 0:Don't allow data when roaming, 1:Allow data when roaming
     * @param subId the unique SubInfoRecord index in database
     * @return the number of records updated
     */
    @Override
    public int setDataRoaming(int roaming, int subId) {
        if (DBG) logd("[setDataRoaming]+ roaming:" + roaming + " subId:" + subId);

        enforceModifyPhoneState("setDataRoaming");

        // Now that all security checks passes, perform the operation as ourselves.
        final long identity = Binder.clearCallingIdentity();
        try {
            validateSubId(subId);
            if (roaming < 0) {
                if (DBG) logd("[setDataRoaming]- fail");
                return -1;
            }
            ContentValues value = new ContentValues(1);
            value.put(SubscriptionManager.DATA_ROAMING, roaming);
            if (DBG) logd("[setDataRoaming]- roaming:" + roaming + " set");

            int result = updateDatabase(value, subId, true);

            // Refresh the Cache of Active Subscription Info List
            refreshCachedActiveSubscriptionInfoList();

            notifySubscriptionInfoChanged();

            return result;
        } finally {
            Binder.restoreCallingIdentity(identity);
        }
    }

    public void syncGroupedSetting(int refSubId) {
        logd("syncGroupedSetting");
        try (Cursor cursor = mContext.getContentResolver().query(
                SubscriptionManager.CONTENT_URI, null,
                SubscriptionManager.UNIQUE_KEY_SUBSCRIPTION_ID + "=?",
                new String[] {String.valueOf(refSubId)}, null)) {
            if (cursor == null || !cursor.moveToFirst()) {
                logd("[syncGroupedSetting] failed. Can't find refSubId " + refSubId);
                return;
            }

            ContentValues values = new ContentValues(GROUP_SHARING_PROPERTIES.size());
            for (String propKey : GROUP_SHARING_PROPERTIES) {
                copyDataFromCursorToContentValue(propKey, cursor, values);
            }
            updateDatabase(values, refSubId, true);
        }
    }

    private void copyDataFromCursorToContentValue(String propKey, Cursor cursor,
            ContentValues values) {
        int columnIndex = cursor.getColumnIndex(propKey);
        if (columnIndex == -1) {
            logd("[copyDataFromCursorToContentValue] can't find column " + propKey);
            return;
        }

        switch (propKey) {
            case SubscriptionManager.ENHANCED_4G_MODE_ENABLED:
            case SubscriptionManager.VT_IMS_ENABLED:
            case SubscriptionManager.WFC_IMS_ENABLED:
            case SubscriptionManager.WFC_IMS_MODE:
            case SubscriptionManager.WFC_IMS_ROAMING_MODE:
            case SubscriptionManager.WFC_IMS_ROAMING_ENABLED:
            case SubscriptionManager.DATA_ROAMING:
                values.put(propKey, cursor.getInt(columnIndex));
                break;
            case SubscriptionManager.DISPLAY_NAME:
            case SubscriptionManager.DATA_ENABLED_OVERRIDE_RULES:
                values.put(propKey, cursor.getString(columnIndex));
                break;
            default:
                loge("[copyDataFromCursorToContentValue] invalid propKey " + propKey);
        }
    }

    // TODO: replace all updates with this helper method.
    private int updateDatabase(ContentValues value, int subId, boolean updateEntireGroup) {
        List<SubscriptionInfo> infoList = getSubscriptionsInGroup(getGroupUuid(subId),
                mContext.getOpPackageName());
        if (!updateEntireGroup || infoList == null || infoList.size() == 0) {
            // Only update specified subscriptions.
            return mContext.getContentResolver().update(
                    SubscriptionManager.getUriForSubscriptionId(subId), value, null, null);
        } else {
            // Update all subscriptions in the same group.
            int[] subIdList = new int[infoList.size()];
            for (int i = 0; i < infoList.size(); i++) {
                subIdList[i] = infoList.get(i).getSubscriptionId();
            }
            return mContext.getContentResolver().update(SubscriptionManager.CONTENT_URI,
                    value, getSelectionForSubIdList(subIdList), null);
        }
    }

    /**
     * Set carrier id by subId
     * @param carrierId the subscription carrier id.
     * @param subId the unique SubInfoRecord index in database
     * @return the number of records updated
     *
     * @see TelephonyManager#getSimCarrierId()
     */
    public int setCarrierId(int carrierId, int subId) {
        if (DBG) logd("[setCarrierId]+ carrierId:" + carrierId + " subId:" + subId);

        enforceModifyPhoneState("setCarrierId");

        // Now that all security checks passes, perform the operation as ourselves.
        final long identity = Binder.clearCallingIdentity();
        try {
            validateSubId(subId);
            ContentValues value = new ContentValues(1);
            value.put(SubscriptionManager.CARRIER_ID, carrierId);
            int result = mContext.getContentResolver().update(
                    SubscriptionManager.getUriForSubscriptionId(subId), value, null, null);

            // Refresh the Cache of Active Subscription Info List
            refreshCachedActiveSubscriptionInfoList();

            notifySubscriptionInfoChanged();

            return result;
        } finally {
            Binder.restoreCallingIdentity(identity);
        }
    }

    /**
     * Set MCC/MNC by subscription ID
     * @param mccMnc MCC/MNC associated with the subscription
     * @param subId the unique SubInfoRecord index in database
     * @return the number of records updated
     */
    public int setMccMnc(String mccMnc, int subId) {
        String mccString = mccMnc.substring(0, 3);
        String mncString = mccMnc.substring(3);
        int mcc = 0;
        int mnc = 0;
        try {
            mcc = Integer.parseInt(mccString);
            mnc = Integer.parseInt(mncString);
        } catch (NumberFormatException e) {
            loge("[setMccMnc] - couldn't parse mcc/mnc: " + mccMnc);
        }
        if (DBG) logd("[setMccMnc]+ mcc/mnc:" + mcc + "/" + mnc + " subId:" + subId);
        ContentValues value = new ContentValues(4);
        value.put(SubscriptionManager.MCC, mcc);
        value.put(SubscriptionManager.MNC, mnc);
        value.put(SubscriptionManager.MCC_STRING, mccString);
        value.put(SubscriptionManager.MNC_STRING, mncString);

        int result = mContext.getContentResolver().update(
                SubscriptionManager.getUriForSubscriptionId(subId), value, null, null);

        // Refresh the Cache of Active Subscription Info List
        refreshCachedActiveSubscriptionInfoList();

        notifySubscriptionInfoChanged();

        return result;
    }

    /**
     * Set IMSI by subscription ID
     * @param imsi IMSI (International Mobile Subscriber Identity)
     * @return the number of records updated
     */
    public int setImsi(String imsi, int subId) {
        if (DBG) logd("[setImsi]+ imsi:" + imsi + " subId:" + subId);
        ContentValues value = new ContentValues(1);
        value.put(SubscriptionManager.IMSI, imsi);

        int result = mContext.getContentResolver().update(
                SubscriptionManager.getUriForSubscriptionId(subId), value, null, null);

        // Refresh the Cache of Active Subscription Info List
        refreshCachedActiveSubscriptionInfoList();

        notifySubscriptionInfoChanged();

        return result;
    }

    /**
     * Get IMSI by subscription ID
     * For active subIds, this will always return the corresponding imsi
     * For inactive subIds, once they are activated once, even if they are deactivated at the time
     *   of calling this function, the corresponding imsi will be returned
     * When calling this method, the permission check should have already been done to allow
     *   only privileged read
     *
     * @return imsi
     */
    public String getImsiPrivileged(int subId) {
        try (Cursor cursor = mContext.getContentResolver().query(
                SubscriptionManager.CONTENT_URI, null,
                SubscriptionManager.UNIQUE_KEY_SUBSCRIPTION_ID + "=?",
                new String[] {String.valueOf(subId)}, null)) {
            String imsi = null;
            if (cursor != null) {
                if (cursor.moveToNext()) {
                    imsi = getOptionalStringFromCursor(cursor, SubscriptionManager.IMSI,
                            /*defaultVal*/ null);
                }
            } else {
                logd("getImsiPrivileged: failed to retrieve imsi.");
            }

            return imsi;
        }
    }

    /**
     * Set ISO country code by subscription ID
     * @param iso iso country code associated with the subscription
     * @param subId the unique SubInfoRecord index in database
     * @return the number of records updated
     */
    public int setCountryIso(String iso, int subId) {
        if (DBG) logd("[setCountryIso]+ iso:" + iso + " subId:" + subId);
        ContentValues value = new ContentValues();
        value.put(SubscriptionManager.ISO_COUNTRY_CODE, iso);

        int result = mContext.getContentResolver().update(
                SubscriptionManager.getUriForSubscriptionId(subId), value, null, null);

        // Refresh the Cache of Active Subscription Info List
        refreshCachedActiveSubscriptionInfoList();

        notifySubscriptionInfoChanged();
        return result;
    }

    @Override
    public int getSlotIndex(int subId) {
        if (VDBG) printStackTrace("[getSlotIndex] subId=" + subId);

        if (subId == SubscriptionManager.DEFAULT_SUBSCRIPTION_ID) {
            subId = getDefaultSubId();
        }
        if (!SubscriptionManager.isValidSubscriptionId(subId)) {
            if (DBG) logd("[getSlotIndex]- subId invalid");
            return SubscriptionManager.INVALID_SIM_SLOT_INDEX;
        }

        int size = sSlotIndexToSubIds.size();

        if (size == 0) {
            if (DBG) logd("[getSlotIndex]- size == 0, return SIM_NOT_INSERTED instead");
            return SubscriptionManager.SIM_NOT_INSERTED;
        }

        for (Entry<Integer, ArrayList<Integer>> entry : sSlotIndexToSubIds.entrySet()) {
            int sim = entry.getKey();
            ArrayList<Integer> subs = entry.getValue();

            if (subs != null && subs.contains(subId)) {
                if (VDBG) logv("[getSlotIndex]- return = " + sim);
                return sim;
            }
        }

        if (DBG) logd("[getSlotIndex]- return fail");
        return SubscriptionManager.INVALID_SIM_SLOT_INDEX;
    }

    /**
     * Return the subId for specified slot Id.
     * @deprecated
     */
    @UnsupportedAppUsage
    @Override
    @Deprecated
    public int[] getSubId(int slotIndex) {
        if (VDBG) printStackTrace("[getSubId]+ slotIndex=" + slotIndex);

        // Map default slotIndex to the current default subId.
        // TODO: Not used anywhere sp consider deleting as it's somewhat nebulous
        // as a slot maybe used for multiple different type of "connections"
        // such as: voice, data and sms. But we're doing the best we can and using
        // getDefaultSubId which makes a best guess.
        if (slotIndex == SubscriptionManager.DEFAULT_SIM_SLOT_INDEX) {
            slotIndex = getSlotIndex(getDefaultSubId());
            if (VDBG) logd("[getSubId] map default slotIndex=" + slotIndex);
        }

        // Check that we have a valid slotIndex or the slotIndex is for a remote SIM (remote SIM
        // uses special slot index that may be invalid otherwise)
        if (!SubscriptionManager.isValidSlotIndex(slotIndex)
                && slotIndex != SubscriptionManager.SLOT_INDEX_FOR_REMOTE_SIM_SUB) {
            if (DBG) logd("[getSubId]- invalid slotIndex=" + slotIndex);
            return null;
        }

        // Check if we've got any SubscriptionInfo records using slotIndexToSubId as a surrogate.
        int size = sSlotIndexToSubIds.size();
        if (size == 0) {
            if (VDBG) {
                logd("[getSubId]- sSlotIndexToSubIds.size == 0, return null slotIndex="
                        + slotIndex);
            }
            return null;
        }

        // Convert ArrayList to array
        ArrayList<Integer> subIds = sSlotIndexToSubIds.get(slotIndex);
        if (subIds != null && subIds.size() > 0) {
            int[] subIdArr = new int[subIds.size()];
            for (int i = 0; i < subIds.size(); i++) {
                subIdArr[i] = subIds.get(i);
            }
            if (VDBG) logd("[getSubId]- subIdArr=" + subIdArr);
            return subIdArr;
        } else {
            if (DBG) logd("[getSubId]- numSubIds == 0, return null slotIndex=" + slotIndex);
            return null;
        }
    }

    @UnsupportedAppUsage
    @Override
    public int getPhoneId(int subId) {
        if (VDBG) printStackTrace("[getPhoneId] subId=" + subId);
        int phoneId;

        if (subId == SubscriptionManager.DEFAULT_SUBSCRIPTION_ID) {
            subId = getDefaultSubId();
            if (DBG) logd("[getPhoneId] asked for default subId=" + subId);
        }

        if (!SubscriptionManager.isValidSubscriptionId(subId)) {
            if (VDBG) {
                logdl("[getPhoneId]- invalid subId return="
                        + SubscriptionManager.INVALID_PHONE_INDEX);
            }
            return SubscriptionManager.INVALID_PHONE_INDEX;
        }

        int size = sSlotIndexToSubIds.size();
        if (size == 0) {
            phoneId = mDefaultPhoneId;
            if (VDBG) logdl("[getPhoneId]- no sims, returning default phoneId=" + phoneId);
            return phoneId;
        }

        // FIXME: Assumes phoneId == slotIndex
        for (Entry<Integer, ArrayList<Integer>> entry: sSlotIndexToSubIds.entrySet()) {
            int sim = entry.getKey();
            ArrayList<Integer> subs = entry.getValue();

            if (subs != null && subs.contains(subId)) {
                if (VDBG) logdl("[getPhoneId]- found subId=" + subId + " phoneId=" + sim);
                return sim;
            }
        }

        phoneId = mDefaultPhoneId;
        if (VDBG) {
            logd("[getPhoneId]- subId=" + subId + " not found return default phoneId=" + phoneId);
        }
        return phoneId;

    }

    /**
     * @return the number of records cleared
     */
    @Override
    public int clearSubInfo() {
        enforceModifyPhoneState("clearSubInfo");

        // Now that all security checks passes, perform the operation as ourselves.
        final long identity = Binder.clearCallingIdentity();
        try {
            int size = sSlotIndexToSubIds.size();

            if (size == 0) {
                if (DBG) logdl("[clearSubInfo]- no simInfo size=" + size);
                return 0;
            }

            sSlotIndexToSubIds.clear();
            if (DBG) logdl("[clearSubInfo]- clear size=" + size);
            return size;
        } finally {
            Binder.restoreCallingIdentity(identity);
        }
    }

    private void logvl(String msg) {
        logv(msg);
        mLocalLog.log(msg);
    }

    private void logv(String msg) {
        Rlog.v(LOG_TAG, msg);
    }

    @UnsupportedAppUsage
    private void logdl(String msg) {
        logd(msg);
        mLocalLog.log(msg);
    }

    private static void slogd(String msg) {
        Rlog.d(LOG_TAG, msg);
    }

    @UnsupportedAppUsage
    private void logd(String msg) {
        Rlog.d(LOG_TAG, msg);
    }

    private void logel(String msg) {
        loge(msg);
        mLocalLog.log(msg);
    }

    @UnsupportedAppUsage
    private void loge(String msg) {
        Rlog.e(LOG_TAG, msg);
    }

    @UnsupportedAppUsage
    @Override
    public int getDefaultSubId() {
        int subId;
        boolean isVoiceCapable = mContext.getResources().getBoolean(
                com.android.internal.R.bool.config_voice_capable);
        if (isVoiceCapable) {
            subId = getDefaultVoiceSubId();
            if (VDBG) logdl("[getDefaultSubId] isVoiceCapable subId=" + subId);
        } else {
            subId = getDefaultDataSubId();
            if (VDBG) logdl("[getDefaultSubId] NOT VoiceCapable subId=" + subId);
        }
        if (!isActiveSubId(subId)) {
            subId = mDefaultFallbackSubId;
            if (VDBG) logdl("[getDefaultSubId] NOT active use fall back subId=" + subId);
        }
        if (VDBG) logv("[getDefaultSubId]- value = " + subId);
        return subId;
    }

    @UnsupportedAppUsage
    @Override
    public void setDefaultSmsSubId(int subId) {
        enforceModifyPhoneState("setDefaultSmsSubId");

        if (subId == SubscriptionManager.DEFAULT_SUBSCRIPTION_ID) {
            throw new RuntimeException("setDefaultSmsSubId called with DEFAULT_SUB_ID");
        }
        if (DBG) logdl("[setDefaultSmsSubId] subId=" + subId);
        Settings.Global.putInt(mContext.getContentResolver(),
                Settings.Global.MULTI_SIM_SMS_SUBSCRIPTION, subId);
        broadcastDefaultSmsSubIdChanged(subId);
    }

    private void broadcastDefaultSmsSubIdChanged(int subId) {
        // Broadcast an Intent for default sms sub change
        if (DBG) logdl("[broadcastDefaultSmsSubIdChanged] subId=" + subId);
        Intent intent = new Intent(SubscriptionManager.ACTION_DEFAULT_SMS_SUBSCRIPTION_CHANGED);
        intent.addFlags(Intent.FLAG_RECEIVER_REPLACE_PENDING
                | Intent.FLAG_RECEIVER_INCLUDE_BACKGROUND);
        intent.putExtra(PhoneConstants.SUBSCRIPTION_KEY, subId);
        intent.putExtra(SubscriptionManager.EXTRA_SUBSCRIPTION_INDEX, subId);
        mContext.sendStickyBroadcastAsUser(intent, UserHandle.ALL);
    }

    @UnsupportedAppUsage
    @Override
    public int getDefaultSmsSubId() {
        int subId = Settings.Global.getInt(mContext.getContentResolver(),
                Settings.Global.MULTI_SIM_SMS_SUBSCRIPTION,
                SubscriptionManager.INVALID_SUBSCRIPTION_ID);
        if (VDBG) logd("[getDefaultSmsSubId] subId=" + subId);
        return subId;
    }

    @UnsupportedAppUsage
    @Override
    public void setDefaultVoiceSubId(int subId) {
        enforceModifyPhoneState("setDefaultVoiceSubId");

        if (subId == SubscriptionManager.DEFAULT_SUBSCRIPTION_ID) {
            throw new RuntimeException("setDefaultVoiceSubId called with DEFAULT_SUB_ID");
        }
        if (DBG) logdl("[setDefaultVoiceSubId] subId=" + subId);

        int previousDefaultSub = getDefaultSubId();

        Settings.Global.putInt(mContext.getContentResolver(),
                Settings.Global.MULTI_SIM_VOICE_CALL_SUBSCRIPTION, subId);
        broadcastDefaultVoiceSubIdChanged(subId);

        PhoneAccountHandle newHandle =
                subId == SubscriptionManager.INVALID_SUBSCRIPTION_ID
                        ? null : mTelephonyManager.getPhoneAccountHandleForSubscriptionId(
                        subId);

        TelecomManager telecomManager = mContext.getSystemService(TelecomManager.class);
        PhoneAccountHandle currentHandle = telecomManager.getUserSelectedOutgoingPhoneAccount();

        if (!Objects.equals(currentHandle, newHandle)) {
            telecomManager.setUserSelectedOutgoingPhoneAccount(newHandle);
            logd("[setDefaultVoiceSubId] change to phoneAccountHandle=" + newHandle);
        } else {
            logd("[setDefaultVoiceSubId] default phone account not changed");
        }

        if (previousDefaultSub != getDefaultSubId()) {
            sendDefaultChangedBroadcast(getDefaultSubId());
        }
    }

    /**
     * Broadcast intent of ACTION_DEFAULT_VOICE_SUBSCRIPTION_CHANGED.
     * @hide
     */
    @VisibleForTesting(visibility = VisibleForTesting.Visibility.PRIVATE)
    public void broadcastDefaultVoiceSubIdChanged(int subId) {
        // Broadcast an Intent for default voice sub change
        if (DBG) logdl("[broadcastDefaultVoiceSubIdChanged] subId=" + subId);
        Intent intent = new Intent(TelephonyIntents.ACTION_DEFAULT_VOICE_SUBSCRIPTION_CHANGED);
        intent.addFlags(Intent.FLAG_RECEIVER_REPLACE_PENDING
                | Intent.FLAG_RECEIVER_INCLUDE_BACKGROUND);
        intent.putExtra(PhoneConstants.SUBSCRIPTION_KEY, subId);
        intent.putExtra(SubscriptionManager.EXTRA_SUBSCRIPTION_INDEX, subId);
        mContext.sendStickyBroadcastAsUser(intent, UserHandle.ALL);
    }

    @UnsupportedAppUsage
    @Override
    public int getDefaultVoiceSubId() {
        int subId = Settings.Global.getInt(mContext.getContentResolver(),
                Settings.Global.MULTI_SIM_VOICE_CALL_SUBSCRIPTION,
                SubscriptionManager.INVALID_SUBSCRIPTION_ID);
        if (VDBG) slogd("[getDefaultVoiceSubId] subId=" + subId);
        return subId;
    }

    @UnsupportedAppUsage
    @Override
    public int getDefaultDataSubId() {
        int subId = Settings.Global.getInt(mContext.getContentResolver(),
                Settings.Global.MULTI_SIM_DATA_CALL_SUBSCRIPTION,
                SubscriptionManager.INVALID_SUBSCRIPTION_ID);
        if (VDBG) logd("[getDefaultDataSubId] subId= " + subId);
        return subId;
    }

    @UnsupportedAppUsage
    @Override
    public void setDefaultDataSubId(int subId) {
        enforceModifyPhoneState("setDefaultDataSubId");

        final long identity = Binder.clearCallingIdentity();
        try {
            if (subId == SubscriptionManager.DEFAULT_SUBSCRIPTION_ID) {
                throw new RuntimeException("setDefaultDataSubId called with DEFAULT_SUB_ID");
            }

            ProxyController proxyController = ProxyController.getInstance();
            int len = sPhones.length;
            logdl("[setDefaultDataSubId] num phones=" + len + ", subId=" + subId);

            if (SubscriptionManager.isValidSubscriptionId(subId)) {
                // Only re-map modems if the new default data sub is valid
                RadioAccessFamily[] rafs = new RadioAccessFamily[len];
                boolean atLeastOneMatch = false;
                for (int phoneId = 0; phoneId < len; phoneId++) {
                    Phone phone = sPhones[phoneId];
                    int raf;
                    int id = phone.getSubId();
                    if (id == subId) {
                        // TODO Handle the general case of N modems and M subscriptions.
                        raf = proxyController.getMaxRafSupported();
                        atLeastOneMatch = true;
                    } else {
                        // TODO Handle the general case of N modems and M subscriptions.
                        raf = proxyController.getMinRafSupported();
                    }
                    logdl("[setDefaultDataSubId] phoneId=" + phoneId + " subId=" + id + " RAF="
                            + raf);
                    rafs[phoneId] = new RadioAccessFamily(phoneId, raf);
                }
                if (atLeastOneMatch) {
                    proxyController.setRadioCapability(rafs);
                } else {
                    if (DBG) logdl("[setDefaultDataSubId] no valid subId's found - not updating.");
                }
            }

            // FIXME is this still needed?
            updateAllDataConnectionTrackers();

            int previousDefaultSub = getDefaultSubId();
            Settings.Global.putInt(mContext.getContentResolver(),
                    Settings.Global.MULTI_SIM_DATA_CALL_SUBSCRIPTION, subId);
            MultiSimSettingController.getInstance().notifyDefaultDataSubChanged();
            broadcastDefaultDataSubIdChanged(subId);
            if (previousDefaultSub != getDefaultSubId()) {
                sendDefaultChangedBroadcast(getDefaultSubId());
            }
        } finally {
            Binder.restoreCallingIdentity(identity);
        }
    }

    @UnsupportedAppUsage
    private void updateAllDataConnectionTrackers() {
        // Tell Phone Proxies to update data connection tracker
        int len = sPhones.length;
        if (DBG) logd("[updateAllDataConnectionTrackers] sPhones.length=" + len);
        for (int phoneId = 0; phoneId < len; phoneId++) {
            if (DBG) logd("[updateAllDataConnectionTrackers] phoneId=" + phoneId);
            sPhones[phoneId].updateDataConnectionTracker();
        }
    }

    @UnsupportedAppUsage
    private void broadcastDefaultDataSubIdChanged(int subId) {
        // Broadcast an Intent for default data sub change
        if (DBG) logdl("[broadcastDefaultDataSubIdChanged] subId=" + subId);
        Intent intent = new Intent(TelephonyIntents.ACTION_DEFAULT_DATA_SUBSCRIPTION_CHANGED);
        intent.addFlags(Intent.FLAG_RECEIVER_REPLACE_PENDING
                | Intent.FLAG_RECEIVER_INCLUDE_BACKGROUND);
        intent.putExtra(PhoneConstants.SUBSCRIPTION_KEY, subId);
        intent.putExtra(SubscriptionManager.EXTRA_SUBSCRIPTION_INDEX, subId);
        mContext.sendStickyBroadcastAsUser(intent, UserHandle.ALL);
    }

    /* Sets the default subscription. If only one sub is active that
     * sub is set as default subId. If two or more  sub's are active
     * the first sub is set as default subscription
     */
    @UnsupportedAppUsage
    private void setDefaultFallbackSubId(int subId, int subscriptionType) {
        if (subId == SubscriptionManager.DEFAULT_SUBSCRIPTION_ID) {
            throw new RuntimeException("setDefaultSubId called with DEFAULT_SUB_ID");
        }
        if (DBG) {
            logdl("[setDefaultFallbackSubId] subId=" + subId + ", subscriptionType="
                    + subscriptionType);
        }
        int previousDefaultSub = getDefaultSubId();
        if (isSubscriptionForRemoteSim(subscriptionType)) {
            mDefaultFallbackSubId = subId;
            return;
        }
        if (SubscriptionManager.isValidSubscriptionId(subId)) {
            int phoneId = getPhoneId(subId);
            if (phoneId >= 0 && (phoneId < mTelephonyManager.getPhoneCount()
                    || mTelephonyManager.getSimCount() == 1)) {
                if (DBG) logdl("[setDefaultFallbackSubId] set mDefaultFallbackSubId=" + subId);
                mDefaultFallbackSubId = subId;
                // Update MCC MNC device configuration information
                String defaultMccMnc = mTelephonyManager.getSimOperatorNumericForPhone(phoneId);
                MccTable.updateMccMncConfiguration(mContext, defaultMccMnc);
            } else {
                if (DBG) {
                    logdl("[setDefaultFallbackSubId] not set invalid phoneId=" + phoneId
                            + " subId=" + subId);
                }
            }
        }
        if (previousDefaultSub != getDefaultSubId()) {
            sendDefaultChangedBroadcast(getDefaultSubId());
        }
    }

    public void sendDefaultChangedBroadcast(int subId) {
        // Broadcast an Intent for default sub change
        int phoneId = SubscriptionManager.getPhoneId(subId);
        Intent intent = new Intent(TelephonyIntents.ACTION_DEFAULT_SUBSCRIPTION_CHANGED);
        intent.addFlags(Intent.FLAG_RECEIVER_REPLACE_PENDING
                | Intent.FLAG_RECEIVER_INCLUDE_BACKGROUND);
        SubscriptionManager.putPhoneIdAndSubIdExtra(intent, phoneId, subId);
        if (DBG) {
            logdl("[sendDefaultChangedBroadcast] broadcast default subId changed phoneId="
                    + phoneId + " subId=" + subId);
        }
        mContext.sendStickyBroadcastAsUser(intent, UserHandle.ALL);
    }

    /**
     * Whether a subscription is opportunistic or not.
     */
    public boolean isOpportunistic(int subId) {
        SubscriptionInfo info = getActiveSubscriptionInfo(subId, mContext.getOpPackageName());
        return (info != null) && info.isOpportunistic();
    }

    // FIXME: We need we should not be assuming phoneId == slotIndex as it will not be true
    // when there are multiple subscriptions per sim and probably for other reasons.
    @UnsupportedAppUsage
    public int getSubIdUsingPhoneId(int phoneId) {
        int[] subIds = getSubId(phoneId);
        if (subIds == null || subIds.length == 0) {
            return SubscriptionManager.INVALID_SUBSCRIPTION_ID;
        }
        return subIds[0];
    }

    /** Must be public for access from instrumentation tests. */
    @VisibleForTesting
    public List<SubscriptionInfo> getSubInfoUsingSlotIndexPrivileged(int slotIndex) {
        if (DBG) logd("[getSubInfoUsingSlotIndexPrivileged]+ slotIndex:" + slotIndex);
        if (slotIndex == SubscriptionManager.DEFAULT_SIM_SLOT_INDEX) {
            slotIndex = getSlotIndex(getDefaultSubId());
        }
        if (!SubscriptionManager.isValidSlotIndex(slotIndex)) {
            if (DBG) logd("[getSubInfoUsingSlotIndexPrivileged]- invalid slotIndex");
            return null;
        }

        Cursor cursor = mContext.getContentResolver().query(SubscriptionManager.CONTENT_URI,
                null, SubscriptionManager.SIM_SLOT_INDEX + "=?",
                new String[]{String.valueOf(slotIndex)}, null);
        ArrayList<SubscriptionInfo> subList = null;
        try {
            if (cursor != null) {
                while (cursor.moveToNext()) {
                    SubscriptionInfo subInfo = getSubInfoRecord(cursor);
                    if (subInfo != null) {
                        if (subList == null) {
                            subList = new ArrayList<SubscriptionInfo>();
                        }
                        subList.add(subInfo);
                    }
                }
            }
        } finally {
            if (cursor != null) {
                cursor.close();
            }
        }
        if (DBG) logd("[getSubInfoUsingSlotIndex]- null info return");

        return subList;
    }

    @UnsupportedAppUsage
    private void validateSubId(int subId) {
        if (DBG) logd("validateSubId subId: " + subId);
        if (!SubscriptionManager.isValidSubscriptionId(subId)) {
            throw new RuntimeException("Invalid sub id passed as parameter");
        } else if (subId == SubscriptionManager.DEFAULT_SUBSCRIPTION_ID) {
            throw new RuntimeException("Default sub id passed as parameter");
        }
    }

    public void updatePhonesAvailability(Phone[] phones) {
        sPhones = phones;
    }

    private synchronized ArrayList<Integer> getActiveSubIdArrayList() {
        // Clone the sub id list so it can't change out from under us while iterating
        List<Entry<Integer, ArrayList<Integer>>> simInfoList =
                new ArrayList<>(sSlotIndexToSubIds.entrySet());

        // Put the set of sub ids in slot index order
        Collections.sort(simInfoList, (x, y) -> x.getKey().compareTo(y.getKey()));

        // Collect the sub ids for each slot in turn
        ArrayList<Integer> allSubs = new ArrayList<>();
        for (Entry<Integer, ArrayList<Integer>> slot : simInfoList) {
            allSubs.addAll(slot.getValue());
        }
        return allSubs;
    }

    private boolean isSubscriptionVisible(int subId) {
        for (SubscriptionInfo info : mCacheOpportunisticSubInfoList) {
            if (info.getSubscriptionId() == subId) {
                // If group UUID is null, it's stand alone opportunistic profile. So it's visible.
                // otherwise, it's bundled opportunistic profile, and is not visible.
                return info.getGroupUuid() == null;
            }
        }

        return true;
    }

    /**
     * @return the list of subId's that are active, is never null but the length maybe 0.
     */
    @Override
    public int[] getActiveSubIdList(boolean visibleOnly) {
        List<Integer> allSubs = getActiveSubIdArrayList();

        if (visibleOnly) {
            // Grouped opportunistic subscriptions should be hidden.
            allSubs = allSubs.stream().filter(subId -> isSubscriptionVisible(subId))
                    .collect(Collectors.toList());
        }

        int[] subIdArr = new int[allSubs.size()];
        int i = 0;
        for (int sub : allSubs) {
            subIdArr[i] = sub;
            i++;
        }

        if (VDBG) {
            logdl("[getActiveSubIdList] allSubs=" + allSubs + " subIdArr.length="
                    + subIdArr.length);
        }
        return subIdArr;
    }

    @Override
    public boolean isActiveSubId(int subId, String callingPackage) {
        if (!TelephonyPermissions.checkCallingOrSelfReadPhoneState(mContext, subId, callingPackage,
              "isActiveSubId")) {
            throw new SecurityException("Requires READ_PHONE_STATE permission.");
        }
        final long identity = Binder.clearCallingIdentity();
        try {
            return isActiveSubId(subId);
        } finally {
            Binder.restoreCallingIdentity(identity);
        }
    }

    @UnsupportedAppUsage
    @Deprecated // This should be moved into isActiveSubId(int, String)
    public boolean isActiveSubId(int subId) {
        boolean retVal = SubscriptionManager.isValidSubscriptionId(subId)
                && getActiveSubIdArrayList().contains(subId);

        if (VDBG) logdl("[isActiveSubId]- " + retVal);
        return retVal;
    }

    /**
     * Get the SIM state for the slot index.
     * For Remote-SIMs, this method returns {@link #IccCardConstants.State.UNKNOWN}
     * @return SIM state as the ordinal of {@See IccCardConstants.State}
     */
    @Override
    public int getSimStateForSlotIndex(int slotIndex) {
        State simState;
        String err;
        if (slotIndex < 0) {
            simState = IccCardConstants.State.UNKNOWN;
            err = "invalid slotIndex";
        } else {
            Phone phone = null;
            try {
                phone = PhoneFactory.getPhone(slotIndex);
            } catch (IllegalStateException e) {
                // ignore
            }
            if (phone == null) {
                simState = IccCardConstants.State.UNKNOWN;
                err = "phone == null";
            } else {
                IccCard icc = phone.getIccCard();
                if (icc == null) {
                    simState = IccCardConstants.State.UNKNOWN;
                    err = "icc == null";
                } else {
                    simState = icc.getState();
                    err = "";
                }
            }
        }
        if (VDBG) {
            logd("getSimStateForSlotIndex: " + err + " simState=" + simState
                    + " ordinal=" + simState.ordinal() + " slotIndex=" + slotIndex);
        }
        return simState.ordinal();
    }

    /**
     * Store properties associated with SubscriptionInfo in database
     * @param subId Subscription Id of Subscription
     * @param propKey Column name in database associated with SubscriptionInfo
     * @param propValue Value to store in DB for particular subId & column name
     *
     * @return number of rows updated.
     * @hide
     */
    @Override
    public int setSubscriptionProperty(int subId, String propKey, String propValue) {
        enforceModifyPhoneState("setSubscriptionProperty");
        final long token = Binder.clearCallingIdentity();

        try {
            validateSubId(subId);
            ContentResolver resolver = mContext.getContentResolver();
            int result = setSubscriptionPropertyIntoContentResolver(
                    subId, propKey, propValue, resolver);
            // Refresh the Cache of Active Subscription Info List
            refreshCachedActiveSubscriptionInfoList();

            return result;
        } finally {
            Binder.restoreCallingIdentity(token);
        }
    }

    private int setSubscriptionPropertyIntoContentResolver(
            int subId, String propKey, String propValue, ContentResolver resolver) {
        ContentValues value = new ContentValues();
        boolean updateEntireGroup = GROUP_SHARING_PROPERTIES.contains(propKey);
        switch (propKey) {
            case SubscriptionManager.CB_EXTREME_THREAT_ALERT:
            case SubscriptionManager.CB_SEVERE_THREAT_ALERT:
            case SubscriptionManager.CB_AMBER_ALERT:
            case SubscriptionManager.CB_EMERGENCY_ALERT:
            case SubscriptionManager.CB_ALERT_SOUND_DURATION:
            case SubscriptionManager.CB_ALERT_REMINDER_INTERVAL:
            case SubscriptionManager.CB_ALERT_VIBRATE:
            case SubscriptionManager.CB_ALERT_SPEECH:
            case SubscriptionManager.CB_ETWS_TEST_ALERT:
            case SubscriptionManager.CB_CHANNEL_50_ALERT:
            case SubscriptionManager.CB_CMAS_TEST_ALERT:
            case SubscriptionManager.CB_OPT_OUT_DIALOG:
            case SubscriptionManager.ENHANCED_4G_MODE_ENABLED:
            case SubscriptionManager.IS_OPPORTUNISTIC:
            case SubscriptionManager.VT_IMS_ENABLED:
            case SubscriptionManager.WFC_IMS_ENABLED:
            case SubscriptionManager.WFC_IMS_MODE:
            case SubscriptionManager.WFC_IMS_ROAMING_MODE:
            case SubscriptionManager.WFC_IMS_ROAMING_ENABLED:
                value.put(propKey, Integer.parseInt(propValue));
                break;
            default:
                if (DBG) slogd("Invalid column name");
                break;
        }

        return updateDatabase(value, subId, updateEntireGroup);
    }

    /**
     * Get properties associated with SubscriptionInfo from database
     *
     * @param subId Subscription Id of Subscription
     * @param propKey Column name in SubscriptionInfo database
     * @return Value associated with subId and propKey column in database
     */
    @Override
    public String getSubscriptionProperty(int subId, String propKey, String callingPackage) {
        if (!TelephonyPermissions.checkCallingOrSelfReadPhoneState(
                mContext, subId, callingPackage, "getSubscriptionProperty")) {
            return null;
        }

        final long identity = Binder.clearCallingIdentity();
        try {
            return getSubscriptionProperty(subId, propKey);
        } finally {
            Binder.restoreCallingIdentity(identity);
        }
    }

    /**
     * Get properties associated with SubscriptionInfo from database. Note this is the version
     * without permission check for telephony internal use only.
     *
     * @param subId Subscription Id of Subscription
     * @param propKey Column name in SubscriptionInfo database
     * @return Value associated with subId and propKey column in database
     */
    public String getSubscriptionProperty(int subId, String propKey) {
        String resultValue = null;
        try (Cursor cursor = mContext.getContentResolver().query(SubscriptionManager.CONTENT_URI,
                new String[]{propKey},
                SubscriptionManager.UNIQUE_KEY_SUBSCRIPTION_ID + "=?",
                new String[]{subId + ""}, null)) {
            if (cursor != null) {
                if (cursor.moveToFirst()) {
                    switch (propKey) {
                        case SubscriptionManager.CB_EXTREME_THREAT_ALERT:
                        case SubscriptionManager.CB_SEVERE_THREAT_ALERT:
                        case SubscriptionManager.CB_AMBER_ALERT:
                        case SubscriptionManager.CB_EMERGENCY_ALERT:
                        case SubscriptionManager.CB_ALERT_SOUND_DURATION:
                        case SubscriptionManager.CB_ALERT_REMINDER_INTERVAL:
                        case SubscriptionManager.CB_ALERT_VIBRATE:
                        case SubscriptionManager.CB_ALERT_SPEECH:
                        case SubscriptionManager.CB_ETWS_TEST_ALERT:
                        case SubscriptionManager.CB_CHANNEL_50_ALERT:
                        case SubscriptionManager.CB_CMAS_TEST_ALERT:
                        case SubscriptionManager.CB_OPT_OUT_DIALOG:
                        case SubscriptionManager.ENHANCED_4G_MODE_ENABLED:
                        case SubscriptionManager.VT_IMS_ENABLED:
                        case SubscriptionManager.WFC_IMS_ENABLED:
                        case SubscriptionManager.WFC_IMS_MODE:
                        case SubscriptionManager.WFC_IMS_ROAMING_MODE:
                        case SubscriptionManager.WFC_IMS_ROAMING_ENABLED:
                        case SubscriptionManager.IS_OPPORTUNISTIC:
                        case SubscriptionManager.GROUP_UUID:
                        case SubscriptionManager.WHITE_LISTED_APN_DATA:
                            resultValue = cursor.getInt(0) + "";
                            break;
                        case SubscriptionManager.DATA_ENABLED_OVERRIDE_RULES:
                            resultValue = cursor.getString(0);
                            break;
                        default:
                            if(DBG) logd("Invalid column name");
                            break;
                    }
                } else {
                    if(DBG) logd("Valid row not present in db");
                }
            } else {
                if(DBG) logd("Query failed");
            }
        }

        if (DBG) logd("getSubscriptionProperty Query value = " + resultValue);
        return resultValue;
    }

    private static void printStackTrace(String msg) {
        RuntimeException re = new RuntimeException();
        slogd("StackTrace - " + msg);
        StackTraceElement[] st = re.getStackTrace();
        boolean first = true;
        for (StackTraceElement ste : st) {
            if (first) {
                first = false;
            } else {
                slogd(ste.toString());
            }
        }
    }

    @Override
    public void dump(FileDescriptor fd, PrintWriter pw, String[] args) {
        mContext.enforceCallingOrSelfPermission(android.Manifest.permission.DUMP,
                "Requires DUMP");
        final long token = Binder.clearCallingIdentity();
        try {
            pw.println("SubscriptionController:");
            pw.println(" mLastISubServiceRegTime=" + mLastISubServiceRegTime);
            pw.println(" defaultSubId=" + getDefaultSubId());
            pw.println(" defaultDataSubId=" + getDefaultDataSubId());
            pw.println(" defaultVoiceSubId=" + getDefaultVoiceSubId());
            pw.println(" defaultSmsSubId=" + getDefaultSmsSubId());

            pw.println(" defaultDataPhoneId=" + SubscriptionManager
                    .from(mContext).getDefaultDataPhoneId());
            pw.println(" defaultVoicePhoneId=" + SubscriptionManager.getDefaultVoicePhoneId());
            pw.println(" defaultSmsPhoneId=" + SubscriptionManager
                    .from(mContext).getDefaultSmsPhoneId());
            pw.flush();

            for (Entry<Integer, ArrayList<Integer>> entry : sSlotIndexToSubIds.entrySet()) {
                pw.println(" sSlotIndexToSubId[" + entry.getKey() + "]: subIds=" + entry);
            }
            pw.flush();
            pw.println("++++++++++++++++++++++++++++++++");

            List<SubscriptionInfo> sirl = getActiveSubscriptionInfoList(
                    mContext.getOpPackageName());
            if (sirl != null) {
                pw.println(" ActiveSubInfoList:");
                for (SubscriptionInfo entry : sirl) {
                    pw.println("  " + entry.toString());
                }
            } else {
                pw.println(" ActiveSubInfoList: is null");
            }
            pw.flush();
            pw.println("++++++++++++++++++++++++++++++++");

            sirl = getAllSubInfoList(mContext.getOpPackageName());
            if (sirl != null) {
                pw.println(" AllSubInfoList:");
                for (SubscriptionInfo entry : sirl) {
                    pw.println("  " + entry.toString());
                }
            } else {
                pw.println(" AllSubInfoList: is null");
            }
            pw.flush();
            pw.println("++++++++++++++++++++++++++++++++");

            mLocalLog.dump(fd, pw, args);
            pw.flush();
            pw.println("++++++++++++++++++++++++++++++++");
            pw.flush();
        } finally {
            Binder.restoreCallingIdentity(token);
        }
    }

    /**
     * Migrating Ims settings from global setting to subscription DB, if not already done.
     */
    @VisibleForTesting(visibility = VisibleForTesting.Visibility.PRIVATE)
    public void migrateImsSettings() {
        migrateImsSettingHelper(
                Settings.Global.ENHANCED_4G_MODE_ENABLED,
                SubscriptionManager.ENHANCED_4G_MODE_ENABLED);
        migrateImsSettingHelper(
                Settings.Global.VT_IMS_ENABLED,
                SubscriptionManager.VT_IMS_ENABLED);
        migrateImsSettingHelper(
                Settings.Global.WFC_IMS_ENABLED,
                SubscriptionManager.WFC_IMS_ENABLED);
        migrateImsSettingHelper(
                Settings.Global.WFC_IMS_MODE,
                SubscriptionManager.WFC_IMS_MODE);
        migrateImsSettingHelper(
                Settings.Global.WFC_IMS_ROAMING_MODE,
                SubscriptionManager.WFC_IMS_ROAMING_MODE);
        migrateImsSettingHelper(
                Settings.Global.WFC_IMS_ROAMING_ENABLED,
                SubscriptionManager.WFC_IMS_ROAMING_ENABLED);
    }

    private void migrateImsSettingHelper(String settingGlobal, String subscriptionProperty) {
        ContentResolver resolver = mContext.getContentResolver();
        int defaultSubId = getDefaultVoiceSubId();
        if (defaultSubId == SubscriptionManager.INVALID_SUBSCRIPTION_ID) {
            return;
        }
        try {
            int prevSetting = Settings.Global.getInt(resolver, settingGlobal);

            if (prevSetting != DEPRECATED_SETTING) {
                // Write previous setting into Subscription DB.
                setSubscriptionPropertyIntoContentResolver(defaultSubId, subscriptionProperty,
                        Integer.toString(prevSetting), resolver);
                // Write global setting value with DEPRECATED_SETTING making sure
                // migration only happen once.
                Settings.Global.putInt(resolver, settingGlobal, DEPRECATED_SETTING);
            }
        } catch (Settings.SettingNotFoundException e) {
        }
    }

    /**
     * Set whether a subscription is opportunistic.
     *
     * Throws SecurityException if doesn't have required permission.
     *
     * @param opportunistic whether it’s opportunistic subscription.
     * @param subId the unique SubscriptionInfo index in database
     * @param callingPackage The package making the IPC.
     * @return the number of records updated
     */
    @Override
    public int setOpportunistic(boolean opportunistic, int subId, String callingPackage) {
        try {
            TelephonyPermissions.enforceCallingOrSelfModifyPermissionOrCarrierPrivilege(
                    mContext, subId, callingPackage);
        } catch (SecurityException e) {
            // The subscription may be inactive eSIM profile. If so, check the access rule in
            // database.
            enforceCarrierPrivilegeOnInactiveSub(subId, callingPackage,
                    "Caller requires permission on sub " + subId);
        }

        long token = Binder.clearCallingIdentity();
        try {
            int ret = setSubscriptionProperty(subId, SubscriptionManager.IS_OPPORTUNISTIC,
                    String.valueOf(opportunistic ? 1 : 0));

            if (ret != 0) notifySubscriptionInfoChanged();

            return ret;
        } finally {
            Binder.restoreCallingIdentity(token);
        }
    }

    /**
     * Get subscription info from database, and check whether caller has carrier privilege
     * permission with it. If checking fails, throws SecurityException.
     */
    private void enforceCarrierPrivilegeOnInactiveSub(int subId, String callingPackage,
            String message) {
        mAppOps.checkPackage(Binder.getCallingUid(), callingPackage);

        SubscriptionManager subManager = (SubscriptionManager)
                mContext.getSystemService(Context.TELEPHONY_SUBSCRIPTION_SERVICE);
        List<SubscriptionInfo> subInfo = getSubInfo(
                SubscriptionManager.UNIQUE_KEY_SUBSCRIPTION_ID + "=" + subId, null);

        try {
            if (!isActiveSubId(subId) && subInfo != null && subInfo.size() == 1
                    && subManager.canManageSubscription(subInfo.get(0), callingPackage)) {
                return;
            }
            throw new SecurityException(message);
        } catch (IllegalArgumentException e) {
            // canManageSubscription will throw IllegalArgumentException if sub is not embedded
            // or package name is unknown. In this case, we also see it as permission check failure
            // and throw a SecurityException.
            throw new SecurityException(message);
        }
    }

    @Override
    public void setPreferredDataSubscriptionId(int subId, boolean needValidation,
            ISetOpportunisticDataCallback callback) {
        enforceModifyPhoneState("setPreferredDataSubscriptionId");
        final long token = Binder.clearCallingIdentity();

        try {
            PhoneSwitcher.getInstance().trySetOpportunisticDataSubscription(
                    subId, needValidation, callback);
        } finally {
            Binder.restoreCallingIdentity(token);
        }
    }

    @Override
    public int getPreferredDataSubscriptionId() {
        enforceReadPrivilegedPhoneState("getPreferredDataSubscriptionId");
        final long token = Binder.clearCallingIdentity();

        try {
            return PhoneSwitcher.getInstance().getOpportunisticDataSubscriptionId();
        } finally {
            Binder.restoreCallingIdentity(token);
        }
    }

    @Override
    public List<SubscriptionInfo> getOpportunisticSubscriptions(String callingPackage) {
        return getSubscriptionInfoListFromCacheHelper(
                callingPackage, mCacheOpportunisticSubInfoList);
    }

    /**
     * Inform SubscriptionManager that subscriptions in the list are bundled
     * as a group. Typically it's a primary subscription and an opportunistic
     * subscription. It should only affect multi-SIM scenarios where primary
     * and opportunistic subscriptions can be activated together.
     * Being in the same group means they might be activated or deactivated
     * together, some of them may be invisible to the users, etc.
     *
     * Caller will either have {@link android.Manifest.permission#MODIFY_PHONE_STATE}
     * permission or had carrier privilege permission on the subscriptions:
     * {@link TelephonyManager#hasCarrierPrivileges(int)} or
     * {@link SubscriptionManager#canManageSubscription(SubscriptionInfo)}
     *
     * @throws SecurityException if the caller doesn't meet the requirements
     *             outlined above.
     * @throws IllegalArgumentException if the some subscriptions in the list doesn't exist.
     *
     * @param subIdList list of subId that will be in the same group
     * @return groupUUID a UUID assigned to the subscription group. It returns
     * null if fails.
     *
     */
    @Override
    public ParcelUuid createSubscriptionGroup(int[] subIdList, String callingPackage) {
        if (subIdList == null || subIdList.length == 0) {
            throw new IllegalArgumentException("Invalid subIdList " + subIdList);
        }

        // Makes sure calling package matches caller UID.
        mAppOps.checkPackage(Binder.getCallingUid(), callingPackage);
        // If it doesn't have modify phone state permission, or carrier privilege permission,
        // a SecurityException will be thrown.
        if (mContext.checkCallingOrSelfPermission(android.Manifest.permission.MODIFY_PHONE_STATE)
                != PERMISSION_GRANTED && !checkCarrierPrivilegeOnSubList(
                        subIdList, callingPackage)) {
            throw new SecurityException("CreateSubscriptionGroup needs MODIFY_PHONE_STATE or"
                    + " carrier privilege permission on all specified subscriptions");
        }

        long identity = Binder.clearCallingIdentity();

        try {
            // Generate a UUID.
            ParcelUuid groupUUID = new ParcelUuid(UUID.randomUUID());

            ContentValues value = new ContentValues();
            value.put(SubscriptionManager.GROUP_UUID, groupUUID.toString());
            value.put(SubscriptionManager.GROUP_OWNER, callingPackage);
            int result = mContext.getContentResolver().update(SubscriptionManager.CONTENT_URI,
                    value, getSelectionForSubIdList(subIdList), null);

            if (DBG) logdl("createSubscriptionGroup update DB result: " + result);

            refreshCachedActiveSubscriptionInfoList();

            notifySubscriptionInfoChanged();

            MultiSimSettingController.getInstance().notifySubscriptionGroupChanged(groupUUID);

            return groupUUID;
        } finally {
            Binder.restoreCallingIdentity(identity);
        }
    }

    private String getOwnerPackageOfSubGroup(ParcelUuid groupUuid) {
        if (groupUuid == null) return null;

        List<SubscriptionInfo> infoList = getSubInfo(SubscriptionManager.GROUP_UUID
                + "=\'" + groupUuid.toString() + "\'", null);

        return ArrayUtils.isEmpty(infoList) ? null : infoList.get(0).getGroupOwner();
    }

    /**
     * @param groupUuid a UUID assigned to the subscription group.
     * @param callingPackage the package making the IPC.
     * @return if callingPackage has carrier privilege on sublist.
     *
     */
    public boolean canPackageManageGroup(ParcelUuid groupUuid, String callingPackage) {
        if (groupUuid == null) {
            throw new IllegalArgumentException("Invalid groupUuid");
        }

        if (TextUtils.isEmpty(callingPackage)) {
            throw new IllegalArgumentException("Empty callingPackage");
        }

        List<SubscriptionInfo> infoList;

        // Getting all subscriptions in the group.
        long identity = Binder.clearCallingIdentity();
        try {
            infoList = getSubInfo(SubscriptionManager.GROUP_UUID
                    + "=\'" + groupUuid.toString() + "\'", null);
        } finally {
            Binder.restoreCallingIdentity(identity);
        }

        // If the group does not exist, then by default the UUID is up for grabs so no need to
        // restrict management of a group (that someone may be attempting to create).
        if (ArrayUtils.isEmpty(infoList)) {
            return true;
        }

        // If the calling package is the group owner, skip carrier permission check and return
        // true as it was done before.
        if (callingPackage.equals(infoList.get(0).getGroupOwner())) return true;

        // Check carrier privilege for all subscriptions in the group.
        int[] subIdArray = infoList.stream().mapToInt(info -> info.getSubscriptionId())
                .toArray();
        return (checkCarrierPrivilegeOnSubList(subIdArray, callingPackage));
    }

    private int updateGroupOwner(ParcelUuid groupUuid, String groupOwner) {
        // If the existing group owner is different from current caller, make caller the new
        // owner of all subscriptions in group.
        // This is for use-case of:
        // 1) Both package1 and package2 has permission (MODIFY_PHONE_STATE or carrier
        // privilege permission) of all related subscriptions.
        // 2) Package 1 created a group.
        // 3) Package 2 wants to add a subscription into it.
        // Step 3 should be granted as all operations are permission based. Which means as
        // long as the package passes the permission check, it can modify the subscription
        // and the group. And package 2 becomes the new group owner as it's the last to pass
        // permission checks on all members.
        ContentValues value = new ContentValues(1);
        value.put(SubscriptionManager.GROUP_OWNER, groupOwner);
        return mContext.getContentResolver().update(SubscriptionManager.CONTENT_URI,
                value, SubscriptionManager.GROUP_UUID + "=\"" + groupUuid + "\"", null);
    }

    @Override
    public void addSubscriptionsIntoGroup(int[] subIdList, ParcelUuid groupUuid,
            String callingPackage) {
        if (subIdList == null || subIdList.length == 0) {
            throw new IllegalArgumentException("Invalid subId list");
        }

        if (groupUuid == null || groupUuid.equals(INVALID_GROUP_UUID)) {
            throw new IllegalArgumentException("Invalid groupUuid");
        }

        // TODO: Revisit whether we need this restriction in R. There's no technical need for it,
        // but we don't want to change the API behavior at this time.
        if (getSubscriptionsInGroup(groupUuid, callingPackage).isEmpty()) {
            throw new IllegalArgumentException("Cannot add subscriptions to a non-existent group!");
        }

        // Makes sure calling package matches caller UID.
        mAppOps.checkPackage(Binder.getCallingUid(), callingPackage);
        // If it doesn't have modify phone state permission, or carrier privilege permission,
        // a SecurityException will be thrown.
        if (mContext.checkCallingOrSelfPermission(android.Manifest.permission.MODIFY_PHONE_STATE)
                != PERMISSION_GRANTED && !(checkCarrierPrivilegeOnSubList(subIdList, callingPackage)
                && canPackageManageGroup(groupUuid, callingPackage))) {
            throw new SecurityException("Requires MODIFY_PHONE_STATE or carrier privilege"
                    + " permissions on subscriptions and the group.");
        }

        long identity = Binder.clearCallingIdentity();

        try {
            if (DBG) {
                logdl("addSubscriptionsIntoGroup sub list "
                        + Arrays.toString(subIdList) + " into group " + groupUuid);
            }

            ContentValues value = new ContentValues();
            value.put(SubscriptionManager.GROUP_UUID, groupUuid.toString());
            int result = mContext.getContentResolver().update(SubscriptionManager.CONTENT_URI,
                    value, getSelectionForSubIdList(subIdList), null);

            if (DBG) logdl("addSubscriptionsIntoGroup update DB result: " + result);

            if (result > 0) {
                updateGroupOwner(groupUuid, callingPackage);
                refreshCachedActiveSubscriptionInfoList();
                notifySubscriptionInfoChanged();
                MultiSimSettingController.getInstance().notifySubscriptionGroupChanged(groupUuid);
            }
        } finally {
            Binder.restoreCallingIdentity(identity);
        }
    }

    /**
     * Remove a list of subscriptions from their subscription group.
     * See {@link SubscriptionManager#createSubscriptionGroup(List<Integer>)} for more details.
     *
     * Caller will either have {@link android.Manifest.permission#MODIFY_PHONE_STATE}
     * permission or had carrier privilege permission on the subscriptions:
     * {@link TelephonyManager#hasCarrierPrivileges()} or
     * {@link SubscriptionManager#canManageSubscription(SubscriptionInfo)}
     *
     * @throws SecurityException if the caller doesn't meet the requirements
     *             outlined above.
     * @throws IllegalArgumentException if the some subscriptions in the list doesn't belong
     *             the specified group.
     *
     * @param subIdList list of subId that need removing from their groups.
     *
     */
    public void removeSubscriptionsFromGroup(int[] subIdList, ParcelUuid groupUuid,
            String callingPackage) {
        if (subIdList == null || subIdList.length == 0) {
            return;
        }

        // Makes sure calling package matches caller UID.
        mAppOps.checkPackage(Binder.getCallingUid(), callingPackage);
        // If it doesn't have modify phone state permission, or carrier privilege permission,
        // a SecurityException will be thrown. If it's due to invalid parameter or internal state,
        // it will return null.
        if (mContext.checkCallingOrSelfPermission(android.Manifest.permission.MODIFY_PHONE_STATE)
                != PERMISSION_GRANTED && !(checkCarrierPrivilegeOnSubList(subIdList, callingPackage)
                && canPackageManageGroup(groupUuid, callingPackage))) {
            throw new SecurityException("removeSubscriptionsFromGroup needs MODIFY_PHONE_STATE or"
                    + " carrier privilege permission on all specified subscriptions");
        }

        long identity = Binder.clearCallingIdentity();

        try {
            List<SubscriptionInfo> subInfoList = getSubInfo(getSelectionForSubIdList(subIdList),
                    null);
            for (SubscriptionInfo info : subInfoList) {
                if (!groupUuid.equals(info.getGroupUuid())) {
                    throw new IllegalArgumentException("Subscription " + info.getSubscriptionId()
                        + " doesn't belong to group " + groupUuid);
                }
            }
            ContentValues value = new ContentValues();
            value.put(SubscriptionManager.GROUP_UUID, (String) null);
            value.put(SubscriptionManager.GROUP_OWNER, (String) null);
            int result = mContext.getContentResolver().update(SubscriptionManager.CONTENT_URI,
                    value, getSelectionForSubIdList(subIdList), null);

            if (DBG) logdl("removeSubscriptionsFromGroup update DB result: " + result);

            if (result > 0) {
                updateGroupOwner(groupUuid, callingPackage);
                refreshCachedActiveSubscriptionInfoList();
                notifySubscriptionInfoChanged();
            }
        } finally {
            Binder.restoreCallingIdentity(identity);
        }
    }

    /**
     *  Helper function to check if the caller has carrier privilege permissions on a list of subId.
     *  The check can either be processed against access rules on currently active SIM cards, or
     *  the access rules we keep in our database for currently inactive eSIMs.
     *
     * @throws IllegalArgumentException if the some subId is invalid or doesn't exist.
     *
     *  @return true if checking passes on all subId, false otherwise.
     */
    private boolean checkCarrierPrivilegeOnSubList(int[] subIdList, String callingPackage) {
        // Check carrier privilege permission on active subscriptions first.
        // If it fails, they could be inactive. So keep them in a HashSet and later check
        // access rules in our database.
        Set<Integer> checkSubList = new HashSet<>();
        for (int subId : subIdList) {
            if (isActiveSubId(subId)) {
                if (!mTelephonyManager.hasCarrierPrivileges(subId)) {
                    return false;
                }
            } else {
                checkSubList.add(subId);
            }
        }

        if (checkSubList.isEmpty()) {
            return true;
        }

        long identity = Binder.clearCallingIdentity();

        try {
            // Check access rules for each sub info.
            SubscriptionManager subscriptionManager = (SubscriptionManager)
                    mContext.getSystemService(Context.TELEPHONY_SUBSCRIPTION_SERVICE);
            List<SubscriptionInfo> subInfoList = getSubInfo(
                    getSelectionForSubIdList(subIdList), null);

            // Didn't find all the subscriptions specified in subIdList.
            if (subInfoList == null || subInfoList.size() != subIdList.length) {
                throw new IllegalArgumentException("Invalid subInfoList.");
            }

            for (SubscriptionInfo subInfo : subInfoList) {
                if (checkSubList.contains(subInfo.getSubscriptionId())) {
                    if (subInfo.isEmbedded() && subscriptionManager.canManageSubscription(
                            subInfo, callingPackage)) {
                        checkSubList.remove(subInfo.getSubscriptionId());
                    } else {
                        return false;
                    }
                }
            }

            return checkSubList.isEmpty();
        } finally {
            Binder.restoreCallingIdentity(identity);
        }
    }

    /**
     * Helper function to create selection argument of a list of subId.
     * The result should be: "in (subId1, subId2, ...)".
     */
    private String getSelectionForSubIdList(int[] subId) {
        StringBuilder selection = new StringBuilder();
        selection.append(SubscriptionManager.UNIQUE_KEY_SUBSCRIPTION_ID);
        selection.append(" IN (");
        for (int i = 0; i < subId.length - 1; i++) {
            selection.append(subId[i] + ", ");
        }
        selection.append(subId[subId.length - 1]);
        selection.append(")");

        return selection.toString();
    }

    /**
     * Get subscriptionInfo list of subscriptions that are in the same group of given subId.
     * See {@link #createSubscriptionGroup(int[], String)} for more details.
     *
     * Caller will either have {@link android.Manifest.permission#READ_PHONE_STATE}
     * permission or had carrier privilege permission on the subscription.
     * {@link TelephonyManager#hasCarrierPrivileges(int)}
     *
     * @throws SecurityException if the caller doesn't meet the requirements
     *             outlined above.
     *
     * @param groupUuid of which list of subInfo will be returned.
     * @return list of subscriptionInfo that belong to the same group, including the given
     * subscription itself. It will return an empty list if no subscription belongs to the group.
     *
     */
    @Override
    public List<SubscriptionInfo> getSubscriptionsInGroup(ParcelUuid groupUuid,
            String callingPackage) {
        long identity = Binder.clearCallingIdentity();
        List<SubscriptionInfo> subInfoList;

        try {
            subInfoList = getAllSubInfoList(mContext.getOpPackageName());
            if (groupUuid == null || subInfoList == null || subInfoList.isEmpty()) {
                return new ArrayList<>();
            }
        } finally {
            Binder.restoreCallingIdentity(identity);
        }

        return subInfoList.stream().filter(info -> {
            if (!groupUuid.equals(info.getGroupUuid())) return false;
            int subId = info.getSubscriptionId();
            return TelephonyPermissions.checkCallingOrSelfReadPhoneState(mContext, subId,
                    callingPackage, "getSubscriptionsInGroup")
<<<<<<< HEAD
                    || info.canManageSubscription(mContext, callingPackage);
        }).collect(Collectors.toList());
=======
                    || (info.isEmbedded() && info.canManageSubscription(mContext, callingPackage));
        }).map(subscriptionInfo -> conditionallyRemoveIdentifiers(subscriptionInfo,
                callingPackage, "getSubscriptionInfoList"))
        .collect(Collectors.toList());
>>>>>>> 9c392805
    }

    public ParcelUuid getGroupUuid(int subId) {
        ParcelUuid groupUuid;
        List<SubscriptionInfo> subInfo = getSubInfo(SubscriptionManager.UNIQUE_KEY_SUBSCRIPTION_ID
                        + "=" + subId, null);
        if (subInfo == null || subInfo.size() == 0) {
            groupUuid = null;
        } else {
            groupUuid = subInfo.get(0).getGroupUuid();
        }

        return groupUuid;
    }


    /**
     * Enable/Disable a subscription
     * @param enable true if enabling, false if disabling
     * @param subId the unique SubInfoRecord index in database
     *
     * @return true if success, false if fails or the further action is
     * needed hence it's redirected to Euicc.
     */
    @Override
    public boolean setSubscriptionEnabled(boolean enable, int subId) {
        enforceModifyPhoneState("setSubscriptionEnabled");

        final long identity = Binder.clearCallingIdentity();
        try {
            logd("setSubscriptionEnabled" + (enable ? " enable " : " disable ")
                    + " subId " + subId);

            // Error checking.
            if (!SubscriptionManager.isUsableSubscriptionId(subId)) {
                throw new IllegalArgumentException(
                        "setSubscriptionEnabled not usable subId " + subId);
            }

            SubscriptionInfo info = SubscriptionController.getInstance()
                    .getAllSubInfoList(mContext.getOpPackageName())
                    .stream()
                    .filter(subInfo -> subInfo.getSubscriptionId() == subId)
                    .findFirst()
                    .get();

            if (info == null) {
                logd("setSubscriptionEnabled subId " + subId + " doesn't exist.");
                return false;
            }

            if (info.isEmbedded()) {
                return enableEmbeddedSubscription(info, enable);
            } else {
                return enablePhysicalSubscription(info, enable);
            }
        } finally {
            Binder.restoreCallingIdentity(identity);
        }
    }

    private boolean enableEmbeddedSubscription(SubscriptionInfo info, boolean enable) {
        // We need to send intents to Euicc for operations:

        // 1) In single SIM mode, turning on a eSIM subscription while pSIM is the active slot.
        //    Euicc will ask user to switch to DSDS if supported or to confirm SIM slot
        //    switching.
        // 2) In DSDS mode, turning on / off an eSIM profile. Euicc can ask user whether
        //    to turn on DSDS, or whether to switch from current active eSIM profile to it, or
        //    to simply show a progress dialog.
        // 3) In future, similar operations on triple SIM devices.
        enableSubscriptionOverEuiccManager(info.getSubscriptionId(), enable,
                SubscriptionManager.INVALID_SIM_SLOT_INDEX);
        // returning false to indicate state is not changed. If changed, a subscriptionInfo
        // change will be filed separately.
        return false;

        // TODO: uncomment or clean up if we decide whether to support standalone CBRS for Q.
        // subId = enable ? subId : SubscriptionManager.INVALID_SUBSCRIPTION_ID;
        // updateEnabledSubscriptionGlobalSetting(subId, physicalSlotIndex);
    }

    private static boolean isInactiveInsertedPSim(UiccSlotInfo slotInfo, String cardId) {
        return !slotInfo.getIsEuicc() && !slotInfo.getIsActive()
                && slotInfo.getCardStateInfo() == CARD_STATE_INFO_PRESENT
                && TextUtils.equals(slotInfo.getCardId(), cardId);
    }

    private boolean enablePhysicalSubscription(SubscriptionInfo info, boolean enable) {
        if (enable && info.getSimSlotIndex() == SubscriptionManager.INVALID_SIM_SLOT_INDEX) {
            UiccSlotInfo[] slotsInfo = mTelephonyManager.getUiccSlotsInfo();
            if (slotsInfo == null) return false;
            boolean foundMatch = false;
            for (int i = 0; i < slotsInfo.length; i++) {
                UiccSlotInfo slotInfo = slotsInfo[i];
                if (isInactiveInsertedPSim(slotInfo, info.getCardString())) {
                    // We need to send intents to Euicc if we are turning on an inactive pSIM.
                    // Euicc will decide whether to ask user to switch to DSDS, or change SIM
                    // slot mapping.
                    enableSubscriptionOverEuiccManager(info.getSubscriptionId(), enable, i);
                    foundMatch = true;
                    break;
                }
            }

            if (!foundMatch) {
                logdl("enablePhysicalSubscription subId " + info.getSubscriptionId()
                        + " is not inserted.");
            }
            // returning false to indicate state is not changed yet. If intent is sent to LPA and
            // user consents switching, caller needs to listen to subscription info change.
            return false;
        } else {
            return mTelephonyManager.enableModemForSlot(info.getSimSlotIndex(), enable);
        }

        // TODO: uncomment or clean up if we decide whether to support standalone CBRS for Q.
        // updateEnabledSubscriptionGlobalSetting(
        //        enable ? subId : SubscriptionManager.INVALID_SUBSCRIPTION_ID,
        //        physicalSlotIndex);
        // updateModemStackEnabledGlobalSetting(enable, physicalSlotIndex);
        // refreshCachedActiveSubscriptionInfoList();
    }

    private void enableSubscriptionOverEuiccManager(int subId, boolean enable,
            int physicalSlotIndex) {
        logdl("enableSubscriptionOverEuiccManager" + (enable ? " enable " : " disable ")
                + "subId " + subId + " on slotIndex " + physicalSlotIndex);
        Intent intent = new Intent(EuiccManager.ACTION_TOGGLE_SUBSCRIPTION_PRIVILEGED);
        intent.addFlags(Intent.FLAG_ACTIVITY_NEW_TASK);
        intent.putExtra(EuiccManager.EXTRA_SUBSCRIPTION_ID, subId);
        intent.putExtra(EuiccManager.EXTRA_ENABLE_SUBSCRIPTION, enable);
        if (physicalSlotIndex != SubscriptionManager.INVALID_SIM_SLOT_INDEX) {
            intent.putExtra(EuiccManager.EXTRA_PHYSICAL_SLOT_ID, physicalSlotIndex);
        }
        mContext.startActivity(intent);
    }

    private void updateEnabledSubscriptionGlobalSetting(int subId, int physicalSlotIndex) {
        // Write the value which subscription is enabled into global setting.
        Settings.Global.putInt(mContext.getContentResolver(),
                Settings.Global.ENABLED_SUBSCRIPTION_FOR_SLOT + physicalSlotIndex, subId);
    }

    private void updateModemStackEnabledGlobalSetting(boolean enabled, int physicalSlotIndex) {
        // Write the whether a modem stack is disabled into global setting.
        Settings.Global.putInt(mContext.getContentResolver(),
                Settings.Global.MODEM_STACK_ENABLED_FOR_SLOT
                        + physicalSlotIndex, enabled ? 1 : 0);
    }

    private int getPhysicalSlotIndex(boolean isEmbedded, int subId) {
        UiccSlotInfo[] slotInfos = mTelephonyManager.getUiccSlotsInfo();
        int logicalSlotIndex = getSlotIndex(subId);
        int physicalSlotIndex = SubscriptionManager.INVALID_SIM_SLOT_INDEX;
        boolean isLogicalSlotIndexValid = SubscriptionManager.isValidSlotIndex(logicalSlotIndex);

        for (int i = 0; i < slotInfos.length; i++) {
            // If we can know the logicalSlotIndex from subId, we should find the exact matching
            // physicalSlotIndex. However for some cases like inactive eSIM, the logicalSlotIndex
            // will be -1. In this case, we assume there's only one eSIM, and return the
            // physicalSlotIndex of that eSIM.
            if ((isLogicalSlotIndexValid && slotInfos[i].getLogicalSlotIdx() == logicalSlotIndex)
                    || (!isLogicalSlotIndexValid && slotInfos[i].getIsEuicc() && isEmbedded)) {
                physicalSlotIndex = i;
                break;
            }
        }

        return physicalSlotIndex;
    }

    private int getPhysicalSlotIndexFromLogicalSlotIndex(int logicalSlotIndex) {
        int physicalSlotIndex = SubscriptionManager.INVALID_SIM_SLOT_INDEX;
        UiccSlotInfo[] slotInfos = mTelephonyManager.getUiccSlotsInfo();
        for (int i = 0; i < slotInfos.length; i++) {
            if (slotInfos[i].getLogicalSlotIdx() == logicalSlotIndex) {
                physicalSlotIndex = i;
                break;
            }
        }

        return physicalSlotIndex;
    }

    @Override
    public boolean isSubscriptionEnabled(int subId) {
        // TODO: b/123314365 support multi-eSIM and removable eSIM.
        enforceReadPrivilegedPhoneState("isSubscriptionEnabled");

        long identity = Binder.clearCallingIdentity();
        try {
            // Error checking.
            if (!SubscriptionManager.isUsableSubscriptionId(subId)) {
                throw new IllegalArgumentException(
                        "isSubscriptionEnabled not usable subId " + subId);
            }

            List<SubscriptionInfo> infoList = getSubInfo(
                    SubscriptionManager.UNIQUE_KEY_SUBSCRIPTION_ID + "=" + subId, null);
            if (infoList == null || infoList.isEmpty()) {
                // Subscription doesn't exist.
                return false;
            }

            boolean isEmbedded = infoList.get(0).isEmbedded();

            if (isEmbedded) {
                return isActiveSubId(subId);
            } else {
                // For pSIM, we also need to check if modem is disabled or not.
                return isActiveSubId(subId) && PhoneConfigurationManager.getInstance()
                        .getPhoneStatus(PhoneFactory.getPhone(getPhoneId(subId)));
            }

        } finally {
            Binder.restoreCallingIdentity(identity);
        }
    }

    @Override
    public int getEnabledSubscriptionId(int logicalSlotIndex) {
        // TODO: b/123314365 support multi-eSIM and removable eSIM.
        enforceReadPrivilegedPhoneState("getEnabledSubscriptionId");

        long identity = Binder.clearCallingIdentity();
        try {
            if (!SubscriptionManager.isValidPhoneId(logicalSlotIndex)) {
                throw new IllegalArgumentException(
                        "getEnabledSubscriptionId with invalid logicalSlotIndex "
                                + logicalSlotIndex);
            }

            // Getting and validating the physicalSlotIndex.
            int physicalSlotIndex = getPhysicalSlotIndexFromLogicalSlotIndex(logicalSlotIndex);
            if (physicalSlotIndex == SubscriptionManager.INVALID_SIM_SLOT_INDEX) {
                return SubscriptionManager.INVALID_SUBSCRIPTION_ID;
            }

            // if modem stack is disabled, return INVALID_SUBSCRIPTION_ID without reading
            // Settings.Global.ENABLED_SUBSCRIPTION_FOR_SLOT.
            int modemStackEnabled = Settings.Global.getInt(mContext.getContentResolver(),
                    Settings.Global.MODEM_STACK_ENABLED_FOR_SLOT + physicalSlotIndex, 1);
            if (modemStackEnabled != 1) {
                return SubscriptionManager.INVALID_SUBSCRIPTION_ID;
            }

            int subId;
            try {
                subId = Settings.Global.getInt(mContext.getContentResolver(),
                        Settings.Global.ENABLED_SUBSCRIPTION_FOR_SLOT + physicalSlotIndex);
            } catch (Settings.SettingNotFoundException e) {
                // Value never set. Return whether it's currently active.
                subId = getSubIdUsingPhoneId(logicalSlotIndex);
            }

            return subId;
        } finally {
            Binder.restoreCallingIdentity(identity);
        }
    }

    // Helper function of getOpportunisticSubscriptions and getActiveSubscriptionInfoList.
    // They are doing similar things except operating on different cache.
    private List<SubscriptionInfo> getSubscriptionInfoListFromCacheHelper(
            String callingPackage, List<SubscriptionInfo> cacheSubList) {
        boolean canReadAllPhoneState;
        try {
            canReadAllPhoneState = TelephonyPermissions.checkReadPhoneState(mContext,
                    SubscriptionManager.INVALID_SUBSCRIPTION_ID, Binder.getCallingPid(),
                    Binder.getCallingUid(), callingPackage, "getSubscriptionInfoList");
            // If the calling package has the READ_PHONE_STATE permission then check if the caller
            // also has access to subscriber identifiers to ensure that the ICC ID and any other
            // unique identifiers are removed if the caller should not have access.
            if (canReadAllPhoneState) {
                canReadAllPhoneState = hasSubscriberIdentifierAccess(
                        SubscriptionManager.INVALID_SUBSCRIPTION_ID, callingPackage,
                        "getSubscriptionInfoList");
            }
        } catch (SecurityException e) {
            canReadAllPhoneState = false;
        }

        synchronized (mSubInfoListLock) {
            // If the caller can read all phone state, just return the full list.
            if (canReadAllPhoneState) {
                return new ArrayList<>(cacheSubList);
            }

            // Filter the list to only include subscriptions which the caller can manage.
            return cacheSubList.stream()
                    .filter(subscriptionInfo -> {
                        try {
                            return TelephonyPermissions.checkCallingOrSelfReadPhoneState(mContext,
                                    subscriptionInfo.getSubscriptionId(), callingPackage,
                                    "getSubscriptionInfoList");
                        } catch (SecurityException e) {
                            return false;
                        }
                    }).map(subscriptionInfo -> conditionallyRemoveIdentifiers(subscriptionInfo,
                            callingPackage, "getSubscriptionInfoList"))
                    .collect(Collectors.toList());
        }
    }

    /**
     * Conditionally removes identifiers from the provided {@code subInfo} if the {@code
     * callingPackage} does not meet the access requirements for identifiers and returns the
     * potentially modified object..
     *
     * <p>If the caller does not meet the access requirements for identifiers a clone of the
     * provided SubscriptionInfo is created and modified to avoid altering SubscriptionInfo objects
     * in a cache.
     */
    private SubscriptionInfo conditionallyRemoveIdentifiers(SubscriptionInfo subInfo,
            String callingPackage,  String message) {
        SubscriptionInfo result = subInfo;
        if (!hasSubscriberIdentifierAccess(subInfo.getSubscriptionId(), callingPackage, message)) {
            result = new SubscriptionInfo(subInfo);
            result.clearIccId();
        }
        return result;
    }

    private synchronized boolean addToSubIdList(int slotIndex, int subId, int subscriptionType) {
        ArrayList<Integer> subIdsList = sSlotIndexToSubIds.get(slotIndex);
        if (subIdsList == null) {
            subIdsList = new ArrayList<>();
            sSlotIndexToSubIds.put(slotIndex, subIdsList);
        }

        // add the given subId unless it already exists
        if (subIdsList.contains(subId)) {
            logdl("slotIndex, subId combo already exists in the map. Not adding it again.");
            return false;
        }
        if (isSubscriptionForRemoteSim(subscriptionType)) {
            // For Remote SIM subscriptions, a slot can have multiple subscriptions.
            subIdsList.add(subId);
        } else {
            // for all other types of subscriptions, a slot can have only one subscription at a time
            subIdsList.clear();
            subIdsList.add(subId);
        }
        if (DBG) logdl("slotIndex, subId combo is added to the map.");
        return true;
    }

    private boolean isSubscriptionForRemoteSim(int subscriptionType) {
        return subscriptionType == SubscriptionManager.SUBSCRIPTION_TYPE_REMOTE_SIM;
    }

    /**
     * This is only for testing
     * @hide
     */
    @VisibleForTesting(visibility = VisibleForTesting.Visibility.PRIVATE)
    public Map<Integer, ArrayList<Integer>> getSlotIndexToSubIdsMap() {
        return sSlotIndexToSubIds;
    }

    /**
     * This is only for testing
     * @hide
     */
    @VisibleForTesting(visibility = VisibleForTesting.Visibility.PRIVATE)
    public void resetStaticMembers() {
        mDefaultFallbackSubId = SubscriptionManager.INVALID_SUBSCRIPTION_ID;
        mDefaultPhoneId = SubscriptionManager.DEFAULT_PHONE_INDEX;
    }

    private void notifyOpportunisticSubscriptionInfoChanged() {
        ITelephonyRegistry tr = ITelephonyRegistry.Stub.asInterface(ServiceManager.getService(
                "telephony.registry"));
        try {
            if (DBG) logd("notifyOpptSubscriptionInfoChanged:");
            tr.notifyOpportunisticSubscriptionInfoChanged();
        } catch (RemoteException ex) {
            // Should never happen because its always available.
        }
    }

    private void refreshCachedOpportunisticSubscriptionInfoList() {
        synchronized (mSubInfoListLock) {
            List<SubscriptionInfo> oldOpptCachedList = mCacheOpportunisticSubInfoList;

            List<SubscriptionInfo> subList = getSubInfo(
                    SubscriptionManager.IS_OPPORTUNISTIC + "=1 AND ("
                            + SubscriptionManager.SIM_SLOT_INDEX + ">=0 OR "
                            + SubscriptionManager.IS_EMBEDDED + "=1)", null);

            if (subList != null) {
                subList.sort(SUBSCRIPTION_INFO_COMPARATOR);
            } else {
                subList = new ArrayList<>();
            }

            mCacheOpportunisticSubInfoList = subList;

            for (SubscriptionInfo info : mCacheOpportunisticSubInfoList) {
                if (shouldDisableSubGroup(info.getGroupUuid())) {
                    info.setGroupDisabled(true);
                }
            }

            if (DBG_CACHE) {
                if (!mCacheOpportunisticSubInfoList.isEmpty()) {
                    for (SubscriptionInfo si : mCacheOpportunisticSubInfoList) {
                        logd("[refreshCachedOpptSubscriptionInfoList] Setting Cached info="
                                + si);
                    }
                } else {
                    logdl("[refreshCachedOpptSubscriptionInfoList]- no info return");
                }
            }

            if (!oldOpptCachedList.equals(mCacheOpportunisticSubInfoList)) {
                mOpptSubInfoListChangedDirtyBit.set(true);
            }
        }
    }

    private boolean shouldDisableSubGroup(ParcelUuid groupUuid) {
        if (groupUuid == null) return false;

        for (SubscriptionInfo activeInfo : mCacheActiveSubInfoList) {
            if (!activeInfo.isOpportunistic() && groupUuid.equals(activeInfo.getGroupUuid())) {
                return false;
            }
        }

        return true;
    }

    // TODO: This method should belong to Telephony manager like other data enabled settings and
    // override APIs. Remove this once TelephonyManager API is added.
    @Override
    public boolean setAlwaysAllowMmsData(int subId, boolean alwaysAllow) {
        if (DBG) logd("[setAlwaysAllowMmsData]+ alwaysAllow:" + alwaysAllow + " subId:" + subId);

        enforceModifyPhoneState("setAlwaysAllowMmsData");

        // Now that all security checks passes, perform the operation as ourselves.
        final long identity = Binder.clearCallingIdentity();
        try {
            validateSubId(subId);
            Phone phone = PhoneFactory.getPhone(getPhoneId(subId));
            if (phone == null) return false;
            return phone.getDataEnabledSettings().setAlwaysAllowMmsData(alwaysAllow);
        } finally {
            Binder.restoreCallingIdentity(identity);
        }
    }

    /**
     * Set allowing mobile data during voice call.
     *
     * @param subId Subscription index
     * @param rules Data enabled override rules in string format. See {@link DataEnabledOverride}
     * for details.
     * @return {@code true} if settings changed, otherwise {@code false}.
     */
    public boolean setDataEnabledOverrideRules(int subId, @NonNull String rules) {
        if (DBG) logd("[setDataEnabledOverrideRules]+ rules:" + rules + " subId:" + subId);

        validateSubId(subId);
        ContentValues value = new ContentValues(1);
        value.put(SubscriptionManager.DATA_ENABLED_OVERRIDE_RULES, rules);

        boolean result = updateDatabase(value, subId, true) > 0;

        if (result) {
            // Refresh the Cache of Active Subscription Info List
            refreshCachedActiveSubscriptionInfoList();
            notifySubscriptionInfoChanged();
        }

        return result;
    }

    /**
     * Get data enabled override rules.
     *
     * @param subId Subscription index
     * @return Data enabled override rules in string
     */
    @NonNull
    public String getDataEnabledOverrideRules(int subId) {
        return TextUtils.emptyIfNull(getSubscriptionProperty(subId,
                SubscriptionManager.DATA_ENABLED_OVERRIDE_RULES));
    }

    /**
     * Get active data subscription id.
     *
     * @return Active data subscription id
     *
     * @hide
     */
    @Override
    public int getActiveDataSubscriptionId() {
        final long token = Binder.clearCallingIdentity();

        try {
            PhoneSwitcher phoneSwitcher = PhoneSwitcher.getInstance();
            if (phoneSwitcher != null) {
                int activeDataSubId = phoneSwitcher.getActiveDataSubId();
                if (SubscriptionManager.isUsableSubscriptionId(activeDataSubId)) {
                    return activeDataSubId;
                }
            }
            // If phone switcher isn't ready, or active data sub id is not available, use default
            // sub id from settings.
            return getDefaultDataSubId();
        } finally {
            Binder.restoreCallingIdentity(token);
        }
    }
}<|MERGE_RESOLUTION|>--- conflicted
+++ resolved
@@ -3330,15 +3330,10 @@
             int subId = info.getSubscriptionId();
             return TelephonyPermissions.checkCallingOrSelfReadPhoneState(mContext, subId,
                     callingPackage, "getSubscriptionsInGroup")
-<<<<<<< HEAD
                     || info.canManageSubscription(mContext, callingPackage);
-        }).collect(Collectors.toList());
-=======
-                    || (info.isEmbedded() && info.canManageSubscription(mContext, callingPackage));
         }).map(subscriptionInfo -> conditionallyRemoveIdentifiers(subscriptionInfo,
                 callingPackage, "getSubscriptionInfoList"))
         .collect(Collectors.toList());
->>>>>>> 9c392805
     }
 
     public ParcelUuid getGroupUuid(int subId) {
