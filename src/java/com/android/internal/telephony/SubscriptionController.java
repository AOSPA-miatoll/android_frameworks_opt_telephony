--- conflicted
+++ resolved
@@ -93,13 +93,8 @@
  */
 public class SubscriptionController extends ISub.Stub {
     static final String LOG_TAG = "SubscriptionController";
-<<<<<<< HEAD
-    protected static final boolean DBG = true;
-    protected static final boolean VDBG = false;
-=======
-    static final boolean DBG = true;
-    static final boolean VDBG = Rlog.isLoggable(LOG_TAG, Log.VERBOSE);
->>>>>>> 8a69562a
+    static final protected boolean DBG = true;
+    static final protected boolean VDBG = Rlog.isLoggable(LOG_TAG, Log.VERBOSE);
     static final boolean DBG_CACHE = false;
     static final int MAX_LOCAL_LOG_LINES = 500; // TODO: Reduce to 100 when 17678050 is fixed
     private static final int DEPRECATED_SETTING = -1;
@@ -177,14 +172,9 @@
 
     // Each slot can have multiple subs.
     private static Map<Integer, ArrayList<Integer>> sSlotIndexToSubIds = new ConcurrentHashMap<>();
-<<<<<<< HEAD
     protected static int mDefaultFallbackSubId = SubscriptionManager.INVALID_SUBSCRIPTION_ID;
+    @UnsupportedAppUsage
     protected static int mDefaultPhoneId = SubscriptionManager.DEFAULT_PHONE_INDEX;
-=======
-    private static int mDefaultFallbackSubId = SubscriptionManager.INVALID_SUBSCRIPTION_ID;
-    @UnsupportedAppUsage
-    private static int mDefaultPhoneId = SubscriptionManager.DEFAULT_PHONE_INDEX;
->>>>>>> 8a69562a
 
     @UnsupportedAppUsage
     private int[] colorArr;
@@ -278,7 +268,6 @@
         if (DBG) logdl("[SubscriptionController] init by Phone");
     }
 
-<<<<<<< HEAD
     /**
      * Make sure the caller can read phone state which requires holding the
      * READ_PHONE_STATE permission and the OP_READ_PHONE_STATE app op being
@@ -305,11 +294,8 @@
                 callingPackage) == AppOpsManager.MODE_ALLOWED;
     }
 
+    @UnsupportedAppUsage
     protected void enforceModifyPhoneState(String message) {
-=======
-    @UnsupportedAppUsage
-    private void enforceModifyPhoneState(String message) {
->>>>>>> 8a69562a
         mContext.enforceCallingOrSelfPermission(
                 android.Manifest.permission.MODIFY_PHONE_STATE, message);
     }
@@ -1967,12 +1953,8 @@
         Rlog.v(LOG_TAG, msg);
     }
 
-<<<<<<< HEAD
+    @UnsupportedAppUsage
     protected void logdl(String msg) {
-=======
-    @UnsupportedAppUsage
-    private void logdl(String msg) {
->>>>>>> 8a69562a
         logd(msg);
         mLocalLog.log(msg);
     }
@@ -2150,12 +2132,8 @@
         broadcastDefaultDataSubIdChanged(subId);
     }
 
-<<<<<<< HEAD
+    @UnsupportedAppUsage
     protected void updateAllDataConnectionTrackers() {
-=======
-    @UnsupportedAppUsage
-    private void updateAllDataConnectionTrackers() {
->>>>>>> 8a69562a
         // Tell Phone Proxies to update data connection tracker
         int len = sPhones.length;
         if (DBG) logdl("[updateAllDataConnectionTrackers] sPhones.length=" + len);
@@ -2165,12 +2143,8 @@
         }
     }
 
-<<<<<<< HEAD
+    @UnsupportedAppUsage
     protected void broadcastDefaultDataSubIdChanged(int subId) {
-=======
-    @UnsupportedAppUsage
-    private void broadcastDefaultDataSubIdChanged(int subId) {
->>>>>>> 8a69562a
         // Broadcast an Intent for default data sub change
         if (DBG) logdl("[broadcastDefaultDataSubIdChanged] subId=" + subId);
         Intent intent = new Intent(TelephonyIntents.ACTION_DEFAULT_DATA_SUBSCRIPTION_CHANGED);
@@ -2185,12 +2159,8 @@
      * sub is set as default subId. If two or more  sub's are active
      * the first sub is set as default subscription
      */
-<<<<<<< HEAD
+    @UnsupportedAppUsage
     protected void setDefaultFallbackSubId(int subId, int subscriptionType) {
-=======
-    @UnsupportedAppUsage
-    private void setDefaultFallbackSubId(int subId, int subscriptionType) {
->>>>>>> 8a69562a
         if (subId == SubscriptionManager.DEFAULT_SUBSCRIPTION_ID) {
             throw new RuntimeException("setDefaultSubId called with DEFAULT_SUB_ID");
         }
@@ -2234,34 +2204,6 @@
         mContext.sendStickyBroadcastAsUser(intent, UserHandle.ALL);
     }
 
-<<<<<<< HEAD
-    @Override
-    public void clearDefaultsForInactiveSubIds() {
-        enforceModifyPhoneState("clearDefaultsForInactiveSubIds");
-
-        // Now that all security checks passes, perform the operation as ourselves.
-        final long identity = Binder.clearCallingIdentity();
-        try {
-            final List<SubscriptionInfo> records = getActiveSubscriptionInfoList(
-                    mContext.getOpPackageName());
-            if (DBG) logdl("[clearDefaultsForInactiveSubIds] records: " + records);
-            if (shouldDefaultBeCleared(records, getDefaultDataSubId())) {
-                if (DBG) logd("[clearDefaultsForInactiveSubIds] clearing default data sub id");
-                setDefaultDataSubId(SubscriptionManager.INVALID_SUBSCRIPTION_ID);
-            }
-            if (shouldDefaultBeCleared(records, getDefaultSmsSubId())) {
-                if (DBG) logdl("[clearDefaultsForInactiveSubIds] clearing default sms sub id");
-                setDefaultSmsSubId(SubscriptionManager.INVALID_SUBSCRIPTION_ID);
-            }
-            if (shouldDefaultBeCleared(records, getDefaultVoiceSubId())) {
-                if (DBG) logdl("[clearDefaultsForInactiveSubIds] clearing default voice sub id");
-                setDefaultVoiceSubId(SubscriptionManager.INVALID_SUBSCRIPTION_ID);
-            }
-        } finally {
-            Binder.restoreCallingIdentity(identity);
-        }
-    }
-
     protected boolean shouldDefaultBeCleared(List<SubscriptionInfo> records, int subId) {
         if (DBG) logdl("[shouldDefaultBeCleared: subId] " + subId);
         if (records == null) {
@@ -2285,8 +2227,6 @@
         return true;
     }
 
-=======
->>>>>>> 8a69562a
     /**
      * Whether a subscription is opportunistic or not.
      */
