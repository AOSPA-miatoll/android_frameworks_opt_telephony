/*
 * Copyright (C) 2015 The Android Open Source Project
 *
 * Licensed under the Apache License, Version 2.0 (the "License");
 * you may not use this file except in compliance with the License.
 * You may obtain a copy of the License at
 *
 *      http://www.apache.org/licenses/LICENSE-2.0
 *
 * Unless required by applicable law or agreed to in writing, software
 * distributed under the License is distributed on an "AS IS" BASIS,
 * WITHOUT WARRANTIES OR CONDITIONS OF ANY KIND, either express or implied.
 * See the License for the specific language governing permissions and
 * limitations under the License.
 */

package com.android.internal.telephony;

import android.compat.annotation.UnsupportedAppUsage;
import android.content.BroadcastReceiver;
import android.content.Context;
import android.content.Intent;
import android.content.IntentFilter;
import android.os.AsyncResult;
import android.os.Build;
import android.os.Bundle;
import android.os.Handler;
import android.os.Message;
import android.os.PersistableBundle;
import android.os.Registrant;
import android.os.RegistrantList;
import android.sysprop.TelephonyProperties;
import android.telecom.TelecomManager;
import android.telephony.CarrierConfigManager;
import android.telephony.CellLocation;
import android.telephony.DisconnectCause;
import android.telephony.PhoneNumberUtils;
import android.telephony.ServiceState.RilRadioTechnology;
import android.telephony.TelephonyManager;
import android.telephony.cdma.CdmaCellLocation;
import android.telephony.gsm.GsmCellLocation;
import android.text.TextUtils;
import android.util.EventLog;

import com.android.internal.annotations.VisibleForTesting;
import com.android.internal.telephony.PhoneInternalInterface.DialArgs;
import com.android.internal.telephony.cdma.CdmaCallWaitingNotification;
import com.android.internal.telephony.domainselection.DomainSelectionResolver;
import com.android.internal.telephony.emergency.EmergencyStateTracker;
import com.android.internal.telephony.metrics.TelephonyMetrics;
import com.android.telephony.Rlog;

import java.io.FileDescriptor;
import java.io.PrintWriter;
import java.util.ArrayList;
import java.util.Iterator;
import java.util.List;

/**
 * {@hide}
 */
public class GsmCdmaCallTracker extends CallTracker {
    private static final String LOG_TAG = "GsmCdmaCallTracker";
    private static final boolean REPEAT_POLLING = false;

    private static final boolean DBG_POLL = false;
    private static final boolean VDBG = false;

    //***** Constants

    public static final int MAX_CONNECTIONS_GSM = 19;   //7 allowed in GSM + 12 from IMS for SRVCC
    private static final int MAX_CONNECTIONS_PER_CALL_GSM = 5; //only 5 connections allowed per call

    private static final int MAX_CONNECTIONS_CDMA = 8;
    private static final int MAX_CONNECTIONS_PER_CALL_CDMA = 1; //only 1 connection allowed per call

    //***** Instance Variables
    @VisibleForTesting
    public GsmCdmaConnection[] mConnections;
    private RegistrantList mVoiceCallEndedRegistrants = new RegistrantList();
    private RegistrantList mVoiceCallStartedRegistrants = new RegistrantList();

    // connections dropped during last poll
    private ArrayList<GsmCdmaConnection> mDroppedDuringPoll =
            new ArrayList<GsmCdmaConnection>(MAX_CONNECTIONS_GSM);

    @UnsupportedAppUsage(maxTargetSdk = Build.VERSION_CODES.R, trackingBug = 170729553)
    public GsmCdmaCall mRingingCall = new GsmCdmaCall(this);
    // A call that is ringing or (call) waiting
    @UnsupportedAppUsage(maxTargetSdk = Build.VERSION_CODES.R, trackingBug = 170729553)
    public GsmCdmaCall mForegroundCall = new GsmCdmaCall(this);
    @UnsupportedAppUsage(maxTargetSdk = Build.VERSION_CODES.R, trackingBug = 170729553)
    public GsmCdmaCall mBackgroundCall = new GsmCdmaCall(this);

    @UnsupportedAppUsage(maxTargetSdk = Build.VERSION_CODES.R, trackingBug = 170729553)
    private GsmCdmaConnection mPendingMO;
    private boolean mHangupPendingMO;

    @UnsupportedAppUsage(maxTargetSdk = Build.VERSION_CODES.R, trackingBug = 170729553)
    private GsmCdmaPhone mPhone;

    private boolean mDesiredMute = false;    // false = mute off

    @UnsupportedAppUsage(maxTargetSdk = Build.VERSION_CODES.R, trackingBug = 170729553)
    public PhoneConstants.State mState = PhoneConstants.State.IDLE;

    private TelephonyMetrics mMetrics = TelephonyMetrics.getInstance();

    // Following member variables are for CDMA only
    private RegistrantList mCallWaitingRegistrants = new RegistrantList();
    private boolean mPendingCallInEcm;
    private boolean mIsInEmergencyCall;
    private int mPendingCallClirMode;
    private UUSInfo mPendingCallUusInfo;
    private int m3WayCallFlashDelay;
    private boolean mPendingExitEcbmReq;
    private boolean mPendingExitScbmReq;

    /**
     * Listens for Emergency Callback Mode state change intents
     */
    private BroadcastReceiver mEcmExitReceiver = new BroadcastReceiver() {
        @Override
        public void onReceive(Context context, Intent intent) {
            if (intent.getAction().equals(
                    TelephonyIntents.ACTION_EMERGENCY_CALLBACK_MODE_CHANGED)) {

                boolean isInEcm = intent.getBooleanExtra(
                        TelephonyManager.EXTRA_PHONE_IN_ECM_STATE, false);
                log("Received ACTION_EMERGENCY_CALLBACK_MODE_CHANGED isInEcm = " + isInEcm);

                // If we exit ECM mode, notify all connections.
                if (!isInEcm) {
                    // Although mConnections seems to be the place to look, it is not guaranteed
                    // to have all of the connections we're tracking.  THe best place to look is in
                    // the Call objects associated with the tracker.
                    List<Connection> toNotify = new ArrayList<Connection>();
                    toNotify.addAll(mRingingCall.getConnections());
                    toNotify.addAll(mForegroundCall.getConnections());
                    toNotify.addAll(mBackgroundCall.getConnections());
                    if (mPendingMO != null) {
                        toNotify.add(mPendingMO);
                    }

                    // Notify connections that ECM mode exited.
                    for (Connection connection : toNotify) {
                        if (connection != null) {
                            connection.onExitedEcmMode();
                        }
                    }
                }
            }
        }
    };

    //***** Events


    //***** Constructors

    public GsmCdmaCallTracker (GsmCdmaPhone phone) {
        this.mPhone = phone;
        mCi = phone.mCi;
        mCi.registerForCallStateChanged(this, EVENT_CALL_STATE_CHANGE, null);
        mCi.registerForOn(this, EVENT_RADIO_AVAILABLE, null);
        mCi.registerForNotAvailable(this, EVENT_RADIO_NOT_AVAILABLE, null);

        // Register receiver for ECM exit
        IntentFilter filter = new IntentFilter();
        filter.addAction(TelephonyIntents.ACTION_EMERGENCY_CALLBACK_MODE_CHANGED);
        mPhone.getContext().registerReceiver(mEcmExitReceiver, filter);

        updatePhoneType(true);
    }

    public void updatePhoneType() {
        updatePhoneType(false);
    }

    private void updatePhoneType(boolean duringInit) {
        if (!duringInit) {
            reset();
            pollCallsWhenSafe();
        }
        if (mPhone.isPhoneTypeGsm()) {
            mConnections = new GsmCdmaConnection[MAX_CONNECTIONS_GSM];
            mCi.unregisterForCallWaitingInfo(this);
            // Prior to phone switch to GSM, if CDMA has any emergency call
            // data will be in disabled state, after switching to GSM enable data.
        } else {
            mConnections = new GsmCdmaConnection[MAX_CONNECTIONS_CDMA];
            mPendingCallInEcm = false;
            mIsInEmergencyCall = false;
            mPendingCallClirMode = CommandsInterface.CLIR_DEFAULT;
            mPendingCallUusInfo = null;
            mPhone.setEcmCanceledForEmergency(false /*isCanceled*/);
            m3WayCallFlashDelay = 0;
            mCi.registerForCallWaitingInfo(this, EVENT_CALL_WAITING_INFO_CDMA, null);
        }
    }

    private void reset() {
        Rlog.d(LOG_TAG, "reset");

        for (GsmCdmaConnection gsmCdmaConnection : mConnections) {
            if (gsmCdmaConnection != null) {
                gsmCdmaConnection.onDisconnect(DisconnectCause.ERROR_UNSPECIFIED);
                gsmCdmaConnection.dispose();
            }
        }

        if (mPendingMO != null) {
            // Send the notification that the pending call was disconnected to the higher layers.
            mPendingMO.onDisconnect(DisconnectCause.ERROR_UNSPECIFIED);
            mPendingMO.dispose();
        }

        mConnections = null;
        mPendingMO = null;
        clearDisconnected();
    }

    /**
     * @return true if the phone is in Emergency Callback mode, otherwise false
     */
    private boolean isPhoneInEcbm() {
        return EcbmHandler.getInstance() != null && EcbmHandler.getInstance().isInEcm();
    }

    /**
     * @return true if the phone is in SMS callback mode and
     * exit SCBM supported, otherwise false
     */
    private boolean canExitScbm() {
        return mPhone.isInScbm() && mPhone.isExitScbmFeatureSupported();
    }

    private boolean isPhoneInEmergencyMode() {
        return isPhoneInEcbm() || canExitScbm();
    }


    @Override
    protected void finalize() {
        Rlog.d(LOG_TAG, "GsmCdmaCallTracker finalized");
    }

    //***** Instance Methods

    //***** Public Methods
    @Override
    public void registerForVoiceCallStarted(Handler h, int what, Object obj) {
        Registrant r = new Registrant(h, what, obj);
        mVoiceCallStartedRegistrants.add(r);
        // Notify if in call when registering
        if (mState != PhoneConstants.State.IDLE) {
            r.notifyRegistrant(new AsyncResult(null, null, null));
        }
    }

    @Override
    public void unregisterForVoiceCallStarted(Handler h) {
        mVoiceCallStartedRegistrants.remove(h);
    }

    @Override
    public void registerForVoiceCallEnded(Handler h, int what, Object obj) {
        Registrant r = new Registrant(h, what, obj);
        mVoiceCallEndedRegistrants.add(r);
    }

    @Override
    public void unregisterForVoiceCallEnded(Handler h) {
        mVoiceCallEndedRegistrants.remove(h);
    }

    public void registerForCallWaiting(Handler h, int what, Object obj) {
        Registrant r = new Registrant (h, what, obj);
        mCallWaitingRegistrants.add(r);
    }

    public void unregisterForCallWaiting(Handler h) {
        mCallWaitingRegistrants.remove(h);
    }

    @UnsupportedAppUsage(maxTargetSdk = Build.VERSION_CODES.R, trackingBug = 170729553)
    private void fakeHoldForegroundBeforeDial() {
        // We need to make a copy here, since fakeHoldBeforeDial()
        // modifies the lists, and we don't want to reverse the order
        ArrayList<Connection> connCopy = mForegroundCall.getConnections();

        for (Connection conn : connCopy) {
            GsmCdmaConnection gsmCdmaConn = (GsmCdmaConnection) conn;
            gsmCdmaConn.fakeHoldBeforeDial();
        }
    }

    private void exitEmergencyMode() {
        boolean isPhoneInEcbm = isPhoneInEcbm();
        boolean isPhoneInScbm = canExitScbm();

        if (isPhoneInEcbm) {
            EcbmHandler emergencyHandler = EcbmHandler.getInstance();
            try {
                emergencyHandler.exitEmergencyCallbackMode();
            } catch (Exception e) {
                e.printStackTrace();
            }
            emergencyHandler.setOnEcbModeExitResponse(this,
                    EVENT_EXIT_ECM_RESPONSE_CDMA, null);
            mPendingExitEcbmReq = true;
        }
        if (isPhoneInScbm) {
            try {
                mPhone.exitScbm();
            } catch (Exception e) {
                e.printStackTrace();
            }
            mPhone.setOnScbmExitResponse(this,
                    EVENT_EXIT_SCBM_RESPONSE_CDMA, null);
            mPendingExitScbmReq = true;
        }
    }

    //GSM
    /**
     * clirMode is one of the CLIR_ constants
     */
    public synchronized Connection dialGsm(String dialString, DialArgs dialArgs)
            throws CallStateException {
        int clirMode = dialArgs.clirMode;
        UUSInfo uusInfo = dialArgs.uusInfo;
        Bundle intentExtras = dialArgs.intentExtras;
        boolean isEmergencyCall = dialArgs.isEmergency;
        if (isEmergencyCall) {
            clirMode = CommandsInterface.CLIR_SUPPRESSION;
            if (Phone.DEBUG_PHONE) log("dial gsm emergency call, set clirModIe=" + clirMode);

        }

        // note that this triggers call state changed notif
        clearDisconnected();

        // Check for issues which would preclude dialing and throw a CallStateException.
        checkForDialIssues(isEmergencyCall);

        String origNumber = dialString;
        dialString = convertNumberIfNecessary(mPhone, dialString);

        // The new call must be assigned to the foreground call.
        // That call must be idle, so place anything that's
        // there on hold
        if (mForegroundCall.getState() == GsmCdmaCall.State.ACTIVE) {
            // this will probably be done by the radio anyway
            // but the dial might fail before this happens
            // and we need to make sure the foreground call is clear
            // for the newly dialed connection
            switchWaitingOrHoldingAndActive();

            // This is a hack to delay DIAL so that it is sent out to RIL only after
            // EVENT_SWITCH_RESULT is received. We've seen failures when adding a new call to
            // multi-way conference calls due to DIAL being sent out before SWITCH is processed
            // TODO: setup duration metrics won't capture this
            try {
                Thread.sleep(500);
            } catch (InterruptedException e) {
                // do nothing
            }

            // Fake local state so that
            // a) foregroundCall is empty for the newly dialed connection
            // b) hasNonHangupStateChanged remains false in the
            // next poll, so that we don't clear a failed dialing call
            fakeHoldForegroundBeforeDial();
        }

        if (mForegroundCall.getState() != GsmCdmaCall.State.IDLE) {
            //we should have failed in !canDial() above before we get here
            throw new CallStateException("cannot dial in current state");
        }

        mPendingMO = new GsmCdmaConnection(mPhone, dialString, this, mForegroundCall,
                dialArgs);

        if (intentExtras != null) {
            Rlog.d(LOG_TAG, "dialGsm - emergency dialer: " + intentExtras.getBoolean(
                    TelecomManager.EXTRA_IS_USER_INTENT_EMERGENCY_CALL));
            mPendingMO.setHasKnownUserIntentEmergency(intentExtras.getBoolean(
                    TelecomManager.EXTRA_IS_USER_INTENT_EMERGENCY_CALL));
        }
        mHangupPendingMO = false;

        mMetrics.writeRilDial(mPhone.getPhoneId(), mPendingMO, clirMode, uusInfo);
        mPhone.getVoiceCallSessionStats().onRilDial(mPendingMO);

        if ( mPendingMO.getAddress() == null || mPendingMO.getAddress().length() == 0
                || mPendingMO.getAddress().indexOf(PhoneNumberUtils.WILD) >= 0) {
            // Phone number is invalid
            mPendingMO.mCause = DisconnectCause.INVALID_NUMBER;

            // handlePollCalls() will notice this call not present
            // and will mark it as dropped.
            pollCallsWhenSafe();
        } else {

            // Always unmute when initiating a new call
            setMute(false);
            boolean isPhoneInEmergencyMode = isPhoneInEmergencyMode();

            // In Ecm mode, if another emergency call is dialed, Ecm mode will not exit.
            if ((!isPhoneInEmergencyMode) ||
                (isPhoneInEmergencyMode && isEmergencyCall)) {
                mCi.dial(mPendingMO.getAddress(), mPendingMO.isEmergencyCall(),
                        mPendingMO.getEmergencyNumberInfo(),
                        mPendingMO.hasKnownUserIntentEmergency(), clirMode, uusInfo,
                        obtainCompleteMessage());
            } else {
                exitEmergencyMode();
                mPendingCallClirMode = clirMode;
                mPendingCallUusInfo = uusInfo;
                mPendingCallInEcm = true;
            }
        }

        if (mNumberConverted) {
            mPendingMO.restoreDialedNumberAfterConversion(origNumber);
            mNumberConverted = false;
        }

        updatePhoneState();
        mPhone.notifyPreciseCallStateChanged();

        return mPendingMO;
    }

    //CDMA
    /**
     * Handle Ecm timer to be canceled or re-started
     */
    @UnsupportedAppUsage(maxTargetSdk = Build.VERSION_CODES.R, trackingBug = 170729553)
    private void handleEcmTimer(int action) {
        EcbmHandler.getInstance().handleTimerInEmergencyCallbackMode(action);
    }

    //CDMA
    /**
     * Disable data call when emergency call is connected
     */
    @UnsupportedAppUsage(maxTargetSdk = Build.VERSION_CODES.R, trackingBug = 170729553)
    private void disableDataCallInEmergencyCall(String dialString) {
        TelephonyManager tm =
                (TelephonyManager) mPhone.getContext().getSystemService(Context.TELEPHONY_SERVICE);
        if (tm.isEmergencyNumber(dialString)) {
            if (Phone.DEBUG_PHONE) log("disableDataCallInEmergencyCall");
            setIsInEmergencyCall();
        }
    }

    //CDMA
    public void setIsInEmergencyCall() {
        mIsInEmergencyCall = true;
        mPhone.notifyEmergencyCallRegistrants(true);
        mPhone.sendEmergencyCallStateChange(true);
    }

    //CDMA
    /**
     * clirMode is one of the CLIR_ constants
     */
    private Connection dialCdma(String dialString, DialArgs dialArgs)
            throws CallStateException {
        int clirMode = dialArgs.clirMode;
        Bundle intentExtras = dialArgs.intentExtras;
        boolean isEmergencyCall = dialArgs.isEmergency;

        if (isEmergencyCall) {
            clirMode = CommandsInterface.CLIR_SUPPRESSION;
            if (Phone.DEBUG_PHONE) log("dial cdma emergency call, set clirModIe=" + clirMode);
        }

        // note that this triggers call state changed notif
        clearDisconnected();

        // Check for issues which would preclude dialing and throw a CallStateException.
        checkForDialIssues(isEmergencyCall);

        TelephonyManager tm =
                (TelephonyManager) mPhone.getContext().getSystemService(Context.TELEPHONY_SERVICE);
        String origNumber = dialString;
        String operatorIsoContry = tm.getNetworkCountryIso(mPhone.getPhoneId());
        String simIsoContry = tm.getSimCountryIsoForPhone(mPhone.getPhoneId());
        boolean internationalRoaming = !TextUtils.isEmpty(operatorIsoContry)
                && !TextUtils.isEmpty(simIsoContry)
                && !simIsoContry.equals(operatorIsoContry);
        if (internationalRoaming) {
            if ("us".equals(simIsoContry)) {
                internationalRoaming = internationalRoaming && !"vi".equals(operatorIsoContry);
            } else if ("vi".equals(simIsoContry)) {
                internationalRoaming = internationalRoaming && !"us".equals(operatorIsoContry);
            }
        }
        if (internationalRoaming) {
            dialString = convertNumberIfNecessary(mPhone, dialString);
        }

        boolean isPhoneInEcmMode = EcbmHandler.getInstance().isInEcm();

        // Cancel Ecm timer if a second emergency call is originating in Ecm mode
        if (isPhoneInEcmMode && isEmergencyCall) {
            EcbmHandler.getInstance().handleTimerInEmergencyCallbackMode(EcbmHandler.CANCEL_ECM_TIMER);
        }

        // The new call must be assigned to the foreground call.
        // That call must be idle, so place anything that's
        // there on hold
        if (mForegroundCall.getState() == GsmCdmaCall.State.ACTIVE) {
            return dialThreeWay(dialString, dialArgs);
        }

        mPendingMO = new GsmCdmaConnection(mPhone, dialString, this, mForegroundCall,
                dialArgs);

        if (intentExtras != null) {
            Rlog.d(LOG_TAG, "dialGsm - emergency dialer: " + intentExtras.getBoolean(
                    TelecomManager.EXTRA_IS_USER_INTENT_EMERGENCY_CALL));
            mPendingMO.setHasKnownUserIntentEmergency(intentExtras.getBoolean(
                    TelecomManager.EXTRA_IS_USER_INTENT_EMERGENCY_CALL));
        }
        mHangupPendingMO = false;

        if ( mPendingMO.getAddress() == null || mPendingMO.getAddress().length() == 0
                || mPendingMO.getAddress().indexOf(PhoneNumberUtils.WILD) >= 0 ) {
            // Phone number is invalid
            mPendingMO.mCause = DisconnectCause.INVALID_NUMBER;

            // handlePollCalls() will notice this call not present
            // and will mark it as dropped.
            pollCallsWhenSafe();
        } else {
            // Always unmute when initiating a new call
            setMute(false);

            // Check data call
            disableDataCallInEmergencyCall(dialString);
            boolean isPhoneInEmergencyMode = isPhoneInEmergencyMode();
            // In Ecm mode, if another emergency call is dialed, Ecm mode will not exit.
<<<<<<< HEAD
            if (!isPhoneInEmergencyMode || (isPhoneInEmergencyMode && isEmergencyCall)) {
=======
            if (!isPhoneInEcmMode || (isPhoneInEcmMode && isEmergencyCall)) {
>>>>>>> 69fadba7
                mCi.dial(mPendingMO.getAddress(), mPendingMO.isEmergencyCall(),
                        mPendingMO.getEmergencyNumberInfo(),
                        mPendingMO.hasKnownUserIntentEmergency(), clirMode,
                        obtainCompleteMessage());
            } else if (DomainSelectionResolver.getInstance().isDomainSelectionSupported()) {
                mPendingCallInEcm = true;
                final int finalClirMode = clirMode;
                Runnable onComplete = new Runnable() {
                    @Override
                    public void run() {
                        mCi.dial(mPendingMO.getAddress(), mPendingMO.isEmergencyCall(),
                        mPendingMO.getEmergencyNumberInfo(),
                        mPendingMO.hasKnownUserIntentEmergency(), finalClirMode,
                        obtainCompleteMessage());
                    }
                };
                EmergencyStateTracker.getInstance().exitEmergencyCallbackMode(onComplete);
            } else {
<<<<<<< HEAD
                exitEmergencyMode();
                mPendingCallClirMode=clirMode;
                mPendingCallInEcm=true;
=======
                mPhone.exitEmergencyCallbackMode();
                mPhone.setOnEcbModeExitResponse(this, EVENT_EXIT_ECM_RESPONSE_CDMA, null);
                mPendingCallClirMode = clirMode;
                mPendingCallInEcm = true;
>>>>>>> 69fadba7
            }
        }

        if (mNumberConverted) {
            mPendingMO.restoreDialedNumberAfterConversion(origNumber);
            mNumberConverted = false;
        }

        updatePhoneState();
        mPhone.notifyPreciseCallStateChanged();

        return mPendingMO;
    }

    //CDMA
    private Connection dialThreeWay(String dialString, DialArgs dialArgs) {
        Bundle intentExtras = dialArgs.intentExtras;

        if (!mForegroundCall.isIdle()) {
            // Check data call and possibly set mIsInEmergencyCall
            disableDataCallInEmergencyCall(dialString);

            // Attach the new connection to foregroundCall
            mPendingMO = new GsmCdmaConnection(mPhone, dialString, this, mForegroundCall,
                    dialArgs);
            if (intentExtras != null) {
                Rlog.d(LOG_TAG, "dialThreeWay - emergency dialer " + intentExtras.getBoolean(
                        TelecomManager.EXTRA_IS_USER_INTENT_EMERGENCY_CALL));
                mPendingMO.setHasKnownUserIntentEmergency(intentExtras.getBoolean(
                        TelecomManager.EXTRA_IS_USER_INTENT_EMERGENCY_CALL));
            }
            // Some networks need an empty flash before sending the normal one
            CarrierConfigManager configManager = (CarrierConfigManager)
                    mPhone.getContext().getSystemService(Context.CARRIER_CONFIG_SERVICE);
            PersistableBundle bundle = configManager.getConfigForSubId(mPhone.getSubId());
            if (bundle != null) {
                m3WayCallFlashDelay =
                        bundle.getInt(CarrierConfigManager.KEY_CDMA_3WAYCALL_FLASH_DELAY_INT);
            } else {
                // The default 3-way call flash delay is 0s
                m3WayCallFlashDelay = 0;
            }
            if (m3WayCallFlashDelay > 0) {
                mCi.sendCDMAFeatureCode("", obtainMessage(EVENT_THREE_WAY_DIAL_BLANK_FLASH));
            } else {
                mCi.sendCDMAFeatureCode(mPendingMO.getAddress(),
                        obtainMessage(EVENT_THREE_WAY_DIAL_L2_RESULT_CDMA));
            }
            return mPendingMO;
        }
        return null;
    }

    public Connection dial(String dialString, DialArgs dialArgs) throws CallStateException {
        if (isPhoneTypeGsm()) {
            return dialGsm(dialString, dialArgs);
        } else {
            return dialCdma(dialString, dialArgs);
        }
    }

    //GSM
    public Connection dialGsm(String dialString, UUSInfo uusInfo, Bundle intentExtras)
            throws CallStateException {
        return dialGsm(dialString, new DialArgs.Builder<>()
                        .setUusInfo(uusInfo)
                        .setClirMode(CommandsInterface.CLIR_DEFAULT)
                        .setIntentExtras(intentExtras)
                        .build());
    }

    //GSM
    private Connection dialGsm(String dialString, int clirMode, Bundle intentExtras)
            throws CallStateException {
        return dialGsm(dialString, new DialArgs.Builder<>()
                        .setClirMode(clirMode)
                        .setIntentExtras(intentExtras)
                        .build());
    }

    //GSM
    public Connection dialGsm(String dialString, int clirMode, UUSInfo uusInfo, Bundle intentExtras)
             throws CallStateException {
        return dialGsm(dialString, new DialArgs.Builder<>()
                        .setClirMode(clirMode)
                        .setUusInfo(uusInfo)
                        .setIntentExtras(intentExtras)
                        .build());
    }

    public void acceptCall() throws CallStateException {
        // FIXME if SWITCH fails, should retry with ANSWER
        // in case the active/holding call disappeared and this
        // is no longer call waiting

        if (mRingingCall.getState() == GsmCdmaCall.State.INCOMING) {
            Rlog.i("phone", "acceptCall: incoming...");
            // Always unmute when answering a new call
            setMute(false);
            mPhone.getVoiceCallSessionStats().onRilAcceptCall(mRingingCall.getConnections());
            mCi.acceptCall(obtainCompleteMessage());
        } else if (mRingingCall.getState() == GsmCdmaCall.State.WAITING) {
            if (isPhoneTypeGsm()) {
                setMute(false);
            } else {
                GsmCdmaConnection cwConn = (GsmCdmaConnection)(mRingingCall.getLatestConnection());

                // Since there is no network response for supplimentary
                // service for CDMA, we assume call waiting is answered.
                // ringing Call state change to idle is in GsmCdmaCall.detach
                // triggered by updateParent.
                cwConn.updateParent(mRingingCall, mForegroundCall);
                cwConn.onConnectedInOrOut();
                updatePhoneState();
            }
            switchWaitingOrHoldingAndActive();
        } else {
            throw new CallStateException("phone not ringing");
        }
    }

    public void rejectCall() throws CallStateException {
        // AT+CHLD=0 means "release held or UDUB"
        // so if the phone isn't ringing, this could hang up held
        if (mRingingCall.getState().isRinging()) {
            mCi.rejectCall(obtainCompleteMessage());
        } else {
            throw new CallStateException("phone not ringing");
        }
    }

    //CDMA
    private void flashAndSetGenericTrue() {
        mCi.sendCDMAFeatureCode("", obtainMessage(EVENT_SWITCH_RESULT));

        mPhone.notifyPreciseCallStateChanged();
    }

    @UnsupportedAppUsage(maxTargetSdk = Build.VERSION_CODES.R, trackingBug = 170729553)
    public void switchWaitingOrHoldingAndActive() throws CallStateException {
        // Should we bother with this check?
        if (mRingingCall.getState() == GsmCdmaCall.State.INCOMING) {
            throw new CallStateException("cannot be in the incoming state");
        } else {
            if (isPhoneTypeGsm()) {
                mCi.switchWaitingOrHoldingAndActive(
                        obtainCompleteMessage(EVENT_SWITCH_RESULT));
            } else {
                if (mForegroundCall.getConnectionsCount() > 1) {
                    flashAndSetGenericTrue();
                } else {
                    // Send a flash command to CDMA network for putting the other party on hold.
                    // For CDMA networks which do not support this the user would just hear a beep
                    // from the network. For CDMA networks which do support it will put the other
                    // party on hold.
                    mCi.sendCDMAFeatureCode("", obtainMessage(EVENT_SWITCH_RESULT));
                }
            }
        }
    }

    public void conference() {
        if (isPhoneTypeGsm()) {
            mCi.conference(obtainCompleteMessage(EVENT_CONFERENCE_RESULT));
        } else {
            // Should we be checking state?
            flashAndSetGenericTrue();
        }
    }

    public void explicitCallTransfer() {
        mCi.explicitCallTransfer(obtainCompleteMessage(EVENT_ECT_RESULT));
    }

    @UnsupportedAppUsage(maxTargetSdk = Build.VERSION_CODES.R, trackingBug = 170729553)
    public void clearDisconnected() {
        internalClearDisconnected();

        updatePhoneState();
        mPhone.notifyPreciseCallStateChanged();
    }

    public boolean canConference() {
        return mForegroundCall.getState() == GsmCdmaCall.State.ACTIVE
                && mBackgroundCall.getState() == GsmCdmaCall.State.HOLDING
                && !mBackgroundCall.isFull()
                && !mForegroundCall.isFull();
    }

    /**
     * Determines if there are issues which would preclude dialing an outgoing call.  Throws a
     * {@link CallStateException} if there is an issue.
     * @throws CallStateException
     */
    public void checkForDialIssues(boolean isEmergencyCall) throws CallStateException {
        boolean disableCall = TelephonyProperties.disable_call().orElse(false);

        if (mCi.getRadioState() != TelephonyManager.RADIO_POWER_ON) {
            throw new CallStateException(CallStateException.ERROR_POWER_OFF,
                    "Modem not powered");
        }
        if (disableCall) {
            throw new CallStateException(CallStateException.ERROR_CALLING_DISABLED,
                    "Calling disabled via ro.telephony.disable-call property");
        }
        if (mPendingMO != null) {
            throw new CallStateException(CallStateException.ERROR_ALREADY_DIALING,
                    "A call is already dialing.");
        }
        if (mRingingCall.isRinging()) {
            throw new CallStateException(CallStateException.ERROR_CALL_RINGING,
                    "Can't call while a call is ringing.");
        }
        if (isPhoneTypeGsm()
                && mForegroundCall.getState().isAlive() && mBackgroundCall.getState().isAlive()) {
            throw new CallStateException(CallStateException.ERROR_TOO_MANY_CALLS,
                    "There is already a foreground and background call.");
        }
        if (!isPhoneTypeGsm()
                // Essentially foreground call state is one of:
                // HOLDING, DIALING, ALERTING, INCOMING, WAITING
                && mForegroundCall.getState().isAlive()
                && mForegroundCall.getState() != GsmCdmaCall.State.ACTIVE

                && mBackgroundCall.getState().isAlive()) {
            throw new CallStateException(CallStateException.ERROR_TOO_MANY_CALLS,
                    "There is already a foreground and background call.");
        }
        if (!isEmergencyCall && isInOtaspCall()) {
            throw new CallStateException(CallStateException.ERROR_OTASP_PROVISIONING_IN_PROCESS,
                    "OTASP provisioning is in process.");
        }
    }

    public boolean canTransfer() {
        if (isPhoneTypeGsm()) {
            return (mForegroundCall.getState() == GsmCdmaCall.State.ACTIVE
                    || mForegroundCall.getState() == GsmCdmaCall.State.ALERTING
                    || mForegroundCall.getState() == GsmCdmaCall.State.DIALING)
                    && mBackgroundCall.getState() == GsmCdmaCall.State.HOLDING;
        } else {
            Rlog.e(LOG_TAG, "canTransfer: not possible in CDMA");
            return false;
        }
    }

    //***** Private Instance Methods

    private void internalClearDisconnected() {
        mRingingCall.clearDisconnected();
        mForegroundCall.clearDisconnected();
        mBackgroundCall.clearDisconnected();
    }

    /**
     * Obtain a message to use for signalling "invoke getCurrentCalls() when
     * this operation and all other pending operations are complete
     */
    @UnsupportedAppUsage(maxTargetSdk = Build.VERSION_CODES.R, trackingBug = 170729553)
    private Message obtainCompleteMessage() {
        return obtainCompleteMessage(EVENT_OPERATION_COMPLETE);
    }

    /**
     * Obtain a message to use for signalling "invoke getCurrentCalls() when
     * this operation and all other pending operations are complete
     */
    @UnsupportedAppUsage(maxTargetSdk = Build.VERSION_CODES.R, trackingBug = 170729553)
    private Message obtainCompleteMessage(int what) {
        mPendingOperations++;
        mLastRelevantPoll = null;
        mNeedsPoll = true;

        if (DBG_POLL) log("obtainCompleteMessage: pendingOperations=" +
                mPendingOperations + ", needsPoll=" + mNeedsPoll);

        return obtainMessage(what);
    }

    private void operationComplete() {
        mPendingOperations--;

        if (DBG_POLL) log("operationComplete: pendingOperations=" +
                mPendingOperations + ", needsPoll=" + mNeedsPoll);

        if (mPendingOperations == 0 && mNeedsPoll) {
            mLastRelevantPoll = obtainMessage(EVENT_POLL_CALLS_RESULT);
            mCi.getCurrentCalls(mLastRelevantPoll);
        } else if (mPendingOperations < 0) {
            // this should never happen
            Rlog.e(LOG_TAG,"GsmCdmaCallTracker.pendingOperations < 0");
            mPendingOperations = 0;
        }
    }

    @UnsupportedAppUsage(maxTargetSdk = Build.VERSION_CODES.R, trackingBug = 170729553)
    private void updatePhoneState() {
        PhoneConstants.State oldState = mState;
        if (mRingingCall.isRinging()) {
            mState = PhoneConstants.State.RINGING;
        } else if (mPendingMO != null ||
                !(mForegroundCall.isIdle() && mBackgroundCall.isIdle())) {
            mState = PhoneConstants.State.OFFHOOK;
        } else {
            Phone imsPhone = mPhone.getImsPhone();
            if ( mState == PhoneConstants.State.OFFHOOK && (imsPhone != null)){
                imsPhone.callEndCleanupHandOverCallIfAny();
            }
            mState = PhoneConstants.State.IDLE;
        }

        if (mState == PhoneConstants.State.IDLE && oldState != mState) {
            mVoiceCallEndedRegistrants.notifyRegistrants(
                new AsyncResult(null, null, null));
        } else if (oldState == PhoneConstants.State.IDLE && oldState != mState) {
            mVoiceCallStartedRegistrants.notifyRegistrants (
                    new AsyncResult(null, null, null));
        }
        if (Phone.DEBUG_PHONE) {
            log("update phone state, old=" + oldState + " new="+ mState);
        }
        if (mState != oldState) {
            mPhone.notifyPhoneStateChanged();
            mMetrics.writePhoneState(mPhone.getPhoneId(), mState);
        }
    }

    // ***** Overwritten from CallTracker

    @Override
    protected synchronized void handlePollCalls(AsyncResult ar) {
        List polledCalls;

        if (VDBG) log("handlePollCalls");
        if (ar.exception == null) {
            polledCalls = (List)ar.result;
        } else if (isCommandExceptionRadioNotAvailable(ar.exception)) {
            // just a placeholder empty ArrayList to cause the loop
            // to hang up all the calls
            polledCalls = new ArrayList();
        } else {
            // Radio probably wasn't ready--try again in a bit
            // But don't keep polling if the channel is closed
            pollCallsAfterDelay();
            return;
        }

        Connection newRinging = null; //or waiting
        ArrayList<Connection> newUnknownConnectionsGsm = new ArrayList<Connection>();
        Connection newUnknownConnectionCdma = null;
        boolean hasNonHangupStateChanged = false;   // Any change besides
                                                    // a dropped connection
        boolean hasAnyCallDisconnected = false;
        boolean needsPollDelay = false;
        boolean unknownConnectionAppeared = false;
        int handoverConnectionsSize = mHandoverConnections.size();

        //CDMA
        boolean noConnectionExists = true;

        for (int i = 0, curDC = 0, dcSize = polledCalls.size()
                ; i < mConnections.length; i++) {
            GsmCdmaConnection conn = mConnections[i];
            DriverCall dc = null;

            // polledCall list is sparse
            if (curDC < dcSize) {
                dc = (DriverCall) polledCalls.get(curDC);

                if (dc.index == i+1) {
                    curDC++;
                } else {
                    dc = null;
                }
            }

            //CDMA
            if (conn != null || dc != null) {
                noConnectionExists = false;
            }

            if (DBG_POLL) log("poll: conn[i=" + i + "]=" +
                    conn+", dc=" + dc);

            if (conn == null && dc != null) {
                // Connection appeared in CLCC response that we don't know about
                if (mPendingMO != null && mPendingMO.compareTo(dc)) {

                    if (DBG_POLL) log("poll: pendingMO=" + mPendingMO);

                    // It's our pending mobile originating call
                    mConnections[i] = mPendingMO;
                    mPendingMO.mIndex = i;
                    mPendingMO.update(dc);
                    mPendingMO = null;

                    // Someone has already asked to hangup this call
                    if (mHangupPendingMO) {
                        mHangupPendingMO = false;

                        // Re-start Ecm timer when an uncompleted emergency call ends
                        if (!isPhoneTypeGsm() && mPhone.isEcmCanceledForEmergency()) {
                            EcbmHandler.getInstance().handleTimerInEmergencyCallbackMode(
                                    EcbmHandler.RESTART_ECM_TIMER);
                        }

                        try {
                            if (Phone.DEBUG_PHONE) log(
                                    "poll: hangupPendingMO, hangup conn " + i);
                            hangup(mConnections[i]);
                        } catch (CallStateException ex) {
                            Rlog.e(LOG_TAG, "unexpected error on hangup");
                        }

                        // Do not continue processing this poll
                        // Wait for hangup and repoll
                        return;
                    }
                } else {
                    if (Phone.DEBUG_PHONE) {
                        log("pendingMo=" + mPendingMO + ", dc=" + dc);
                    }

                    mConnections[i] = new GsmCdmaConnection(mPhone, dc, this, i);
                    log("New connection is not mPendingMO. Creating new GsmCdmaConnection,"
                            + " objId=" + System.identityHashCode(mConnections[i]));

                    Connection hoConnection = getHoConnection(dc);
                    if (hoConnection != null) {
                        log("Handover connection found.");
                        // Single Radio Voice Call Continuity (SRVCC) completed
                        mConnections[i].migrateFrom(hoConnection);
                        // Updating connect time for silent redial cases (ex: Calls are transferred
                        // from DIALING/ALERTING/INCOMING/WAITING to ACTIVE)
                        if (hoConnection.mPreHandoverState != GsmCdmaCall.State.ACTIVE &&
                                hoConnection.mPreHandoverState != GsmCdmaCall.State.HOLDING &&
                                dc.state == DriverCall.State.ACTIVE) {
                            mConnections[i].onConnectedInOrOut();
                        } else {
                            mConnections[i].onConnectedConnectionMigrated();
                        }

                        mHandoverConnections.remove(hoConnection);

                        if (isPhoneTypeGsm()) {
                            for (Iterator<Connection> it = mHandoverConnections.iterator();
                                 it.hasNext(); ) {
                                Connection c = it.next();
                                Rlog.i(LOG_TAG, "HO Conn state is " + c.mPreHandoverState);
                                if (c.mPreHandoverState == mConnections[i].getState()) {
                                    Rlog.i(LOG_TAG, "Removing HO conn "
                                            + hoConnection + c.mPreHandoverState);
                                    it.remove();
                                }
                            }
                        }

                        mPhone.notifyHandoverStateChanged(mConnections[i]);
                    } else {
                        // find if the MT call is a new ring or unknown connection
                        log("New connection is not mPendingMO nor a pending handover.");
                        newRinging = checkMtFindNewRinging(dc,i);
                        if (newRinging == null) {
                            unknownConnectionAppeared = true;
                            if (isPhoneTypeGsm()) {
                                newUnknownConnectionsGsm.add(mConnections[i]);
                            } else {
                                newUnknownConnectionCdma = mConnections[i];
                            }
                        } else if (hangupWaitingCallSilently(i)) {
                            return;
                        }
                    }
                }
                hasNonHangupStateChanged = true;
            } else if (conn != null && dc == null) {
                if (isPhoneTypeGsm()) {
                    // Connection missing in CLCC response that we were
                    // tracking.
                    mDroppedDuringPoll.add(conn);
                } else {
                    // This case means the RIL has no more active call anymore and
                    // we need to clean up the foregroundCall and ringingCall.
                    // Loop through foreground call connections as
                    // it contains the known logical connections.
                    ArrayList<Connection> connections = mForegroundCall.getConnections();
                    for (Connection cn : connections) {
                        if (Phone.DEBUG_PHONE) {
                            log("adding fgCall cn " + cn + "to droppedDuringPoll");
                        }
                        mDroppedDuringPoll.add((GsmCdmaConnection) cn);
                    }

                    connections = mRingingCall.getConnections();
                    // Loop through ringing call connections as
                    // it may contain the known logical connections.
                    for (Connection cn : connections) {
                        if (Phone.DEBUG_PHONE) {
                            log("adding rgCall cn " + cn + "to droppedDuringPoll");
                        }
                        mDroppedDuringPoll.add((GsmCdmaConnection) cn);
                    }

                    // Re-start Ecm timer when the connected emergency call ends
                    if (mPhone.isEcmCanceledForEmergency()) {
                        EcbmHandler.getInstance().handleTimerInEmergencyCallbackMode(EcbmHandler.RESTART_ECM_TIMER);
                    }
                    // If emergency call is not going through while dialing
                    checkAndEnableDataCallAfterEmergencyCallDropped();
                }
                // Dropped connections are removed from the CallTracker
                // list but kept in the Call list
                mConnections[i] = null;
            } else if (conn != null && dc != null && !conn.compareTo(dc) && isPhoneTypeGsm()) {
                // Connection in CLCC response does not match what
                // we were tracking. Assume dropped call and new call

                mDroppedDuringPoll.add(conn);
                mConnections[i] = new GsmCdmaConnection (mPhone, dc, this, i);

                if (mConnections[i].getCall() == mRingingCall) {
                    newRinging = mConnections[i];
                    if (hangupWaitingCallSilently(i)) {
                        return;
                    }
                } // else something strange happened
                hasNonHangupStateChanged = true;
            } else if (conn != null && dc != null) { /* implicit conn.compareTo(dc) */
                // Call collision case
                if (!isPhoneTypeGsm() && conn.isIncoming() != dc.isMT) {
                    if (dc.isMT == true) {
                        // Mt call takes precedence than Mo,drops Mo
                        mDroppedDuringPoll.add(conn);
                        // find if the MT call is a new ring or unknown connection
                        newRinging = checkMtFindNewRinging(dc,i);
                        if (newRinging == null) {
                            unknownConnectionAppeared = true;
                            newUnknownConnectionCdma = conn;
                        }
                        checkAndEnableDataCallAfterEmergencyCallDropped();
                    } else {
                        // Call info stored in conn is not consistent with the call info from dc.
                        // We should follow the rule of MT calls taking precedence over MO calls
                        // when there is conflict, so here we drop the call info from dc and
                        // continue to use the call info from conn, and only take a log.
                        Rlog.e(LOG_TAG,"Error in RIL, Phantom call appeared " + dc);
                    }
                } else {
                    boolean changed;
                    changed = conn.update(dc);
                    hasNonHangupStateChanged = hasNonHangupStateChanged || changed;
                }
            }

            if (REPEAT_POLLING) {
                if (dc != null) {
                    // FIXME with RIL, we should not need this anymore
                    if ((dc.state == DriverCall.State.DIALING
                            /*&& cm.getOption(cm.OPTION_POLL_DIALING)*/)
                        || (dc.state == DriverCall.State.ALERTING
                            /*&& cm.getOption(cm.OPTION_POLL_ALERTING)*/)
                        || (dc.state == DriverCall.State.INCOMING
                            /*&& cm.getOption(cm.OPTION_POLL_INCOMING)*/)
                        || (dc.state == DriverCall.State.WAITING
                            /*&& cm.getOption(cm.OPTION_POLL_WAITING)*/)) {
                        // Sometimes there's no unsolicited notification
                        // for state transitions
                        needsPollDelay = true;
                    }
                }
            }
        }

        // Safety check so that obj is not stuck with mIsInEmergencyCall set to true (and data
        // disabled). This should never happen though.
        if (!isPhoneTypeGsm() && noConnectionExists) {
            checkAndEnableDataCallAfterEmergencyCallDropped();
        }

        // This is the first poll after an ATD.
        // We expect the pending call to appear in the list
        // If it does not, we land here
        if (mPendingMO != null) {
            Rlog.d(LOG_TAG, "Pending MO dropped before poll fg state:"
                    + mForegroundCall.getState());

            mDroppedDuringPoll.add(mPendingMO);
            mPendingMO = null;
            mHangupPendingMO = false;

            if (!isPhoneTypeGsm()) {
                if( mPendingCallInEcm) {
                    mPendingCallInEcm = false;
                }
                checkAndEnableDataCallAfterEmergencyCallDropped();
            }
        }

        if (newRinging != null) {
            newRinging.setActiveCallDisconnectedOnAnswer(isPseudoDsdaCall());
            mPhone.notifyNewRingingConnection(newRinging);
        }

        // clear the "local hangup" and "missed/rejected call"
        // cases from the "dropped during poll" list
        // These cases need no "last call fail" reason
        ArrayList<GsmCdmaConnection> locallyDisconnectedConnections = new ArrayList<>();
        for (int i = mDroppedDuringPoll.size() - 1; i >= 0 ; i--) {
            GsmCdmaConnection conn = mDroppedDuringPoll.get(i);
            //CDMA
            boolean wasDisconnected = false;

            if (conn.isIncoming() && conn.getConnectTime() == 0) {
                // Missed or rejected call
                int cause;
                if (conn.mCause == DisconnectCause.LOCAL) {
                    cause = DisconnectCause.INCOMING_REJECTED;
                } else {
                    cause = DisconnectCause.INCOMING_MISSED;
                }

                if (Phone.DEBUG_PHONE) {
                    log("missed/rejected call, conn.cause=" + conn.mCause);
                    log("setting cause to " + cause);
                }
                mDroppedDuringPoll.remove(i);
                hasAnyCallDisconnected |= conn.onDisconnect(cause);
                wasDisconnected = true;
                locallyDisconnectedConnections.add(conn);
            } else if (conn.mCause == DisconnectCause.LOCAL
                    || conn.mCause == DisconnectCause.INVALID_NUMBER) {
                mDroppedDuringPoll.remove(i);
                hasAnyCallDisconnected |= conn.onDisconnect(conn.mCause);
                wasDisconnected = true;
                locallyDisconnectedConnections.add(conn);
            }

            if (!isPhoneTypeGsm() && wasDisconnected && unknownConnectionAppeared
                    && conn == newUnknownConnectionCdma) {
                unknownConnectionAppeared = false;
                newUnknownConnectionCdma = null;
            }
        }

        if (locallyDisconnectedConnections.size() > 0) {
            mMetrics.writeRilCallList(mPhone.getPhoneId(), locallyDisconnectedConnections,
                    getNetworkCountryIso());
            mPhone.getVoiceCallSessionStats().onRilCallListChanged(locallyDisconnectedConnections);
        }

        /* Disconnect any pending Handover connections */
        for (Iterator<Connection> it = mHandoverConnections.iterator();
                it.hasNext();) {
            Connection hoConnection = it.next();
            log("handlePollCalls - disconnect hoConn= " + hoConnection +
                    " hoConn.State= " + hoConnection.getState());
            if (hoConnection.getState().isRinging()) {
                hoConnection.onDisconnect(DisconnectCause.INCOMING_MISSED);
            } else {
                hoConnection.onDisconnect(DisconnectCause.NOT_VALID);
            }
            // TODO: Do we need to update these hoConnections in Metrics ?
            it.remove();
        }

        // Any non-local disconnects: determine cause
        if (mDroppedDuringPoll.size() > 0) {
            mCi.getLastCallFailCause(
                obtainNoPollCompleteMessage(EVENT_GET_LAST_CALL_FAIL_CAUSE));
        }

        if (needsPollDelay) {
            pollCallsAfterDelay();
        }

        // Cases when we can no longer keep disconnected Connection's
        // with their previous calls
        // 1) the phone has started to ring
        // 2) A Call/Connection object has changed state...
        //    we may have switched or held or answered (but not hung up)
        if (newRinging != null || hasNonHangupStateChanged || hasAnyCallDisconnected) {
            internalClearDisconnected();
        }

        if (VDBG) log("handlePollCalls calling updatePhoneState()");
        updatePhoneState();

        if (unknownConnectionAppeared) {
            if (isPhoneTypeGsm()) {
                for (Connection c : newUnknownConnectionsGsm) {
                    log("Notify unknown for " + c);
                    mPhone.notifyUnknownConnection(c);
                }
            } else {
                mPhone.notifyUnknownConnection(newUnknownConnectionCdma);
            }
        }

        if (hasNonHangupStateChanged || newRinging != null || hasAnyCallDisconnected) {
            mPhone.notifyPreciseCallStateChanged();
            updateMetrics(mConnections);
        }

        // If all handover connections are mapped during this poll process clean it up
        if (handoverConnectionsSize > 0 && mHandoverConnections.size() == 0) {
            Phone imsPhone = mPhone.getImsPhone();
            if (imsPhone != null) {
                imsPhone.callEndCleanupHandOverCallIfAny();
            }
        }
        //dumpState();
    }

    private void updateMetrics(GsmCdmaConnection[] connections) {
        ArrayList<GsmCdmaConnection> activeConnections = new ArrayList<>();
        for (GsmCdmaConnection conn : connections) {
            if (conn != null) activeConnections.add(conn);
        }
        mMetrics.writeRilCallList(mPhone.getPhoneId(), activeConnections, getNetworkCountryIso());
        mPhone.getVoiceCallSessionStats().onRilCallListChanged(activeConnections);
    }

    private void handleRadioNotAvailable() {
        // handlePollCalls will clear out its
        // call list when it gets the CommandException
        // error result from this
        pollCallsWhenSafe();
    }

    private void dumpState() {
        List l;

        Rlog.i(LOG_TAG,"Phone State:" + mState);

        Rlog.i(LOG_TAG,"Ringing call: " + mRingingCall.toString());

        l = mRingingCall.getConnections();
        for (int i = 0, s = l.size(); i < s; i++) {
            Rlog.i(LOG_TAG,l.get(i).toString());
        }

        Rlog.i(LOG_TAG,"Foreground call: " + mForegroundCall.toString());

        l = mForegroundCall.getConnections();
        for (int i = 0, s = l.size(); i < s; i++) {
            Rlog.i(LOG_TAG,l.get(i).toString());
        }

        Rlog.i(LOG_TAG,"Background call: " + mBackgroundCall.toString());

        l = mBackgroundCall.getConnections();
        for (int i = 0, s = l.size(); i < s; i++) {
            Rlog.i(LOG_TAG,l.get(i).toString());
        }

    }

    //***** Called from GsmCdmaConnection

    public void hangup(GsmCdmaConnection conn) throws CallStateException {
        if (conn.mOwner != this) {
            throw new CallStateException ("GsmCdmaConnection " + conn
                                    + "does not belong to GsmCdmaCallTracker " + this);
        }

        if (conn == mPendingMO) {
            // Re-start Ecm timer when an uncompleted emergency call ends
            if (mPhone.isEcmCanceledForEmergency()) {
                EcbmHandler.getInstance().handleTimerInEmergencyCallbackMode(EcbmHandler.RESTART_ECM_TIMER);
            }

            // Allow HANGUP to RIL during pending MO is present
            log("hangup conn with callId '-1' as there is no DIAL response yet ");
            mCi.hangupConnection(-1, obtainCompleteMessage());
        } else if (!isPhoneTypeGsm()
                && conn.getCall() == mRingingCall
                && mRingingCall.getState() == GsmCdmaCall.State.WAITING) {
            // Handle call waiting hang up case.
            //
            // The ringingCall state will change to IDLE in GsmCdmaCall.detach
            // if the ringing call connection size is 0. We don't specifically
            // set the ringing call state to IDLE here to avoid a race condition
            // where a new call waiting could get a hang up from an old call
            // waiting ringingCall.
            //
            // PhoneApp does the call log itself since only PhoneApp knows
            // the hangup reason is user ignoring or timing out. So conn.onDisconnect()
            // is not called here. Instead, conn.onLocalDisconnect() is called.
            conn.onLocalDisconnect();

            updatePhoneState();
            mPhone.notifyPreciseCallStateChanged();
            return;
        } else {
            try {
                mMetrics.writeRilHangup(mPhone.getPhoneId(), conn, conn.getGsmCdmaIndex(),
                        getNetworkCountryIso());
                mCi.hangupConnection (conn.getGsmCdmaIndex(), obtainCompleteMessage());
            } catch (CallStateException ex) {
                // Ignore "connection not found"
                // Call may have hung up already
                Rlog.w(LOG_TAG,"GsmCdmaCallTracker WARN: hangup() on absent connection "
                                + conn);
            }
        }

        conn.onHangupLocal();
    }

    public void separate(GsmCdmaConnection conn) throws CallStateException {
        if (conn.mOwner != this) {
            throw new CallStateException ("GsmCdmaConnection " + conn
                                    + "does not belong to GsmCdmaCallTracker " + this);
        }
        try {
            mCi.separateConnection (conn.getGsmCdmaIndex(),
                obtainCompleteMessage(EVENT_SEPARATE_RESULT));
        } catch (CallStateException ex) {
            // Ignore "connection not found"
            // Call may have hung up already
            Rlog.w(LOG_TAG,"GsmCdmaCallTracker WARN: separate() on absent connection " + conn);
        }
    }

    //***** Called from GsmCdmaPhone

    @UnsupportedAppUsage(maxTargetSdk = Build.VERSION_CODES.R, trackingBug = 170729553)
    public void setMute(boolean mute) {
        mDesiredMute = mute;
        mCi.setMute(mDesiredMute, null);
    }

    public boolean getMute() {
        return mDesiredMute;
    }


    //***** Called from GsmCdmaCall

    public void hangup(GsmCdmaCall call) throws CallStateException {
        if (call.getConnectionsCount() == 0) {
            throw new CallStateException("no connections in call");
        }

        if (call == mRingingCall) {
            if (Phone.DEBUG_PHONE) log("(ringing) hangup waiting or background");
            logHangupEvent(call);
            mCi.hangupWaitingOrBackground(obtainCompleteMessage());
        } else if (call == mForegroundCall) {
            if (call.isDialingOrAlerting()) {
                if (Phone.DEBUG_PHONE) {
                    log("(foregnd) hangup dialing or alerting...");
                }
                hangup((GsmCdmaConnection)(call.getConnections().get(0)));
            } else if (isPhoneTypeGsm()
                    && mRingingCall.isRinging()) {
                // Do not auto-answer ringing on CHUP, instead just end active calls
                log("hangup all conns in active/background call, without affecting ringing call");
                hangupAllConnections(call);
            } else {
                logHangupEvent(call);
                hangupForegroundResumeBackground();
            }
        } else if (call == mBackgroundCall) {
            if (mRingingCall.isRinging()) {
                if (Phone.DEBUG_PHONE) {
                    log("hangup all conns in background call");
                }
                hangupAllConnections(call);
            } else {
                hangupWaitingOrBackground();
            }
        } else {
            throw new RuntimeException ("GsmCdmaCall " + call +
                    "does not belong to GsmCdmaCallTracker " + this);
        }

        call.onHangupLocal();
        mPhone.notifyPreciseCallStateChanged();
    }

    private void logHangupEvent(GsmCdmaCall call) {
        for (Connection conn : call.getConnections()) {
            GsmCdmaConnection c = (GsmCdmaConnection) conn;
            int call_index;
            try {
                call_index = c.getGsmCdmaIndex();
            } catch (CallStateException e) {
                call_index = -1;
            }
            mMetrics.writeRilHangup(mPhone.getPhoneId(), c, call_index, getNetworkCountryIso());
        }
        if (VDBG) {
            Rlog.v(LOG_TAG, "logHangupEvent logged " + call.getConnectionsCount()
                    + " Connections ");
        }
    }

    public void hangupWaitingOrBackground() {
        if (Phone.DEBUG_PHONE) log("hangupWaitingOrBackground");
        logHangupEvent(mBackgroundCall);
        mCi.hangupWaitingOrBackground(obtainCompleteMessage());
    }

    public void hangupForegroundResumeBackground() {
        if (Phone.DEBUG_PHONE) log("hangupForegroundResumeBackground");
        mCi.hangupForegroundResumeBackground(obtainCompleteMessage());
    }

    public void hangupConnectionByIndex(GsmCdmaCall call, int index)
            throws CallStateException {
        for (Connection conn : call.getConnections()) {
            GsmCdmaConnection c = (GsmCdmaConnection) conn;
            if (!c.mDisconnected && c.getGsmCdmaIndex() == index) {
                mMetrics.writeRilHangup(mPhone.getPhoneId(), c, c.getGsmCdmaIndex(),
                        getNetworkCountryIso());
                mCi.hangupConnection(index, obtainCompleteMessage());
                return;
            }
        }
        throw new CallStateException("no GsmCdma index found");
    }

    public void hangupAllConnections(GsmCdmaCall call) {
        try {
            for (Connection conn : call.getConnections()) {
                GsmCdmaConnection c = (GsmCdmaConnection) conn;
                if (!c.mDisconnected) {
                    mMetrics.writeRilHangup(mPhone.getPhoneId(), c, c.getGsmCdmaIndex(),
                            getNetworkCountryIso());
                    mCi.hangupConnection(c.getGsmCdmaIndex(), obtainCompleteMessage());
                }
            }
        } catch (CallStateException ex) {
            Rlog.e(LOG_TAG, "hangupConnectionByIndex caught " + ex);
        }
    }

    public GsmCdmaConnection getConnectionByIndex(GsmCdmaCall call, int index)
            throws CallStateException {
        for (Connection conn : call.getConnections()) {
            GsmCdmaConnection c = (GsmCdmaConnection) conn;
            if (!c.mDisconnected && c.getGsmCdmaIndex() == index) {
                return c;
            }
        }
        return null;
    }

    private void handlePendingMoCall() {
        if (mPendingCallInEcm && !mPendingExitEcbmReq && !mPendingExitScbmReq) {
            // no matter the result, we still do the same here
            if (isPhoneTypeGsm()) {
                mCi.dial(mPendingMO.getAddress(), mPendingMO.isEmergencyCall(),
                        mPendingMO.getEmergencyNumberInfo(),
                        mPendingMO.hasKnownUserIntentEmergency(), mPendingCallClirMode,
                        mPendingCallUusInfo, obtainCompleteMessage());

            } else {
                mCi.dial(mPendingMO.getAddress(), mPendingMO.isEmergencyCall(),
                        mPendingMO.getEmergencyNumberInfo(),
                        mPendingMO.hasKnownUserIntentEmergency(),
                        mPendingCallClirMode, obtainCompleteMessage());
            }
            mPendingCallInEcm = false;
        }
    }

    //CDMA
    private void notifyCallWaitingInfo(CdmaCallWaitingNotification obj) {
        if (mCallWaitingRegistrants != null) {
            mCallWaitingRegistrants.notifyRegistrants(new AsyncResult(null, obj, null));
        }
    }

    //CDMA
    private void handleCallWaitingInfo(CdmaCallWaitingNotification cw) {
        // Create a new GsmCdmaConnection which attaches itself to ringingCall.
        new GsmCdmaConnection(mPhone.getContext(), cw, this, mRingingCall);
        updatePhoneState();

        // Finally notify application
        notifyCallWaitingInfo(cw);
    }

    private Phone.SuppService getFailedService(int what) {
        switch (what) {
            case EVENT_SWITCH_RESULT:
                return Phone.SuppService.SWITCH;
            case EVENT_CONFERENCE_RESULT:
                return Phone.SuppService.CONFERENCE;
            case EVENT_SEPARATE_RESULT:
                return Phone.SuppService.SEPARATE;
            case EVENT_ECT_RESULT:
                return Phone.SuppService.TRANSFER;
        }
        return Phone.SuppService.UNKNOWN;
    }

    //****** Overridden from Handler

    @Override
    public void handleMessage(Message msg) {
        AsyncResult ar;

        switch (msg.what) {
            case EVENT_POLL_CALLS_RESULT:
                Rlog.d(LOG_TAG, "Event EVENT_POLL_CALLS_RESULT Received");

                if (msg == mLastRelevantPoll) {
                    if (DBG_POLL) log(
                            "handle EVENT_POLL_CALL_RESULT: set needsPoll=F");
                    mNeedsPoll = false;
                    mLastRelevantPoll = null;
                    handlePollCalls((AsyncResult)msg.obj);
                }
            break;

            case EVENT_OPERATION_COMPLETE:
                operationComplete();
            break;

            case EVENT_CONFERENCE_RESULT:
                if (isPhoneTypeGsm()) {
                    ar = (AsyncResult) msg.obj;
                    if (ar.exception != null) {
                        // The conference merge failed, so notify listeners.  Ultimately this
                        // bubbles up to Telecom, which will inform the InCall UI of the failure.
                        Connection connection = mForegroundCall.getLatestConnection();
                        if (connection != null) {
                            connection.onConferenceMergeFailed();
                        }
                    }
                }
                // fall through
            case EVENT_SEPARATE_RESULT:
            case EVENT_ECT_RESULT:
            case EVENT_SWITCH_RESULT:
                if (isPhoneTypeGsm()) {
                    ar = (AsyncResult) msg.obj;
                    if (ar.exception != null) {
                        if (msg.what == EVENT_SWITCH_RESULT) {
                            Connection connection = mForegroundCall.getLatestConnection();
                            if (connection != null) {
                                if (mBackgroundCall.getState() != GsmCdmaCall.State.HOLDING) {
                                    connection.onConnectionEvent(
                                            android.telecom.Connection.EVENT_CALL_HOLD_FAILED,
                                            null);
                                } else {
                                    connection.onConnectionEvent(
                                            android.telecom.Connection.EVENT_CALL_SWITCH_FAILED,
                                            null);
                                }
                            }
                        }
                        mPhone.notifySuppServiceFailed(getFailedService(msg.what));
                    }
                    operationComplete();
                } else {
                    if (msg.what != EVENT_SWITCH_RESULT) {
                        // EVENT_SWITCH_RESULT in GSM call triggers operationComplete() which gets
                        // the current call list. But in CDMA there is no list so there is nothing
                        // to do. Other messages however are not expected in CDMA.
                        throw new RuntimeException("unexpected event " + msg.what + " not handled by " +
                                "phone type " + mPhone.getPhoneType());
                    }
                }
            break;

            case EVENT_GET_LAST_CALL_FAIL_CAUSE:
                int causeCode;
                String vendorCause = null;
                ar = (AsyncResult)msg.obj;

                operationComplete();

                if (ar.exception != null) {
                    if (ar.exception instanceof CommandException) {
                        // If we get a CommandException, there are some modem-reported command
                        // errors which are truly exceptional.  We shouldn't treat these as
                        // NORMAL_CLEARING, so we'll re-map to ERROR_UNSPECIFIED.
                        CommandException commandException = (CommandException) ar.exception;
                        switch (commandException.getCommandError()) {
                            case RADIO_NOT_AVAILABLE:
                                // Intentional fall-through.
                            case NO_MEMORY:
                                // Intentional fall-through.
                            case INTERNAL_ERR:
                                // Intentional fall-through.
                            case NO_RESOURCES:
                                causeCode = CallFailCause.ERROR_UNSPECIFIED;

                                // Report the actual internal command error as the vendor cause;
                                // this will ensure it gets bubbled up into the Telecom logs.
                                vendorCause = commandException.getCommandError().toString();
                                break;
                            default:
                                causeCode = CallFailCause.NORMAL_CLEARING;
                        }
                    } else {
                        // An exception occurred...just treat the disconnect
                        // cause as "normal"
                        causeCode = CallFailCause.NORMAL_CLEARING;
                        Rlog.i(LOG_TAG,
                                "Exception during getLastCallFailCause, assuming normal "
                                        + "disconnect");
                    }
                } else {
                    LastCallFailCause failCause = (LastCallFailCause)ar.result;
                    causeCode = failCause.causeCode;
                    vendorCause = failCause.vendorCause;
                }
                // Log the causeCode if its not normal
                if (causeCode == CallFailCause.NO_CIRCUIT_AVAIL ||
                    causeCode == CallFailCause.TEMPORARY_FAILURE ||
                    causeCode == CallFailCause.SWITCHING_CONGESTION ||
                    causeCode == CallFailCause.CHANNEL_NOT_AVAIL ||
                    causeCode == CallFailCause.QOS_NOT_AVAIL ||
                    causeCode == CallFailCause.BEARER_NOT_AVAIL ||
                    causeCode == CallFailCause.ERROR_UNSPECIFIED) {

                    CellLocation loc = mPhone.getCurrentCellIdentity().asCellLocation();
                    int cid = -1;
                    if (loc != null) {
                        if (loc instanceof GsmCellLocation) {
                            cid = ((GsmCellLocation)loc).getCid();
                        } else if (loc instanceof CdmaCellLocation) {
                            cid = ((CdmaCellLocation)loc).getBaseStationId();
                        }
                    }
                    EventLog.writeEvent(EventLogTags.CALL_DROP, causeCode, cid,
                            TelephonyManager.getDefault().getNetworkType());
                }

                if (isEmcRetryCause(causeCode) && mPhone.useImsForEmergency()) {
                    String dialString = "";
                    for(Connection conn : mForegroundCall.mConnections) {
                        GsmCdmaConnection gsmCdmaConnection = (GsmCdmaConnection)conn;
                        dialString = gsmCdmaConnection.getOrigDialString();
                        gsmCdmaConnection.getCall().detach(gsmCdmaConnection);
                        mDroppedDuringPoll.remove(gsmCdmaConnection);
                    }
                    mPhone.notifyVolteSilentRedial(dialString, causeCode);
                    updatePhoneState();
                    if (mDroppedDuringPoll.isEmpty()) {
                        log("LAST_CALL_FAIL_CAUSE - no Dropped normal Call");
                        return;
                    }
                }

                for (int i = 0, s = mDroppedDuringPoll.size(); i < s ; i++) {
                    GsmCdmaConnection conn = mDroppedDuringPoll.get(i);

                    conn.onRemoteDisconnect(causeCode, vendorCause);
                }

                updatePhoneState();

                mPhone.notifyPreciseCallStateChanged();
                mMetrics.writeRilCallList(mPhone.getPhoneId(), mDroppedDuringPoll,
                        getNetworkCountryIso());
                mPhone.getVoiceCallSessionStats().onRilCallListChanged(mDroppedDuringPoll);
                mDroppedDuringPoll.clear();
            break;

            case EVENT_REPOLL_AFTER_DELAY:
            case EVENT_CALL_STATE_CHANGE:
                pollCallsWhenSafe();
            break;

            case EVENT_RADIO_AVAILABLE:
                handleRadioAvailable();
            break;

            case EVENT_RADIO_NOT_AVAILABLE:
                handleRadioNotAvailable();
            break;

            case EVENT_EXIT_ECM_RESPONSE_CDMA:
                mPendingExitEcbmReq = false;
                handlePendingMoCall();
                EcbmHandler.getInstance().unsetOnEcbModeExitResponse(this);
                break;

            case EVENT_EXIT_SCBM_RESPONSE_CDMA:
                mPendingExitScbmReq = false;
                handlePendingMoCall();
                mPhone.unsetOnScbmExitResponse(this);
                break;

            case EVENT_CALL_WAITING_INFO_CDMA:
                if (!isPhoneTypeGsm()) {
                    ar = (AsyncResult)msg.obj;
                    if (ar.exception == null) {
                        handleCallWaitingInfo((CdmaCallWaitingNotification)ar.result);
                        Rlog.d(LOG_TAG, "Event EVENT_CALL_WAITING_INFO_CDMA Received");
                    }
                } else {
                    throw new RuntimeException("unexpected event " + msg.what + " not handled by " +
                            "phone type " + mPhone.getPhoneType());
                }
                break;

            case EVENT_THREE_WAY_DIAL_L2_RESULT_CDMA:
                if (!isPhoneTypeGsm()) {
                    ar = (AsyncResult)msg.obj;
                    if (ar.exception == null) {
                        // Assume 3 way call is connected
                        mPendingMO.onConnectedInOrOut();
                        mPendingMO = null;
                    }
                } else {
                    throw new RuntimeException("unexpected event " + msg.what + " not handled by " +
                            "phone type " + mPhone.getPhoneType());
                }
                break;

            case EVENT_THREE_WAY_DIAL_BLANK_FLASH:
                if (!isPhoneTypeGsm()) {
                    ar = (AsyncResult) msg.obj;
                    if (ar.exception == null) {
                        postDelayed(
                                new Runnable() {
                                    public void run() {
                                        if (mPendingMO != null) {
                                            mCi.sendCDMAFeatureCode(mPendingMO.getAddress(),
                                                    obtainMessage(EVENT_THREE_WAY_DIAL_L2_RESULT_CDMA));
                                        }
                                    }
                                }, m3WayCallFlashDelay);
                    } else {
                        mPendingMO = null;
                        Rlog.w(LOG_TAG, "exception happened on Blank Flash for 3-way call");
                    }
                } else {
                    throw new RuntimeException("unexpected event " + msg.what + " not handled by " +
                            "phone type " + mPhone.getPhoneType());
                }
                break;

            default:{
                throw new RuntimeException("unexpected event " + msg.what + " not handled by " +
                        "phone type " + mPhone.getPhoneType());
            }
        }
    }

    /**
     * Dispatches the CS call radio technology to all exist connections.
     *
     * @param vrat the RIL voice radio technology for CS calls,
     *             see {@code RIL_RADIO_TECHNOLOGY_*} in {@link android.telephony.ServiceState}.
     */
    public void dispatchCsCallRadioTech(@RilRadioTechnology int vrat) {
        if (mConnections == null) {
            log("dispatchCsCallRadioTech: mConnections is null");
            return;
        }
        for (GsmCdmaConnection gsmCdmaConnection : mConnections) {
            if (gsmCdmaConnection != null) {
                gsmCdmaConnection.setCallRadioTech(vrat);
            }
        }
    }

    //CDMA
    /**
     * Check and enable data call after an emergency call is dropped if it's
     * not in ECM
     */
    private void checkAndEnableDataCallAfterEmergencyCallDropped() {
        if (mIsInEmergencyCall) {
            mIsInEmergencyCall = false;
            boolean inEcm = EcbmHandler.getInstance().isInEcm();
            if (Phone.DEBUG_PHONE) {
                log("checkAndEnableDataCallAfterEmergencyCallDropped,inEcm=" + inEcm);
            }
            if (!inEcm) {
                // Re-initiate data connection
                mPhone.notifyEmergencyCallRegistrants(false);
            }
            mPhone.sendEmergencyCallStateChange(false);
        }
    }

    /**
     * Check the MT call to see if it's a new ring or
     * a unknown connection.
     */
    private Connection checkMtFindNewRinging(DriverCall dc, int i) {

        Connection newRinging = null;

        // it's a ringing call
        if (mConnections[i].getCall() == mRingingCall) {
            newRinging = mConnections[i];
            if (Phone.DEBUG_PHONE) log("Notify new ring " + dc);
        } else {
            // Something strange happened: a call which is neither
            // a ringing call nor the one we created. It could be the
            // call collision result from RIL
            Rlog.e(LOG_TAG,"Phantom call appeared " + dc);
            // If it's a connected call, set the connect time so that
            // it's non-zero.  It may not be accurate, but at least
            // it won't appear as a Missed Call.
            if (dc.state != DriverCall.State.ALERTING
                    && dc.state != DriverCall.State.DIALING) {
                mConnections[i].onConnectedInOrOut();
                if (dc.state == DriverCall.State.HOLDING) {
                    // We've transitioned into HOLDING
                    mConnections[i].onStartedHolding();
                }
            }
        }
        return newRinging;
    }

    //CDMA
    /**
     * Check if current call is in emergency call
     *
     * @return true if it is in emergency call
     *         false if it is not in emergency call
     */
    public boolean isInEmergencyCall() {
        return mIsInEmergencyCall;
    }

    /**
     * @return {@code true} if the pending outgoing call or active call is an OTASP call,
     * {@code false} otherwise.
     */
    public boolean isInOtaspCall() {
        return mPendingMO != null && mPendingMO.isOtaspCall()
                || (mForegroundCall.getConnections().stream()
                .filter(connection -> ((connection instanceof GsmCdmaConnection)
                        && (((GsmCdmaConnection) connection).isOtaspCall())))
                .count() > 0);
    }

    @UnsupportedAppUsage(maxTargetSdk = Build.VERSION_CODES.R, trackingBug = 170729553)
    private boolean isPhoneTypeGsm() {
        return mPhone.getPhoneType() == PhoneConstants.PHONE_TYPE_GSM;
    }

    @UnsupportedAppUsage(maxTargetSdk = Build.VERSION_CODES.R, trackingBug = 170729553)
    @Override
    public GsmCdmaPhone getPhone() {
        return mPhone;
    }

    private boolean isEmcRetryCause(int causeCode) {
        if (causeCode == CallFailCause.EMC_REDIAL_ON_IMS ||
            causeCode == CallFailCause.EMC_REDIAL_ON_VOWIFI) {
            return true;
        }
        return false;
    }

    @UnsupportedAppUsage(maxTargetSdk = Build.VERSION_CODES.R, trackingBug = 170729553)
    @Override
    protected void log(String msg) {
        Rlog.d(LOG_TAG, "[" + mPhone.getPhoneId() + "] " + msg);
    }

    @Override
    public void dump(FileDescriptor fd, PrintWriter pw, String[] args) {
        pw.println("GsmCdmaCallTracker extends:");
        super.dump(fd, pw, args);
        pw.println("mConnections: length=" + mConnections.length);
        for(int i=0; i < mConnections.length; i++) {
            pw.printf("  mConnections[%d]=%s\n", i, mConnections[i]);
        }
        pw.println(" mVoiceCallEndedRegistrants=" + mVoiceCallEndedRegistrants);
        pw.println(" mVoiceCallStartedRegistrants=" + mVoiceCallStartedRegistrants);
        if (!isPhoneTypeGsm()) {
            pw.println(" mCallWaitingRegistrants=" + mCallWaitingRegistrants);
        }
        pw.println(" mDroppedDuringPoll: size=" + mDroppedDuringPoll.size());
        for(int i = 0; i < mDroppedDuringPoll.size(); i++) {
            pw.printf( "  mDroppedDuringPoll[%d]=%s\n", i, mDroppedDuringPoll.get(i));
        }
        pw.println(" mRingingCall=" + mRingingCall);
        pw.println(" mForegroundCall=" + mForegroundCall);
        pw.println(" mBackgroundCall=" + mBackgroundCall);
        pw.println(" mPendingMO=" + mPendingMO);
        pw.println(" mHangupPendingMO=" + mHangupPendingMO);
        pw.println(" mPhone=" + mPhone);
        pw.println(" mDesiredMute=" + mDesiredMute);
        pw.println(" mState=" + mState);
        if (!isPhoneTypeGsm()) {
            pw.println(" mPendingCallInEcm=" + mPendingCallInEcm);
            pw.println(" mIsInEmergencyCall=" + mIsInEmergencyCall);
            pw.println(" mPendingCallClirMode=" + mPendingCallClirMode);
        }

    }

    @Override
    public PhoneConstants.State getState() {
        return mState;
    }

    public int getMaxConnectionsPerCall() {
        return mPhone.isPhoneTypeGsm() ?
                MAX_CONNECTIONS_PER_CALL_GSM :
                MAX_CONNECTIONS_PER_CALL_CDMA;
    }

    private String getNetworkCountryIso() {
        String countryIso = "";
        if (mPhone != null) {
            ServiceStateTracker sst = mPhone.getServiceStateTracker();
            if (sst != null) {
                LocaleTracker lt = sst.getLocaleTracker();
                if (lt != null) {
                    countryIso = lt.getCurrentCountry();
                }
            }
        }
        return countryIso;
    }

    /**
     * Called to force the call tracker to cleanup any stale calls.  Does this by triggering
     * {@code GET_CURRENT_CALLS} on the RIL.
     */
    @Override
    public void cleanupCalls() {
        pollCallsWhenSafe();
    }

    private boolean hangupWaitingCallSilently(int index) {
        if (index < 0 || index >= mConnections.length) return false;

        GsmCdmaConnection newRinging = mConnections[index];
        if (newRinging == null) return false;

        if ((mPhone.getTerminalBasedCallWaitingState(true)
                        == CallWaitingController.TERMINAL_BASED_NOT_ACTIVATED)
                && (newRinging.getState() == Call.State.WAITING)) {
            Rlog.d(LOG_TAG, "hangupWaitingCallSilently");
            newRinging.dispose();
            mConnections[index] = null;
            mCi.hangupWaitingOrBackground(obtainCompleteMessage());
            return true;
        }
        return false;
    }
}<|MERGE_RESOLUTION|>--- conflicted
+++ resolved
@@ -544,11 +544,7 @@
             disableDataCallInEmergencyCall(dialString);
             boolean isPhoneInEmergencyMode = isPhoneInEmergencyMode();
             // In Ecm mode, if another emergency call is dialed, Ecm mode will not exit.
-<<<<<<< HEAD
             if (!isPhoneInEmergencyMode || (isPhoneInEmergencyMode && isEmergencyCall)) {
-=======
-            if (!isPhoneInEcmMode || (isPhoneInEcmMode && isEmergencyCall)) {
->>>>>>> 69fadba7
                 mCi.dial(mPendingMO.getAddress(), mPendingMO.isEmergencyCall(),
                         mPendingMO.getEmergencyNumberInfo(),
                         mPendingMO.hasKnownUserIntentEmergency(), clirMode,
@@ -567,16 +563,9 @@
                 };
                 EmergencyStateTracker.getInstance().exitEmergencyCallbackMode(onComplete);
             } else {
-<<<<<<< HEAD
                 exitEmergencyMode();
                 mPendingCallClirMode=clirMode;
                 mPendingCallInEcm=true;
-=======
-                mPhone.exitEmergencyCallbackMode();
-                mPhone.setOnEcbModeExitResponse(this, EVENT_EXIT_ECM_RESPONSE_CDMA, null);
-                mPendingCallClirMode = clirMode;
-                mPendingCallInEcm = true;
->>>>>>> 69fadba7
             }
         }
 
