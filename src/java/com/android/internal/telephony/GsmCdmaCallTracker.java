--- conflicted
+++ resolved
@@ -881,14 +881,12 @@
                                 hoConnection.mPreHandoverState != GsmCdmaCall.State.HOLDING &&
                                 dc.state == DriverCall.State.ACTIVE) {
                             mConnections[i].onConnectedInOrOut();
-<<<<<<< HEAD
-                        } else if (dc.state == DriverCall.State.ACTIVE
-                                || dc.state == DriverCall.State.HOLDING) {
-                            mConnections[i].releaseWakeLock();
-=======
                         } else {
+                            if (dc.state == DriverCall.State.ACTIVE
+                             || dc.state == DriverCall.State.HOLDING) {
+                                mConnections[i].releaseWakeLock();
+                            }
                             mConnections[i].onConnectedConnectionMigrated();
->>>>>>> ac2dd020
                         }
 
                         mHandoverConnections.remove(hoConnection);
