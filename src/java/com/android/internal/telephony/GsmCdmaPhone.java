/*
 * Copyright (C) 2015 The Android Open Source Project
 *
 * Licensed under the Apache License, Version 2.0 (the "License");
 * you may not use this file except in compliance with the License.
 * You may obtain a copy of the License at
 *
 *      http://www.apache.org/licenses/LICENSE-2.0
 *
 * Unless required by applicable law or agreed to in writing, software
 * distributed under the License is distributed on an "AS IS" BASIS,
 * WITHOUT WARRANTIES OR CONDITIONS OF ANY KIND, either express or implied.
 * See the License for the specific language governing permissions and
 * limitations under the License.
 */

package com.android.internal.telephony;

import static com.android.internal.telephony.CommandException.Error.GENERIC_FAILURE;
import static com.android.internal.telephony.CommandException.Error.SIM_BUSY;
import static com.android.internal.telephony.CommandsInterface.CF_ACTION_DISABLE;
import static com.android.internal.telephony.CommandsInterface.CF_ACTION_ENABLE;
import static com.android.internal.telephony.CommandsInterface.CF_ACTION_ERASURE;
import static com.android.internal.telephony.CommandsInterface.CF_ACTION_REGISTRATION;
import static com.android.internal.telephony.CommandsInterface.CF_REASON_ALL;
import static com.android.internal.telephony.CommandsInterface.CF_REASON_ALL_CONDITIONAL;
import static com.android.internal.telephony.CommandsInterface.CF_REASON_BUSY;
import static com.android.internal.telephony.CommandsInterface.CF_REASON_NOT_REACHABLE;
import static com.android.internal.telephony.CommandsInterface.CF_REASON_NO_REPLY;
import static com.android.internal.telephony.CommandsInterface.CF_REASON_UNCONDITIONAL;
import static com.android.internal.telephony.CommandsInterface.SERVICE_CLASS_VOICE;

import android.annotation.NonNull;
import android.annotation.Nullable;
import android.compat.annotation.UnsupportedAppUsage;
import android.content.BroadcastReceiver;
import android.content.ContentValues;
import android.content.Context;
import android.content.Intent;
import android.content.IntentFilter;
import android.content.SharedPreferences;
import android.database.SQLException;
import android.net.Uri;
import android.os.AsyncResult;
import android.os.Bundle;
import android.os.Handler;
import android.os.Message;
import android.os.PersistableBundle;
import android.os.PowerManager;
import android.os.Registrant;
import android.os.RegistrantList;
import android.os.ResultReceiver;
import android.os.SystemProperties;
import android.os.UserHandle;
import android.os.WorkSource;
import android.preference.PreferenceManager;
import android.provider.Settings;
import android.provider.Telephony;
import android.sysprop.TelephonyProperties;
import android.telecom.PhoneAccount;
import android.telecom.PhoneAccountHandle;
import android.telecom.TelecomManager;
import android.telecom.VideoProfile;
import android.telephony.AccessNetworkConstants;
import android.telephony.BarringInfo;
import android.telephony.CarrierConfigManager;
import android.telephony.CellIdentity;
import android.telephony.ImsiEncryptionInfo;
import android.telephony.NetworkScanRequest;
import android.telephony.PhoneNumberUtils;
import android.telephony.PreciseDataConnectionState;
import android.telephony.ServiceState;
import android.telephony.ServiceState.RilRadioTechnology;
import android.telephony.SignalThresholdInfo;
import android.telephony.SubscriptionInfo;
import android.telephony.SubscriptionManager;
import android.telephony.TelephonyManager;
import android.telephony.UiccAccessRule;
import android.telephony.UssdResponse;
import android.telephony.data.ApnSetting;
import android.text.TextUtils;
import android.util.Log;
import android.util.Pair;

import com.android.ims.ImsManager;
import com.android.internal.annotations.VisibleForTesting;
import com.android.internal.telephony.cdma.CdmaMmiCode;
import com.android.internal.telephony.cdma.CdmaSubscriptionSourceManager;
import com.android.internal.telephony.dataconnection.DataEnabledSettings;
import com.android.internal.telephony.dataconnection.DcTracker;
import com.android.internal.telephony.dataconnection.TransportManager;
import com.android.internal.telephony.emergency.EmergencyNumberTracker;
import com.android.internal.telephony.gsm.GsmMmiCode;
import com.android.internal.telephony.gsm.SuppServiceNotification;
import com.android.internal.telephony.imsphone.ImsPhoneMmiCode;
import com.android.internal.telephony.metrics.VoiceCallSessionStats;
import com.android.internal.telephony.test.SimulatedRadioControl;
import com.android.internal.telephony.uicc.IccCardApplicationStatus.AppType;
import com.android.internal.telephony.uicc.IccCardStatus;
import com.android.internal.telephony.uicc.IccException;
import com.android.internal.telephony.uicc.IccRecords;
import com.android.internal.telephony.uicc.IccUtils;
import com.android.internal.telephony.uicc.IccVmNotSupportedException;
import com.android.internal.telephony.uicc.IsimRecords;
import com.android.internal.telephony.uicc.IsimUiccRecords;
import com.android.internal.telephony.uicc.RuimRecords;
import com.android.internal.telephony.uicc.SIMRecords;
import com.android.internal.telephony.uicc.UiccCard;
import com.android.internal.telephony.uicc.UiccCardApplication;
import com.android.internal.telephony.uicc.UiccController;
import com.android.internal.telephony.uicc.UiccProfile;
import com.android.internal.telephony.uicc.UiccSlot;
import com.android.internal.telephony.util.ArrayUtils;
import com.android.telephony.Rlog;
import com.android.internal.telephony.util.QtiImsUtils;

import java.io.FileDescriptor;
import java.io.PrintWriter;
import java.util.ArrayList;
import java.util.Collections;
import java.util.Iterator;
import java.util.List;
import java.util.regex.Matcher;
import java.util.regex.Pattern;

/**
 * {@hide}
 */
public class GsmCdmaPhone extends Phone {
    // NOTE that LOG_TAG here is "GsmCdma", which means that log messages
    // from this file will go into the radio log rather than the main
    // log.  (Use "adb logcat -b radio" to see them.)
    public static final String LOG_TAG = "GsmCdmaPhone";
    private static final boolean DBG = true;
    private static final boolean VDBG = false; /* STOPSHIP if true */

    /** Required magnitude change between unsolicited SignalStrength reports. */
    private static final int REPORTING_HYSTERESIS_DB = 2;
    /** Required throughput change between unsolicited LinkCapacityEstimate reports. */
    private static final int REPORTING_HYSTERESIS_KBPS = 50;
    /** Minimum time between unsolicited SignalStrength and LinkCapacityEstimate reports. */
    private static final int REPORTING_HYSTERESIS_MILLIS = 3000;

    //GSM
    // Key used to read/write voice mail number
    private static final String VM_NUMBER = "vm_number_key";
    // Key used to read/write the SIM IMSI used for storing the voice mail
    private static final String VM_SIM_IMSI = "vm_sim_imsi_key";
    /** List of Registrants to receive Supplementary Service Notifications. */
    private RegistrantList mSsnRegistrants = new RegistrantList();

    private static final int IMEI_14_DIGIT = 14;

    //CDMA
    private static final String VM_NUMBER_CDMA = "vm_number_key_cdma";
    private static final String PREFIX_WPS = "*272";
    private static final String PREFIX_WPS_CLIR_ACTIVATE = "*31#*272";
    private static final String PREFIX_WPS_CLIR_DEACTIVATE = "#31#*272";
    private CdmaSubscriptionSourceManager mCdmaSSM;
    public int mCdmaSubscriptionSource = CdmaSubscriptionSourceManager.SUBSCRIPTION_SOURCE_UNKNOWN;
    private PowerManager.WakeLock mWakeLock;
    // mEcmExitRespRegistrant is informed after the phone has been exited
    @UnsupportedAppUsage
    private Registrant mEcmExitRespRegistrant;
    private String mEsn;
    private String mMeid;
    // string to define how the carrier specifies its own ota sp number
    private String mCarrierOtaSpNumSchema;
    private Boolean mUiccApplicationsEnabled = null;
    // keeps track of when we have triggered an emergency call due to the ril.test.emergencynumber
    // param being set and we should generate a simulated exit from the modem upon exit of ECbM.
    private boolean mIsTestingEmergencyCallbackMode = false;
    @VisibleForTesting
    public static int ENABLE_UICC_APPS_MAX_RETRIES = 3;
    private static final int REAPPLY_UICC_APPS_SETTING_RETRY_TIME_GAP_IN_MS = 5000;

    public static final String PROPERTY_CDMA_HOME_OPERATOR_NUMERIC =
            "ro.cdma.home.operator.numeric";

    //CDMALTE
    /** PHONE_TYPE_CDMA_LTE in addition to RuimRecords needs access to SIMRecords and
     * IsimUiccRecords
     */
    private SIMRecords mSimRecords;

    // For non-persisted manual network selection
    private String mManualNetworkSelectionPlmn;

    //Common
    // Instance Variables
    @UnsupportedAppUsage
    private IsimUiccRecords mIsimUiccRecords;
    @UnsupportedAppUsage
    public GsmCdmaCallTracker mCT;
    @UnsupportedAppUsage
    public ServiceStateTracker mSST;
    public EmergencyNumberTracker mEmergencyNumberTracker;
    @UnsupportedAppUsage
    private ArrayList <MmiCode> mPendingMMIs = new ArrayList<MmiCode>();
    private IccPhoneBookInterfaceManager mIccPhoneBookIntManager;

    private int mPrecisePhoneType;

    private final RegistrantList mVolteSilentRedialRegistrants = new RegistrantList();
    private DialArgs mDialArgs = null;

    private String mImei;
    private String mImeiSv;
    private String mVmNumber;

    // Create Cfu (Call forward unconditional) so that dialing number &
    // mOnComplete (Message object passed by client) can be packed &
    // given as a single Cfu object as user data to RIL.
    private static class Cfu {
        final String mSetCfNumber;
        final Message mOnComplete;

        @UnsupportedAppUsage
        Cfu(String cfNumber, Message onComplete) {
            mSetCfNumber = cfNumber;
            mOnComplete = onComplete;
        }
    }

    @UnsupportedAppUsage
    private IccSmsInterfaceManager mIccSmsInterfaceManager;

    private boolean mResetModemOnRadioTechnologyChange = false;

    private int mRilVersion;
    private boolean mBroadcastEmergencyCallStateChanges = false;
    private boolean mEnable14DigitImei = false;
    private CarrierKeyDownloadManager mCDM;
    private CarrierInfoManager mCIM;

    private final SettingsObserver mSettingsObserver;

    // Constructors

    public GsmCdmaPhone(Context context, CommandsInterface ci, PhoneNotifier notifier, int phoneId,
                        int precisePhoneType, TelephonyComponentFactory telephonyComponentFactory) {
        this(context, ci, notifier, false, phoneId, precisePhoneType, telephonyComponentFactory);
    }

    public GsmCdmaPhone(Context context, CommandsInterface ci, PhoneNotifier notifier,
                        boolean unitTestMode, int phoneId, int precisePhoneType,
                        TelephonyComponentFactory telephonyComponentFactory) {
        super(precisePhoneType == PhoneConstants.PHONE_TYPE_GSM ? "GSM" : "CDMA",
                notifier, context, ci, unitTestMode, phoneId, telephonyComponentFactory);

        // phone type needs to be set before other initialization as other objects rely on it
        mPrecisePhoneType = precisePhoneType;
        mVoiceCallSessionStats = new VoiceCallSessionStats(mPhoneId, this);
        initOnce(ci);
        initRatSpecific(precisePhoneType);
        // CarrierSignalAgent uses CarrierActionAgent in construction so it needs to be created
        // after CarrierActionAgent.
        mCarrierActionAgent = mTelephonyComponentFactory.inject(CarrierActionAgent.class.getName())
                .makeCarrierActionAgent(this);
        mCarrierSignalAgent = mTelephonyComponentFactory.inject(CarrierSignalAgent.class.getName())
                .makeCarrierSignalAgent(this);
        mTransportManager = mTelephonyComponentFactory.inject(TransportManager.class.getName())
                .makeTransportManager(this);
        mSST = mTelephonyComponentFactory.inject(ServiceStateTracker.class.getName())
                .makeServiceStateTracker(this, this.mCi);
        mEmergencyNumberTracker = mTelephonyComponentFactory
                .inject(EmergencyNumberTracker.class.getName()).makeEmergencyNumberTracker(
                this, this.mCi);
        mDataEnabledSettings = mTelephonyComponentFactory
                .inject(DataEnabledSettings.class.getName()).makeDataEnabledSettings(this);
        mDeviceStateMonitor = mTelephonyComponentFactory.inject(DeviceStateMonitor.class.getName())
                .makeDeviceStateMonitor(this);

        // DisplayInfoController creates an OverrideNetworkTypeController, which uses
        // DeviceStateMonitor so needs to be crated after it is instantiated.
        mDisplayInfoController = mTelephonyComponentFactory.inject(
                DisplayInfoController.class.getName()).makeDisplayInfoController(this);

        // DcTracker uses ServiceStateTracker and DisplayInfoController so needs to be created
        // after they are instantiated
        for (int transport : mTransportManager.getAvailableTransports()) {
            mDcTrackers.put(transport, mTelephonyComponentFactory.inject(DcTracker.class.getName())
                    .makeDcTracker(this, transport));
        }

        mCarrierResolver = mTelephonyComponentFactory.inject(CarrierResolver.class.getName())
                .makeCarrierResolver(this);

        getCarrierActionAgent().registerForCarrierAction(
                CarrierActionAgent.CARRIER_ACTION_SET_METERED_APNS_ENABLED, this,
                EVENT_SET_CARRIER_DATA_ENABLED, null, false);

        mSST.registerForNetworkAttached(this, EVENT_REGISTERED_TO_NETWORK, null);
        mSST.registerForVoiceRegStateOrRatChanged(this, EVENT_VRS_OR_RAT_CHANGED, null);

        mSettingsObserver = new SettingsObserver(context, this);
        mSettingsObserver.observe(
                Settings.Global.getUriFor(Settings.Global.DEVICE_PROVISIONED),
                EVENT_DEVICE_PROVISIONED_CHANGE);
        mSettingsObserver.observe(
                Settings.Global.getUriFor(Settings.Global.DEVICE_PROVISIONING_MOBILE_DATA_ENABLED),
                EVENT_DEVICE_PROVISIONING_DATA_SETTING_CHANGE);

        SubscriptionController.getInstance().registerForUiccAppsEnabled(this,
                EVENT_UICC_APPS_ENABLEMENT_SETTING_CHANGED, null, false);

        loadTtyMode();
        logd("GsmCdmaPhone: constructor: sub = " + mPhoneId);
    }

    private BroadcastReceiver mBroadcastReceiver = new BroadcastReceiver() {
        @Override
        public void onReceive(Context context, Intent intent) {
            Rlog.d(LOG_TAG, "mBroadcastReceiver: action " + intent.getAction());
            String action = intent.getAction();
            if (CarrierConfigManager.ACTION_CARRIER_CONFIG_CHANGED.equals(action) &&
                    intent.getExtras() != null &&
                    intent.getExtras().getInt(CarrierConfigManager.EXTRA_SLOT_INDEX,
                    SubscriptionManager.INVALID_SIM_SLOT_INDEX) == mPhoneId) {
                // Only handle carrier config changes for this phone id.
                if (mPhoneId == intent.getIntExtra(CarrierConfigManager.EXTRA_SLOT_INDEX, -1)) {
                    sendMessage(obtainMessage(EVENT_CARRIER_CONFIG_CHANGED));
                }
            } else if (TelecomManager.ACTION_CURRENT_TTY_MODE_CHANGED.equals(action)) {
                int ttyMode = intent.getIntExtra(
                        TelecomManager.EXTRA_CURRENT_TTY_MODE, TelecomManager.TTY_MODE_OFF);
                updateTtyMode(ttyMode);
            } else if (TelecomManager.ACTION_TTY_PREFERRED_MODE_CHANGED.equals(action)) {
                int newPreferredTtyMode = intent.getIntExtra(
                        TelecomManager.EXTRA_TTY_PREFERRED_MODE, TelecomManager.TTY_MODE_OFF);
                updateUiTtyMode(newPreferredTtyMode);
            }
        }
    };

    private void initOnce(CommandsInterface ci) {
        if (ci instanceof SimulatedRadioControl) {
            mSimulatedRadioControl = (SimulatedRadioControl) ci;
        }

        mEcbmHandler = EcbmHandler.getInstance().initialize(mContext, this, mCi, mPhoneId);
        mCT = mTelephonyComponentFactory.inject(GsmCdmaCallTracker.class.getName())
                .makeGsmCdmaCallTracker(this);
        mIccPhoneBookIntManager = mTelephonyComponentFactory
                .inject(IccPhoneBookInterfaceManager.class.getName())
                .makeIccPhoneBookInterfaceManager(this);
        PowerManager pm
                = (PowerManager) mContext.getSystemService(Context.POWER_SERVICE);
        mWakeLock = pm.newWakeLock(PowerManager.PARTIAL_WAKE_LOCK, LOG_TAG);
        mIccSmsInterfaceManager = mTelephonyComponentFactory
                .inject(IccSmsInterfaceManager.class.getName())
                .makeIccSmsInterfaceManager(this);

        mCi.registerForAvailable(this, EVENT_RADIO_AVAILABLE, null);
        mCi.registerForOffOrNotAvailable(this, EVENT_RADIO_OFF_OR_NOT_AVAILABLE, null);
        mCi.registerForOn(this, EVENT_RADIO_ON, null);
        mCi.registerForRadioStateChanged(this, EVENT_RADIO_STATE_CHANGED, null);
        mCi.registerUiccApplicationEnablementChanged(this,
                EVENT_UICC_APPS_ENABLEMENT_STATUS_CHANGED,
                null);
        mCi.setOnSuppServiceNotification(this, EVENT_SSN, null);
        mCi.setOnRegistrationFailed(this, EVENT_REGISTRATION_FAILED, null);
        mCi.registerForBarringInfoChanged(this, EVENT_BARRING_INFO_CHANGED, null);

        //GSM
        mCi.setOnUSSD(this, EVENT_USSD, null);
        mCi.setOnSs(this, EVENT_SS, null);

        //CDMA
        mCdmaSSM = mTelephonyComponentFactory.inject(CdmaSubscriptionSourceManager.class.getName())
                .getCdmaSubscriptionSourceManagerInstance(mContext,
                mCi, this, EVENT_CDMA_SUBSCRIPTION_SOURCE_CHANGED, null);
        mCi.registerForModemReset(this, EVENT_MODEM_RESET, null);
        // get the string that specifies the carrier OTA Sp number
        mCarrierOtaSpNumSchema = TelephonyManager.from(mContext).getOtaSpNumberSchemaForPhone(
                getPhoneId(), "");

        mResetModemOnRadioTechnologyChange = TelephonyProperties.reset_on_radio_tech_change()
                .orElse(false);

        mCi.registerForRilConnected(this, EVENT_RIL_CONNECTED, null);
        mCi.registerForVoiceRadioTechChanged(this, EVENT_VOICE_RADIO_TECH_CHANGED, null);
        IntentFilter filter = new IntentFilter(
                CarrierConfigManager.ACTION_CARRIER_CONFIG_CHANGED);
        filter.addAction(TelecomManager.ACTION_CURRENT_TTY_MODE_CHANGED);
        filter.addAction(TelecomManager.ACTION_TTY_PREFERRED_MODE_CHANGED);
        mContext.registerReceiver(mBroadcastReceiver, filter);

        mCDM = new CarrierKeyDownloadManager(this);
        mCIM = mTelephonyComponentFactory.inject(CarrierInfoManager.class.getName())
                .makeCarrierInfoManager(this);
    }

    private void initRatSpecific(int precisePhoneType) {
        mPendingMMIs.clear();
        mIccPhoneBookIntManager.updateIccRecords(null);
        mEsn = null;
        mMeid = null;

        mPrecisePhoneType = precisePhoneType;
        logd("Precise phone type " + mPrecisePhoneType);

        TelephonyManager tm = TelephonyManager.from(mContext);
        UiccProfile uiccProfile = getUiccProfile();
        if (isPhoneTypeGsm()) {
            mCi.setPhoneType(PhoneConstants.PHONE_TYPE_GSM);
            tm.setPhoneType(getPhoneId(), PhoneConstants.PHONE_TYPE_GSM);
            if (uiccProfile != null) {
                uiccProfile.setVoiceRadioTech(ServiceState.RIL_RADIO_TECHNOLOGY_UMTS);
            }
        } else {
            mCdmaSubscriptionSource = mCdmaSSM.getCdmaSubscriptionSource();
            // This is needed to handle phone process crashes
            final boolean isInEcm = getInEcmMode();
            if (isInEcm) {
                try {
                    mEcbmHandler.exitEmergencyCallbackMode();
                } catch (Exception e) {
                    e.printStackTrace();
                }
            }

            mCi.setPhoneType(PhoneConstants.PHONE_TYPE_CDMA);
            tm.setPhoneType(getPhoneId(), PhoneConstants.PHONE_TYPE_CDMA);
            if (uiccProfile != null) {
                uiccProfile.setVoiceRadioTech(ServiceState.RIL_RADIO_TECHNOLOGY_1xRTT);
            }
            // Sets operator properties by retrieving from build-time system property
            String operatorAlpha = SystemProperties.get("ro.cdma.home.operator.alpha");
            String operatorNumeric = SystemProperties.get(PROPERTY_CDMA_HOME_OPERATOR_NUMERIC);
            logd("init: operatorAlpha='" + operatorAlpha
                    + "' operatorNumeric='" + operatorNumeric + "'");
            if (!TextUtils.isEmpty(operatorAlpha)) {
                logd("init: set 'gsm.sim.operator.alpha' to operator='" + operatorAlpha + "'");
                tm.setSimOperatorNameForPhone(mPhoneId, operatorAlpha);
            }
            if (!TextUtils.isEmpty(operatorNumeric)) {
                logd("init: set 'gsm.sim.operator.numeric' to operator='" + operatorNumeric +
                        "'");
                logd("update icc_operator_numeric=" + operatorNumeric);
                tm.setSimOperatorNumericForPhone(mPhoneId, operatorNumeric);

                SubscriptionController.getInstance().setMccMnc(operatorNumeric, getSubId());

                // Sets iso country property by retrieving from build-time system property
                String iso = "";
                try {
                    iso = MccTable.countryCodeForMcc(operatorNumeric.substring(0, 3));
                } catch (StringIndexOutOfBoundsException ex) {
                    Rlog.e(LOG_TAG, "init: countryCodeForMcc error", ex);
                }

                logd("init: set 'gsm.sim.operator.iso-country' to iso=" + iso);
                tm.setSimCountryIsoForPhone(mPhoneId, iso);
                SubscriptionController.getInstance().setCountryIso(iso, getSubId());

                // Updates MCC MNC device configuration information
                logd("update mccmnc=" + operatorNumeric);
                MccTable.updateMccMncConfiguration(mContext, operatorNumeric);
            }

            // Sets current entry in the telephony carrier table
            updateCurrentCarrierInProvider(operatorNumeric);
        }
    }

    @UnsupportedAppUsage
    public boolean isPhoneTypeGsm() {
        return mPrecisePhoneType == PhoneConstants.PHONE_TYPE_GSM;
    }

    public boolean isPhoneTypeCdma() {
        return mPrecisePhoneType == PhoneConstants.PHONE_TYPE_CDMA;
    }

    public boolean isPhoneTypeCdmaLte() {
        return mPrecisePhoneType == PhoneConstants.PHONE_TYPE_CDMA_LTE;
    }

    private void switchPhoneType(int precisePhoneType) {

        initRatSpecific(precisePhoneType);

        mSST.updatePhoneType();
        setPhoneName(precisePhoneType == PhoneConstants.PHONE_TYPE_GSM ? "GSM" : "CDMA");
        onUpdateIccAvailability();
        // if is possible that onUpdateIccAvailability() does not unregister and re-register for
        // ICC events, for example if mUiccApplication does not change which can happen if phone
        // type is transitioning from CDMA to GSM but 3gpp2 application was not available.
        // To handle such cases, unregister and re-register here. They still need to be called in
        // onUpdateIccAvailability(), since in normal cases register/unregister calls can be on
        // different IccRecords objects. Here they are on the same IccRecords object.
        unregisterForIccRecordEvents();
        registerForIccRecordEvents();

        mCT.updatePhoneType();

        int radioState = mCi.getRadioState();
        if (radioState != TelephonyManager.RADIO_POWER_UNAVAILABLE) {
            handleRadioAvailable();
            if (radioState == TelephonyManager.RADIO_POWER_ON) {
                handleRadioOn();
            }
        }
        if (radioState != TelephonyManager.RADIO_POWER_ON) {
            handleRadioOffOrNotAvailable();
        }
    }

    @Override
    protected void finalize() {
        if(DBG) logd("GsmCdmaPhone finalized");
        if (mWakeLock != null && mWakeLock.isHeld()) {
            Rlog.e(LOG_TAG, "UNEXPECTED; mWakeLock is held when finalizing.");
            mWakeLock.release();
        }
    }

    @UnsupportedAppUsage
    @Override
    @NonNull
    public ServiceState getServiceState() {
        if (mSST == null || mSST.mSS.getState() != ServiceState.STATE_IN_SERVICE) {
            if (mImsPhone != null) {
                return mergeServiceStates((mSST == null) ? new ServiceState() : mSST.mSS,
                        mImsPhone.getServiceState());
            }
        }

        if (mSST != null) {
            return mSST.mSS;
        } else {
            // avoid potential NPE in EmergencyCallHelper during Phone switch
            return new ServiceState();
        }
    }

    @Override
    public void getCellIdentity(WorkSource workSource, Message rspMsg) {
        mSST.requestCellIdentity(workSource, rspMsg);
    }

    @UnsupportedAppUsage
    @Override
    public PhoneConstants.State getState() {
        if (mImsPhone != null) {
            PhoneConstants.State imsState = mImsPhone.getState();
            if (imsState != PhoneConstants.State.IDLE) {
                return imsState;
            }
        }

        return mCT.mState;
    }

    @UnsupportedAppUsage
    @Override
    public int getPhoneType() {
        if (mPrecisePhoneType == PhoneConstants.PHONE_TYPE_GSM) {
            return PhoneConstants.PHONE_TYPE_GSM;
        } else {
            return PhoneConstants.PHONE_TYPE_CDMA;
        }
    }

    @Override
    public ServiceStateTracker getServiceStateTracker() {
        return mSST;
    }

    @Override
    public EmergencyNumberTracker getEmergencyNumberTracker() {
        return mEmergencyNumberTracker;
    }

    @UnsupportedAppUsage
    @Override
    public CallTracker getCallTracker() {
        return mCT;
    }

    @Override
    public TransportManager getTransportManager() {
        return mTransportManager;
    }

    @Override
    public DeviceStateMonitor getDeviceStateMonitor() {
        return mDeviceStateMonitor;
    }

    @Override
    public DisplayInfoController getDisplayInfoController() {
        return mDisplayInfoController;
    }

    @Override
    public void updateVoiceMail() {
        if (isPhoneTypeGsm()) {
            int countVoiceMessages = 0;
            IccRecords r = mIccRecords.get();
            if (r != null) {
                // get voice mail count from SIM
                countVoiceMessages = r.getVoiceMessageCount();
            }
            if (countVoiceMessages == IccRecords.DEFAULT_VOICE_MESSAGE_COUNT) {
                countVoiceMessages = getStoredVoiceMessageCount();
            }
            logd("updateVoiceMail countVoiceMessages = " + countVoiceMessages
                    + " subId " + getSubId());
            setVoiceMessageCount(countVoiceMessages);
        } else {
            setVoiceMessageCount(getStoredVoiceMessageCount());
        }
    }

    @Override
    public List<? extends MmiCode>
    getPendingMmiCodes() {
        return mPendingMMIs;
    }

    private @NonNull DcTracker getActiveDcTrackerForApn(@NonNull String apnType) {
        int currentTransport = mTransportManager.getCurrentTransport(
                ApnSetting.getApnTypesBitmaskFromString(apnType));
        return getDcTracker(currentTransport);
    }

    @Override
    public PreciseDataConnectionState getPreciseDataConnectionState(String apnType) {
        // If we are OOS, then all data connections are null.
        // FIXME: we need to figure out how to report the EIMS PDN connectivity here, which
        // should imply emergency attach - today emergency attach is unknown at the AP,
        // so, we take a guess.
        boolean isEmergencyData = isPhoneTypeGsm()
                && apnType.equals(PhoneConstants.APN_TYPE_EMERGENCY);

        if (mSST == null
                || ((mSST.getCurrentDataConnectionState() != ServiceState.STATE_IN_SERVICE)
                        && !isEmergencyData)) {
            return new PreciseDataConnectionState.Builder()
                    .setState(TelephonyManager.DATA_DISCONNECTED)
                    .setApnTypes(ApnSetting.getApnTypesBitmaskFromString(apnType))
                    .setApn(apnType)
                    .build();
        }

        // must never be null
        final DcTracker dctForApn = getActiveDcTrackerForApn(apnType);

        int networkType = TelephonyManager.NETWORK_TYPE_UNKNOWN;
        // Always non-null
        ServiceState ss = getServiceState();
        if (ss != null) {
            networkType = ss.getDataNetworkType();
        }

        return dctForApn.getPreciseDataConnectionState(apnType, isDataSuspended(), networkType);
    }

    boolean isDataSuspended() {
        return mCT.mState != PhoneConstants.State.IDLE && !mSST.isConcurrentVoiceAndDataAllowed();
    }

    @Override
    public PhoneConstants.DataState getDataConnectionState(String apnType) {
        PhoneConstants.DataState ret = PhoneConstants.DataState.DISCONNECTED;

        if (mSST == null) {
            // Radio Technology Change is ongoing, dispose() and removeReferences() have
            // already been called

            ret = PhoneConstants.DataState.DISCONNECTED;
        } else if (mSST.getCurrentDataConnectionState() != ServiceState.STATE_IN_SERVICE
                && (isPhoneTypeCdma() || isPhoneTypeCdmaLte() ||
                (isPhoneTypeGsm() && !apnType.equals(PhoneConstants.APN_TYPE_EMERGENCY)))) {
            // If we're out of service, open TCP sockets may still work
            // but no data will flow

            // Emergency APN is available even in Out Of Service
            // Pass the actual State of EPDN

            ret = PhoneConstants.DataState.DISCONNECTED;
        } else { /* mSST.gprsState == ServiceState.STATE_IN_SERVICE */
            int currentTransport = mTransportManager.getCurrentTransport(
                    ApnSetting.getApnTypesBitmaskFromString(apnType));
            if (getDcTracker(currentTransport) != null) {
                switch (getDcTracker(currentTransport).getState(apnType)) {
                    case CONNECTED:
                    case DISCONNECTING:
                        if (isDataSuspended()) {
                            ret = PhoneConstants.DataState.SUSPENDED;
                        } else {
                            ret = PhoneConstants.DataState.CONNECTED;
                        }
                        break;
                    case CONNECTING:
                        ret = PhoneConstants.DataState.CONNECTING;
                        break;
                    default:
                        ret = PhoneConstants.DataState.DISCONNECTED;
                }
            }
        }

        logd("getDataConnectionState apnType=" + apnType + " ret=" + ret);
        return ret;
    }

    @Override
    public DataActivityState getDataActivityState() {
        DataActivityState ret = DataActivityState.NONE;

        if (mSST.getCurrentDataConnectionState() == ServiceState.STATE_IN_SERVICE
                && getDcTracker(AccessNetworkConstants.TRANSPORT_TYPE_WWAN) != null) {
            switch (getDcTracker(AccessNetworkConstants.TRANSPORT_TYPE_WWAN).getActivity()) {
                case DATAIN:
                    ret = DataActivityState.DATAIN;
                break;

                case DATAOUT:
                    ret = DataActivityState.DATAOUT;
                break;

                case DATAINANDOUT:
                    ret = DataActivityState.DATAINANDOUT;
                break;

                case DORMANT:
                    ret = DataActivityState.DORMANT;
                break;

                default:
                    ret = DataActivityState.NONE;
                break;
            }
        }

        return ret;
    }

    /**
     * Notify any interested party of a Phone state change
     * {@link com.android.internal.telephony.PhoneConstants.State}
     */
    public void notifyPhoneStateChanged() {
        mNotifier.notifyPhoneState(this);
    }

    /**
     * Notify registrants of a change in the call state. This notifies changes in
     * {@link com.android.internal.telephony.Call.State}. Use this when changes
     * in the precise call state are needed, else use notifyPhoneStateChanged.
     */
    @UnsupportedAppUsage
    public void notifyPreciseCallStateChanged() {
        /* we'd love it if this was package-scoped*/
        super.notifyPreciseCallStateChangedP();
    }

    public void notifyNewRingingConnection(Connection c) {
        super.notifyNewRingingConnectionP(c);
    }

    public void notifyDisconnect(Connection cn) {
        mDisconnectRegistrants.notifyResult(cn);

        mNotifier.notifyDisconnectCause(this, cn.getDisconnectCause(),
                cn.getPreciseDisconnectCause());
    }

    public void notifyUnknownConnection(Connection cn) {
        super.notifyUnknownConnectionP(cn);
    }

    @Override
    public boolean isInEmergencyCall() {
        if (isPhoneTypeGsm()) {
            return false;
        } else {
            return mCT.isInEmergencyCall();
        }
    }

    @Override
    protected void setIsInEmergencyCall() {
        if (!isPhoneTypeGsm()) {
            mCT.setIsInEmergencyCall();
        }
    }

    @Override
    public boolean isInEmergencySmsMode() {
        return super.isInEmergencySmsMode()
                || (mImsPhone != null && mImsPhone.isInEmergencySmsMode());
    }

    //CDMA
    @Override
    public void sendEmergencyCallStateChange(boolean callActive) {
        if (!isPhoneTypeCdma()) {
            // It possible that this method got called from ImsPhoneCallTracker#
            logi("sendEmergencyCallStateChange - skip for non-cdma");
            return;
        }
        if (mBroadcastEmergencyCallStateChanges) {
            Intent intent = new Intent(TelephonyIntents.ACTION_EMERGENCY_CALL_STATE_CHANGED);
            intent.putExtra(TelephonyManager.EXTRA_PHONE_IN_EMERGENCY_CALL, callActive);
            SubscriptionManager.putPhoneIdAndSubIdExtra(intent, getPhoneId());
            mContext.sendStickyBroadcastAsUser(intent, UserHandle.ALL);
            if (DBG) Rlog.d(LOG_TAG, "sendEmergencyCallStateChange: callActive " + callActive);
        }
    }

    @Override
    public void setBroadcastEmergencyCallStateChanges(boolean broadcast) {
        mBroadcastEmergencyCallStateChanges = broadcast;
    }

    public void notifySuppServiceFailed(SuppService code) {
        mSuppServiceFailedRegistrants.notifyResult(code);
    }

    @UnsupportedAppUsage
    public void notifyServiceStateChanged(ServiceState ss) {
        super.notifyServiceStateChangedP(ss);
    }

    /**
     * Notify that the cell location has changed.
     *
     * @param cellIdentity the new CellIdentity
     */
    public void notifyLocationChanged(CellIdentity cellIdentity) {
        mNotifier.notifyCellLocation(this, cellIdentity);
    }

    @Override
    public void notifyCallForwardingIndicator() {
        mNotifier.notifyCallForwardingChanged(this);
    }

    @Override
    public void notifyMigrateUssd(String num, ResultReceiver wrappedCallback)
            throws UnsupportedOperationException {
        GsmMmiCode mmi = GsmMmiCode.newFromDialString(num, this,
                mUiccApplication.get(), wrappedCallback);
        mPendingMMIs.add(mmi);
    }

    @Override
    public void registerForSuppServiceNotification(
            Handler h, int what, Object obj) {
        mSsnRegistrants.addUnique(h, what, obj);
    }

    @Override
    public void unregisterForSuppServiceNotification(Handler h) {
        mSsnRegistrants.remove(h);
    }

    @Override
    public void registerForSimRecordsLoaded(Handler h, int what, Object obj) {
        mSimRecordsLoadedRegistrants.addUnique(h, what, obj);
    }

    @Override
    public void unregisterForSimRecordsLoaded(Handler h) {
        mSimRecordsLoadedRegistrants.remove(h);
    }

    @Override
    public void acceptCall(int videoState) throws CallStateException {
        Phone imsPhone = mImsPhone;
        if ( imsPhone != null && imsPhone.getRingingCall().isRinging() ) {
            imsPhone.acceptCall(videoState);
        } else {
            mCT.acceptCall();
        }
    }

    @Override
    public void rejectCall() throws CallStateException {
        mCT.rejectCall();
    }

    @Override
    public void switchHoldingAndActive() throws CallStateException {
        mCT.switchWaitingOrHoldingAndActive();
    }

    @Override
    public String getIccSerialNumber() {
        IccRecords r = mIccRecords.get();
        if (!isPhoneTypeGsm() && r == null) {
            // to get ICCID form SIMRecords because it is on MF.
            r = mUiccController.getIccRecords(mPhoneId, UiccController.APP_FAM_3GPP);
        }
        return (r != null) ? r.getIccId() : null;
    }

    @Override
    public String getFullIccSerialNumber() {
        IccRecords r = mIccRecords.get();
        if (!isPhoneTypeGsm() && r == null) {
            // to get ICCID form SIMRecords because it is on MF.
            r = mUiccController.getIccRecords(mPhoneId, UiccController.APP_FAM_3GPP);
        }
        return (r != null) ? r.getFullIccId() : null;
    }

    @Override
    public boolean canConference() {
        if (mImsPhone != null && mImsPhone.canConference()) {
            return true;
        }
        if (isPhoneTypeGsm()) {
            return mCT.canConference();
        } else {
            loge("canConference: not possible in CDMA");
            return false;
        }
    }

    @Override
    public void conference() {
        if (mImsPhone != null && mImsPhone.canConference()) {
            logd("conference() - delegated to IMS phone");
            try {
                mImsPhone.conference();
            } catch (CallStateException e) {
                loge(e.toString());
            }
            return;
        }
        if (isPhoneTypeGsm()) {
            mCT.conference();
        } else {
            // three way calls in CDMA will be handled by feature codes
            loge("conference: not possible in CDMA");
        }
    }

    @Override
    public void dispose() {
        // Note: this API is currently never called. We are defining actions here in case
        // we need to dispose GsmCdmaPhone/Phone object.
        super.dispose();
        SubscriptionController.getInstance().unregisterForUiccAppsEnabled(this);
    }

    @Override
    public void enableEnhancedVoicePrivacy(boolean enable, Message onComplete) {
        if (isPhoneTypeGsm()) {
            loge("enableEnhancedVoicePrivacy: not expected on GSM");
        } else {
            mCi.setPreferredVoicePrivacy(enable, onComplete);
        }
    }

    @Override
    public void getEnhancedVoicePrivacy(Message onComplete) {
        if (isPhoneTypeGsm()) {
            loge("getEnhancedVoicePrivacy: not expected on GSM");
        } else {
            mCi.getPreferredVoicePrivacy(onComplete);
        }
    }

    @Override
    public void clearDisconnected() {
        mCT.clearDisconnected();
    }

    @Override
    public boolean canTransfer() {
        if (isPhoneTypeGsm()) {
            return mCT.canTransfer();
        } else {
            loge("canTransfer: not possible in CDMA");
            return false;
        }
    }

    @Override
    public void explicitCallTransfer() {
        if (isPhoneTypeGsm()) {
            mCT.explicitCallTransfer();
        } else {
            loge("explicitCallTransfer: not possible in CDMA");
        }
    }

    @Override
    public GsmCdmaCall getForegroundCall() {
        return mCT.mForegroundCall;
    }

    @Override
    public GsmCdmaCall getBackgroundCall() {
        return mCT.mBackgroundCall;
    }

    @Override
    public Call getRingingCall() {
        Phone imsPhone = mImsPhone;
        // It returns the ringing call of ImsPhone if the ringing call of GSMPhone isn't ringing.
        // In CallManager.registerPhone(), it always registers ringing call of ImsPhone, because
        // the ringing call of GSMPhone isn't ringing. Consequently, it can't answer GSM call
        // successfully by invoking TelephonyManager.answerRingingCall() since the implementation
        // in PhoneInterfaceManager.answerRingingCallInternal() could not get the correct ringing
        // call from CallManager. So we check the ringing call state of imsPhone first as
        // accpetCall() does.
        if ( imsPhone != null && imsPhone.getRingingCall().isRinging()) {
            return imsPhone.getRingingCall();
        }
        //It returns the ringing connections which during SRVCC handover
        if (!mCT.mRingingCall.isRinging()
                && mCT.getRingingHandoverConnection() != null
                && mCT.getRingingHandoverConnection().getCall() != null
                && mCT.getRingingHandoverConnection().getCall().isRinging()) {
            return mCT.getRingingHandoverConnection().getCall();
        }
        return mCT.mRingingCall;
    }

    /**
     * ImsService reports "IN_SERVICE" for its voice registration state even if the device
     * has lost the physical link to the tower. This helper method merges the IMS and modem
     * ServiceState, only overriding the voice registration state when we are registered to IMS. In
     * this case the voice registration state may be "OUT_OF_SERVICE", so override the voice
     * registration state with the data registration state.
     */
    private ServiceState mergeServiceStates(ServiceState baseSs, ServiceState imsSs) {
        // No need to merge states if the baseSs is IN_SERVICE.
        if (baseSs.getState() == ServiceState.STATE_IN_SERVICE) {
            return baseSs;
        }
        // "IN_SERVICE" in this case means IMS is registered.
        if (imsSs.getState() != ServiceState.STATE_IN_SERVICE) {
            return baseSs;
        }

        ServiceState newSs = new ServiceState(baseSs);
        // Voice override for IMS case. In this case, voice registration is OUT_OF_SERVICE, but
        // IMS is available, so use data registration state as a basis for determining
        // whether or not the physical link is available.
        newSs.setVoiceRegState(baseSs.getDataRegistrationState());
        newSs.setEmergencyOnly(false); // only get here if voice is IN_SERVICE
        return newSs;
    }

    private boolean handleCallDeflectionIncallSupplementaryService(
            String dialString) {
        if (dialString.length() > 1) {
            return false;
        }

        if (getRingingCall().getState() != GsmCdmaCall.State.IDLE) {
            if (DBG) logd("MmiCode 0: rejectCall");
            try {
                mCT.rejectCall();
            } catch (CallStateException e) {
                if (DBG) Rlog.d(LOG_TAG,
                        "reject failed", e);
                notifySuppServiceFailed(Phone.SuppService.REJECT);
            }
        } else if (getBackgroundCall().getState() != GsmCdmaCall.State.IDLE) {
            if (DBG) logd("MmiCode 0: hangupWaitingOrBackground");
            mCT.hangupWaitingOrBackground();
        }

        return true;
    }

    //GSM
    private boolean handleCallWaitingIncallSupplementaryService(String dialString) {
        int len = dialString.length();

        if (len > 2) {
            return false;
        }

        GsmCdmaCall call = getForegroundCall();

        try {
            if (len > 1) {
                char ch = dialString.charAt(1);
                int callIndex = ch - '0';

                if (callIndex >= 1 && callIndex <= GsmCdmaCallTracker.MAX_CONNECTIONS_GSM) {
                    if (DBG) logd("MmiCode 1: hangupConnectionByIndex " + callIndex);
                    mCT.hangupConnectionByIndex(call, callIndex);
                }
            } else {
                if (call.getState() != GsmCdmaCall.State.IDLE) {
                    if (DBG) logd("MmiCode 1: hangup foreground");
                    //mCT.hangupForegroundResumeBackground();
                    mCT.hangup(call);
                } else {
                    if (DBG) logd("MmiCode 1: switchWaitingOrHoldingAndActive");
                    mCT.switchWaitingOrHoldingAndActive();
                }
            }
        } catch (CallStateException e) {
            if (DBG) Rlog.d(LOG_TAG,
                    "hangup failed", e);
            notifySuppServiceFailed(Phone.SuppService.HANGUP);
        }

        return true;
    }

    private boolean handleCallHoldIncallSupplementaryService(String dialString) {
        int len = dialString.length();

        if (len > 2) {
            return false;
        }

        GsmCdmaCall call = getForegroundCall();

        if (len > 1) {
            try {
                char ch = dialString.charAt(1);
                int callIndex = ch - '0';
                GsmCdmaConnection conn = mCT.getConnectionByIndex(call, callIndex);

                // GsmCdma index starts at 1, up to 5 connections in a call,
                if (conn != null && callIndex >= 1 && callIndex <= GsmCdmaCallTracker.MAX_CONNECTIONS_GSM) {
                    if (DBG) logd("MmiCode 2: separate call " + callIndex);
                    mCT.separate(conn);
                } else {
                    if (DBG) logd("separate: invalid call index " + callIndex);
                    notifySuppServiceFailed(Phone.SuppService.SEPARATE);
                }
            } catch (CallStateException e) {
                if (DBG) Rlog.d(LOG_TAG, "separate failed", e);
                notifySuppServiceFailed(Phone.SuppService.SEPARATE);
            }
        } else {
            try {
                if (getRingingCall().getState() != GsmCdmaCall.State.IDLE) {
                    if (DBG) logd("MmiCode 2: accept ringing call");
                    mCT.acceptCall();
                } else {
                    if (DBG) logd("MmiCode 2: switchWaitingOrHoldingAndActive");
                    mCT.switchWaitingOrHoldingAndActive();
                }
            } catch (CallStateException e) {
                if (DBG) Rlog.d(LOG_TAG, "switch failed", e);
                notifySuppServiceFailed(Phone.SuppService.SWITCH);
            }
        }

        return true;
    }

    private boolean handleMultipartyIncallSupplementaryService(String dialString) {
        if (dialString.length() > 1) {
            return false;
        }

        if (DBG) logd("MmiCode 3: merge calls");
        conference();
        return true;
    }

    private boolean handleEctIncallSupplementaryService(String dialString) {

        int len = dialString.length();

        if (len != 1) {
            return false;
        }

        if (DBG) logd("MmiCode 4: explicit call transfer");
        explicitCallTransfer();
        return true;
    }

    private boolean handleCcbsIncallSupplementaryService(String dialString) {
        if (dialString.length() > 1) {
            return false;
        }

        Rlog.i(LOG_TAG, "MmiCode 5: CCBS not supported!");
        // Treat it as an "unknown" service.
        notifySuppServiceFailed(Phone.SuppService.UNKNOWN);
        return true;
    }

    @UnsupportedAppUsage
    @Override
    public boolean handleInCallMmiCommands(String dialString) throws CallStateException {
        if (!isPhoneTypeGsm()) {
            loge("method handleInCallMmiCommands is NOT supported in CDMA!");
            return false;
        }

        Phone imsPhone = mImsPhone;
        if (imsPhone != null
                && imsPhone.getServiceState().getState() == ServiceState.STATE_IN_SERVICE) {
            return imsPhone.handleInCallMmiCommands(dialString);
        }

        if (!isInCall()) {
            return false;
        }

        if (TextUtils.isEmpty(dialString)) {
            return false;
        }

        boolean result = false;
        char ch = dialString.charAt(0);
        switch (ch) {
            case '0':
                result = handleCallDeflectionIncallSupplementaryService(dialString);
                break;
            case '1':
                result = handleCallWaitingIncallSupplementaryService(dialString);
                break;
            case '2':
                result = handleCallHoldIncallSupplementaryService(dialString);
                break;
            case '3':
                result = handleMultipartyIncallSupplementaryService(dialString);
                break;
            case '4':
                result = handleEctIncallSupplementaryService(dialString);
                break;
            case '5':
                result = handleCcbsIncallSupplementaryService(dialString);
                break;
            default:
                break;
        }

        return result;
    }

    @UnsupportedAppUsage
    public boolean isInCall() {
        GsmCdmaCall.State foregroundCallState = getForegroundCall().getState();
        GsmCdmaCall.State backgroundCallState = getBackgroundCall().getState();
        GsmCdmaCall.State ringingCallState = getRingingCall().getState();

       return (foregroundCallState.isAlive() ||
                backgroundCallState.isAlive() ||
                ringingCallState.isAlive());
    }

    private boolean useImsForCall(DialArgs dialArgs) {
        return isImsUseEnabled()
                && mImsPhone != null
                && (mImsPhone.isVolteEnabled() || mImsPhone.isWifiCallingEnabled() ||
                (mImsPhone.isVideoEnabled() && VideoProfile.isVideo(dialArgs.videoState)))
                && (mImsPhone.getServiceState().getState() == ServiceState.STATE_IN_SERVICE);
    }

    @Override
    public Connection startConference(String[] participantsToDial, DialArgs dialArgs)
            throws CallStateException {
        Phone imsPhone = mImsPhone;
        boolean useImsForCall = useImsForCall(dialArgs);
        logd("useImsForCall=" + useImsForCall);
        if (useImsForCall) {
            try {
                if (DBG) logd("Trying IMS PS Conference call");
                return imsPhone.startConference(participantsToDial, dialArgs);
            } catch (CallStateException e) {
                if (DBG) logd("IMS PS conference call exception " + e +
                        "useImsForCall =" + useImsForCall + ", imsPhone =" + imsPhone);
                 CallStateException ce = new CallStateException(e.getError(), e.getMessage());
                 ce.setStackTrace(e.getStackTrace());
                 throw ce;
            }
        } else {
            throw new CallStateException(
                CallStateException.ERROR_OUT_OF_SERVICE,
                "cannot dial conference call in out of service");
        }
    }

    /* Validate the given extras if the call is for CS domain or not */
    protected boolean shallDialOnCircuitSwitch(Bundle extras) {
        return (extras != null && extras.getInt(QtiImsUtils.EXTRA_CALL_DOMAIN,
                QtiImsUtils.DOMAIN_AUTOMATIC) == QtiImsUtils.DOMAIN_CS);
    }

    @Override
    public Connection dial(String dialString, @NonNull DialArgs dialArgs)
            throws CallStateException {
        if (!isPhoneTypeGsm() && dialArgs.uusInfo != null) {
            throw new CallStateException("Sending UUS information NOT supported in CDMA!");
        }
        String possibleEmergencyNumber = checkForTestEmergencyNumber(dialString);
        // Record if the dialed number was swapped for a test emergency number.
        boolean isDialedNumberSwapped = !TextUtils.equals(dialString, possibleEmergencyNumber);
        if (isDialedNumberSwapped) {
            logi("dialString replaced for possible emergency number: " + dialString + " -> "
                    + possibleEmergencyNumber);
            dialString = possibleEmergencyNumber;
        }
        boolean isEmergency = isEmergencyNumber(dialString);
        Phone imsPhone = mImsPhone;
        mDialArgs = dialArgs;

        CarrierConfigManager configManager =
                (CarrierConfigManager) mContext.getSystemService(Context.CARRIER_CONFIG_SERVICE);
        boolean alwaysTryImsForEmergencyCarrierConfig = configManager.getConfigForSubId(getSubId())
                .getBoolean(CarrierConfigManager.KEY_CARRIER_USE_IMS_FIRST_FOR_EMERGENCY_BOOL);

        /** Check if the call is Wireless Priority Service call */
        boolean isWpsCall = dialString != null ? (dialString.startsWith(PREFIX_WPS) ||
                dialString.startsWith(PREFIX_WPS_CLIR_ACTIVATE) ||
                dialString.startsWith(PREFIX_WPS_CLIR_DEACTIVATE)) : false;
        boolean allowWpsOverIms = configManager.getConfigForSubId(getSubId())
                .getBoolean(CarrierConfigManager.KEY_SUPPORT_WPS_OVER_IMS_BOOL);

        boolean useImsForEmergency = imsPhone != null
                && isEmergency
                && alwaysTryImsForEmergencyCarrierConfig
                && ImsManager.getInstance(mContext, mPhoneId).isNonTtyOrTtyOnVolteEnabled()
                && imsPhone.isImsAvailable();

        String dialPart = PhoneNumberUtils.extractNetworkPortionAlt(PhoneNumberUtils.
                stripSeparators(dialString));
        boolean isMmiCode = (dialPart.startsWith("*") || dialPart.startsWith("#"))
                && dialPart.endsWith("#");
        boolean isSuppServiceCode = ImsPhoneMmiCode.isSuppServiceCodes(dialPart, this);
        boolean isPotentialUssdCode = isMmiCode && !isSuppServiceCode;
        boolean useImsForUt = imsPhone != null && imsPhone.isUtEnabled();
        boolean useImsForCall = useImsForCall(dialArgs)
                && !shallDialOnCircuitSwitch(dialArgs.intentExtras)
                && (isWpsCall ? allowWpsOverIms : true);

        if (DBG) {
            logd("useImsForCall=" + useImsForCall
                    + ", isEmergency=" + isEmergency
                    + ", useImsForEmergency=" + useImsForEmergency
                    + ", useImsForUt=" + useImsForUt
                    + ", isUt=" + isMmiCode
                    + ", isSuppServiceCode=" + isSuppServiceCode
                    + ", isPotentialUssdCode=" + isPotentialUssdCode
                    + ", isWpsCall=" + isWpsCall
                    + ", allowWpsOverIms=" + allowWpsOverIms
                    + ", imsPhone=" + imsPhone
                    + ", imsPhone.isVolteEnabled()="
                    + ((imsPhone != null) ? imsPhone.isVolteEnabled() : "N/A")
                    + ", imsPhone.isVowifiEnabled()="
                    + ((imsPhone != null) ? imsPhone.isWifiCallingEnabled() : "N/A")
                    + ", imsPhone.isVideoEnabled()="
                    + ((imsPhone != null) ? imsPhone.isVideoEnabled() : "N/A")
                    + ", imsPhone.getServiceState().getState()="
                    + ((imsPhone != null) ? imsPhone.getServiceState().getState() : "N/A"));
        }

        Phone.checkWfcWifiOnlyModeBeforeDial(mImsPhone, mPhoneId, mContext);

        if ((useImsForCall && (!isMmiCode || isPotentialUssdCode))
                || (isMmiCode && useImsForUt)
                || useImsForEmergency) {
            try {
                if (DBG) logd("Trying IMS PS call");
                return imsPhone.dial(dialString, dialArgs);
            } catch (CallStateException e) {
                if (DBG) logd("IMS PS call exception " + e +
                        "useImsForCall =" + useImsForCall + ", imsPhone =" + imsPhone);
                // Do not throw a CallStateException and instead fall back to Circuit switch
                // for emergency calls and MMI codes.
                if (Phone.CS_FALLBACK.equals(e.getMessage()) || isEmergency) {
                    logi("IMS call failed with Exception: " + e.getMessage() + ". Falling back "
                            + "to CS.");
                } else {
                    CallStateException ce = new CallStateException(e.getError(), e.getMessage());
                    ce.setStackTrace(e.getStackTrace());
                    throw ce;
                }
            }
        }

        if (mSST != null && mSST.mSS.getState() == ServiceState.STATE_OUT_OF_SERVICE
                && mSST.mSS.getDataRegistrationState() != ServiceState.STATE_IN_SERVICE
                && !isEmergency) {
            throw new CallStateException("cannot dial in current state");
        }
        // Check non-emergency voice CS call - shouldn't dial when POWER_OFF
        if (mSST != null && mSST.mSS.getState() == ServiceState.STATE_POWER_OFF /* CS POWER_OFF */
                && !VideoProfile.isVideo(dialArgs.videoState) /* voice call */
                && !isEmergency /* non-emergency call */
                && !(isMmiCode && useImsForUt) /* not UT */
                /* If config_allow_ussd_over_ims is false, USSD is sent over the CS pipe instead */
                && !isPotentialUssdCode) {
            throw new CallStateException(
                CallStateException.ERROR_POWER_OFF,
                "cannot dial voice call in airplane mode");
        }
        // Check for service before placing non emergency CS voice call.
        // Allow dial only if either CS is camped on any RAT (or) PS is in LTE/NR service.
        if (mSST != null
                && mSST.mSS.getState() == ServiceState.STATE_OUT_OF_SERVICE /* CS out of service */
                && !(mSST.mSS.getDataRegistrationState() == ServiceState.STATE_IN_SERVICE
                && ServiceState.isPsOnlyTech(
                        mSST.mSS.getRilDataRadioTechnology())) /* PS not in LTE/NR */
                && !VideoProfile.isVideo(dialArgs.videoState) /* voice call */
                && !isEmergency /* non-emergency call */
                /* If config_allow_ussd_over_ims is false, USSD is sent over the CS pipe instead */
                && !isPotentialUssdCode) {
            throw new CallStateException(
                CallStateException.ERROR_OUT_OF_SERVICE,
                "cannot dial voice call in out of service");
        }
        if (DBG) logd("Trying (non-IMS) CS call");
        if (isDialedNumberSwapped && isEmergency) {
            // Triggers ECM when CS call ends only for test emergency calls using
            // ril.test.emergencynumber.
            mIsTestingEmergencyCallbackMode = true;
            mCi.testingEmergencyCall();
        }
        if (isPhoneTypeGsm()) {
            return dialInternal(dialString, new DialArgs.Builder<>()
                    .setIntentExtras(dialArgs.intentExtras)
                    .build());
        } else {
            return dialInternal(dialString, dialArgs);
        }
    }

    /**
     * @return {@code true} if the user should be informed of an attempt to dial an international
     * number while on WFC only, {@code false} otherwise.
     */
    public boolean isNotificationOfWfcCallRequired(String dialString) {
        CarrierConfigManager configManager =
                (CarrierConfigManager) mContext.getSystemService(Context.CARRIER_CONFIG_SERVICE);
        PersistableBundle config = configManager.getConfigForSubId(getSubId());

        // Determine if carrier config indicates that international calls over WFC should trigger a
        // notification to the user. This is controlled by carrier configuration and is off by
        // default.
        boolean shouldNotifyInternationalCallOnWfc = config != null
                && config.getBoolean(
                        CarrierConfigManager.KEY_NOTIFY_INTERNATIONAL_CALL_ON_WFC_BOOL);

        if (!shouldNotifyInternationalCallOnWfc) {
            return false;
        }

        Phone imsPhone = mImsPhone;
        boolean isEmergency = isEmergencyNumber(dialString);
        boolean shouldConfirmCall =
                        // Using IMS
                        isImsUseEnabled()
                        && imsPhone != null
                        // VoLTE not available
                        && !imsPhone.isVolteEnabled()
                        // WFC is available
                        && imsPhone.isWifiCallingEnabled()
                        && !isEmergency
                        // Dialing international number
                        && PhoneNumberUtils.isInternationalNumber(dialString, getCountryIso());
        return shouldConfirmCall;
    }

    @Override
    protected Connection dialInternal(String dialString, DialArgs dialArgs)
            throws CallStateException {
        return dialInternal(dialString, dialArgs, null);
    }

    protected Connection dialInternal(String dialString, DialArgs dialArgs,
            ResultReceiver wrappedCallback)
            throws CallStateException {

        // Need to make sure dialString gets parsed properly
        String newDialString = PhoneNumberUtils.stripSeparators(dialString);

        if (isPhoneTypeGsm()) {
            // handle in-call MMI first if applicable
            if (handleInCallMmiCommands(newDialString)) {
                return null;
            }

            // Only look at the Network portion for mmi
            String networkPortion = PhoneNumberUtils.extractNetworkPortionAlt(newDialString);
            GsmMmiCode mmi = GsmMmiCode.newFromDialString(networkPortion, this,
                    mUiccApplication.get(), wrappedCallback);
            if (DBG) logd("dialInternal: dialing w/ mmi '" + mmi + "'...");

            if (mmi == null) {
                return mCT.dialGsm(newDialString, dialArgs.uusInfo, dialArgs.intentExtras);
            } else if (mmi.isTemporaryModeCLIR()) {
                return mCT.dialGsm(mmi.mDialingNumber, mmi.getCLIRMode(), dialArgs.uusInfo,
                        dialArgs.intentExtras);
            } else {
                mPendingMMIs.add(mmi);
                mMmiRegistrants.notifyRegistrants(new AsyncResult(null, mmi, null));
                mmi.processCode();
                return null;
            }
        } else {
            return mCT.dial(newDialString, dialArgs.intentExtras);
        }
    }

   @Override
    public boolean handlePinMmi(String dialString) {
        MmiCode mmi;
        if (isPhoneTypeGsm()) {
            mmi = GsmMmiCode.newFromDialString(dialString, this, mUiccApplication.get());
        } else {
            mmi = CdmaMmiCode.newFromDialString(dialString, this, mUiccApplication.get());
        }

        if (mmi != null && mmi.isPinPukCommand()) {
            mPendingMMIs.add(mmi);
            mMmiRegistrants.notifyRegistrants(new AsyncResult(null, mmi, null));
            try {
                mmi.processCode();
            } catch (CallStateException e) {
                //do nothing
            }
            return true;
        }

        loge("Mmi is null or unrecognized!");
        return false;
    }

    private void sendUssdResponse(String ussdRequest, CharSequence message, int returnCode,
                                   ResultReceiver wrappedCallback) {
        UssdResponse response = new UssdResponse(ussdRequest, message);
        Bundle returnData = new Bundle();
        returnData.putParcelable(TelephonyManager.USSD_RESPONSE, response);
        wrappedCallback.send(returnCode, returnData);
    }

    @Override
    public boolean handleUssdRequest(String ussdRequest, ResultReceiver wrappedCallback) {
        if (!isPhoneTypeGsm() || mPendingMMIs.size() > 0) {
            //todo: replace the generic failure with specific error code.
            sendUssdResponse(ussdRequest, null, TelephonyManager.USSD_RETURN_FAILURE,
                    wrappedCallback );
            return true;
        }

        // Try over IMS if possible.
        Phone imsPhone = mImsPhone;
        if ((imsPhone != null)
                && imsPhone.isUtEnabled()) {
            try {
                logd("handleUssdRequest: attempting over IMS");
                return imsPhone.handleUssdRequest(ussdRequest, wrappedCallback);
            } catch (CallStateException cse) {
                if (!CS_FALLBACK.equals(cse.getMessage())) {
                    return false;
                }
                // At this point we've tried over IMS but have been informed we need to handover
                // back to GSM.
                logd("handleUssdRequest: fallback to CS required");
            }
        }

        // Try USSD over GSM.
        try {
            dialInternal(ussdRequest, new DialArgs.Builder<>().build(), wrappedCallback);
        } catch (Exception e) {
            logd("handleUssdRequest: exception" + e);
            return false;
        }
        return true;
    }

    @Override
    public void sendUssdResponse(String ussdMessge) {
        if (isPhoneTypeGsm()) {
            GsmMmiCode mmi = GsmMmiCode.newFromUssdUserInput(ussdMessge, this, mUiccApplication.get());
            mPendingMMIs.add(mmi);
            mMmiRegistrants.notifyRegistrants(new AsyncResult(null, mmi, null));
            mmi.sendUssd(ussdMessge);
        } else {
            loge("sendUssdResponse: not possible in CDMA");
        }
    }

    @Override
    public void sendDtmf(char c) {
        if (!PhoneNumberUtils.is12Key(c)) {
            loge("sendDtmf called with invalid character '" + c + "'");
        } else {
            if (mCT.mState ==  PhoneConstants.State.OFFHOOK) {
                mCi.sendDtmf(c, null);
            }
        }
    }

    @Override
    public void startDtmf(char c) {
        if (!PhoneNumberUtils.is12Key(c)) {
            loge("startDtmf called with invalid character '" + c + "'");
        } else {
            mCi.startDtmf(c, null);
        }
    }

    @Override
    public void stopDtmf() {
        mCi.stopDtmf(null);
    }

    @Override
    public void sendBurstDtmf(String dtmfString, int on, int off, Message onComplete) {
        if (isPhoneTypeGsm()) {
            loge("[GsmCdmaPhone] sendBurstDtmf() is a CDMA method");
        } else {
            boolean check = true;
            for (int itr = 0;itr < dtmfString.length(); itr++) {
                if (!PhoneNumberUtils.is12Key(dtmfString.charAt(itr))) {
                    Rlog.e(LOG_TAG,
                            "sendDtmf called with invalid character '" + dtmfString.charAt(itr)+ "'");
                    check = false;
                    break;
                }
            }
            if (mCT.mState == PhoneConstants.State.OFFHOOK && check) {
                mCi.sendBurstDtmf(dtmfString, on, off, onComplete);
            }
        }
    }

    @Override
    public void setRadioPower(boolean power, boolean forEmergencyCall,
            boolean isSelectedPhoneForEmergencyCall, boolean forceApply) {
        mSST.setRadioPower(power, forEmergencyCall, isSelectedPhoneForEmergencyCall, forceApply);
    }

    private void storeVoiceMailNumber(String number) {
        SharedPreferences sp = PreferenceManager.getDefaultSharedPreferences(getContext());
        SharedPreferences.Editor editor = sp.edit();
        setVmSimImsi(getSubscriberId());
        logd("storeVoiceMailNumber: mPrecisePhoneType=" + mPrecisePhoneType + " vmNumber="
                + number);
        if (isPhoneTypeGsm()) {
            editor.putString(VM_NUMBER + getPhoneId(), number);
            editor.apply();
        } else {
            editor.putString(VM_NUMBER_CDMA + getPhoneId(), number);
            editor.apply();
        }
    }

    @Override
    public String getVoiceMailNumber() {
        String number = null;
        if (isPhoneTypeGsm() || mSimRecords != null) {
            // Read from the SIM. If its null, try reading from the shared preference area.
            IccRecords r = isPhoneTypeGsm() ? mIccRecords.get() : mSimRecords;
            number = (r != null) ? r.getVoiceMailNumber() : "";
            if (TextUtils.isEmpty(number)) {
                SharedPreferences sp = PreferenceManager.getDefaultSharedPreferences(getContext());
                String spName = isPhoneTypeGsm() ? VM_NUMBER : VM_NUMBER_CDMA;
                number = sp.getString(spName + getPhoneId(), null);
                logd("getVoiceMailNumber: from " + spName + " number=" + number);
            } else {
                logd("getVoiceMailNumber: from IccRecords number=" + number);
            }
        }
        if (!isPhoneTypeGsm() && TextUtils.isEmpty(number)) {
            SharedPreferences sp = PreferenceManager.getDefaultSharedPreferences(getContext());
            number = sp.getString(VM_NUMBER_CDMA + getPhoneId(), null);
            logd("getVoiceMailNumber: from VM_NUMBER_CDMA number=" + number);
        }

        if (TextUtils.isEmpty(number)) {
            CarrierConfigManager configManager = (CarrierConfigManager)
                    getContext().getSystemService(Context.CARRIER_CONFIG_SERVICE);
            PersistableBundle b = configManager.getConfigForSubId(getSubId());
            if (b != null) {
                String defaultVmNumber =
                        b.getString(CarrierConfigManager.KEY_DEFAULT_VM_NUMBER_STRING);
                String defaultVmNumberRoaming =
                        b.getString(CarrierConfigManager.KEY_DEFAULT_VM_NUMBER_ROAMING_STRING);
                String defaultVmNumberRoamingAndImsUnregistered = b.getString(
                        CarrierConfigManager
                                .KEY_DEFAULT_VM_NUMBER_ROAMING_AND_IMS_UNREGISTERED_STRING);

                if (!TextUtils.isEmpty(defaultVmNumber)) number = defaultVmNumber;
                if (mSST.mSS.getRoaming()) {
                    if (!TextUtils.isEmpty(defaultVmNumberRoamingAndImsUnregistered)
                            && !mSST.isImsRegistered()) {
                        // roaming and IMS unregistered case if CC configured
                        number = defaultVmNumberRoamingAndImsUnregistered;
                    } else if (!TextUtils.isEmpty(defaultVmNumberRoaming)) {
                        // roaming default case if CC configured
                        number = defaultVmNumberRoaming;
                    }
                }
            }
        }

        if (TextUtils.isEmpty(number)) {
            // Read platform settings for dynamic voicemail number
            CarrierConfigManager configManager = (CarrierConfigManager)
                    getContext().getSystemService(Context.CARRIER_CONFIG_SERVICE);
            PersistableBundle b = configManager.getConfigForSubId(getSubId());
            if (b != null && b.getBoolean(
                    CarrierConfigManager.KEY_CONFIG_TELEPHONY_USE_OWN_NUMBER_FOR_VOICEMAIL_BOOL)) {
                number = getLine1Number();
            }
        }

        return number;
    }

    private String getVmSimImsi() {
        SharedPreferences sp = PreferenceManager.getDefaultSharedPreferences(getContext());
        return sp.getString(VM_SIM_IMSI + getPhoneId(), null);
    }

    private void setVmSimImsi(String imsi) {
        SharedPreferences sp = PreferenceManager.getDefaultSharedPreferences(getContext());
        SharedPreferences.Editor editor = sp.edit();
        editor.putString(VM_SIM_IMSI + getPhoneId(), imsi);
        editor.apply();
    }

    @Override
    public String getVoiceMailAlphaTag() {
        String ret = "";

        if (isPhoneTypeGsm() || mSimRecords != null) {
            IccRecords r = isPhoneTypeGsm() ? mIccRecords.get() : mSimRecords;

            ret = (r != null) ? r.getVoiceMailAlphaTag() : "";
        }

        if (ret == null || ret.length() == 0) {
            return mContext.getText(
                com.android.internal.R.string.defaultVoiceMailAlphaTag).toString();
        }

        return ret;
    }

    @Override
    public String getDeviceId() {
        if (isPhoneTypeGsm()) {
            return getImei();
        } else {
            CarrierConfigManager configManager = (CarrierConfigManager)
                    mContext.getSystemService(Context.CARRIER_CONFIG_SERVICE);
            boolean force_imei = configManager.getConfigForSubId(getSubId())
                    .getBoolean(CarrierConfigManager.KEY_FORCE_IMEI_BOOL);
            if (force_imei) return getImei();

            String id = getMeid();
            if ((id == null) || id.matches("^0*$")) {
                loge("getDeviceId(): MEID is not initialized use ESN");
                id = getEsn();
            }
            return id;
        }
    }

    @Override
    public String getDeviceSvn() {
        if (isPhoneTypeGsm() || isPhoneTypeCdmaLte()) {
            return mImeiSv;
        } else {
            loge("getDeviceSvn(): return 0");
            return "0";
        }
    }

    @Override
    public IsimRecords getIsimRecords() {
        return mIsimUiccRecords;
    }

    @Override
    public String getImei() {
        if (mEnable14DigitImei && !TextUtils.isEmpty(mImei)
                && mImei.length() > IMEI_14_DIGIT) {
            return mImei.substring(0, IMEI_14_DIGIT);
        }
        return mImei;
    }

    @UnsupportedAppUsage
    @Override
    public String getEsn() {
        if (isPhoneTypeGsm()) {
            loge("[GsmCdmaPhone] getEsn() is a CDMA method");
            return "0";
        } else {
            return mEsn;
        }
    }

    @Override
    public String getMeid() {
        return mMeid;
    }

    @Override
    public String getNai() {
        IccRecords r = mUiccController.getIccRecords(mPhoneId, UiccController.APP_FAM_3GPP2);
        if (Log.isLoggable(LOG_TAG, Log.VERBOSE)) {
            Rlog.v(LOG_TAG, "IccRecords is " + r);
        }
        return (r != null) ? r.getNAI() : null;
    }

    @Override
    @Nullable
    public String getSubscriberId() {
        String subscriberId = null;
        if (isPhoneTypeCdma()) {
            subscriberId = mSST.getImsi();
        } else {
            // Both Gsm and CdmaLte get the IMSI from Usim.
            IccRecords iccRecords = mUiccController.getIccRecords(
                    mPhoneId, UiccController.APP_FAM_3GPP);
            if (iccRecords != null) {
                subscriberId = iccRecords.getIMSI();
            }
        }
        return subscriberId;
    }

    @Override
    public ImsiEncryptionInfo getCarrierInfoForImsiEncryption(int keyType) {
        String operatorNumeric = TelephonyManager.from(mContext)
                .getSimOperatorNumericForPhone(mPhoneId);
        return CarrierInfoManager.getCarrierInfoForImsiEncryption(keyType,
                mContext, operatorNumeric);
    }

    @Override
    public void setCarrierInfoForImsiEncryption(ImsiEncryptionInfo imsiEncryptionInfo) {
        CarrierInfoManager.setCarrierInfoForImsiEncryption(imsiEncryptionInfo, mContext, mPhoneId);
    }

    @Override
    public int getCarrierId() {
        return mCarrierResolver.getCarrierId();
    }

    @Override
    public String getCarrierName() {
        return mCarrierResolver.getCarrierName();
    }

    @Override
    public int getMNOCarrierId() {
        return mCarrierResolver.getMnoCarrierId();
    }

    @Override
    public int getSpecificCarrierId() {
        return mCarrierResolver.getSpecificCarrierId();
    }

    @Override
    public String getSpecificCarrierName() {
        return mCarrierResolver.getSpecificCarrierName();
    }

    @Override
    public void resolveSubscriptionCarrierId(String simState) {
        mCarrierResolver.resolveSubscriptionCarrierId(simState);
    }

    @Override
    public int getCarrierIdListVersion() {
        return mCarrierResolver.getCarrierListVersion();
    }

    @Override
    public int getEmergencyNumberDbVersion() {
        return getEmergencyNumberTracker().getEmergencyNumberDbVersion();
    }

    @Override
    public void resetCarrierKeysForImsiEncryption() {
        mCIM.resetCarrierKeysForImsiEncryption(mContext, mPhoneId);
    }

    @Override
    public void setCarrierTestOverride(String mccmnc, String imsi, String iccid, String gid1,
            String gid2, String pnn, String spn, String carrierPrivilegeRules, String apn) {
        mCarrierResolver.setTestOverrideApn(apn);
        UiccProfile uiccProfile = mUiccController.getUiccProfileForPhone(getPhoneId());
        if (uiccProfile != null) {
            List<UiccAccessRule> testRules;
            if (carrierPrivilegeRules == null) {
                testRules = null;
            } else if (carrierPrivilegeRules.isEmpty()) {
                testRules = Collections.emptyList();
            } else {
                UiccAccessRule accessRule = new UiccAccessRule(
                        IccUtils.hexStringToBytes(carrierPrivilegeRules), null, 0);
                testRules = Collections.singletonList(accessRule);
            }
            uiccProfile.setTestOverrideCarrierPrivilegeRules(testRules);
        } else {
            // TODO: Fix "privilege" typo throughout telephony.
            mCarrierResolver.setTestOverrideCarrierPriviledgeRule(carrierPrivilegeRules); // NOTYPO
        }
        IccRecords r = null;
        if (isPhoneTypeGsm()) {
            r = mIccRecords.get();
        } else if (isPhoneTypeCdmaLte()) {
            r = mSimRecords;
        } else {
            loge("setCarrierTestOverride fails in CDMA only");
        }
        if (r != null) {
            r.setCarrierTestOverride(mccmnc, imsi, iccid, gid1, gid2, pnn, spn);
        }
    }

    @Override
    public String getGroupIdLevel1() {
        if (isPhoneTypeGsm()) {
            IccRecords r = mIccRecords.get();
            return (r != null) ? r.getGid1() : null;
        } else if (isPhoneTypeCdma()) {
            loge("GID1 is not available in CDMA");
            return null;
        } else { //isPhoneTypeCdmaLte()
            return (mSimRecords != null) ? mSimRecords.getGid1() : "";
        }
    }

    @Override
    public String getGroupIdLevel2() {
        if (isPhoneTypeGsm()) {
            IccRecords r = mIccRecords.get();
            return (r != null) ? r.getGid2() : null;
        } else if (isPhoneTypeCdma()) {
            loge("GID2 is not available in CDMA");
            return null;
        } else { //isPhoneTypeCdmaLte()
            return (mSimRecords != null) ? mSimRecords.getGid2() : "";
        }
    }

    @UnsupportedAppUsage
    @Override
    public String getLine1Number() {
        if (isPhoneTypeGsm()) {
            IccRecords r = mIccRecords.get();
            return (r != null) ? r.getMsisdnNumber() : null;
        } else {
            CarrierConfigManager configManager = (CarrierConfigManager)
                    mContext.getSystemService(Context.CARRIER_CONFIG_SERVICE);
            boolean use_usim = configManager.getConfigForSubId(getSubId()).getBoolean(
                    CarrierConfigManager.KEY_USE_USIM_BOOL);
            if (use_usim) {
                return (mSimRecords != null) ? mSimRecords.getMsisdnNumber() : null;
            }
            return mSST.getMdnNumber();
        }
    }

    @Override
    public String getPlmn() {
        if (isPhoneTypeGsm()) {
            IccRecords r = mIccRecords.get();
            return (r != null) ? r.getPnnHomeName() : null;
        } else if (isPhoneTypeCdma()) {
            loge("Plmn is not available in CDMA");
            return null;
        } else { //isPhoneTypeCdmaLte()
            return (mSimRecords != null) ? mSimRecords.getPnnHomeName() : null;
        }
    }

    /**
     * Update non-persisited manual network selection.
     *
     * @param nsm contains Plmn info
     */
    @Override
    protected void updateManualNetworkSelection(NetworkSelectMessage nsm) {
        int subId = getSubId();
        if (SubscriptionManager.isValidSubscriptionId(subId)) {
            mManualNetworkSelectionPlmn = nsm.operatorNumeric;
        } else {
        //on Phone0 in emergency mode (no SIM), or in some races then clear the cache
            mManualNetworkSelectionPlmn = null;
            Rlog.e(LOG_TAG, "Cannot update network selection due to invalid subId "
                    + subId);
        }
    }

    @Override
    public String getManualNetworkSelectionPlmn() {
        return (mManualNetworkSelectionPlmn == null) ? "" : mManualNetworkSelectionPlmn;
    }

    @Override
    public String getCdmaPrlVersion() {
        return mSST.getPrlVersion();
    }

    @Override
    public String getCdmaMin() {
        return mSST.getCdmaMin();
    }

    @Override
    public boolean isMinInfoReady() {
        return mSST.isMinInfoReady();
    }

    @Override
    public String getMsisdn() {
        if (isPhoneTypeGsm()) {
            IccRecords r = mIccRecords.get();
            return (r != null) ? r.getMsisdnNumber() : null;
        } else if (isPhoneTypeCdmaLte()) {
            return (mSimRecords != null) ? mSimRecords.getMsisdnNumber() : null;
        } else {
            loge("getMsisdn: not expected on CDMA");
            return null;
        }
    }

    @Override
    public String getLine1AlphaTag() {
        if (isPhoneTypeGsm()) {
            IccRecords r = mIccRecords.get();
            return (r != null) ? r.getMsisdnAlphaTag() : null;
        } else {
            loge("getLine1AlphaTag: not possible in CDMA");
            return null;
        }
    }

    @Override
    public boolean setLine1Number(String alphaTag, String number, Message onComplete) {
        if (isPhoneTypeGsm()) {
            IccRecords r = mIccRecords.get();
            if (r != null) {
                r.setMsisdnNumber(alphaTag, number, onComplete);
                return true;
            } else {
                return false;
            }
        } else {
            loge("setLine1Number: not possible in CDMA");
            return false;
        }
    }

    @Override
    public void setVoiceMailNumber(String alphaTag, String voiceMailNumber, Message onComplete) {
        Message resp;
        mVmNumber = voiceMailNumber;
        resp = obtainMessage(EVENT_SET_VM_NUMBER_DONE, 0, 0, onComplete);

        IccRecords r = mIccRecords.get();

        if (!isPhoneTypeGsm() && mSimRecords != null) {
            r = mSimRecords;
        }

        if (r != null) {
            r.setVoiceMailNumber(alphaTag, mVmNumber, resp);
        }
    }

    @UnsupportedAppUsage
    private boolean isValidCommandInterfaceCFReason (int commandInterfaceCFReason) {
        switch (commandInterfaceCFReason) {
            case CF_REASON_UNCONDITIONAL:
            case CF_REASON_BUSY:
            case CF_REASON_NO_REPLY:
            case CF_REASON_NOT_REACHABLE:
            case CF_REASON_ALL:
            case CF_REASON_ALL_CONDITIONAL:
                return true;
            default:
                return false;
        }
    }

    @UnsupportedAppUsage
    @Override
    public String getSystemProperty(String property, String defValue) {
        if (getUnitTestMode()) {
            return null;
        }
        return TelephonyManager.getTelephonyProperty(mPhoneId, property, defValue);
    }

    @UnsupportedAppUsage
    private boolean isValidCommandInterfaceCFAction (int commandInterfaceCFAction) {
        switch (commandInterfaceCFAction) {
            case CF_ACTION_DISABLE:
            case CF_ACTION_ENABLE:
            case CF_ACTION_REGISTRATION:
            case CF_ACTION_ERASURE:
                return true;
            default:
                return false;
        }
    }

    @UnsupportedAppUsage
    private boolean isCfEnable(int action) {
        return (action == CF_ACTION_ENABLE) || (action == CF_ACTION_REGISTRATION);
    }

    private boolean isImsUtEnabledOverCdma() {
        return isPhoneTypeCdmaLte()
            && mImsPhone != null
            && mImsPhone.isUtEnabled();
    }

    private boolean isCsRetry(Message onComplete) {
        if (onComplete != null) {
            return onComplete.getData().getBoolean(CS_FALLBACK_SS, false);
        }
        return false;
    }

    @Override
    public boolean useSsOverIms(Message onComplete) {
        boolean isUtEnabled = isUtEnabled();

        Rlog.d(LOG_TAG, "useSsOverIms: isUtEnabled()= " + isUtEnabled +
                " isCsRetry(onComplete))= " + isCsRetry(onComplete));

        if (isUtEnabled && !isCsRetry(onComplete)) {
            return true;
        }
        return false;
    }

    @Override
    public void getCallForwardingOption(int commandInterfaceCFReason, Message onComplete) {
        getCallForwardingOption(commandInterfaceCFReason,
            CommandsInterface.SERVICE_CLASS_NONE, onComplete);
    }

    @Override
    public void getCallForwardingOption(int commandInterfaceCFReason, int serviceClass,
            Message onComplete) {
<<<<<<< HEAD
        if (isPhoneTypeGsm() || isImsUtEnabledOverCdma()) {
            Phone imsPhone = mImsPhone;
            if ((imsPhone != null) && imsPhone.isUtEnabled()) {
                imsPhone.getCallForwardingOption(commandInterfaceCFReason, serviceClass,
                        onComplete);
                return;
            }
=======
        Phone imsPhone = mImsPhone;
        if (useSsOverIms(onComplete)) {
            imsPhone.getCallForwardingOption(commandInterfaceCFReason, serviceClass, onComplete);
            return;
        }
>>>>>>> 7f1be823

        if (isPhoneTypeGsm()) {
            if (isValidCommandInterfaceCFReason(commandInterfaceCFReason)) {
                if (DBG) logd("requesting call forwarding query.");
                Message resp;
                if (commandInterfaceCFReason == CF_REASON_UNCONDITIONAL) {
                    resp = obtainMessage(EVENT_GET_CALL_FORWARD_DONE, onComplete);
                } else {
                    resp = onComplete;
                }
                mCi.queryCallForwardStatus(commandInterfaceCFReason, serviceClass, null, resp);
            }
        } else {
            loge("getCallForwardingOption: not possible in CDMA, just return empty result");
            AsyncResult.forMessage(onComplete, makeEmptyCallForward(), null);
            onComplete.sendToTarget();
        }
    }

    @Override
    public void setCallForwardingOption(int commandInterfaceCFAction,
            int commandInterfaceCFReason,
            String dialingNumber,
            int timerSeconds,
            Message onComplete) {
        setCallForwardingOption(commandInterfaceCFAction, commandInterfaceCFReason,
                dialingNumber, CommandsInterface.SERVICE_CLASS_VOICE, timerSeconds, onComplete);
    }

    @Override
    public void setCallForwardingOption(int commandInterfaceCFAction,
            int commandInterfaceCFReason,
            String dialingNumber,
            int serviceClass,
            int timerSeconds,
            Message onComplete) {
<<<<<<< HEAD
        if (isPhoneTypeGsm() || isImsUtEnabledOverCdma()) {
            Phone imsPhone = mImsPhone;
            if ((imsPhone != null) && imsPhone.isUtEnabled()) {
                imsPhone.setCallForwardingOption(commandInterfaceCFAction,
                        commandInterfaceCFReason, dialingNumber, serviceClass,
                        timerSeconds, onComplete);
                return;
            }
=======
        Phone imsPhone = mImsPhone;
        if (useSsOverIms(onComplete)) {
            imsPhone.setCallForwardingOption(commandInterfaceCFAction, commandInterfaceCFReason,
                    dialingNumber, serviceClass, timerSeconds, onComplete);
            return;
        }
>>>>>>> 7f1be823

        if (isPhoneTypeGsm()) {
            if ((isValidCommandInterfaceCFAction(commandInterfaceCFAction)) &&
                    (isValidCommandInterfaceCFReason(commandInterfaceCFReason))) {

                Message resp;
                if (commandInterfaceCFReason == CF_REASON_UNCONDITIONAL) {
                    Cfu cfu = new Cfu(dialingNumber, onComplete);
                    resp = obtainMessage(EVENT_SET_CALL_FORWARD_DONE,
                            isCfEnable(commandInterfaceCFAction) ? 1 : 0, 0, cfu);
                } else {
                    resp = onComplete;
                }
                mCi.setCallForward(commandInterfaceCFAction,
                        commandInterfaceCFReason,
                        serviceClass,
                        dialingNumber,
                        timerSeconds,
                        resp);
            }
        } else {
            String formatNumber = GsmCdmaConnection.formatDialString(dialingNumber);
            String cfNumber = CdmaMmiCode.getCallForwardingPrefixAndNumber(
                    commandInterfaceCFAction, commandInterfaceCFReason, formatNumber);
            loge("setCallForwardingOption: dial for set call forwarding"
                    + " prefixWithNumber= " + cfNumber + " number= " + dialingNumber);

            PhoneAccountHandle phoneAccountHandle = subscriptionIdToPhoneAccountHandle(getSubId());
            Bundle extras = new Bundle();
            extras.putParcelable(TelecomManager.EXTRA_PHONE_ACCOUNT_HANDLE, phoneAccountHandle);

            final TelecomManager telecomManager = TelecomManager.from(mContext);
            telecomManager.placeCall(Uri.parse(PhoneAccount.SCHEME_TEL + cfNumber), extras);

            AsyncResult.forMessage(onComplete, CommandsInterface.SS_STATUS_UNKNOWN, null);
            onComplete.sendToTarget();
        }
    }

    @Override
    public void getCallBarring(String facility, String password, Message onComplete,
            int serviceClass) {
        Phone imsPhone = mImsPhone;
        if (useSsOverIms(onComplete)) {
            imsPhone.getCallBarring(facility, password, onComplete, serviceClass);
            return;
        }

        if (isPhoneTypeGsm()) {
<<<<<<< HEAD
            Phone imsPhone = mImsPhone;
            if ((imsPhone != null) && imsPhone.isUtEnabled()) {
                imsPhone.getCallBarring(facility, password, onComplete, serviceClass);
                return;
            }
            mCi.queryFacilityLock(facility, password,
                    CommandsInterface.SERVICE_CLASS_NONE, onComplete);
=======
            mCi.queryFacilityLock(facility, password, serviceClass, onComplete);
>>>>>>> 7f1be823
        } else {
            loge("getCallBarringOption: not possible in CDMA");
        }
    }

    @Override
    public void setCallBarring(String facility, boolean lockState, String password,
            Message onComplete, int serviceClass) {
        Phone imsPhone = mImsPhone;
        if (useSsOverIms(onComplete)) {
            imsPhone.setCallBarring(facility, lockState, password, onComplete, serviceClass);
            return;
        }

        if (isPhoneTypeGsm()) {
<<<<<<< HEAD
            Phone imsPhone = mImsPhone;
            if ((imsPhone != null) && imsPhone.isUtEnabled()) {
                imsPhone.setCallBarring(facility, lockState, password, onComplete, serviceClass);
                return;
            }
            mCi.setFacilityLock(facility, lockState, password,
                    CommandsInterface.SERVICE_CLASS_NONE, onComplete);
=======
            mCi.setFacilityLock(facility, lockState, password, serviceClass, onComplete);
>>>>>>> 7f1be823
        } else {
            loge("setCallBarringOption: not possible in CDMA");
        }
    }

    /**
     * Changes access code used for call barring
     *
     * @param facility is one of CB_FACILTY_*
     * @param oldPwd is old password
     * @param newPwd is new password
     * @param onComplete is callback message when the action is completed.
     */
    public void changeCallBarringPassword(String facility, String oldPwd, String newPwd,
            Message onComplete) {
        if (isPhoneTypeGsm()) {
            mCi.changeBarringPassword(facility, oldPwd, newPwd, onComplete);
        } else {
            loge("changeCallBarringPassword: not possible in CDMA");
        }
    }

    @Override
    public void getOutgoingCallerIdDisplay(Message onComplete) {
        Phone imsPhone = mImsPhone;
        if (useSsOverIms(onComplete)) {
            imsPhone.getOutgoingCallerIdDisplay(onComplete);
            return;
        }

        if (isPhoneTypeGsm()) {
<<<<<<< HEAD
            Phone imsPhone = mImsPhone;
            if ((imsPhone != null)
                    && imsPhone.isUtEnabled()) {
                imsPhone.getOutgoingCallerIdDisplay(onComplete);
                return;
            }
=======
>>>>>>> 7f1be823
            mCi.getCLIR(onComplete);
        } else {
            loge("getOutgoingCallerIdDisplay: not possible in CDMA");
            AsyncResult.forMessage(onComplete, null,
                    new CommandException(CommandException.Error.REQUEST_NOT_SUPPORTED));
            onComplete.sendToTarget();
        }
    }

    @Override
    public void setOutgoingCallerIdDisplay(int commandInterfaceCLIRMode, Message onComplete) {
        Phone imsPhone = mImsPhone;
        if (useSsOverIms(onComplete)) {
            imsPhone.setOutgoingCallerIdDisplay(commandInterfaceCLIRMode, onComplete);
            return;
        }

        if (isPhoneTypeGsm()) {
<<<<<<< HEAD
            Phone imsPhone = mImsPhone;
            if ((imsPhone != null)
                    && imsPhone.isUtEnabled()) {
                imsPhone.setOutgoingCallerIdDisplay(commandInterfaceCLIRMode, onComplete);
                return;
            }
=======
>>>>>>> 7f1be823
            // Packing CLIR value in the message. This will be required for
            // SharedPreference caching, if the message comes back as part of
            // a success response.
            mCi.setCLIR(commandInterfaceCLIRMode,
                    obtainMessage(EVENT_SET_CLIR_COMPLETE, commandInterfaceCLIRMode, 0, onComplete));
        } else {
            loge("setOutgoingCallerIdDisplay: not possible in CDMA");
            AsyncResult.forMessage(onComplete, null,
                    new CommandException(CommandException.Error.REQUEST_NOT_SUPPORTED));
            onComplete.sendToTarget();
        }
    }

    @Override
    public void queryCLIP(Message onComplete) {
        Phone imsPhone = mImsPhone;
        if (useSsOverIms(onComplete)) {
            imsPhone.queryCLIP(onComplete);
            return;
        }

        if (isPhoneTypeGsm()) {
            mCi.queryCLIP(onComplete);
        } else {
            loge("queryCLIP: not possible in CDMA");
            AsyncResult.forMessage(onComplete, null,
                    new CommandException(CommandException.Error.REQUEST_NOT_SUPPORTED));
            onComplete.sendToTarget();
        }
    }

    @Override
    public void getCallWaiting(Message onComplete) {
<<<<<<< HEAD
        if (isPhoneTypeGsm() || isImsUtEnabledOverCdma()) {
            Phone imsPhone = mImsPhone;
            if ((imsPhone != null)
                    && imsPhone.isUtEnabled()) {
                imsPhone.getCallWaiting(onComplete);
                return;
            }
=======
        Phone imsPhone = mImsPhone;
        if (useSsOverIms(onComplete)) {
            imsPhone.getCallWaiting(onComplete);
            return;
        }
>>>>>>> 7f1be823

        if (isPhoneTypeGsm()) {
            //As per 3GPP TS 24.083, section 1.6 UE doesn't need to send service
            //class parameter in call waiting interrogation  to network
            mCi.queryCallWaiting(CommandsInterface.SERVICE_CLASS_NONE, onComplete);
        } else {
            int arr[] = {CommandsInterface.SS_STATUS_UNKNOWN, CommandsInterface.SERVICE_CLASS_NONE};
            AsyncResult.forMessage(onComplete, arr, null);
            onComplete.sendToTarget();
        }
    }

    @Override
    public void setCallWaiting(boolean enable, Message onComplete) {
<<<<<<< HEAD
        if (isPhoneTypeGsm() || isImsUtEnabledOverCdma()) {
            Phone imsPhone = mImsPhone;
            if ((imsPhone != null)
                    && imsPhone.isUtEnabled()) {
                imsPhone.setCallWaiting(enable, onComplete);
                return;
            }
            int serviceClass = CommandsInterface.SERVICE_CLASS_VOICE;
            CarrierConfigManager configManager = (CarrierConfigManager)
                    getContext().getSystemService(Context.CARRIER_CONFIG_SERVICE);
            PersistableBundle b = configManager.getConfigForSubId(getSubId());
            if (b != null) {
                serviceClass = b.getInt(CarrierConfigManager.KEY_CALL_WAITING_SERVICE_CLASS_INT,
                        CommandsInterface.SERVICE_CLASS_VOICE);
            }
=======
        int serviceClass = CommandsInterface.SERVICE_CLASS_VOICE;
        CarrierConfigManager configManager = (CarrierConfigManager)
            getContext().getSystemService(Context.CARRIER_CONFIG_SERVICE);
        PersistableBundle b = configManager.getConfigForSubId(getSubId());
        if (b != null) {
            serviceClass = b.getInt(CarrierConfigManager.KEY_CALL_WAITING_SERVICE_CLASS_INT,
                    CommandsInterface.SERVICE_CLASS_VOICE);
        }
        setCallWaiting(enable, serviceClass, onComplete);
    }

    @Override
    public void setCallWaiting(boolean enable, int serviceClass, Message onComplete) {
        Phone imsPhone = mImsPhone;
        if (useSsOverIms(onComplete)) {
            imsPhone.setCallWaiting(enable, onComplete);
            return;
        }

        if (isPhoneTypeGsm()) {
>>>>>>> 7f1be823
            mCi.setCallWaiting(enable, serviceClass, onComplete);
        } else {
            String cwPrefix = CdmaMmiCode.getCallWaitingPrefix(enable);
            Rlog.i(LOG_TAG, "setCallWaiting in CDMA : dial for set call waiting" + " prefix= " + cwPrefix);

            PhoneAccountHandle phoneAccountHandle = subscriptionIdToPhoneAccountHandle(getSubId());
            Bundle extras = new Bundle();
            extras.putParcelable(TelecomManager.EXTRA_PHONE_ACCOUNT_HANDLE, phoneAccountHandle);

            final TelecomManager telecomManager = TelecomManager.from(mContext);
            telecomManager.placeCall(Uri.parse(PhoneAccount.SCHEME_TEL + cwPrefix), extras);

            AsyncResult.forMessage(onComplete, CommandsInterface.SS_STATUS_UNKNOWN, null);
            onComplete.sendToTarget();
        }
    }

    @Override
    public void getAvailableNetworks(Message response) {
        if (isPhoneTypeGsm() || isPhoneTypeCdmaLte()) {
            Message msg = obtainMessage(EVENT_GET_AVAILABLE_NETWORKS_DONE, response);
            mCi.getAvailableNetworks(msg);
        } else {
            loge("getAvailableNetworks: not possible in CDMA");
        }
    }

    @Override
    public void startNetworkScan(NetworkScanRequest nsr, Message response) {
        mCi.startNetworkScan(nsr, response);
    }

    @Override
    public void stopNetworkScan(Message response) {
        mCi.stopNetworkScan(response);
    }

    @Override
    public void setTTYMode(int ttyMode, Message onComplete) {
        // Send out the TTY Mode change over RIL as well
        super.setTTYMode(ttyMode, onComplete);
        if (mImsPhone != null) {
            mImsPhone.setTTYMode(ttyMode, onComplete);
        }
    }

    @Override
    public void setUiTTYMode(int uiTtyMode, Message onComplete) {
       if (mImsPhone != null) {
           mImsPhone.setUiTTYMode(uiTtyMode, onComplete);
       }
    }

    @Override
    public void setMute(boolean muted) {
        mCT.setMute(muted);
    }

    @Override
    public boolean getMute() {
        return mCT.getMute();
    }

    @Override
    public void updateServiceLocation(WorkSource workSource) {
        mSST.enableSingleLocationUpdate(workSource);
    }

    @Override
    public void enableLocationUpdates() {
        mSST.enableLocationUpdates();
    }

    @Override
    public void disableLocationUpdates() {
        mSST.disableLocationUpdates();
    }

    @Override
    public boolean getDataRoamingEnabled() {
        if (getDcTracker(AccessNetworkConstants.TRANSPORT_TYPE_WWAN) != null) {
            return getDcTracker(AccessNetworkConstants.TRANSPORT_TYPE_WWAN).getDataRoamingEnabled();
        }
        return false;
    }

    @Override
    public void setDataRoamingEnabled(boolean enable) {
        if (getDcTracker(AccessNetworkConstants.TRANSPORT_TYPE_WWAN) != null) {
            getDcTracker(AccessNetworkConstants.TRANSPORT_TYPE_WWAN)
                    .setDataRoamingEnabledByUser(enable);
        }
    }

    @Override
    public void registerForCdmaOtaStatusChange(Handler h, int what, Object obj) {
        mCi.registerForCdmaOtaProvision(h, what, obj);
    }

    @Override
    public void unregisterForCdmaOtaStatusChange(Handler h) {
        mCi.unregisterForCdmaOtaProvision(h);
    }

    @Override
    public void registerForSubscriptionInfoReady(Handler h, int what, Object obj) {
        mSST.registerForSubscriptionInfoReady(h, what, obj);
    }

    @Override
    public void unregisterForSubscriptionInfoReady(Handler h) {
        mSST.unregisterForSubscriptionInfoReady(h);
    }

    @UnsupportedAppUsage
    @Override
    public void setOnEcbModeExitResponse(Handler h, int what, Object obj) {
    }

    @Override
    public void unsetOnEcbModeExitResponse(Handler h) {
    }

    @Override
    public void registerForCallWaiting(Handler h, int what, Object obj) {
        mCT.registerForCallWaiting(h, what, obj);
    }

    @Override
    public void unregisterForCallWaiting(Handler h) {
        mCT.unregisterForCallWaiting(h);
    }

    /**
     * Whether data is enabled by user. Unlike isDataEnabled, this only
     * checks user setting stored in {@link android.provider.Settings.Global#MOBILE_DATA}
     * if not provisioning, or isProvisioningDataEnabled if provisioning.
     */
    @Override
    public boolean isUserDataEnabled() {
        if (mDataEnabledSettings.isProvisioning()) {
            return mDataEnabledSettings.isProvisioningDataEnabled();
        } else {
            return mDataEnabledSettings.isUserDataEnabled();
        }
    }

    /**
     * Removes the given MMI from the pending list and notifies
     * registrants that it is complete.
     * @param mmi MMI that is done
     */
    public void onMMIDone(MmiCode mmi) {

        /* Only notify complete if it's on the pending list.
         * Otherwise, it's already been handled (eg, previously canceled).
         * The exception is cancellation of an incoming USSD-REQUEST, which is
         * not on the list.
         */
        if (mPendingMMIs.remove(mmi) || (isPhoneTypeGsm() && (mmi.isUssdRequest() ||
                ((GsmMmiCode)mmi).isSsInfo()))) {

            ResultReceiver receiverCallback = mmi.getUssdCallbackReceiver();
            if (receiverCallback != null) {
                Rlog.i(LOG_TAG, "onMMIDone: invoking callback: " + mmi);
                int returnCode = (mmi.getState() ==  MmiCode.State.COMPLETE) ?
                    TelephonyManager.USSD_RETURN_SUCCESS : TelephonyManager.USSD_RETURN_FAILURE;
                sendUssdResponse(mmi.getDialString(), mmi.getMessage(), returnCode,
                        receiverCallback );
            } else {
                Rlog.i(LOG_TAG, "onMMIDone: notifying registrants: " + mmi);
                mMmiCompleteRegistrants.notifyRegistrants(new AsyncResult(null, mmi, null));
            }
        } else {
            Rlog.i(LOG_TAG, "onMMIDone: invalid response or already handled; ignoring: " + mmi);
        }
    }

    public boolean supports3gppCallForwardingWhileRoaming() {
        CarrierConfigManager configManager = (CarrierConfigManager)
                getContext().getSystemService(Context.CARRIER_CONFIG_SERVICE);
        PersistableBundle b = configManager.getConfigForSubId(getSubId());
        if (b != null) {
            return b.getBoolean(
                    CarrierConfigManager.KEY_SUPPORT_3GPP_CALL_FORWARDING_WHILE_ROAMING_BOOL, true);
        } else {
            // Default value set in CarrierConfigManager
            return true;
        }
    }

    private void onNetworkInitiatedUssd(MmiCode mmi) {
        Rlog.v(LOG_TAG, "onNetworkInitiatedUssd: mmi=" + mmi);
        mMmiCompleteRegistrants.notifyRegistrants(
            new AsyncResult(null, mmi, null));
    }

    /** ussdMode is one of CommandsInterface.USSD_MODE_* */
    private void onIncomingUSSD (int ussdMode, String ussdMessage) {
        if (!isPhoneTypeGsm()) {
            loge("onIncomingUSSD: not expected on GSM");
        }
        boolean isUssdError;
        boolean isUssdRequest;
        boolean isUssdRelease;

        isUssdRequest
            = (ussdMode == CommandsInterface.USSD_MODE_REQUEST);

        isUssdError
            = (ussdMode != CommandsInterface.USSD_MODE_NOTIFY
                && ussdMode != CommandsInterface.USSD_MODE_REQUEST);

        isUssdRelease = (ussdMode == CommandsInterface.USSD_MODE_NW_RELEASE);


        // See comments in GsmMmiCode.java
        // USSD requests aren't finished until one
        // of these two events happen
        GsmMmiCode found = null;
        for (int i = 0, s = mPendingMMIs.size() ; i < s; i++) {
            if(((GsmMmiCode)mPendingMMIs.get(i)).isPendingUSSD()) {
                found = (GsmMmiCode)mPendingMMIs.get(i);
                break;
            }
        }

        if (found != null) {
            // Complete pending USSD

            if (isUssdRelease) {
                found.onUssdRelease();
            } else if (isUssdError) {
                found.onUssdFinishedError();
            } else {
                found.onUssdFinished(ussdMessage, isUssdRequest);
            }
        } else if (!isUssdError && !TextUtils.isEmpty(ussdMessage)) {
            // pending USSD not found
            // The network may initiate its own USSD request

            // ignore everything that isnt a Notify or a Request
            // also, discard if there is no message to present
            GsmMmiCode mmi;
            mmi = GsmMmiCode.newNetworkInitiatedUssd(ussdMessage,
                                                   isUssdRequest,
                                                   GsmCdmaPhone.this,
                                                   mUiccApplication.get());
            onNetworkInitiatedUssd(mmi);
        }
    }

    /**
     * Make sure the network knows our preferred setting.
     */
    @UnsupportedAppUsage
    private void syncClirSetting() {
        SharedPreferences sp = PreferenceManager.getDefaultSharedPreferences(getContext());
        migrateClirSettingIfNeeded(sp);

        int clirSetting = sp.getInt(CLIR_KEY + getSubId(), -1);
        Rlog.i(LOG_TAG, "syncClirSetting: " + CLIR_KEY + getSubId() + "=" + clirSetting);
        if (clirSetting >= 0) {
            mCi.setCLIR(clirSetting, null);
        }
    }

    /**
     * Migrate CLIR setting with sudId mapping once if there's CLIR setting mapped with phoneId.
     */
    private void migrateClirSettingIfNeeded(SharedPreferences sp) {
        // Get old CLIR setting mapped with phoneId
        int clirSetting = sp.getInt("clir_key" + getPhoneId(), -1);
        if (clirSetting >= 0) {
            // Migrate CLIR setting to new shared preference key with subId
            Rlog.i(LOG_TAG, "Migrate CLIR setting: value=" + clirSetting + ", clir_key"
                    + getPhoneId() + " -> " + CLIR_KEY + getSubId());
            SharedPreferences.Editor editor = sp.edit();
            editor.putInt(CLIR_KEY + getSubId(), clirSetting);

            // Remove old CLIR setting key
            editor.remove("clir_key" + getPhoneId()).commit();
        }
    }

    private void handleRadioAvailable() {
        mCi.getBasebandVersion(obtainMessage(EVENT_GET_BASEBAND_VERSION_DONE));

        mCi.getDeviceIdentity(obtainMessage(EVENT_GET_DEVICE_IDENTITY_DONE));
        mCi.getRadioCapability(obtainMessage(EVENT_GET_RADIO_CAPABILITY));
        mCi.areUiccApplicationsEnabled(obtainMessage(EVENT_GET_UICC_APPS_ENABLEMENT_DONE));

        startLceAfterRadioIsAvailable();
        mCi.setSuppServiceNotifications(true, null);
    }

    private void handleRadioOn() {
        /* Proactively query voice radio technologies */
        mCi.getVoiceRadioTechnology(obtainMessage(EVENT_REQUEST_VOICE_RADIO_TECH_DONE));

        if (!isPhoneTypeGsm()) {
            mCdmaSubscriptionSource = mCdmaSSM.getCdmaSubscriptionSource();
        }

        // If this is on APM off, SIM may already be loaded. Send setPreferredNetworkType
        // request to RIL to preserve user setting across APM toggling
        setPreferredNetworkTypeIfSimLoaded();
    }

    private void handleRadioOffOrNotAvailable() {
        if (isPhoneTypeGsm()) {
            // Some MMI requests (eg USSD) are not completed
            // within the course of a CommandsInterface request
            // If the radio shuts off or resets while one of these
            // is pending, we need to clean up.

            for (int i = mPendingMMIs.size() - 1; i >= 0; i--) {
                if (((GsmMmiCode) mPendingMMIs.get(i)).isPendingUSSD()) {
                    ((GsmMmiCode) mPendingMMIs.get(i)).onUssdFinishedError();
                }
            }
        }
        mRadioOffOrNotAvailableRegistrants.notifyRegistrants();
    }

    private void handleRadioPowerStateChange() {
        Rlog.d(LOG_TAG, "handleRadioPowerStateChange, state= " + mCi.getRadioState());
        mNotifier.notifyRadioPowerStateChanged(this, mCi.getRadioState());
    }

    @Override
    public void handleMessage(Message msg) {
        AsyncResult ar;
        Message onComplete;

        switch (msg.what) {
            case EVENT_RADIO_AVAILABLE: {
                handleRadioAvailable();
            }
            break;

            case EVENT_GET_DEVICE_IDENTITY_DONE:{
                ar = (AsyncResult)msg.obj;

                if (ar.exception != null) {
                    break;
                }
                String[] respId = (String[])ar.result;
                mImei = respId[0];
                mImeiSv = respId[1];
                mEsn  =  respId[2];
                mMeid =  respId[3];
            }
            break;

            case EVENT_MODEM_RESET: {
                logd("Event EVENT_MODEM_RESET Received" + " isInEcm = " + mEcbmHandler.isInEcm());
                if (mEcbmHandler.isInEcm()) {
                    mEcbmHandler.handleExitEmergencyCallbackMode(mPhoneId);
                }
            }
            break;

            case EVENT_RUIM_RECORDS_LOADED:
                logd("Event EVENT_RUIM_RECORDS_LOADED Received");
                updateCurrentCarrierInProvider();
                break;

            case EVENT_RADIO_ON:
                logd("Event EVENT_RADIO_ON Received");
                handleRadioOn();
                break;

            case EVENT_RIL_CONNECTED:
                ar = (AsyncResult) msg.obj;
                if (ar.exception == null && ar.result != null) {
                    mRilVersion = (Integer) ar.result;
                } else {
                    logd("Unexpected exception on EVENT_RIL_CONNECTED");
                    mRilVersion = -1;
                }
                break;

            case EVENT_VOICE_RADIO_TECH_CHANGED:
            case EVENT_REQUEST_VOICE_RADIO_TECH_DONE:
                String what = (msg.what == EVENT_VOICE_RADIO_TECH_CHANGED) ?
                        "EVENT_VOICE_RADIO_TECH_CHANGED" : "EVENT_REQUEST_VOICE_RADIO_TECH_DONE";
                ar = (AsyncResult) msg.obj;
                if (ar.exception == null) {
                    if ((ar.result != null) && (((int[]) ar.result).length != 0)) {
                        int newVoiceTech = ((int[]) ar.result)[0];
                        logd(what + ": newVoiceTech=" + newVoiceTech);
                        phoneObjectUpdater(newVoiceTech);
                    } else {
                        loge(what + ": has no tech!");
                    }
                } else {
                    loge(what + ": exception=" + ar.exception);
                }
                break;

            case EVENT_UPDATE_PHONE_OBJECT:
                phoneObjectUpdater(msg.arg1);
                break;

            case EVENT_CARRIER_CONFIG_CHANGED:
                // Only check for the voice radio tech if it not going to be updated by the voice
                // registration changes.
                if (!mContext.getResources().getBoolean(
                        com.android.internal.R.bool
                                .config_switch_phone_on_voice_reg_state_change)) {
                    mCi.getVoiceRadioTechnology(obtainMessage(EVENT_REQUEST_VOICE_RADIO_TECH_DONE));
                }
                // Force update IMS service if it is available, if it isn't the config will be
                // updated when ImsPhoneCallTracker opens a connection.
                ImsManager imsManager = ImsManager.getInstance(mContext, mPhoneId);
                if (imsManager.isServiceAvailable() && getIccRecordsLoaded()) {
                    imsManager.updateImsServiceConfig(true);
                } else {
                    logd("ImsManager/IccRecords Loaded are not available to update CarrierConfig.");
                }

                // Update broadcastEmergencyCallStateChanges
                // also cache the config value for displaying 14 digit IMEI
                CarrierConfigManager configMgr = (CarrierConfigManager)
                        getContext().getSystemService(Context.CARRIER_CONFIG_SERVICE);
                PersistableBundle b = configMgr.getConfigForSubId(getSubId());
                if (b != null) {
                    mEnable14DigitImei = b.getBoolean("config_enable_display_14digit_imei");
                    boolean broadcastEmergencyCallStateChanges = b.getBoolean(
                            CarrierConfigManager.KEY_BROADCAST_EMERGENCY_CALL_STATE_CHANGES_BOOL);
                    logd("broadcastEmergencyCallStateChanges = " +
                            broadcastEmergencyCallStateChanges);
                    setBroadcastEmergencyCallStateChanges(broadcastEmergencyCallStateChanges);
                } else {
                    loge("didn't get broadcastEmergencyCallStateChanges from carrier config");
                }

                // Changing the cdma roaming settings based carrier config.
                if (b != null) {
                    int config_cdma_roaming_mode = b.getInt(
                            CarrierConfigManager.KEY_CDMA_ROAMING_MODE_INT);
                    int current_cdma_roaming_mode =
                            Settings.Global.getInt(getContext().getContentResolver(),
                            Settings.Global.CDMA_ROAMING_MODE,
                            TelephonyManager.CDMA_ROAMING_MODE_RADIO_DEFAULT);
                    switch (config_cdma_roaming_mode) {
                        // Carrier's cdma_roaming_mode will overwrite the user's previous settings
                        // Keep the user's previous setting in global variable which will be used
                        // when carrier's setting is turn off.
                        case TelephonyManager.CDMA_ROAMING_MODE_HOME:
                        case TelephonyManager.CDMA_ROAMING_MODE_AFFILIATED:
                        case TelephonyManager.CDMA_ROAMING_MODE_ANY:
                            logd("cdma_roaming_mode is going to changed to "
                                    + config_cdma_roaming_mode);
                            setCdmaRoamingPreference(config_cdma_roaming_mode,
                                    obtainMessage(EVENT_SET_ROAMING_PREFERENCE_DONE));
                            break;

                        // When carrier's setting is turn off, change the cdma_roaming_mode to the
                        // previous user's setting
                        case TelephonyManager.CDMA_ROAMING_MODE_RADIO_DEFAULT:
                            if (current_cdma_roaming_mode != config_cdma_roaming_mode) {
                                logd("cdma_roaming_mode is going to changed to "
                                        + current_cdma_roaming_mode);
                                setCdmaRoamingPreference(current_cdma_roaming_mode,
                                        obtainMessage(EVENT_SET_ROAMING_PREFERENCE_DONE));
                            }

                        default:
                            loge("Invalid cdma_roaming_mode settings: "
                                    + config_cdma_roaming_mode);
                    }
                } else {
                    loge("didn't get the cdma_roaming_mode changes from the carrier config.");
                }
                break;

            case EVENT_SET_ROAMING_PREFERENCE_DONE:
                logd("cdma_roaming_mode change is done");
                break;

            case EVENT_CDMA_SUBSCRIPTION_SOURCE_CHANGED:
                logd("EVENT_CDMA_SUBSCRIPTION_SOURCE_CHANGED");
                mCdmaSubscriptionSource = mCdmaSSM.getCdmaSubscriptionSource();
                break;

            case EVENT_REGISTERED_TO_NETWORK:
                logd("Event EVENT_REGISTERED_TO_NETWORK Received");
                if (isPhoneTypeGsm()) {
                    syncClirSetting();
                }
                break;

            case EVENT_SIM_RECORDS_LOADED:
                updateCurrentCarrierInProvider();

                // Check if this is a different SIM than the previous one. If so unset the
                // voice mail number.
                String imsi = getVmSimImsi();
                String imsiFromSIM = getSubscriberId();
                if ((!isPhoneTypeGsm() || imsi != null) && imsiFromSIM != null
                        && !imsiFromSIM.equals(imsi)) {
                    storeVoiceMailNumber(null);
                    setVmSimImsi(null);
                    setVideoCallForwardingPreference(false);
                }

                updateVoiceMail();

                mSimRecordsLoadedRegistrants.notifyRegistrants();
                break;

            case EVENT_GET_BASEBAND_VERSION_DONE:
                ar = (AsyncResult)msg.obj;

                if (ar.exception != null) {
                    break;
                }

                if (DBG) logd("Baseband version: " + ar.result);
                TelephonyManager.from(mContext).setBasebandVersionForPhone(getPhoneId(),
                        (String)ar.result);
            break;

            case EVENT_GET_IMEI_DONE:
                ar = (AsyncResult)msg.obj;

                if (ar.exception != null) {
                    break;
                }

                mImei = (String)ar.result;
            break;

            case EVENT_GET_IMEISV_DONE:
                ar = (AsyncResult)msg.obj;

                if (ar.exception != null) {
                    break;
                }

                mImeiSv = (String)ar.result;
            break;

            case EVENT_USSD:
                ar = (AsyncResult)msg.obj;

                String[] ussdResult = (String[]) ar.result;

                if (ussdResult.length > 1) {
                    try {
                        onIncomingUSSD(Integer.parseInt(ussdResult[0]), ussdResult[1]);
                    } catch (NumberFormatException e) {
                        Rlog.w(LOG_TAG, "error parsing USSD");
                    }
                }
            break;

            case EVENT_RADIO_OFF_OR_NOT_AVAILABLE: {
                logd("Event EVENT_RADIO_OFF_OR_NOT_AVAILABLE Received");
                handleRadioOffOrNotAvailable();
                break;
            }

            case EVENT_RADIO_STATE_CHANGED: {
                logd("EVENT EVENT_RADIO_STATE_CHANGED");
                handleRadioPowerStateChange();
                break;
            }

            case EVENT_SSN:
                logd("Event EVENT_SSN Received");
                if (isPhoneTypeGsm()) {
                    ar = (AsyncResult) msg.obj;
                    SuppServiceNotification not = (SuppServiceNotification) ar.result;
                    mSsnRegistrants.notifyRegistrants(ar);
                }
                break;

            case EVENT_REGISTRATION_FAILED:
                logd("Event RegistrationFailed Received");
                ar = (AsyncResult) msg.obj;
                RegistrationFailedEvent rfe = (RegistrationFailedEvent) ar.result;
                mNotifier.notifyRegistrationFailed(this, rfe.cellIdentity, rfe.chosenPlmn,
                        rfe.domain, rfe.causeCode, rfe.additionalCauseCode);
                break;

            case EVENT_BARRING_INFO_CHANGED:
                logd("Event BarringInfoChanged Received");
                ar = (AsyncResult) msg.obj;
                BarringInfo barringInfo = (BarringInfo) ar.result;
                mNotifier.notifyBarringInfoChanged(this, barringInfo);
                break;

            case EVENT_SET_CALL_FORWARD_DONE:
                ar = (AsyncResult)msg.obj;
                Cfu cfu = (Cfu) ar.userObj;
                if (ar.exception == null) {
                    setVoiceCallForwardingFlag(1, msg.arg1 == 1, cfu.mSetCfNumber);
                }
                if (cfu.mOnComplete != null) {
                    AsyncResult.forMessage(cfu.mOnComplete, ar.result, ar.exception);
                    cfu.mOnComplete.sendToTarget();
                }
                break;

            case EVENT_SET_VM_NUMBER_DONE:
                ar = (AsyncResult)msg.obj;
                if (((isPhoneTypeGsm() || mSimRecords != null)
                        && IccVmNotSupportedException.class.isInstance(ar.exception))
                        || (!isPhoneTypeGsm() && mSimRecords == null
                        && IccException.class.isInstance(ar.exception))) {
                    storeVoiceMailNumber(mVmNumber);
                    ar.exception = null;
                }
                onComplete = (Message) ar.userObj;
                if (onComplete != null) {
                    AsyncResult.forMessage(onComplete, ar.result, ar.exception);
                    onComplete.sendToTarget();
                }
                break;


            case EVENT_GET_CALL_FORWARD_DONE:
                ar = (AsyncResult)msg.obj;
                if (ar.exception == null) {
                    handleCfuQueryResult((CallForwardInfo[])ar.result);
                }
                onComplete = (Message) ar.userObj;
                if (onComplete != null) {
                    AsyncResult.forMessage(onComplete, ar.result, ar.exception);
                    onComplete.sendToTarget();
                }
                break;

            case EVENT_SET_NETWORK_AUTOMATIC:
                // Automatic network selection from EF_CSP SIM record
                ar = (AsyncResult) msg.obj;
                if (mSST.mSS.getIsManualSelection()) {
                    setNetworkSelectionModeAutomatic((Message) ar.result);
                    logd("SET_NETWORK_SELECTION_AUTOMATIC: set to automatic");
                } else {
                    // prevent duplicate request which will push current PLMN to low priority
                    logd("SET_NETWORK_SELECTION_AUTOMATIC: already automatic, ignore");
                }
                break;

            case EVENT_ICC_RECORD_EVENTS:
                ar = (AsyncResult)msg.obj;
                processIccRecordEvents((Integer)ar.result);
                break;

            case EVENT_SET_CLIR_COMPLETE:
                ar = (AsyncResult)msg.obj;
                if (ar.exception == null) {
                    saveClirSetting(msg.arg1);
                }
                onComplete = (Message) ar.userObj;
                if (onComplete != null) {
                    AsyncResult.forMessage(onComplete, ar.result, ar.exception);
                    onComplete.sendToTarget();
                }
                break;

            case EVENT_SS:
                ar = (AsyncResult)msg.obj;
                logd("Event EVENT_SS received");
                if (isPhoneTypeGsm()) {
                    // SS data is already being handled through MMI codes.
                    // So, this result if processed as MMI response would help
                    // in re-using the existing functionality.
                    GsmMmiCode mmi = new GsmMmiCode(this, mUiccApplication.get());
                    mmi.processSsData(ar);
                }
                break;

            case EVENT_GET_RADIO_CAPABILITY:
                ar = (AsyncResult) msg.obj;
                RadioCapability rc = (RadioCapability) ar.result;
                if (ar.exception != null) {
                    Rlog.d(LOG_TAG, "get phone radio capability fail, no need to change " +
                            "mRadioCapability");
                } else {
                    radioCapabilityUpdated(rc);
                }
                Rlog.d(LOG_TAG, "EVENT_GET_RADIO_CAPABILITY: phone rc: " + rc);
                break;
            case EVENT_VRS_OR_RAT_CHANGED:
                ar = (AsyncResult) msg.obj;
                Pair<Integer, Integer> vrsRatPair = (Pair<Integer, Integer>) ar.result;
                onVoiceRegStateOrRatChanged(vrsRatPair.first, vrsRatPair.second);
                break;

            case EVENT_SET_CARRIER_DATA_ENABLED:
                ar = (AsyncResult) msg.obj;
                boolean enabled = (boolean) ar.result;
                mDataEnabledSettings.setDataEnabled(TelephonyManager.DATA_ENABLED_REASON_CARRIER,
                        enabled);
                break;
            case EVENT_DEVICE_PROVISIONED_CHANGE:
                mDataEnabledSettings.updateProvisionedChanged();
                break;
            case EVENT_DEVICE_PROVISIONING_DATA_SETTING_CHANGE:
                mDataEnabledSettings.updateProvisioningDataEnabled();
                break;
            case EVENT_GET_AVAILABLE_NETWORKS_DONE:
                ar = (AsyncResult) msg.obj;
                if (ar.exception == null && ar.result != null && mSST != null) {
                    List<OperatorInfo> operatorInfoList = (List<OperatorInfo>) ar.result;
                    List<OperatorInfo> filteredInfoList = new ArrayList<>();
                    for (OperatorInfo operatorInfo : operatorInfoList) {
                        if (OperatorInfo.State.CURRENT == operatorInfo.getState()) {
                            filteredInfoList.add(new OperatorInfo(
                                    mSST.filterOperatorNameByPattern(
                                            operatorInfo.getOperatorAlphaLong()),
                                    mSST.filterOperatorNameByPattern(
                                            operatorInfo.getOperatorAlphaShort()),
                                    operatorInfo.getOperatorNumeric(),
                                    operatorInfo.getState()
                            ));
                        } else {
                            filteredInfoList.add(operatorInfo);
                        }
                    }
                    ar.result = filteredInfoList;
                }

                onComplete = (Message) ar.userObj;
                if (onComplete != null) {
                    AsyncResult.forMessage(onComplete, ar.result, ar.exception);
                    onComplete.sendToTarget();
                }
                break;
            case EVENT_GET_UICC_APPS_ENABLEMENT_DONE:
            case EVENT_UICC_APPS_ENABLEMENT_STATUS_CHANGED:
                ar = (AsyncResult) msg.obj;
                if (ar == null) return;
                if (ar.exception != null) {
                    logd("Received exception on event" + msg.what + " : " + ar.exception);
                    return;
                }

                mUiccApplicationsEnabled = (Boolean) ar.result;
            // Intentional falling through.
            case EVENT_UICC_APPS_ENABLEMENT_SETTING_CHANGED:
                reapplyUiccAppsEnablementIfNeeded(ENABLE_UICC_APPS_MAX_RETRIES);
                break;

            case EVENT_REAPPLY_UICC_APPS_ENABLEMENT_DONE: {
                ar = (AsyncResult) msg.obj;
                if (ar == null || ar.exception == null) return;
                Pair<Boolean, Integer> userObject = (Pair) ar.userObj;
                if (userObject == null) return;
                boolean expectedValue = userObject.first;
                int retries = userObject.second;
                CommandException.Error error = ((CommandException) ar.exception).getCommandError();
                loge("Error received when re-applying uicc application"
                        + " setting to " +  expectedValue + " on phone " + mPhoneId
                        + " Error code: " + error + " retry count left: " + retries);
                if (retries > 0 && (error == GENERIC_FAILURE || error == SIM_BUSY)) {
                    // Retry for certain errors, but not for others like RADIO_NOT_AVAILABLE or
                    // SIM_ABSENT, as they will trigger it whey they become available.
                    postDelayed(()->reapplyUiccAppsEnablementIfNeeded(retries - 1),
                            REAPPLY_UICC_APPS_SETTING_RETRY_TIME_GAP_IN_MS);
                }
                break;
            }
            default:
                super.handleMessage(msg);
        }
    }

    public UiccCardApplication getUiccCardApplication() {
        if (isPhoneTypeGsm()) {
            return mUiccController.getUiccCardApplication(mPhoneId, UiccController.APP_FAM_3GPP);
        } else {
            return mUiccController.getUiccCardApplication(mPhoneId, UiccController.APP_FAM_3GPP2);
        }
    }

    // todo: check if ICC availability needs to be handled here. mSimRecords should not be needed
    // now because APIs can be called directly on UiccProfile, and that should handle the requests
    // correctly based on supported apps, voice RAT, etc.
    @Override
    protected void onUpdateIccAvailability() {
        if (mUiccController == null ) {
            return;
        }

        UiccCardApplication newUiccApplication = null;

        // Update mIsimUiccRecords
        if (isPhoneTypeGsm() || isPhoneTypeCdmaLte()) {
            newUiccApplication =
                    mUiccController.getUiccCardApplication(mPhoneId, UiccController.APP_FAM_IMS);
            IsimUiccRecords newIsimUiccRecords = null;

            if (newUiccApplication != null) {
                newIsimUiccRecords = (IsimUiccRecords) newUiccApplication.getIccRecords();
                if (DBG) logd("New ISIM application found");
            }
            mIsimUiccRecords = newIsimUiccRecords;
        }

        // Update mSimRecords
        if (mSimRecords != null) {
            mSimRecords.unregisterForRecordsLoaded(this);
        }
        if (isPhoneTypeCdmaLte() || isPhoneTypeCdma()) {
            newUiccApplication = mUiccController.getUiccCardApplication(mPhoneId,
                    UiccController.APP_FAM_3GPP);
            SIMRecords newSimRecords = null;
            if (newUiccApplication != null) {
                newSimRecords = (SIMRecords) newUiccApplication.getIccRecords();
            }
            mSimRecords = newSimRecords;
            if (mSimRecords != null) {
                mSimRecords.registerForRecordsLoaded(this, EVENT_SIM_RECORDS_LOADED, null);
            }
        } else {
            mSimRecords = null;
        }

        // Update mIccRecords, mUiccApplication, mIccPhoneBookIntManager
        newUiccApplication = getUiccCardApplication();
        if (!isPhoneTypeGsm() && newUiccApplication == null) {
            logd("can't find 3GPP2 application; trying APP_FAM_3GPP");
            newUiccApplication = mUiccController.getUiccCardApplication(mPhoneId,
                    UiccController.APP_FAM_3GPP);
        }

        UiccCardApplication app = mUiccApplication.get();
        if (app != newUiccApplication) {
            if (app != null) {
                if (DBG) logd("Removing stale icc objects.");
                if (mIccRecords.get() != null) {
                    unregisterForIccRecordEvents();
                    mIccPhoneBookIntManager.updateIccRecords(null);
                }
                mIccRecords.set(null);
                mUiccApplication.set(null);
            }
            if (newUiccApplication != null) {
                if (DBG) {
                    logd("New Uicc application found. type = " + newUiccApplication.getType());
                }
                final IccRecords iccRecords = newUiccApplication.getIccRecords();
                mUiccApplication.set(newUiccApplication);
                mIccRecords.set(iccRecords);
                logd("mIccRecords = " + mIccRecords);
                registerForIccRecordEvents();
                mIccPhoneBookIntManager.updateIccRecords(iccRecords);
                if (iccRecords != null) {
                    final String simOperatorNumeric = iccRecords.getOperatorNumeric();
                    if (DBG) {
                        logd("New simOperatorNumeric = " + simOperatorNumeric);
                    }
                    if (!TextUtils.isEmpty(simOperatorNumeric)) {
                        TelephonyManager.from(mContext).setSimOperatorNumericForPhone(mPhoneId,
                                simOperatorNumeric);
                    }
                }
                updateCurrentCarrierInProvider();
            }
        }

    }

    @Override
    public SIMRecords getSIMRecords() {
        return mSimRecords;
    }

    private void processIccRecordEvents(int eventCode) {
        switch (eventCode) {
            case IccRecords.EVENT_CFI:
                logi("processIccRecordEvents: EVENT_CFI");
                notifyCallForwardingIndicator();
                break;
        }
    }

    /**
     * Sets the "current" field in the telephony provider according to the SIM's operator
     *
     * @return true for success; false otherwise.
     */
    @Override
    public boolean updateCurrentCarrierInProvider() {
        long currentDds = SubscriptionManager.getDefaultDataSubscriptionId();
        String operatorNumeric = getOperatorNumeric();

        logd("updateCurrentCarrierInProvider: mSubId = " + getSubId()
                + " currentDds = " + currentDds + " operatorNumeric = " + operatorNumeric);

        if (!TextUtils.isEmpty(operatorNumeric) && (getSubId() == currentDds)) {
            try {
                Uri uri = Uri.withAppendedPath(Telephony.Carriers.CONTENT_URI, "current");
                ContentValues map = new ContentValues();
                map.put(Telephony.Carriers.NUMERIC, operatorNumeric);
                mContext.getContentResolver().insert(uri, map);
                return true;
            } catch (SQLException e) {
                Rlog.e(LOG_TAG, "Can't store current operator", e);
            }
        }
        return false;
    }

    //CDMA
    /**
     * Sets the "current" field in the telephony provider according to the
     * build-time operator numeric property
     *
     * @return true for success; false otherwise.
     */
    private boolean updateCurrentCarrierInProvider(String operatorNumeric) {
        if (isPhoneTypeCdma()
                || (isPhoneTypeCdmaLte() && mUiccController.getUiccCardApplication(mPhoneId,
                        UiccController.APP_FAM_3GPP) == null)) {
            logd("CDMAPhone: updateCurrentCarrierInProvider called");
            if (!TextUtils.isEmpty(operatorNumeric)) {
                try {
                    Uri uri = Uri.withAppendedPath(Telephony.Carriers.CONTENT_URI, "current");
                    ContentValues map = new ContentValues();
                    map.put(Telephony.Carriers.NUMERIC, operatorNumeric);
                    logd("updateCurrentCarrierInProvider from system: numeric=" + operatorNumeric);
                    getContext().getContentResolver().insert(uri, map);

                    // Updates MCC MNC device configuration information
                    logd("update mccmnc=" + operatorNumeric);
                    MccTable.updateMccMncConfiguration(mContext, operatorNumeric);

                    return true;
                } catch (SQLException e) {
                    Rlog.e(LOG_TAG, "Can't store current operator", e);
                }
            }
            return false;
        } else { // isPhoneTypeCdmaLte()
            if (DBG) logd("updateCurrentCarrierInProvider not updated X retVal=" + true);
            return true;
        }
    }

    private void handleCfuQueryResult(CallForwardInfo[] infos) {
        if (infos == null || infos.length == 0) {
            // Assume the default is not active
            // Set unconditional CFF in SIM to false
            setVoiceCallForwardingFlag(1, false, null);
        } else {
            for (int i = 0, s = infos.length; i < s; i++) {
                if ((infos[i].serviceClass & SERVICE_CLASS_VOICE) != 0) {
                    setVoiceCallForwardingFlag(1, (infos[i].status == 1),
                        infos[i].number);
                    // should only have the one
                    break;
                }
            }
        }
    }

    /**
     * Retrieves the IccPhoneBookInterfaceManager of the GsmCdmaPhone
     */
    @Override
    public IccPhoneBookInterfaceManager getIccPhoneBookInterfaceManager(){
        return mIccPhoneBookIntManager;
    }

    /**
     * Activate or deactivate cell broadcast SMS.
     *
     * @param activate 0 = activate, 1 = deactivate
     * @param response Callback message is empty on completion
     */
    @Override
    public void activateCellBroadcastSms(int activate, Message response) {
        loge("[GsmCdmaPhone] activateCellBroadcastSms() is obsolete; use SmsManager");
        response.sendToTarget();
    }

    /**
     * Query the current configuration of cdma cell broadcast SMS.
     *
     * @param response Callback message is empty on completion
     */
    @Override
    public void getCellBroadcastSmsConfig(Message response) {
        loge("[GsmCdmaPhone] getCellBroadcastSmsConfig() is obsolete; use SmsManager");
        response.sendToTarget();
    }

    /**
     * Configure cdma cell broadcast SMS.
     *
     * @param response Callback message is empty on completion
     */
    @Override
    public void setCellBroadcastSmsConfig(int[] configValuesArray, Message response) {
        loge("[GsmCdmaPhone] setCellBroadcastSmsConfig() is obsolete; use SmsManager");
        response.sendToTarget();
    }

    /**
     * Returns true if OTA Service Provisioning needs to be performed.
     */
    @Override
    public boolean needsOtaServiceProvisioning() {
        if (isPhoneTypeGsm()) {
            return false;
        } else {
            return mSST.getOtasp() != TelephonyManager.OTASP_NOT_NEEDED;
        }
    }

    @Override
    public boolean isCspPlmnEnabled() {
        IccRecords r = mIccRecords.get();
        return (r != null) ? r.isCspPlmnEnabled() : false;
    }

    /**
     * Whether manual select is now allowed and we should set
     * to auto network select mode.
     */
    public boolean shouldForceAutoNetworkSelect() {

        int nwMode = Phone.PREFERRED_NT_MODE;
        int subId = getSubId();

        // If it's invalid subId, we shouldn't force to auto network select mode.
        if (!SubscriptionManager.isValidSubscriptionId(subId)) {
            return false;
        }

        nwMode = android.provider.Settings.Global.getInt(mContext.getContentResolver(),
                    android.provider.Settings.Global.PREFERRED_NETWORK_MODE + subId, nwMode);

        logd("shouldForceAutoNetworkSelect in mode = " + nwMode);
        /*
         *  For multimode targets in global mode manual network
         *  selection is disallowed. So we should force auto select mode.
         */
        if (isManualSelProhibitedInGlobalMode()
                && ((nwMode == TelephonyManager.NETWORK_MODE_LTE_CDMA_EVDO_GSM_WCDMA)
                        || (nwMode == TelephonyManager.NETWORK_MODE_GLOBAL)) ){
            logd("Should force auto network select mode = " + nwMode);
            return true;
        } else {
            logd("Should not force auto network select mode = " + nwMode);
        }

        /*
         *  Single mode phone with - GSM network modes/global mode
         *  LTE only for 3GPP
         *  LTE centric + 3GPP Legacy
         *  Note: the actual enabling/disabling manual selection for these
         *  cases will be controlled by csp
         */
        return false;
    }

    @UnsupportedAppUsage
    private boolean isManualSelProhibitedInGlobalMode() {
        boolean isProhibited = false;
        final String configString = getContext().getResources().getString(com.android.internal
                .R.string.prohibit_manual_network_selection_in_gobal_mode);

        if (!TextUtils.isEmpty(configString)) {
            String[] configArray = configString.split(";");

            if (configArray != null &&
                    ((configArray.length == 1 && configArray[0].equalsIgnoreCase("true")) ||
                        (configArray.length == 2 && !TextUtils.isEmpty(configArray[1]) &&
                            configArray[0].equalsIgnoreCase("true") &&
                            isMatchGid(configArray[1])))) {
                            isProhibited = true;
            }
        }
        logd("isManualNetSelAllowedInGlobal in current carrier is " + isProhibited);
        return isProhibited;
    }

    private void registerForIccRecordEvents() {
        IccRecords r = mIccRecords.get();
        if (r == null) {
            return;
        }
        if (isPhoneTypeGsm()) {
            r.registerForNetworkSelectionModeAutomatic(
                    this, EVENT_SET_NETWORK_AUTOMATIC, null);
            r.registerForRecordsEvents(this, EVENT_ICC_RECORD_EVENTS, null);
            r.registerForRecordsLoaded(this, EVENT_SIM_RECORDS_LOADED, null);
        } else {
            r.registerForRecordsLoaded(this, EVENT_RUIM_RECORDS_LOADED, null);
            if (isPhoneTypeCdmaLte()) {
                // notify simRecordsLoaded registrants for cdmaLte phone
                r.registerForRecordsLoaded(this, EVENT_SIM_RECORDS_LOADED, null);
            }
        }
    }

    private void unregisterForIccRecordEvents() {
        IccRecords r = mIccRecords.get();
        if (r == null) {
            return;
        }
        r.unregisterForNetworkSelectionModeAutomatic(this);
        r.unregisterForRecordsEvents(this);
        r.unregisterForRecordsLoaded(this);
    }

    @UnsupportedAppUsage
    @Override
    public void exitEmergencyCallbackMode() {
    }

    public void notifyEmergencyCallRegistrants(boolean started) {
        mEmergencyCallToggledRegistrants.notifyResult(started ? 1 : 0);
    }

    //CDMA
    private static final String IS683A_FEATURE_CODE = "*228";
    private static final int IS683A_FEATURE_CODE_NUM_DIGITS = 4;
    private static final int IS683A_SYS_SEL_CODE_NUM_DIGITS = 2;
    private static final int IS683A_SYS_SEL_CODE_OFFSET = 4;

    private static final int IS683_CONST_800MHZ_A_BAND = 0;
    private static final int IS683_CONST_800MHZ_B_BAND = 1;
    private static final int IS683_CONST_1900MHZ_A_BLOCK = 2;
    private static final int IS683_CONST_1900MHZ_B_BLOCK = 3;
    private static final int IS683_CONST_1900MHZ_C_BLOCK = 4;
    private static final int IS683_CONST_1900MHZ_D_BLOCK = 5;
    private static final int IS683_CONST_1900MHZ_E_BLOCK = 6;
    private static final int IS683_CONST_1900MHZ_F_BLOCK = 7;
    private static final int INVALID_SYSTEM_SELECTION_CODE = -1;

    // Define the pattern/format for carrier specified OTASP number schema.
    // It separates by comma and/or whitespace.
    private static Pattern pOtaSpNumSchema = Pattern.compile("[,\\s]+");

    //CDMA
    private static boolean isIs683OtaSpDialStr(String dialStr) {
        int sysSelCodeInt;
        boolean isOtaspDialString = false;
        int dialStrLen = dialStr.length();

        if (dialStrLen == IS683A_FEATURE_CODE_NUM_DIGITS) {
            if (dialStr.equals(IS683A_FEATURE_CODE)) {
                isOtaspDialString = true;
            }
        } else {
            sysSelCodeInt = extractSelCodeFromOtaSpNum(dialStr);
            switch (sysSelCodeInt) {
                case IS683_CONST_800MHZ_A_BAND:
                case IS683_CONST_800MHZ_B_BAND:
                case IS683_CONST_1900MHZ_A_BLOCK:
                case IS683_CONST_1900MHZ_B_BLOCK:
                case IS683_CONST_1900MHZ_C_BLOCK:
                case IS683_CONST_1900MHZ_D_BLOCK:
                case IS683_CONST_1900MHZ_E_BLOCK:
                case IS683_CONST_1900MHZ_F_BLOCK:
                    isOtaspDialString = true;
                    break;
                default:
                    break;
            }
        }
        return isOtaspDialString;
    }

    //CDMA
    /**
     * This function extracts the system selection code from the dial string.
     */
    private static int extractSelCodeFromOtaSpNum(String dialStr) {
        int dialStrLen = dialStr.length();
        int sysSelCodeInt = INVALID_SYSTEM_SELECTION_CODE;

        if ((dialStr.regionMatches(0, IS683A_FEATURE_CODE,
                0, IS683A_FEATURE_CODE_NUM_DIGITS)) &&
                (dialStrLen >= (IS683A_FEATURE_CODE_NUM_DIGITS +
                        IS683A_SYS_SEL_CODE_NUM_DIGITS))) {
            // Since we checked the condition above, the system selection code
            // extracted from dialStr will not cause any exception
            sysSelCodeInt = Integer.parseInt (
                    dialStr.substring (IS683A_FEATURE_CODE_NUM_DIGITS,
                            IS683A_FEATURE_CODE_NUM_DIGITS + IS683A_SYS_SEL_CODE_NUM_DIGITS));
        }
        if (DBG) Rlog.d(LOG_TAG, "extractSelCodeFromOtaSpNum " + sysSelCodeInt);
        return sysSelCodeInt;
    }

    //CDMA
    /**
     * This function checks if the system selection code extracted from
     * the dial string "sysSelCodeInt' is the system selection code specified
     * in the carrier ota sp number schema "sch".
     */
    private static boolean checkOtaSpNumBasedOnSysSelCode(int sysSelCodeInt, String sch[]) {
        boolean isOtaSpNum = false;
        try {
            // Get how many number of system selection code ranges
            int selRc = Integer.parseInt(sch[1]);
            for (int i = 0; i < selRc; i++) {
                if (!TextUtils.isEmpty(sch[i+2]) && !TextUtils.isEmpty(sch[i+3])) {
                    int selMin = Integer.parseInt(sch[i+2]);
                    int selMax = Integer.parseInt(sch[i+3]);
                    // Check if the selection code extracted from the dial string falls
                    // within any of the range pairs specified in the schema.
                    if ((sysSelCodeInt >= selMin) && (sysSelCodeInt <= selMax)) {
                        isOtaSpNum = true;
                        break;
                    }
                }
            }
        } catch (NumberFormatException ex) {
            // If the carrier ota sp number schema is not correct, we still allow dial
            // and only log the error:
            Rlog.e(LOG_TAG, "checkOtaSpNumBasedOnSysSelCode, error", ex);
        }
        return isOtaSpNum;
    }

    //CDMA
    /**
     * The following function checks if a dial string is a carrier specified
     * OTASP number or not by checking against the OTASP number schema stored
     * in PROPERTY_OTASP_NUM_SCHEMA.
     *
     * Currently, there are 2 schemas for carriers to specify the OTASP number:
     * 1) Use system selection code:
     *    The schema is:
     *    SELC,the # of code pairs,min1,max1,min2,max2,...
     *    e.g "SELC,3,10,20,30,40,60,70" indicates that there are 3 pairs of
     *    selection codes, and they are {10,20}, {30,40} and {60,70} respectively.
     *
     * 2) Use feature code:
     *    The schema is:
     *    "FC,length of feature code,feature code".
     *     e.g "FC,2,*2" indicates that the length of the feature code is 2,
     *     and the code itself is "*2".
     */
    private boolean isCarrierOtaSpNum(String dialStr) {
        boolean isOtaSpNum = false;
        int sysSelCodeInt = extractSelCodeFromOtaSpNum(dialStr);
        if (sysSelCodeInt == INVALID_SYSTEM_SELECTION_CODE) {
            return isOtaSpNum;
        }
        // mCarrierOtaSpNumSchema is retrieved from PROPERTY_OTASP_NUM_SCHEMA:
        if (!TextUtils.isEmpty(mCarrierOtaSpNumSchema)) {
            Matcher m = pOtaSpNumSchema.matcher(mCarrierOtaSpNumSchema);
            if (DBG) {
                Rlog.d(LOG_TAG, "isCarrierOtaSpNum,schema" + mCarrierOtaSpNumSchema);
            }

            if (m.find()) {
                String sch[] = pOtaSpNumSchema.split(mCarrierOtaSpNumSchema);
                // If carrier uses system selection code mechanism
                if (!TextUtils.isEmpty(sch[0]) && sch[0].equals("SELC")) {
                    if (sysSelCodeInt!=INVALID_SYSTEM_SELECTION_CODE) {
                        isOtaSpNum=checkOtaSpNumBasedOnSysSelCode(sysSelCodeInt,sch);
                    } else {
                        if (DBG) {
                            Rlog.d(LOG_TAG, "isCarrierOtaSpNum,sysSelCodeInt is invalid");
                        }
                    }
                } else if (!TextUtils.isEmpty(sch[0]) && sch[0].equals("FC")) {
                    int fcLen =  Integer.parseInt(sch[1]);
                    String fc = sch[2];
                    if (dialStr.regionMatches(0,fc,0,fcLen)) {
                        isOtaSpNum = true;
                    } else {
                        if (DBG) Rlog.d(LOG_TAG, "isCarrierOtaSpNum,not otasp number");
                    }
                } else {
                    if (DBG) {
                        Rlog.d(LOG_TAG, "isCarrierOtaSpNum,ota schema not supported" + sch[0]);
                    }
                }
            } else {
                if (DBG) {
                    Rlog.d(LOG_TAG, "isCarrierOtaSpNum,ota schema pattern not right" +
                            mCarrierOtaSpNumSchema);
                }
            }
        } else {
            if (DBG) Rlog.d(LOG_TAG, "isCarrierOtaSpNum,ota schema pattern empty");
        }
        return isOtaSpNum;
    }

    /**
     * isOTASPNumber: checks a given number against the IS-683A OTASP dial string and carrier
     * OTASP dial string.
     *
     * @param dialStr the number to look up.
     * @return true if the number is in IS-683A OTASP dial string or carrier OTASP dial string
     */
    @Override
    public  boolean isOtaSpNumber(String dialStr) {
        if (isPhoneTypeGsm()) {
            return super.isOtaSpNumber(dialStr);
        } else {
            boolean isOtaSpNum = false;
            String dialableStr = PhoneNumberUtils.extractNetworkPortionAlt(dialStr);
            if (dialableStr != null) {
                isOtaSpNum = isIs683OtaSpDialStr(dialableStr);
                if (isOtaSpNum == false) {
                    isOtaSpNum = isCarrierOtaSpNum(dialableStr);
                }
            }
            if (DBG) Rlog.d(LOG_TAG, "isOtaSpNumber " + isOtaSpNum);
            return isOtaSpNum;
        }
    }

    @Override
    public int getOtasp() {
        return mSST.getOtasp();
    }

    @Override
    public int getCdmaEriIconIndex() {
        if (isPhoneTypeGsm()) {
            return super.getCdmaEriIconIndex();
        } else {
            return getServiceState().getCdmaEriIconIndex();
        }
    }

    /**
     * Returns the CDMA ERI icon mode,
     * 0 - ON
     * 1 - FLASHING
     */
    @Override
    public int getCdmaEriIconMode() {
        if (isPhoneTypeGsm()) {
            return super.getCdmaEriIconMode();
        } else {
            return getServiceState().getCdmaEriIconMode();
        }
    }

    /**
     * Returns the CDMA ERI text,
     */
    @UnsupportedAppUsage
    @Override
    public String getCdmaEriText() {
        if (isPhoneTypeGsm()) {
            return super.getCdmaEriText();
        } else {
            int roamInd = getServiceState().getCdmaRoamingIndicator();
            int defRoamInd = getServiceState().getCdmaDefaultRoamingIndicator();
            return mSST.getCdmaEriText(roamInd, defRoamInd);
        }
    }

    // Return true if either CSIM or RUIM app is present
    @Override
    public boolean isCdmaSubscriptionAppPresent() {
        UiccCardApplication cdmaApplication =
                mUiccController.getUiccCardApplication(mPhoneId, UiccController.APP_FAM_3GPP2);
        return cdmaApplication != null && (cdmaApplication.getType() == AppType.APPTYPE_CSIM ||
                cdmaApplication.getType() == AppType.APPTYPE_RUIM);
    }

    protected void phoneObjectUpdater(int newVoiceRadioTech) {
        logd("phoneObjectUpdater: newVoiceRadioTech=" + newVoiceRadioTech);

        // Check for a voice over LTE/NR replacement
        if (ServiceState.isPsOnlyTech(newVoiceRadioTech)
                || (newVoiceRadioTech == ServiceState.RIL_RADIO_TECHNOLOGY_UNKNOWN)) {
            CarrierConfigManager configMgr = (CarrierConfigManager)
                    getContext().getSystemService(Context.CARRIER_CONFIG_SERVICE);
            PersistableBundle b = configMgr.getConfigForSubId(getSubId());
            if (b != null) {
                int volteReplacementRat =
                        b.getInt(CarrierConfigManager.KEY_VOLTE_REPLACEMENT_RAT_INT);
                logd("phoneObjectUpdater: volteReplacementRat=" + volteReplacementRat);
                if (volteReplacementRat != ServiceState.RIL_RADIO_TECHNOLOGY_UNKNOWN &&
                           //In cdma case, replace rat only if csim or ruim app present
                           (ServiceState.isGsm(volteReplacementRat) ||
                           isCdmaSubscriptionAppPresent())) {
                    newVoiceRadioTech = volteReplacementRat;
                }
            } else {
                loge("phoneObjectUpdater: didn't get volteReplacementRat from carrier config");
            }
        }

        if(mRilVersion == 6 && getLteOnCdmaMode() == PhoneConstants.LTE_ON_CDMA_TRUE) {
            /*
             * On v6 RIL, when LTE_ON_CDMA is TRUE, always create CDMALTEPhone
             * irrespective of the voice radio tech reported.
             */
            if (getPhoneType() == PhoneConstants.PHONE_TYPE_CDMA) {
                logd("phoneObjectUpdater: LTE ON CDMA property is set. Use CDMA Phone" +
                        " newVoiceRadioTech=" + newVoiceRadioTech +
                        " mActivePhone=" + getPhoneName());
                return;
            } else {
                logd("phoneObjectUpdater: LTE ON CDMA property is set. Switch to CDMALTEPhone" +
                        " newVoiceRadioTech=" + newVoiceRadioTech +
                        " mActivePhone=" + getPhoneName());
                newVoiceRadioTech = ServiceState.RIL_RADIO_TECHNOLOGY_1xRTT;
            }
        } else {

            // If the device is shutting down, then there is no need to switch to the new phone
            // which might send unnecessary attach request to the modem.
            if (isShuttingDown()) {
                logd("Device is shutting down. No need to switch phone now.");
                return;
            }

            boolean matchCdma = ServiceState.isCdma(newVoiceRadioTech);
            boolean matchGsm = ServiceState.isGsm(newVoiceRadioTech);
            if ((matchCdma && getPhoneType() == PhoneConstants.PHONE_TYPE_CDMA) ||
                    (matchGsm && getPhoneType() == PhoneConstants.PHONE_TYPE_GSM)) {
                // Nothing changed. Keep phone as it is.
                logd("phoneObjectUpdater: No change ignore," +
                        " newVoiceRadioTech=" + newVoiceRadioTech +
                        " mActivePhone=" + getPhoneName());
                return;
            }
            if (!matchCdma && !matchGsm) {
                loge("phoneObjectUpdater: newVoiceRadioTech=" + newVoiceRadioTech +
                        " doesn't match either CDMA or GSM - error! No phone change");
                return;
            }
        }

        if (newVoiceRadioTech == ServiceState.RIL_RADIO_TECHNOLOGY_UNKNOWN) {
            // We need some voice phone object to be active always, so never
            // delete the phone without anything to replace it with!
            logd("phoneObjectUpdater: Unknown rat ignore, "
                    + " newVoiceRadioTech=Unknown. mActivePhone=" + getPhoneName());
            return;
        }

        boolean oldPowerState = false; // old power state to off
        if (mResetModemOnRadioTechnologyChange) {
            if (mCi.getRadioState() == TelephonyManager.RADIO_POWER_ON) {
                oldPowerState = true;
                logd("phoneObjectUpdater: Setting Radio Power to Off");
                mCi.setRadioPower(false, null);
            }
        }

        switchVoiceRadioTech(newVoiceRadioTech);

        if (mResetModemOnRadioTechnologyChange && oldPowerState) { // restore power state
            logd("phoneObjectUpdater: Resetting Radio");
            mCi.setRadioPower(oldPowerState, null);
        }

        // update voice radio tech in UiccProfile
        UiccProfile uiccProfile = getUiccProfile();
        if (uiccProfile != null) {
            uiccProfile.setVoiceRadioTech(newVoiceRadioTech);
        }

        // Send an Intent to the PhoneApp that we had a radio technology change
        Intent intent = new Intent(TelephonyIntents.ACTION_RADIO_TECHNOLOGY_CHANGED);
        intent.putExtra(PhoneConstants.PHONE_NAME_KEY, getPhoneName());
        SubscriptionManager.putPhoneIdAndSubIdExtra(intent, mPhoneId);
        mContext.sendStickyBroadcastAsUser(intent, UserHandle.ALL);
    }

    private void switchVoiceRadioTech(int newVoiceRadioTech) {

        String outgoingPhoneName = getPhoneName();

        logd("Switching Voice Phone : " + outgoingPhoneName + " >>> "
                + (ServiceState.isGsm(newVoiceRadioTech) ? "GSM" : "CDMA"));

        if (ServiceState.isCdma(newVoiceRadioTech)) {
            UiccCardApplication cdmaApplication =
                    mUiccController.getUiccCardApplication(mPhoneId, UiccController.APP_FAM_3GPP2);
            if (cdmaApplication != null && cdmaApplication.getType() == AppType.APPTYPE_RUIM) {
                switchPhoneType(PhoneConstants.PHONE_TYPE_CDMA);
            } else {
                switchPhoneType(PhoneConstants.PHONE_TYPE_CDMA_LTE);
            }
        } else if (ServiceState.isGsm(newVoiceRadioTech)) {
            switchPhoneType(PhoneConstants.PHONE_TYPE_GSM);
        } else {
            loge("deleteAndCreatePhone: newVoiceRadioTech=" + newVoiceRadioTech +
                    " is not CDMA or GSM (error) - aborting!");
            return;
        }
    }

    @Override
    public void setSignalStrengthReportingCriteria(
            int signalStrengthMeasure, int[] thresholds, int ran, boolean isEnabled) {
        mCi.setSignalStrengthReportingCriteria(new SignalThresholdInfo(signalStrengthMeasure,
                REPORTING_HYSTERESIS_MILLIS, REPORTING_HYSTERESIS_DB, thresholds, isEnabled),
                ran, null);
    }

    @Override
    public void setLinkCapacityReportingCriteria(int[] dlThresholds, int[] ulThresholds, int ran) {
        mCi.setLinkCapacityReportingCriteria(REPORTING_HYSTERESIS_MILLIS, REPORTING_HYSTERESIS_KBPS,
                REPORTING_HYSTERESIS_KBPS, dlThresholds, ulThresholds, ran, null);
    }

    @Override
    public IccSmsInterfaceManager getIccSmsInterfaceManager(){
        return mIccSmsInterfaceManager;
    }

    @Override
    public void updatePhoneObject(int voiceRadioTech) {
        logd("updatePhoneObject: radioTechnology=" + voiceRadioTech);
        sendMessage(obtainMessage(EVENT_UPDATE_PHONE_OBJECT, voiceRadioTech, 0, null));
    }

    @Override
    public void setImsRegistrationState(boolean registered) {
        mSST.setImsRegistrationState(registered);
    }

    @Override
    public boolean getIccRecordsLoaded() {
        UiccProfile uiccProfile = getUiccProfile();
        return uiccProfile != null && uiccProfile.getIccRecordsLoaded();
    }

    @Override
    public IccCard getIccCard() {
        // This function doesn't return null for backwards compatability purposes.
        // To differentiate between cases where SIM is absent vs. unknown we return a dummy
        // IccCard with the sim state set.
        IccCard card = getUiccProfile();
        if (card != null) {
            return card;
        } else {
            UiccSlot slot = mUiccController.getUiccSlotForPhone(mPhoneId);
            if (slot == null || slot.isStateUnknown()) {
                return new IccCard(IccCardConstants.State.UNKNOWN);
            } else {
                return new IccCard(IccCardConstants.State.ABSENT);
            }
        }
    }

    private UiccProfile getUiccProfile() {
        return UiccController.getInstance().getUiccProfileForPhone(mPhoneId);
    }

    @Override
    public void dump(FileDescriptor fd, PrintWriter pw, String[] args) {
        pw.println("GsmCdmaPhone extends:");
        super.dump(fd, pw, args);
        pw.println(" mPrecisePhoneType=" + mPrecisePhoneType);
        pw.println(" mSimRecords=" + mSimRecords);
        pw.println(" mIsimUiccRecords=" + mIsimUiccRecords);
        pw.println(" mCT=" + mCT);
        pw.println(" mSST=" + mSST);
        pw.println(" mPendingMMIs=" + mPendingMMIs);
        pw.println(" mIccPhoneBookIntManager=" + mIccPhoneBookIntManager);
        pw.println(" mImei=" + pii(mImei));
        pw.println(" mImeiSv=" + pii(mImeiSv));
        pw.println(" mVmNumber=" + pii(mVmNumber));
        pw.println(" mCdmaSSM=" + mCdmaSSM);
        pw.println(" mCdmaSubscriptionSource=" + mCdmaSubscriptionSource);
        pw.println(" mWakeLock=" + mWakeLock);
        pw.println(" isInEcm()=" + isInEcm());
        pw.println(" mEsn=" + pii(mEsn));
        pw.println(" mMeid=" + pii(mMeid));
        pw.println(" mCarrierOtaSpNumSchema=" + mCarrierOtaSpNumSchema);
        if (!isPhoneTypeGsm()) {
            pw.println(" getCdmaEriIconIndex()=" + getCdmaEriIconIndex());
            pw.println(" getCdmaEriIconMode()=" + getCdmaEriIconMode());
            pw.println(" getCdmaEriText()=" + getCdmaEriText());
            pw.println(" isMinInfoReady()=" + isMinInfoReady());
        }
        pw.println(" isCspPlmnEnabled()=" + isCspPlmnEnabled());
        pw.println(" mManualNetworkSelectionPlmn=" + mManualNetworkSelectionPlmn);
        pw.flush();
    }

    @Override
    public boolean setOperatorBrandOverride(String brand) {
        if (mUiccController == null) {
            return false;
        }

        UiccCard card = mUiccController.getUiccCard(getPhoneId());
        if (card == null) {
            return false;
        }

        boolean status = card.setOperatorBrandOverride(brand);

        // Refresh.
        if (status) {
            TelephonyManager.from(mContext).setSimOperatorNameForPhone(
                    getPhoneId(), mSST.getServiceProviderName());
            // TODO: check if pollState is need when set operator brand override.
            mSST.pollState();
        }
        return status;
    }

    /**
     * This allows a short number to be remapped to a test emergency number for testing how the
     * frameworks handles Emergency Callback Mode without actually calling an emergency number.
     *
     * This is not a full test and is not a substitute for testing real emergency
     * numbers but can be useful.
     *
     * To use this feature, first set a test emergency number using
     * adb shell cmd phone emergency-number-test-mode -a 1-555-555-1212
     *
     * and then set the system property ril.test.emergencynumber to a pair of
     * numbers separated by a colon. If the first number matches the number parameter
     * this routine returns the second number. Example:
     *
     * ril.test.emergencynumber=411:1-555-555-1212
     *
     * To test Dial 411 take call then hang up on MO device to enter ECM.
     *
     * @param dialString to test if it should be remapped
     * @return the same number or the remapped number.
     */
    private String checkForTestEmergencyNumber(String dialString) {
        String testEn = SystemProperties.get("ril.test.emergencynumber");
        if (!TextUtils.isEmpty(testEn)) {
            String[] values = testEn.split(":");
            logd("checkForTestEmergencyNumber: values.length=" + values.length);
            if (values.length == 2) {
                if (values[0].equals(PhoneNumberUtils.stripSeparators(dialString))) {
                    logd("checkForTestEmergencyNumber: remap " + dialString + " to " + values[1]);
                    dialString = values[1];
                }
            }
        }
        return dialString;
    }

    @Override
    @NonNull
    public String getOperatorNumeric() {
        String operatorNumeric = null;
        if (isPhoneTypeGsm()) {
            IccRecords r = mIccRecords.get();
            if (r != null) {
                operatorNumeric = r.getOperatorNumeric();
            }
        } else { //isPhoneTypeCdmaLte()
            IccRecords curIccRecords = null;
            if (mCdmaSubscriptionSource == CDMA_SUBSCRIPTION_NV) {
                operatorNumeric = SystemProperties.get("ro.cdma.home.operator.numeric");
            } else if (mCdmaSubscriptionSource == CDMA_SUBSCRIPTION_RUIM_SIM) {
                UiccCardApplication uiccCardApplication = mUiccApplication.get();
                if (uiccCardApplication != null
                        && uiccCardApplication.getType() == AppType.APPTYPE_RUIM) {
                    logd("Legacy RUIM app present");
                    curIccRecords = mIccRecords.get();
                } else {
                    // Use sim-records for SimApp, USimApp, CSimApp and ISimApp.
                    curIccRecords = mSimRecords;
                }
                if (curIccRecords != null && curIccRecords == mSimRecords) {
                    operatorNumeric = curIccRecords.getOperatorNumeric();
                } else {
                    curIccRecords = mIccRecords.get();
                    if (curIccRecords != null && (curIccRecords instanceof RuimRecords)) {
                        RuimRecords csim = (RuimRecords) curIccRecords;
                        operatorNumeric = csim.getRUIMOperatorNumeric();
                    }
                }
            }
            if (operatorNumeric == null) {
                loge("getOperatorNumeric: Cannot retrieve operatorNumeric:"
                        + " mCdmaSubscriptionSource = " + mCdmaSubscriptionSource +
                        " mIccRecords = " + ((curIccRecords != null) ?
                        curIccRecords.getRecordsLoaded() : null));
            }

            logd("getOperatorNumeric: mCdmaSubscriptionSource = " + mCdmaSubscriptionSource
                    + " operatorNumeric = " + operatorNumeric);

        }
        return TextUtils.emptyIfNull(operatorNumeric);
    }

    /**
     * @return The country ISO for the subscription associated with this phone.
     */
    public String getCountryIso() {
        int subId = getSubId();
        SubscriptionInfo subInfo = SubscriptionManager.from(getContext())
                .getActiveSubscriptionInfo(subId);
        if (subInfo == null || TextUtils.isEmpty(subInfo.getCountryIso())) {
            return null;
        }
        final String country = subInfo.getCountryIso();
        if (country == null) {
            return null;
        }
        return country.toUpperCase();
    }

    private static final int[] VOICE_PS_CALL_RADIO_TECHNOLOGY = {
            ServiceState.RIL_RADIO_TECHNOLOGY_LTE,
            ServiceState.RIL_RADIO_TECHNOLOGY_LTE_CA,
            ServiceState.RIL_RADIO_TECHNOLOGY_IWLAN,
            ServiceState.RIL_RADIO_TECHNOLOGY_NR
    };

    /**
     * Calculates current RIL voice radio technology for CS calls.
     *
     * This function should only be used in {@link com.android.internal.telephony.GsmCdmaConnection}
     * to indicate current CS call radio technology.
     *
     * @return the RIL voice radio technology used for CS calls,
     *         see {@code RIL_RADIO_TECHNOLOGY_*} in {@link android.telephony.ServiceState}.
     */
    public @RilRadioTechnology int getCsCallRadioTech() {
        int calcVrat = ServiceState.RIL_RADIO_TECHNOLOGY_UNKNOWN;
        if (mSST != null) {
            calcVrat = getCsCallRadioTech(mSST.mSS.getState(),
                    mSST.mSS.getRilVoiceRadioTechnology());
        }

        return calcVrat;
    }

    /**
     * Calculates current RIL voice radio technology for CS calls based on current voice
     * registration state and technology.
     *
     * Mark current RIL voice radio technology as unknow when any of below condtion is met:
     *  1) Current RIL voice registration state is not in-service.
     *  2) Current RIL voice radio technology is PS call technology, which means CSFB will
     *     happen later after call connection is established.
     *     It is inappropriate to notify upper layer the PS call technology while current call
     *     is CS call, so before CSFB happens, mark voice radio technology as unknow.
     *     After CSFB happens, {@link #onVoiceRegStateOrRatChanged} will update voice call radio
     *     technology with correct value.
     *
     * @param vrs the voice registration state
     * @param vrat the RIL voice radio technology
     *
     * @return the RIL voice radio technology used for CS calls,
     *         see {@code RIL_RADIO_TECHNOLOGY_*} in {@link android.telephony.ServiceState}.
     */
    private @RilRadioTechnology int getCsCallRadioTech(int vrs, int vrat) {
        logd("getCsCallRadioTech, current vrs=" + vrs + ", vrat=" + vrat);
        int calcVrat = vrat;
        if (vrs != ServiceState.STATE_IN_SERVICE
                || ArrayUtils.contains(VOICE_PS_CALL_RADIO_TECHNOLOGY, vrat)) {
            calcVrat = ServiceState.RIL_RADIO_TECHNOLOGY_UNKNOWN;
        }

        logd("getCsCallRadioTech, result calcVrat=" + calcVrat);
        return calcVrat;
    }

    /**
     * Handler of RIL Voice Radio Technology changed event.
     */
    private void onVoiceRegStateOrRatChanged(int vrs, int vrat) {
        logd("onVoiceRegStateOrRatChanged");
        mCT.dispatchCsCallRadioTech(getCsCallRadioTech(vrs, vrat));
    }

    @Override
    public void registerForVolteSilentRedial(Handler h, int what, Object obj) {
        mVolteSilentRedialRegistrants.addUnique(h, what, obj);
    }

    @Override
    public void unregisterForVolteSilentRedial(Handler h) {
        mVolteSilentRedialRegistrants.remove(h);
    }

    public void notifyVolteSilentRedial(String dialString, int causeCode) {
        logd("notifyVolteSilentRedial: dialString=" + dialString + " causeCode=" + causeCode);
        AsyncResult ar = new AsyncResult(null,
                new SilentRedialParam(dialString, causeCode, mDialArgs), null);
        mVolteSilentRedialRegistrants.notifyRegistrants(ar);
    }

    /**
     * Sets the SIM voice message waiting indicator records.
     * @param line GSM Subscriber Profile Number, one-based. Only '1' is supported
     * @param countWaiting The number of messages waiting, if known. Use
     *                     -1 to indicate that an unknown number of
     *                      messages are waiting
     */
    @Override
    public void setVoiceMessageWaiting(int line, int countWaiting) {
        if (isPhoneTypeGsm()) {
            IccRecords r = mIccRecords.get();
            if (r != null) {
                r.setVoiceMessageWaiting(line, countWaiting);
            } else {
                logd("SIM Records not found, MWI not updated");
            }
        } else {
            setVoiceMessageCount(countWaiting);
        }
    }

    private CallForwardInfo[] makeEmptyCallForward() {
        CallForwardInfo infos[] = new CallForwardInfo[1];

        infos[0] = new CallForwardInfo();
        infos[0].status = CommandsInterface.SS_STATUS_UNKNOWN;
        infos[0].reason = 0;
        infos[0].serviceClass = CommandsInterface.SERVICE_CLASS_VOICE;
        infos[0].toa = PhoneNumberUtils.TOA_Unknown;
        infos[0].number = "";
        infos[0].timeSeconds = 0;

        return infos;
    }

    private PhoneAccountHandle subscriptionIdToPhoneAccountHandle(final int subId) {
        final TelecomManager telecomManager = TelecomManager.from(mContext);
        final TelephonyManager telephonyManager = TelephonyManager.from(mContext);
        final Iterator<PhoneAccountHandle> phoneAccounts =
            telecomManager.getCallCapablePhoneAccounts(true).listIterator();

        while (phoneAccounts.hasNext()) {
            final PhoneAccountHandle phoneAccountHandle = phoneAccounts.next();
            final PhoneAccount phoneAccount = telecomManager.getPhoneAccount(phoneAccountHandle);
            if (subId == telephonyManager.getSubIdForPhoneAccount(phoneAccount)) {
                return phoneAccountHandle;
            }
        }

        return null;
    }

    @UnsupportedAppUsage
    private void logd(String s) {
        Rlog.d(LOG_TAG, "[" + mPhoneId + "] " + s);
    }

    private void logi(String s) {
        Rlog.i(LOG_TAG, "[" + mPhoneId + "] " + s);
    }

    @UnsupportedAppUsage
    private void loge(String s) {
        Rlog.e(LOG_TAG, "[" + mPhoneId + "] " + s);
    }

    private static String pii(String s) {
        return Rlog.pii(LOG_TAG, s);
    }

    @Override
    public boolean isUtEnabled() {
        Phone imsPhone = mImsPhone;
        if (imsPhone != null) {
            return imsPhone.isUtEnabled();
        } else {
            logd("isUtEnabled: called for GsmCdma");
            return false;
        }
    }

    public String getDtmfToneDelayKey() {
        return isPhoneTypeGsm() ?
                CarrierConfigManager.KEY_GSM_DTMF_TONE_DELAY_INT :
                CarrierConfigManager.KEY_CDMA_DTMF_TONE_DELAY_INT;
    }

    @VisibleForTesting
    public PowerManager.WakeLock getWakeLock() {
        return mWakeLock;
    }

    public int getLteOnCdmaMode() {
        int currentConfig = TelephonyProperties.lte_on_cdma_device()
                .orElse(PhoneConstants.LTE_ON_CDMA_FALSE);
        int lteOnCdmaModeDynamicValue = currentConfig;

        UiccCardApplication cdmaApplication =
                    mUiccController.getUiccCardApplication(mPhoneId, UiccController.APP_FAM_3GPP2);
        if (cdmaApplication != null && cdmaApplication.getType() == AppType.APPTYPE_RUIM) {
            //Legacy RUIM cards don't support LTE.
            lteOnCdmaModeDynamicValue = RILConstants.LTE_ON_CDMA_FALSE;

            //Override only if static configuration is TRUE.
            if (currentConfig == RILConstants.LTE_ON_CDMA_TRUE) {
                return lteOnCdmaModeDynamicValue;
            }
        }
        return currentConfig;
    }

    private void updateTtyMode(int ttyMode) {
        logi(String.format("updateTtyMode ttyMode=%d", ttyMode));
        setTTYMode(telecomModeToPhoneMode(ttyMode), null);
    }
    private void updateUiTtyMode(int ttyMode) {
        logi(String.format("updateUiTtyMode ttyMode=%d", ttyMode));
        setUiTTYMode(telecomModeToPhoneMode(ttyMode), null);
    }

    /**
     * Given a telecom TTY mode, convert to a Telephony mode equivalent.
     * @param telecomMode Telecom TTY mode.
     * @return Telephony phone TTY mode.
     */
    private static int telecomModeToPhoneMode(int telecomMode) {
        switch (telecomMode) {
            // AT command only has 0 and 1, so mapping VCO
            // and HCO to FULL
            case TelecomManager.TTY_MODE_FULL:
            case TelecomManager.TTY_MODE_VCO:
            case TelecomManager.TTY_MODE_HCO:
                return Phone.TTY_MODE_FULL;
            default:
                return Phone.TTY_MODE_OFF;
        }
    }

    /**
     * Load the current TTY mode in GsmCdmaPhone based on Telecom and UI settings.
     */
    private void loadTtyMode() {
        int ttyMode = TelecomManager.TTY_MODE_OFF;
        TelecomManager telecomManager = mContext.getSystemService(TelecomManager.class);
        if (telecomManager != null) {
            ttyMode = telecomManager.getCurrentTtyMode();
        }
        updateTtyMode(ttyMode);
        //Get preferred TTY mode from settings as UI Tty mode is always user preferred Tty mode.
        ttyMode = Settings.Secure.getInt(mContext.getContentResolver(),
                Settings.Secure.PREFERRED_TTY_MODE, TelecomManager.TTY_MODE_OFF);
        updateUiTtyMode(ttyMode);
    }

    protected void reapplyUiccAppsEnablementIfNeeded(int retries) {
        UiccSlot slot = mUiccController.getUiccSlotForPhone(mPhoneId);

        // If no card is present or we don't have mUiccApplicationsEnabled yet, do nothing.
        if (slot == null || slot.getCardState() != IccCardStatus.CardState.CARDSTATE_PRESENT
                || mUiccApplicationsEnabled == null) {
            return;
        }

        String iccId = slot.getIccId();
        if (iccId == null) return;

        SubscriptionInfo info = SubscriptionController.getInstance().getSubInfoForIccId(
                IccUtils.stripTrailingFs(iccId));

        // If info is null, it could be a new subscription. By default we enable it.
        boolean expectedValue = info == null ? true : info.areUiccApplicationsEnabled();

        // If for any reason current state is different from configured state, re-apply the
        // configured state.
        if (expectedValue != mUiccApplicationsEnabled) {
            mCi.enableUiccApplications(expectedValue, Message.obtain(
                    this, EVENT_REAPPLY_UICC_APPS_ENABLEMENT_DONE,
                    new Pair<Boolean, Integer>(expectedValue, retries)));
        }
    }

    // Enable or disable uicc applications.
    @Override
    public void enableUiccApplications(boolean enable, Message onCompleteMessage) {
        // First check if card is present. Otherwise mUiccApplicationsDisabled doesn't make
        // any sense.
        UiccSlot slot = mUiccController.getUiccSlotForPhone(mPhoneId);
        if (slot == null || slot.getCardState() != IccCardStatus.CardState.CARDSTATE_PRESENT) {
            if (onCompleteMessage != null) {
                AsyncResult.forMessage(onCompleteMessage, null,
                        new IllegalStateException("No SIM card is present"));
                onCompleteMessage.sendToTarget();
            }
            return;
        }

        mCi.enableUiccApplications(enable, onCompleteMessage);
    }

    /**
     * Whether disabling a physical subscription is supported or not.
     */
    @Override
    public boolean canDisablePhysicalSubscription() {
        return mCi.canToggleUiccApplicationsEnablement();
    }
}<|MERGE_RESOLUTION|>--- conflicted
+++ resolved
@@ -2151,21 +2151,11 @@
     @Override
     public void getCallForwardingOption(int commandInterfaceCFReason, int serviceClass,
             Message onComplete) {
-<<<<<<< HEAD
-        if (isPhoneTypeGsm() || isImsUtEnabledOverCdma()) {
-            Phone imsPhone = mImsPhone;
-            if ((imsPhone != null) && imsPhone.isUtEnabled()) {
-                imsPhone.getCallForwardingOption(commandInterfaceCFReason, serviceClass,
-                        onComplete);
-                return;
-            }
-=======
         Phone imsPhone = mImsPhone;
         if (useSsOverIms(onComplete)) {
             imsPhone.getCallForwardingOption(commandInterfaceCFReason, serviceClass, onComplete);
             return;
         }
->>>>>>> 7f1be823
 
         if (isPhoneTypeGsm()) {
             if (isValidCommandInterfaceCFReason(commandInterfaceCFReason)) {
@@ -2202,23 +2192,12 @@
             int serviceClass,
             int timerSeconds,
             Message onComplete) {
-<<<<<<< HEAD
-        if (isPhoneTypeGsm() || isImsUtEnabledOverCdma()) {
-            Phone imsPhone = mImsPhone;
-            if ((imsPhone != null) && imsPhone.isUtEnabled()) {
-                imsPhone.setCallForwardingOption(commandInterfaceCFAction,
-                        commandInterfaceCFReason, dialingNumber, serviceClass,
-                        timerSeconds, onComplete);
-                return;
-            }
-=======
         Phone imsPhone = mImsPhone;
         if (useSsOverIms(onComplete)) {
             imsPhone.setCallForwardingOption(commandInterfaceCFAction, commandInterfaceCFReason,
                     dialingNumber, serviceClass, timerSeconds, onComplete);
             return;
         }
->>>>>>> 7f1be823
 
         if (isPhoneTypeGsm()) {
             if ((isValidCommandInterfaceCFAction(commandInterfaceCFAction)) &&
@@ -2268,17 +2247,7 @@
         }
 
         if (isPhoneTypeGsm()) {
-<<<<<<< HEAD
-            Phone imsPhone = mImsPhone;
-            if ((imsPhone != null) && imsPhone.isUtEnabled()) {
-                imsPhone.getCallBarring(facility, password, onComplete, serviceClass);
-                return;
-            }
-            mCi.queryFacilityLock(facility, password,
-                    CommandsInterface.SERVICE_CLASS_NONE, onComplete);
-=======
             mCi.queryFacilityLock(facility, password, serviceClass, onComplete);
->>>>>>> 7f1be823
         } else {
             loge("getCallBarringOption: not possible in CDMA");
         }
@@ -2294,17 +2263,7 @@
         }
 
         if (isPhoneTypeGsm()) {
-<<<<<<< HEAD
-            Phone imsPhone = mImsPhone;
-            if ((imsPhone != null) && imsPhone.isUtEnabled()) {
-                imsPhone.setCallBarring(facility, lockState, password, onComplete, serviceClass);
-                return;
-            }
-            mCi.setFacilityLock(facility, lockState, password,
-                    CommandsInterface.SERVICE_CLASS_NONE, onComplete);
-=======
             mCi.setFacilityLock(facility, lockState, password, serviceClass, onComplete);
->>>>>>> 7f1be823
         } else {
             loge("setCallBarringOption: not possible in CDMA");
         }
@@ -2336,15 +2295,6 @@
         }
 
         if (isPhoneTypeGsm()) {
-<<<<<<< HEAD
-            Phone imsPhone = mImsPhone;
-            if ((imsPhone != null)
-                    && imsPhone.isUtEnabled()) {
-                imsPhone.getOutgoingCallerIdDisplay(onComplete);
-                return;
-            }
-=======
->>>>>>> 7f1be823
             mCi.getCLIR(onComplete);
         } else {
             loge("getOutgoingCallerIdDisplay: not possible in CDMA");
@@ -2363,15 +2313,6 @@
         }
 
         if (isPhoneTypeGsm()) {
-<<<<<<< HEAD
-            Phone imsPhone = mImsPhone;
-            if ((imsPhone != null)
-                    && imsPhone.isUtEnabled()) {
-                imsPhone.setOutgoingCallerIdDisplay(commandInterfaceCLIRMode, onComplete);
-                return;
-            }
-=======
->>>>>>> 7f1be823
             // Packing CLIR value in the message. This will be required for
             // SharedPreference caching, if the message comes back as part of
             // a success response.
@@ -2405,21 +2346,11 @@
 
     @Override
     public void getCallWaiting(Message onComplete) {
-<<<<<<< HEAD
-        if (isPhoneTypeGsm() || isImsUtEnabledOverCdma()) {
-            Phone imsPhone = mImsPhone;
-            if ((imsPhone != null)
-                    && imsPhone.isUtEnabled()) {
-                imsPhone.getCallWaiting(onComplete);
-                return;
-            }
-=======
         Phone imsPhone = mImsPhone;
         if (useSsOverIms(onComplete)) {
             imsPhone.getCallWaiting(onComplete);
             return;
         }
->>>>>>> 7f1be823
 
         if (isPhoneTypeGsm()) {
             //As per 3GPP TS 24.083, section 1.6 UE doesn't need to send service
@@ -2434,23 +2365,6 @@
 
     @Override
     public void setCallWaiting(boolean enable, Message onComplete) {
-<<<<<<< HEAD
-        if (isPhoneTypeGsm() || isImsUtEnabledOverCdma()) {
-            Phone imsPhone = mImsPhone;
-            if ((imsPhone != null)
-                    && imsPhone.isUtEnabled()) {
-                imsPhone.setCallWaiting(enable, onComplete);
-                return;
-            }
-            int serviceClass = CommandsInterface.SERVICE_CLASS_VOICE;
-            CarrierConfigManager configManager = (CarrierConfigManager)
-                    getContext().getSystemService(Context.CARRIER_CONFIG_SERVICE);
-            PersistableBundle b = configManager.getConfigForSubId(getSubId());
-            if (b != null) {
-                serviceClass = b.getInt(CarrierConfigManager.KEY_CALL_WAITING_SERVICE_CLASS_INT,
-                        CommandsInterface.SERVICE_CLASS_VOICE);
-            }
-=======
         int serviceClass = CommandsInterface.SERVICE_CLASS_VOICE;
         CarrierConfigManager configManager = (CarrierConfigManager)
             getContext().getSystemService(Context.CARRIER_CONFIG_SERVICE);
@@ -2471,7 +2385,6 @@
         }
 
         if (isPhoneTypeGsm()) {
->>>>>>> 7f1be823
             mCi.setCallWaiting(enable, serviceClass, onComplete);
         } else {
             String cwPrefix = CdmaMmiCode.getCallWaitingPrefix(enable);
