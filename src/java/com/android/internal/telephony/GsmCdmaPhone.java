/*
 * Copyright (C) 2015 The Android Open Source Project
 *
 * Licensed under the Apache License, Version 2.0 (the "License");
 * you may not use this file except in compliance with the License.
 * You may obtain a copy of the License at
 *
 *      http://www.apache.org/licenses/LICENSE-2.0
 *
 * Unless required by applicable law or agreed to in writing, software
 * distributed under the License is distributed on an "AS IS" BASIS,
 * WITHOUT WARRANTIES OR CONDITIONS OF ANY KIND, either express or implied.
 * See the License for the specific language governing permissions and
 * limitations under the License.
 */

package com.android.internal.telephony;

import static com.android.internal.telephony.CommandsInterface.CF_ACTION_DISABLE;
import static com.android.internal.telephony.CommandsInterface.CF_ACTION_ENABLE;
import static com.android.internal.telephony.CommandsInterface.CF_ACTION_ERASURE;
import static com.android.internal.telephony.CommandsInterface.CF_ACTION_REGISTRATION;
import static com.android.internal.telephony.CommandsInterface.CF_REASON_ALL;
import static com.android.internal.telephony.CommandsInterface.CF_REASON_ALL_CONDITIONAL;
import static com.android.internal.telephony.CommandsInterface.CF_REASON_BUSY;
import static com.android.internal.telephony.CommandsInterface.CF_REASON_NOT_REACHABLE;
import static com.android.internal.telephony.CommandsInterface.CF_REASON_NO_REPLY;
import static com.android.internal.telephony.CommandsInterface.CF_REASON_UNCONDITIONAL;
import static com.android.internal.telephony.CommandsInterface.SERVICE_CLASS_VOICE;

import android.annotation.NonNull;
import android.annotation.Nullable;
import android.annotation.UnsupportedAppUsage;
import android.app.ActivityManager;
import android.content.BroadcastReceiver;
import android.content.ContentValues;
import android.content.Context;
import android.content.Intent;
import android.content.IntentFilter;
import android.content.SharedPreferences;
import android.database.SQLException;
import android.net.Uri;
import android.os.AsyncResult;
import android.os.Bundle;
import android.os.Handler;
import android.os.Message;
import android.os.PersistableBundle;
import android.os.PowerManager;
import android.os.Registrant;
import android.os.RegistrantList;
import android.os.ResultReceiver;
import android.os.SystemProperties;
import android.os.UserHandle;
import android.os.WorkSource;
import android.preference.PreferenceManager;
import android.provider.Settings;
import android.provider.Telephony;
import android.sysprop.TelephonyProperties;
import android.telecom.TelecomManager;
import android.telecom.VideoProfile;
import android.telephony.AccessNetworkConstants;
import android.telephony.Annotation.RilRadioTechnology;
import android.telephony.CarrierConfigManager;
import android.telephony.CellLocation;
import android.telephony.ImsiEncryptionInfo;
import android.telephony.NetworkScanRequest;
import android.telephony.PhoneNumberUtils;
import android.telephony.Rlog;
import android.telephony.ServiceState;
import android.telephony.SubscriptionInfo;
import android.telephony.SubscriptionManager;
import android.telephony.TelephonyManager;
import android.telephony.UssdResponse;
import android.telephony.data.ApnSetting;
import android.text.TextUtils;
import android.util.Log;
import android.util.Pair;

import com.android.ims.ImsManager;
import com.android.internal.annotations.VisibleForTesting;
import com.android.internal.telephony.cdma.CdmaMmiCode;
import com.android.internal.telephony.cdma.CdmaSubscriptionSourceManager;
import com.android.internal.telephony.dataconnection.DataEnabledSettings;
import com.android.internal.telephony.dataconnection.DcTracker;
import com.android.internal.telephony.dataconnection.TransportManager;
import com.android.internal.telephony.emergency.EmergencyNumberTracker;
import com.android.internal.telephony.gsm.GsmMmiCode;
import com.android.internal.telephony.gsm.SuppServiceNotification;
import com.android.internal.telephony.test.SimulatedRadioControl;
import com.android.internal.telephony.uicc.IccCardApplicationStatus.AppType;
import com.android.internal.telephony.uicc.IccException;
import com.android.internal.telephony.uicc.IccRecords;
import com.android.internal.telephony.uicc.IccVmNotSupportedException;
import com.android.internal.telephony.uicc.IsimRecords;
import com.android.internal.telephony.uicc.IsimUiccRecords;
import com.android.internal.telephony.uicc.RuimRecords;
import com.android.internal.telephony.uicc.SIMRecords;
import com.android.internal.telephony.uicc.UiccCard;
import com.android.internal.telephony.uicc.UiccCardApplication;
import com.android.internal.telephony.uicc.UiccController;
import com.android.internal.telephony.uicc.UiccProfile;
import com.android.internal.telephony.uicc.UiccSlot;
import com.android.internal.telephony.util.QtiImsUtils;
import com.android.internal.util.ArrayUtils;

import java.io.FileDescriptor;
import java.io.PrintWriter;
import java.util.ArrayList;
import java.util.List;
import java.util.regex.Matcher;
import java.util.regex.Pattern;

/**
 * {@hide}
 */
public class GsmCdmaPhone extends Phone {
    // NOTE that LOG_TAG here is "GsmCdma", which means that log messages
    // from this file will go into the radio log rather than the main
    // log.  (Use "adb logcat -b radio" to see them.)
    public static final String LOG_TAG = "GsmCdmaPhone";
    private static final boolean DBG = true;
    private static final boolean VDBG = false; /* STOPSHIP if true */

    /** Required magnitude change between unsolicited SignalStrength reports. */
    private static final int REPORTING_HYSTERESIS_DB = 2;
    /** Required throughput change between unsolicited LinkCapacityEstimate reports. */
    private static final int REPORTING_HYSTERESIS_KBPS = 50;
    /** Minimum time between unsolicited SignalStrength and LinkCapacityEstimate reports. */
    private static final int REPORTING_HYSTERESIS_MILLIS = 3000;

    //GSM
    // Key used to read/write voice mail number
    private static final String VM_NUMBER = "vm_number_key";
    // Key used to read/write the SIM IMSI used for storing the voice mail
    private static final String VM_SIM_IMSI = "vm_sim_imsi_key";
    /** List of Registrants to receive Supplementary Service Notifications. */
    private RegistrantList mSsnRegistrants = new RegistrantList();

    private static final int IMEI_14_DIGIT = 14;

    //CDMA
<<<<<<< HEAD
=======
    // Default Emergency Callback Mode exit timer
    private static final long DEFAULT_ECM_EXIT_TIMER_VALUE = 300000;
>>>>>>> 011a53f0
    private static final String VM_NUMBER_CDMA = "vm_number_key_cdma";
    private static final String PREFIX_WPS = "*272";
    private static final String PREFIX_WPS_CLIR_ACTIVATE = "*31#*272";
    private static final String PREFIX_WPS_CLIR_DEACTIVATE = "#31#*272";
    private CdmaSubscriptionSourceManager mCdmaSSM;
    public int mCdmaSubscriptionSource = CdmaSubscriptionSourceManager.SUBSCRIPTION_SOURCE_UNKNOWN;
    private PowerManager.WakeLock mWakeLock;
    // mEcmExitRespRegistrant is informed after the phone has been exited
    @UnsupportedAppUsage
    private Registrant mEcmExitRespRegistrant;
    private String mEsn;
    private String mMeid;
    // string to define how the carrier specifies its own ota sp number
    private String mCarrierOtaSpNumSchema;

    public static final String PROPERTY_CDMA_HOME_OPERATOR_NUMERIC =
            "ro.cdma.home.operator.numeric";

    //CDMALTE
    /** PHONE_TYPE_CDMA_LTE in addition to RuimRecords needs access to SIMRecords and
     * IsimUiccRecords
     */
    private SIMRecords mSimRecords;

    //Common
    // Instance Variables
    @UnsupportedAppUsage
    private IsimUiccRecords mIsimUiccRecords;
    @UnsupportedAppUsage
    public GsmCdmaCallTracker mCT;
    @UnsupportedAppUsage
    public ServiceStateTracker mSST;
    public EmergencyNumberTracker mEmergencyNumberTracker;
    @UnsupportedAppUsage
    private ArrayList <MmiCode> mPendingMMIs = new ArrayList<MmiCode>();
    private IccPhoneBookInterfaceManager mIccPhoneBookIntManager;

    private int mPrecisePhoneType;

    private String mImei;
    private String mImeiSv;
    private String mVmNumber;

    // Create Cfu (Call forward unconditional) so that dialing number &
    // mOnComplete (Message object passed by client) can be packed &
    // given as a single Cfu object as user data to RIL.
    private static class Cfu {
        final String mSetCfNumber;
        final Message mOnComplete;

        @UnsupportedAppUsage
        Cfu(String cfNumber, Message onComplete) {
            mSetCfNumber = cfNumber;
            mOnComplete = onComplete;
        }
    }

    @UnsupportedAppUsage
    private IccSmsInterfaceManager mIccSmsInterfaceManager;

    private boolean mResetModemOnRadioTechnologyChange = false;

    private int mRilVersion;
    private boolean mBroadcastEmergencyCallStateChanges = false;
    private boolean mEnable14DigitImei = false;
    private CarrierKeyDownloadManager mCDM;
    private CarrierInfoManager mCIM;

    private final SettingsObserver mSettingsObserver;

    // Constructors

    public GsmCdmaPhone(Context context, CommandsInterface ci, PhoneNotifier notifier, int phoneId,
                        int precisePhoneType, TelephonyComponentFactory telephonyComponentFactory) {
        this(context, ci, notifier, false, phoneId, precisePhoneType, telephonyComponentFactory);
    }

    public GsmCdmaPhone(Context context, CommandsInterface ci, PhoneNotifier notifier,
                        boolean unitTestMode, int phoneId, int precisePhoneType,
                        TelephonyComponentFactory telephonyComponentFactory) {
        super(precisePhoneType == PhoneConstants.PHONE_TYPE_GSM ? "GSM" : "CDMA",
                notifier, context, ci, unitTestMode, phoneId, telephonyComponentFactory);

        // phone type needs to be set before other initialization as other objects rely on it
        mPrecisePhoneType = precisePhoneType;
        initOnce(ci);
        initRatSpecific(precisePhoneType);
        // CarrierSignalAgent uses CarrierActionAgent in construction so it needs to be created
        // after CarrierActionAgent.
        mCarrierActionAgent = mTelephonyComponentFactory.inject(CarrierActionAgent.class.getName())
                .makeCarrierActionAgent(this);
        mCarrierSignalAgent = mTelephonyComponentFactory.inject(CarrierSignalAgent.class.getName())
                .makeCarrierSignalAgent(this);
        mTransportManager = mTelephonyComponentFactory.inject(TransportManager.class.getName())
                .makeTransportManager(this);
        mSST = mTelephonyComponentFactory.inject(ServiceStateTracker.class.getName())
                .makeServiceStateTracker(this, this.mCi);
        mEmergencyNumberTracker = mTelephonyComponentFactory
                .inject(EmergencyNumberTracker.class.getName()).makeEmergencyNumberTracker(
                this, this.mCi);
        mDataEnabledSettings = mTelephonyComponentFactory
                .inject(DataEnabledSettings.class.getName()).makeDataEnabledSettings(this);

        // DcTracker uses SST so needs to be created after it is instantiated
        for (int transport : mTransportManager.getAvailableTransports()) {
            mDcTrackers.put(transport, mTelephonyComponentFactory.inject(DcTracker.class.getName())
                    .makeDcTracker(this, transport));
        }

        mCarrierResolver = mTelephonyComponentFactory.inject(CarrierResolver.class.getName())
                .makeCarrierResolver(this);

        getCarrierActionAgent().registerForCarrierAction(
                CarrierActionAgent.CARRIER_ACTION_SET_METERED_APNS_ENABLED, this,
                EVENT_SET_CARRIER_DATA_ENABLED, null, false);

        mSST.registerForNetworkAttached(this, EVENT_REGISTERED_TO_NETWORK, null);
        mDeviceStateMonitor = mTelephonyComponentFactory.inject(DeviceStateMonitor.class.getName())
                .makeDeviceStateMonitor(this);

        mSST.registerForVoiceRegStateOrRatChanged(this, EVENT_VRS_OR_RAT_CHANGED, null);

        mSettingsObserver = new SettingsObserver(context, this);
        mSettingsObserver.observe(
                Settings.Global.getUriFor(Settings.Global.DEVICE_PROVISIONED),
                EVENT_DEVICE_PROVISIONED_CHANGE);
        mSettingsObserver.observe(
                Settings.Global.getUriFor(Settings.Global.DEVICE_PROVISIONING_MOBILE_DATA_ENABLED),
                EVENT_DEVICE_PROVISIONING_DATA_SETTING_CHANGE);

        loadTtyMode();
        logd("GsmCdmaPhone: constructor: sub = " + mPhoneId);
    }

    private BroadcastReceiver mBroadcastReceiver = new BroadcastReceiver() {
        @Override
        public void onReceive(Context context, Intent intent) {
            Rlog.d(LOG_TAG, "mBroadcastReceiver: action " + intent.getAction());
            String action = intent.getAction();
            if (CarrierConfigManager.ACTION_CARRIER_CONFIG_CHANGED.equals(action) &&
                    intent.getExtras() != null &&
                    intent.getExtras().getInt(CarrierConfigManager.EXTRA_SLOT_INDEX,
                    SubscriptionManager.INVALID_SIM_SLOT_INDEX) == mPhoneId) {
                // Only handle carrier config changes for this phone id.
                if (mPhoneId == intent.getIntExtra(CarrierConfigManager.EXTRA_SLOT_INDEX, -1)) {
                    sendMessage(obtainMessage(EVENT_CARRIER_CONFIG_CHANGED));
                }
            } else if (TelecomManager.ACTION_CURRENT_TTY_MODE_CHANGED.equals(action)) {
                int ttyMode = intent.getIntExtra(
                        TelecomManager.EXTRA_CURRENT_TTY_MODE, TelecomManager.TTY_MODE_OFF);
                updateTtyMode(ttyMode);
            } else if (TelecomManager.ACTION_TTY_PREFERRED_MODE_CHANGED.equals(action)) {
                int newPreferredTtyMode = intent.getIntExtra(
                        TelecomManager.EXTRA_TTY_PREFERRED_MODE, TelecomManager.TTY_MODE_OFF);
                updateUiTtyMode(newPreferredTtyMode);
            }
        }
    };

    private void initOnce(CommandsInterface ci) {
        if (ci instanceof SimulatedRadioControl) {
            mSimulatedRadioControl = (SimulatedRadioControl) ci;
        }

        mEcbmHandler = EcbmHandler.getInstance().initialize(mContext, this, mCi, mPhoneId);
        mCT = mTelephonyComponentFactory.inject(GsmCdmaCallTracker.class.getName())
                .makeGsmCdmaCallTracker(this);
        mIccPhoneBookIntManager = mTelephonyComponentFactory
                .inject(IccPhoneBookInterfaceManager.class.getName())
                .makeIccPhoneBookInterfaceManager(this);
        PowerManager pm
                = (PowerManager) mContext.getSystemService(Context.POWER_SERVICE);
        mWakeLock = pm.newWakeLock(PowerManager.PARTIAL_WAKE_LOCK, LOG_TAG);
        mIccSmsInterfaceManager = mTelephonyComponentFactory
                .inject(IccSmsInterfaceManager.class.getName())
                .makeIccSmsInterfaceManager(this);

        mCi.registerForAvailable(this, EVENT_RADIO_AVAILABLE, null);
        mCi.registerForOffOrNotAvailable(this, EVENT_RADIO_OFF_OR_NOT_AVAILABLE, null);
        mCi.registerForOn(this, EVENT_RADIO_ON, null);
        mCi.registerForRadioStateChanged(this, EVENT_RADIO_STATE_CHANGED, null);
        mCi.setOnSuppServiceNotification(this, EVENT_SSN, null);

        //GSM
        mCi.setOnUSSD(this, EVENT_USSD, null);
        mCi.setOnSs(this, EVENT_SS, null);

        //CDMA
        mCdmaSSM = mTelephonyComponentFactory.inject(CdmaSubscriptionSourceManager.class.getName())
                .getCdmaSubscriptionSourceManagerInstance(mContext,
                mCi, this, EVENT_CDMA_SUBSCRIPTION_SOURCE_CHANGED, null);
        mCi.registerForModemReset(this, EVENT_MODEM_RESET, null);
        // get the string that specifies the carrier OTA Sp number
        mCarrierOtaSpNumSchema = TelephonyManager.from(mContext).getOtaSpNumberSchemaForPhone(
                getPhoneId(), "");

        mResetModemOnRadioTechnologyChange = TelephonyProperties.reset_on_radio_tech_change()
                .orElse(false);

        mCi.registerForRilConnected(this, EVENT_RIL_CONNECTED, null);
        mCi.registerForVoiceRadioTechChanged(this, EVENT_VOICE_RADIO_TECH_CHANGED, null);
        IntentFilter filter = new IntentFilter(
                CarrierConfigManager.ACTION_CARRIER_CONFIG_CHANGED);
        filter.addAction(TelecomManager.ACTION_CURRENT_TTY_MODE_CHANGED);
        filter.addAction(TelecomManager.ACTION_TTY_PREFERRED_MODE_CHANGED);
        mContext.registerReceiver(mBroadcastReceiver, filter);

        mCDM = new CarrierKeyDownloadManager(this);
        mCIM = new CarrierInfoManager();
    }

    private void initRatSpecific(int precisePhoneType) {
        mPendingMMIs.clear();
        mIccPhoneBookIntManager.updateIccRecords(null);
        mEsn = null;
        mMeid = null;

        mPrecisePhoneType = precisePhoneType;
        logd("Precise phone type " + mPrecisePhoneType);

        TelephonyManager tm = TelephonyManager.from(mContext);
        UiccProfile uiccProfile = getUiccProfile();
        if (isPhoneTypeGsm()) {
            mCi.setPhoneType(PhoneConstants.PHONE_TYPE_GSM);
            tm.setPhoneType(getPhoneId(), PhoneConstants.PHONE_TYPE_GSM);
            if (uiccProfile != null) {
                uiccProfile.setVoiceRadioTech(ServiceState.RIL_RADIO_TECHNOLOGY_UMTS);
            }
        } else {
            mCdmaSubscriptionSource = mCdmaSSM.getCdmaSubscriptionSource();
            // This is needed to handle phone process crashes
            final boolean isInEcm = getInEcmMode();
            if (isInEcm) {
                try {
                    mEcbmHandler.exitEmergencyCallbackMode();
                } catch (Exception e) {
                    e.printStackTrace();
                }
            }

            mCi.setPhoneType(PhoneConstants.PHONE_TYPE_CDMA);
            tm.setPhoneType(getPhoneId(), PhoneConstants.PHONE_TYPE_CDMA);
            if (uiccProfile != null) {
                uiccProfile.setVoiceRadioTech(ServiceState.RIL_RADIO_TECHNOLOGY_1xRTT);
            }
            // Sets operator properties by retrieving from build-time system property
            String operatorAlpha = SystemProperties.get("ro.cdma.home.operator.alpha");
            String operatorNumeric = SystemProperties.get(PROPERTY_CDMA_HOME_OPERATOR_NUMERIC);
            logd("init: operatorAlpha='" + operatorAlpha
                    + "' operatorNumeric='" + operatorNumeric + "'");
            if (!TextUtils.isEmpty(operatorAlpha)) {
                logd("init: set 'gsm.sim.operator.alpha' to operator='" + operatorAlpha + "'");
                tm.setSimOperatorNameForPhone(mPhoneId, operatorAlpha);
            }
            if (!TextUtils.isEmpty(operatorNumeric)) {
                logd("init: set 'gsm.sim.operator.numeric' to operator='" + operatorNumeric +
                        "'");
                logd("update icc_operator_numeric=" + operatorNumeric);
                tm.setSimOperatorNumericForPhone(mPhoneId, operatorNumeric);

                SubscriptionController.getInstance().setMccMnc(operatorNumeric, getSubId());
                // Sets iso country property by retrieving from build-time system property
                setIsoCountryProperty(operatorNumeric);
                // Updates MCC MNC device configuration information
                logd("update mccmnc=" + operatorNumeric);
                MccTable.updateMccMncConfiguration(mContext, operatorNumeric);
            }

            // Sets current entry in the telephony carrier table
            updateCurrentCarrierInProvider(operatorNumeric);
        }
    }

    //CDMA
    /**
     * Sets PROPERTY_ICC_OPERATOR_ISO_COUNTRY property
     *
     */
    private void setIsoCountryProperty(String operatorNumeric) {
        TelephonyManager tm = TelephonyManager.from(mContext);
        if (TextUtils.isEmpty(operatorNumeric)) {
            logd("setIsoCountryProperty: clear 'gsm.sim.operator.iso-country'");
            tm.setSimCountryIsoForPhone(mPhoneId, "");
            SubscriptionController.getInstance().setCountryIso("", getSubId());
        } else {
            String iso = "";
            try {
                iso = MccTable.countryCodeForMcc(operatorNumeric.substring(0, 3));
            } catch (StringIndexOutOfBoundsException ex) {
                Rlog.e(LOG_TAG, "setIsoCountryProperty: countryCodeForMcc error", ex);
            }

            logd("setIsoCountryProperty: set 'gsm.sim.operator.iso-country' to iso=" + iso);
            tm.setSimCountryIsoForPhone(mPhoneId, iso);
            SubscriptionController.getInstance().setCountryIso(iso, getSubId());
        }
    }

    @UnsupportedAppUsage
    public boolean isPhoneTypeGsm() {
        return mPrecisePhoneType == PhoneConstants.PHONE_TYPE_GSM;
    }

    public boolean isPhoneTypeCdma() {
        return mPrecisePhoneType == PhoneConstants.PHONE_TYPE_CDMA;
    }

    public boolean isPhoneTypeCdmaLte() {
        return mPrecisePhoneType == PhoneConstants.PHONE_TYPE_CDMA_LTE;
    }

    private void switchPhoneType(int precisePhoneType) {

        initRatSpecific(precisePhoneType);

        mSST.updatePhoneType();
        setPhoneName(precisePhoneType == PhoneConstants.PHONE_TYPE_GSM ? "GSM" : "CDMA");
        onUpdateIccAvailability();
        // if is possible that onUpdateIccAvailability() does not unregister and re-register for
        // ICC events, for example if mUiccApplication does not change which can happen if phone
        // type is transitioning from CDMA to GSM but 3gpp2 application was not available.
        // To handle such cases, unregister and re-register here. They still need to be called in
        // onUpdateIccAvailability(), since in normal cases register/unregister calls can be on
        // different IccRecords objects. Here they are on the same IccRecords object.
        unregisterForIccRecordEvents();
        registerForIccRecordEvents();

        mCT.updatePhoneType();

        int radioState = mCi.getRadioState();
        if (radioState != TelephonyManager.RADIO_POWER_UNAVAILABLE) {
            handleRadioAvailable();
            if (radioState == TelephonyManager.RADIO_POWER_ON) {
                handleRadioOn();
            }
        }
        if (radioState != TelephonyManager.RADIO_POWER_ON) {
            handleRadioOffOrNotAvailable();
        }
    }

    @Override
    protected void finalize() {
        if(DBG) logd("GsmCdmaPhone finalized");
        if (mWakeLock != null && mWakeLock.isHeld()) {
            Rlog.e(LOG_TAG, "UNEXPECTED; mWakeLock is held when finalizing.");
            mWakeLock.release();
        }
    }

    @UnsupportedAppUsage
    @Override
    public ServiceState getServiceState() {
        if (mSST == null || mSST.mSS.getState() != ServiceState.STATE_IN_SERVICE) {
            if (mImsPhone != null) {
                return mergeServiceStates((mSST == null) ? new ServiceState() : mSST.mSS,
                        mImsPhone.getServiceState());
            }
        }

        if (mSST != null) {
            return mSST.mSS;
        } else {
            // avoid potential NPE in EmergencyCallHelper during Phone switch
            return new ServiceState();
        }
    }

    @Override
    public void getCellLocation(WorkSource workSource, Message rspMsg) {
        mSST.requestCellLocation(workSource, rspMsg);
    }

    @UnsupportedAppUsage
    @Override
    public PhoneConstants.State getState() {
        if (mImsPhone != null) {
            PhoneConstants.State imsState = mImsPhone.getState();
            if (imsState != PhoneConstants.State.IDLE) {
                return imsState;
            }
        }

        return mCT.mState;
    }

    @UnsupportedAppUsage
    @Override
    public int getPhoneType() {
        if (mPrecisePhoneType == PhoneConstants.PHONE_TYPE_GSM) {
            return PhoneConstants.PHONE_TYPE_GSM;
        } else {
            return PhoneConstants.PHONE_TYPE_CDMA;
        }
    }

    @Override
    public ServiceStateTracker getServiceStateTracker() {
        return mSST;
    }

    @Override
    public EmergencyNumberTracker getEmergencyNumberTracker() {
        return mEmergencyNumberTracker;
    }

    @UnsupportedAppUsage
    @Override
    public CallTracker getCallTracker() {
        return mCT;
    }

    @Override
    public TransportManager getTransportManager() {
        return mTransportManager;
    }

    @Override
    public void updateVoiceMail() {
        if (isPhoneTypeGsm()) {
            int countVoiceMessages = 0;
            IccRecords r = mIccRecords.get();
            if (r != null) {
                // get voice mail count from SIM
                countVoiceMessages = r.getVoiceMessageCount();
            }
            if (countVoiceMessages == IccRecords.DEFAULT_VOICE_MESSAGE_COUNT) {
                countVoiceMessages = getStoredVoiceMessageCount();
            }
            logd("updateVoiceMail countVoiceMessages = " + countVoiceMessages
                    + " subId " + getSubId());
            setVoiceMessageCount(countVoiceMessages);
        } else {
            setVoiceMessageCount(getStoredVoiceMessageCount());
        }
    }

    @Override
    public List<? extends MmiCode>
    getPendingMmiCodes() {
        return mPendingMMIs;
    }

    @Override
    public PhoneConstants.DataState getDataConnectionState(String apnType) {
        PhoneConstants.DataState ret = PhoneConstants.DataState.DISCONNECTED;

        if (mSST == null) {
            // Radio Technology Change is ongoning, dispose() and removeReferences() have
            // already been called

            ret = PhoneConstants.DataState.DISCONNECTED;
        } else if (mSST.getCurrentDataConnectionState() != ServiceState.STATE_IN_SERVICE
                && (isPhoneTypeCdma() || isPhoneTypeCdmaLte() ||
                (isPhoneTypeGsm() && !apnType.equals(PhoneConstants.APN_TYPE_EMERGENCY)))) {
            // If we're out of service, open TCP sockets may still work
            // but no data will flow

            // Emergency APN is available even in Out Of Service
            // Pass the actual State of EPDN

            ret = PhoneConstants.DataState.DISCONNECTED;
        } else { /* mSST.gprsState == ServiceState.STATE_IN_SERVICE */
            int currentTransport = mTransportManager.getCurrentTransport(
                    ApnSetting.getApnTypesBitmaskFromString(apnType));
            if (getDcTracker(currentTransport) != null) {
                switch (getDcTracker(currentTransport).getState(apnType)) {
                    case CONNECTED:
                    case DISCONNECTING:
                        if (mCT.mState != PhoneConstants.State.IDLE
                                && !mSST.isConcurrentVoiceAndDataAllowed()) {
                            ret = PhoneConstants.DataState.SUSPENDED;
                        } else {
                            ret = PhoneConstants.DataState.CONNECTED;
                        }
                        break;
                    case CONNECTING:
                        ret = PhoneConstants.DataState.CONNECTING;
                        break;
                    default:
                        ret = PhoneConstants.DataState.DISCONNECTED;
                }
            }
        }

        logd("getDataConnectionState apnType=" + apnType + " ret=" + ret);
        return ret;
    }

    @Override
    public DataActivityState getDataActivityState() {
        DataActivityState ret = DataActivityState.NONE;

        if (mSST.getCurrentDataConnectionState() == ServiceState.STATE_IN_SERVICE
                && getDcTracker(AccessNetworkConstants.TRANSPORT_TYPE_WWAN) != null) {
            switch (getDcTracker(AccessNetworkConstants.TRANSPORT_TYPE_WWAN).getActivity()) {
                case DATAIN:
                    ret = DataActivityState.DATAIN;
                break;

                case DATAOUT:
                    ret = DataActivityState.DATAOUT;
                break;

                case DATAINANDOUT:
                    ret = DataActivityState.DATAINANDOUT;
                break;

                case DORMANT:
                    ret = DataActivityState.DORMANT;
                break;

                default:
                    ret = DataActivityState.NONE;
                break;
            }
        }

        return ret;
    }

    /**
     * Notify any interested party of a Phone state change
     * {@link com.android.internal.telephony.PhoneConstants.State}
     */
    public void notifyPhoneStateChanged() {
        mNotifier.notifyPhoneState(this);
    }

    /**
     * Notify registrants of a change in the call state. This notifies changes in
     * {@link com.android.internal.telephony.Call.State}. Use this when changes
     * in the precise call state are needed, else use notifyPhoneStateChanged.
     */
    @UnsupportedAppUsage
    public void notifyPreciseCallStateChanged() {
        /* we'd love it if this was package-scoped*/
        super.notifyPreciseCallStateChangedP();
    }

    public void notifyNewRingingConnection(Connection c) {
        super.notifyNewRingingConnectionP(c);
    }

    public void notifyDisconnect(Connection cn) {
        mDisconnectRegistrants.notifyResult(cn);

        mNotifier.notifyDisconnectCause(this, cn.getDisconnectCause(),
                cn.getPreciseDisconnectCause());
    }

    public void notifyUnknownConnection(Connection cn) {
        super.notifyUnknownConnectionP(cn);
    }

    @Override
    public boolean isInEmergencyCall() {
        if (isPhoneTypeGsm()) {
            return false;
        } else {
            return mCT.isInEmergencyCall();
        }
    }

    @Override
    protected void setIsInEmergencyCall() {
        if (!isPhoneTypeGsm()) {
            mCT.setIsInEmergencyCall();
        }
    }

    @Override
    public boolean isInEmergencySmsMode() {
        return super.isInEmergencySmsMode()
                || (mImsPhone != null && mImsPhone.isInEmergencySmsMode());
    }

    //CDMA
    @Override
    public void sendEmergencyCallStateChange(boolean callActive) {
        if (!isPhoneTypeCdma()) {
            // It possible that this method got called from ImsPhoneCallTracker#
            logi("sendEmergencyCallbackModeChange - skip for non-cdma");
            return;
        }
        if (mBroadcastEmergencyCallStateChanges) {
            Intent intent = new Intent(TelephonyIntents.ACTION_EMERGENCY_CALL_STATE_CHANGED);
            intent.putExtra(PhoneConstants.PHONE_IN_EMERGENCY_CALL, callActive);
            SubscriptionManager.putPhoneIdAndSubIdExtra(intent, getPhoneId());
            ActivityManager.broadcastStickyIntent(intent, UserHandle.USER_ALL);
            if (DBG) Rlog.d(LOG_TAG, "sendEmergencyCallStateChange: callActive " + callActive);
        }
    }

    @Override
    public void setBroadcastEmergencyCallStateChanges(boolean broadcast) {
        mBroadcastEmergencyCallStateChanges = broadcast;
    }

    public void notifySuppServiceFailed(SuppService code) {
        mSuppServiceFailedRegistrants.notifyResult(code);
    }

    @UnsupportedAppUsage
    public void notifyServiceStateChanged(ServiceState ss) {
        super.notifyServiceStateChangedP(ss);
    }

    /**
     * Notify that the CellLocation has changed.
     *
     * @param cl the new CellLocation
     */
    public void notifyLocationChanged(CellLocation cl) {
        mNotifier.notifyCellLocation(this, cl);
    }

    @Override
    public void notifyCallForwardingIndicator() {
        mNotifier.notifyCallForwardingChanged(this);
    }

    @Override
    public void registerForSuppServiceNotification(
            Handler h, int what, Object obj) {
        mSsnRegistrants.addUnique(h, what, obj);
    }

    @Override
    public void unregisterForSuppServiceNotification(Handler h) {
        mSsnRegistrants.remove(h);
    }

    @Override
    public void registerForSimRecordsLoaded(Handler h, int what, Object obj) {
        mSimRecordsLoadedRegistrants.addUnique(h, what, obj);
    }

    @Override
    public void unregisterForSimRecordsLoaded(Handler h) {
        mSimRecordsLoadedRegistrants.remove(h);
    }

    @Override
    public void acceptCall(int videoState) throws CallStateException {
        Phone imsPhone = mImsPhone;
        if ( imsPhone != null && imsPhone.getRingingCall().isRinging() ) {
            imsPhone.acceptCall(videoState);
        } else {
            mCT.acceptCall();
        }
    }

    @Override
    public void rejectCall() throws CallStateException {
        mCT.rejectCall();
    }

    @Override
    public void switchHoldingAndActive() throws CallStateException {
        mCT.switchWaitingOrHoldingAndActive();
    }

    @Override
    public String getIccSerialNumber() {
        IccRecords r = mIccRecords.get();
        if (!isPhoneTypeGsm() && r == null) {
            // to get ICCID form SIMRecords because it is on MF.
            r = mUiccController.getIccRecords(mPhoneId, UiccController.APP_FAM_3GPP);
        }
        return (r != null) ? r.getIccId() : null;
    }

    @Override
    public String getFullIccSerialNumber() {
        IccRecords r = mIccRecords.get();
        if (!isPhoneTypeGsm() && r == null) {
            // to get ICCID form SIMRecords because it is on MF.
            r = mUiccController.getIccRecords(mPhoneId, UiccController.APP_FAM_3GPP);
        }
        return (r != null) ? r.getFullIccId() : null;
    }

    @Override
    public boolean canConference() {
        if (mImsPhone != null && mImsPhone.canConference()) {
            return true;
        }
        if (isPhoneTypeGsm()) {
            return mCT.canConference();
        } else {
            loge("canConference: not possible in CDMA");
            return false;
        }
    }

    @Override
    public void conference() {
        if (mImsPhone != null && mImsPhone.canConference()) {
            logd("conference() - delegated to IMS phone");
            try {
                mImsPhone.conference();
            } catch (CallStateException e) {
                loge(e.toString());
            }
            return;
        }
        if (isPhoneTypeGsm()) {
            mCT.conference();
        } else {
            // three way calls in CDMA will be handled by feature codes
            loge("conference: not possible in CDMA");
        }
    }

    @Override
    public void enableEnhancedVoicePrivacy(boolean enable, Message onComplete) {
        if (isPhoneTypeGsm()) {
            loge("enableEnhancedVoicePrivacy: not expected on GSM");
        } else {
            mCi.setPreferredVoicePrivacy(enable, onComplete);
        }
    }

    @Override
    public void getEnhancedVoicePrivacy(Message onComplete) {
        if (isPhoneTypeGsm()) {
            loge("getEnhancedVoicePrivacy: not expected on GSM");
        } else {
            mCi.getPreferredVoicePrivacy(onComplete);
        }
    }

    @Override
    public void clearDisconnected() {
        mCT.clearDisconnected();
    }

    @Override
    public boolean canTransfer() {
        if (isPhoneTypeGsm()) {
            return mCT.canTransfer();
        } else {
            loge("canTransfer: not possible in CDMA");
            return false;
        }
    }

    @Override
    public void explicitCallTransfer() {
        if (isPhoneTypeGsm()) {
            mCT.explicitCallTransfer();
        } else {
            loge("explicitCallTransfer: not possible in CDMA");
        }
    }

    @Override
    public GsmCdmaCall getForegroundCall() {
        return mCT.mForegroundCall;
    }

    @Override
    public GsmCdmaCall getBackgroundCall() {
        return mCT.mBackgroundCall;
    }

    @Override
    public Call getRingingCall() {
        Phone imsPhone = mImsPhone;
        // It returns the ringing call of ImsPhone if the ringing call of GSMPhone isn't ringing.
        // In CallManager.registerPhone(), it always registers ringing call of ImsPhone, because
        // the ringing call of GSMPhone isn't ringing. Consequently, it can't answer GSM call
        // successfully by invoking TelephonyManager.answerRingingCall() since the implementation
        // in PhoneInterfaceManager.answerRingingCallInternal() could not get the correct ringing
        // call from CallManager. So we check the ringing call state of imsPhone first as
        // accpetCall() does.
        if ( imsPhone != null && imsPhone.getRingingCall().isRinging()) {
            return imsPhone.getRingingCall();
        }
        //It returns the ringing connections which during SRVCC handover
        if (!mCT.mRingingCall.isRinging()
                && mCT.getRingingHandoverConnection() != null
                && mCT.getRingingHandoverConnection().getCall() != null
                && mCT.getRingingHandoverConnection().getCall().isRinging()) {
            return mCT.getRingingHandoverConnection().getCall();
        }
        return mCT.mRingingCall;
    }

    /**
     * ImsService reports "IN_SERVICE" for its voice registration state even if the device
     * has lost the physical link to the tower. This helper method merges the IMS and modem
     * ServiceState, only overriding the voice registration state when we are registered to IMS over
     * IWLAN. In this case the voice registration state will always be "OUT_OF_SERVICE", so override
     * the voice registration state with the data registration state.
     */
    private ServiceState mergeServiceStates(ServiceState baseSs, ServiceState imsSs) {
        // "IN_SERVICE" in this case means IMS is registered.
        if (imsSs.getVoiceRegState() != ServiceState.STATE_IN_SERVICE) {
            return baseSs;
        }

        if (imsSs.getRilDataRadioTechnology() == ServiceState.RIL_RADIO_TECHNOLOGY_IWLAN) {
            ServiceState newSs = new ServiceState(baseSs);
            // Voice override for IWLAN. In this case, voice registration is OUT_OF_SERVICE, but
            // the data RAT is IWLAN, so use that as a basis for determining whether or not the
            // physical link is available.
            newSs.setVoiceRegState(baseSs.getDataRegState());
            newSs.setEmergencyOnly(false); // only get here if voice is IN_SERVICE
            return newSs;
        }

        return baseSs;
    }

    private boolean handleCallDeflectionIncallSupplementaryService(
            String dialString) {
        if (dialString.length() > 1) {
            return false;
        }

        if (getRingingCall().getState() != GsmCdmaCall.State.IDLE) {
            if (DBG) logd("MmiCode 0: rejectCall");
            try {
                mCT.rejectCall();
            } catch (CallStateException e) {
                if (DBG) Rlog.d(LOG_TAG,
                        "reject failed", e);
                notifySuppServiceFailed(Phone.SuppService.REJECT);
            }
        } else if (getBackgroundCall().getState() != GsmCdmaCall.State.IDLE) {
            if (DBG) logd("MmiCode 0: hangupWaitingOrBackground");
            mCT.hangupWaitingOrBackground();
        }

        return true;
    }

    //GSM
    private boolean handleCallWaitingIncallSupplementaryService(String dialString) {
        int len = dialString.length();

        if (len > 2) {
            return false;
        }

        GsmCdmaCall call = getForegroundCall();

        try {
            if (len > 1) {
                char ch = dialString.charAt(1);
                int callIndex = ch - '0';

                if (callIndex >= 1 && callIndex <= GsmCdmaCallTracker.MAX_CONNECTIONS_GSM) {
                    if (DBG) logd("MmiCode 1: hangupConnectionByIndex " + callIndex);
                    mCT.hangupConnectionByIndex(call, callIndex);
                }
            } else {
                if (call.getState() != GsmCdmaCall.State.IDLE) {
                    if (DBG) logd("MmiCode 1: hangup foreground");
                    //mCT.hangupForegroundResumeBackground();
                    mCT.hangup(call);
                } else {
                    if (DBG) logd("MmiCode 1: switchWaitingOrHoldingAndActive");
                    mCT.switchWaitingOrHoldingAndActive();
                }
            }
        } catch (CallStateException e) {
            if (DBG) Rlog.d(LOG_TAG,
                    "hangup failed", e);
            notifySuppServiceFailed(Phone.SuppService.HANGUP);
        }

        return true;
    }

    private boolean handleCallHoldIncallSupplementaryService(String dialString) {
        int len = dialString.length();

        if (len > 2) {
            return false;
        }

        GsmCdmaCall call = getForegroundCall();

        if (len > 1) {
            try {
                char ch = dialString.charAt(1);
                int callIndex = ch - '0';
                GsmCdmaConnection conn = mCT.getConnectionByIndex(call, callIndex);

                // GsmCdma index starts at 1, up to 5 connections in a call,
                if (conn != null && callIndex >= 1 && callIndex <= GsmCdmaCallTracker.MAX_CONNECTIONS_GSM) {
                    if (DBG) logd("MmiCode 2: separate call " + callIndex);
                    mCT.separate(conn);
                } else {
                    if (DBG) logd("separate: invalid call index " + callIndex);
                    notifySuppServiceFailed(Phone.SuppService.SEPARATE);
                }
            } catch (CallStateException e) {
                if (DBG) Rlog.d(LOG_TAG, "separate failed", e);
                notifySuppServiceFailed(Phone.SuppService.SEPARATE);
            }
        } else {
            try {
                if (getRingingCall().getState() != GsmCdmaCall.State.IDLE) {
                    if (DBG) logd("MmiCode 2: accept ringing call");
                    mCT.acceptCall();
                } else {
                    if (DBG) logd("MmiCode 2: switchWaitingOrHoldingAndActive");
                    mCT.switchWaitingOrHoldingAndActive();
                }
            } catch (CallStateException e) {
                if (DBG) Rlog.d(LOG_TAG, "switch failed", e);
                notifySuppServiceFailed(Phone.SuppService.SWITCH);
            }
        }

        return true;
    }

    private boolean handleMultipartyIncallSupplementaryService(String dialString) {
        if (dialString.length() > 1) {
            return false;
        }

        if (DBG) logd("MmiCode 3: merge calls");
        conference();
        return true;
    }

    private boolean handleEctIncallSupplementaryService(String dialString) {

        int len = dialString.length();

        if (len != 1) {
            return false;
        }

        if (DBG) logd("MmiCode 4: explicit call transfer");
        explicitCallTransfer();
        return true;
    }

    private boolean handleCcbsIncallSupplementaryService(String dialString) {
        if (dialString.length() > 1) {
            return false;
        }

        Rlog.i(LOG_TAG, "MmiCode 5: CCBS not supported!");
        // Treat it as an "unknown" service.
        notifySuppServiceFailed(Phone.SuppService.UNKNOWN);
        return true;
    }

    @UnsupportedAppUsage
    @Override
    public boolean handleInCallMmiCommands(String dialString) throws CallStateException {
        if (!isPhoneTypeGsm()) {
            loge("method handleInCallMmiCommands is NOT supported in CDMA!");
            return false;
        }

        Phone imsPhone = mImsPhone;
        if (imsPhone != null
                && imsPhone.getServiceState().getState() == ServiceState.STATE_IN_SERVICE) {
            return imsPhone.handleInCallMmiCommands(dialString);
        }

        if (!isInCall()) {
            return false;
        }

        if (TextUtils.isEmpty(dialString)) {
            return false;
        }

        boolean result = false;
        char ch = dialString.charAt(0);
        switch (ch) {
            case '0':
                result = handleCallDeflectionIncallSupplementaryService(dialString);
                break;
            case '1':
                result = handleCallWaitingIncallSupplementaryService(dialString);
                break;
            case '2':
                result = handleCallHoldIncallSupplementaryService(dialString);
                break;
            case '3':
                result = handleMultipartyIncallSupplementaryService(dialString);
                break;
            case '4':
                result = handleEctIncallSupplementaryService(dialString);
                break;
            case '5':
                result = handleCcbsIncallSupplementaryService(dialString);
                break;
            default:
                break;
        }

        return result;
    }

    @UnsupportedAppUsage
    public boolean isInCall() {
        GsmCdmaCall.State foregroundCallState = getForegroundCall().getState();
        GsmCdmaCall.State backgroundCallState = getBackgroundCall().getState();
        GsmCdmaCall.State ringingCallState = getRingingCall().getState();

       return (foregroundCallState.isAlive() ||
                backgroundCallState.isAlive() ||
                ringingCallState.isAlive());
    }

    /* Validate the given extras if the call is for CS domain or not */
    protected boolean shallDialOnCircuitSwitch(Bundle extras) {
        return (extras != null && extras.getInt(QtiImsUtils.EXTRA_CALL_DOMAIN,
                QtiImsUtils.DOMAIN_AUTOMATIC) == QtiImsUtils.DOMAIN_CS);
    }

    @Override
    public Connection dial(String dialString, @NonNull DialArgs dialArgs)
            throws CallStateException {
        if (!isPhoneTypeGsm() && dialArgs.uusInfo != null) {
            throw new CallStateException("Sending UUS information NOT supported in CDMA!");
        }

        boolean isEmergency = isEmergencyNumber(dialString);
        Phone imsPhone = mImsPhone;

        CarrierConfigManager configManager =
                (CarrierConfigManager) mContext.getSystemService(Context.CARRIER_CONFIG_SERVICE);
        boolean alwaysTryImsForEmergencyCarrierConfig = configManager.getConfigForSubId(getSubId())
                .getBoolean(CarrierConfigManager.KEY_CARRIER_USE_IMS_FIRST_FOR_EMERGENCY_BOOL);

        /** Check if the call is Wireless Priority Service call */
        boolean isWpsCall = dialString != null ? (dialString.startsWith(PREFIX_WPS) ||
                dialString.startsWith(PREFIX_WPS_CLIR_ACTIVATE) ||
                dialString.startsWith(PREFIX_WPS_CLIR_DEACTIVATE)) : false;
        boolean allowWpsOverIms = configManager.getConfigForSubId(getSubId())
                .getBoolean(CarrierConfigManager.KEY_SUPPORT_WPS_OVER_IMS_BOOL);

        boolean useImsForCall = isImsUseEnabled()
                 && imsPhone != null
                 && (imsPhone.isVolteEnabled() || imsPhone.isWifiCallingEnabled() ||
                 (imsPhone.isVideoEnabled() && VideoProfile.isVideo(dialArgs.videoState)))
                 && (imsPhone.getServiceState().getState() == ServiceState.STATE_IN_SERVICE)
                 && !shallDialOnCircuitSwitch(dialArgs.intentExtras)
                 && (isWpsCall ? allowWpsOverIms : true);

        boolean useImsForEmergency = imsPhone != null
                && isEmergency
                && alwaysTryImsForEmergencyCarrierConfig
                && ImsManager.getInstance(mContext, mPhoneId).isNonTtyOrTtyOnVolteEnabled()
                && imsPhone.isImsAvailable();

        String dialPart = PhoneNumberUtils.extractNetworkPortionAlt(PhoneNumberUtils.
                stripSeparators(dialString));
        boolean isUt = (dialPart.startsWith("*") || dialPart.startsWith("#"))
                && dialPart.endsWith("#");

        boolean useImsForUt = imsPhone != null && imsPhone.isUtEnabled();

        if (DBG) {
            logd("useImsForCall=" + useImsForCall
                    + ", useImsForEmergency=" + useImsForEmergency
                    + ", useImsForUt=" + useImsForUt
                    + ", isUt=" + isUt
                    + ", isWpsCall=" + isWpsCall
                    + ", allowWpsOverIms=" + allowWpsOverIms
                    + ", imsPhone=" + imsPhone
                    + ", imsPhone.isVolteEnabled()="
                    + ((imsPhone != null) ? imsPhone.isVolteEnabled() : "N/A")
                    + ", imsPhone.isVowifiEnabled()="
                    + ((imsPhone != null) ? imsPhone.isWifiCallingEnabled() : "N/A")
                    + ", imsPhone.isVideoEnabled()="
                    + ((imsPhone != null) ? imsPhone.isVideoEnabled() : "N/A")
                    + ", imsPhone.getServiceState().getState()="
                    + ((imsPhone != null) ? imsPhone.getServiceState().getState() : "N/A"));
        }

        Phone.checkWfcWifiOnlyModeBeforeDial(mImsPhone, mPhoneId, mContext);

        if ((useImsForCall && !isUt) || (isUt && useImsForUt) || useImsForEmergency) {
            try {
                if (DBG) logd("Trying IMS PS call");
                return imsPhone.dial(dialString, dialArgs);
            } catch (CallStateException e) {
                if (DBG) logd("IMS PS call exception " + e +
                        "useImsForCall =" + useImsForCall + ", imsPhone =" + imsPhone);
                // Do not throw a CallStateException and instead fall back to Circuit switch
                // for emergency calls and MMI codes.
                if (Phone.CS_FALLBACK.equals(e.getMessage()) || isEmergency) {
                    logi("IMS call failed with Exception: " + e.getMessage() + ". Falling back "
                            + "to CS.");
                } else {
                    CallStateException ce = new CallStateException(e.getError(), e.getMessage());
                    ce.setStackTrace(e.getStackTrace());
                    throw ce;
                }
            }
        }

        if (mSST != null && mSST.mSS.getState() == ServiceState.STATE_OUT_OF_SERVICE
                && mSST.mSS.getDataRegState() != ServiceState.STATE_IN_SERVICE && !isEmergency) {
            throw new CallStateException("cannot dial in current state");
        }
        // Check non-emergency voice CS call - shouldn't dial when POWER_OFF
        if (mSST != null && mSST.mSS.getState() == ServiceState.STATE_POWER_OFF /* CS POWER_OFF */
                && !VideoProfile.isVideo(dialArgs.videoState) /* voice call */
                && !isEmergency /* non-emergency call */
                && !(isUt && useImsForUt) /* not UT */) {
            throw new CallStateException(
                CallStateException.ERROR_POWER_OFF,
                "cannot dial voice call in airplane mode");
        }
        // Check for service before placing non emergency CS voice call.
        // Allow dial only if either CS is camped on any RAT (or) PS is in LTE/NR service.
        if (mSST != null
                && mSST.mSS.getState() == ServiceState.STATE_OUT_OF_SERVICE /* CS out of service */
                && !(mSST.mSS.getDataRegState() == ServiceState.STATE_IN_SERVICE
                && ServiceState.isPsTech(mSST.mSS.getRilDataRadioTechnology())) /* PS not in LTE/NR */
                && !VideoProfile.isVideo(dialArgs.videoState) /* voice call */
                && !isEmergency /* non-emergency call */) {
            throw new CallStateException(
                CallStateException.ERROR_OUT_OF_SERVICE,
                "cannot dial voice call in out of service");
        }
        if (DBG) logd("Trying (non-IMS) CS call");

        if (isPhoneTypeGsm()) {
            return dialInternal(dialString, new DialArgs.Builder<>()
                    .setIntentExtras(dialArgs.intentExtras)
                    .build());
        } else {
            return dialInternal(dialString, dialArgs);
        }
    }

    /**
     * @return {@code true} if the user should be informed of an attempt to dial an international
     * number while on WFC only, {@code false} otherwise.
     */
    public boolean isNotificationOfWfcCallRequired(String dialString) {
        CarrierConfigManager configManager =
                (CarrierConfigManager) mContext.getSystemService(Context.CARRIER_CONFIG_SERVICE);
        PersistableBundle config = configManager.getConfigForSubId(getSubId());

        // Determine if carrier config indicates that international calls over WFC should trigger a
        // notification to the user. This is controlled by carrier configuration and is off by
        // default.
        boolean shouldNotifyInternationalCallOnWfc = config != null
                && config.getBoolean(
                        CarrierConfigManager.KEY_NOTIFY_INTERNATIONAL_CALL_ON_WFC_BOOL);

        if (!shouldNotifyInternationalCallOnWfc) {
            return false;
        }

        Phone imsPhone = mImsPhone;
        boolean isEmergency = isEmergencyNumber(dialString);
        boolean shouldConfirmCall =
                        // Using IMS
                        isImsUseEnabled()
                        && imsPhone != null
                        // VoLTE not available
                        && !imsPhone.isVolteEnabled()
                        // WFC is available
                        && imsPhone.isWifiCallingEnabled()
                        && !isEmergency
                        // Dialing international number
                        && PhoneNumberUtils.isInternationalNumber(dialString, getCountryIso());
        return shouldConfirmCall;
    }

    @Override
    protected Connection dialInternal(String dialString, DialArgs dialArgs)
            throws CallStateException {
        return dialInternal(dialString, dialArgs, null);
    }

    protected Connection dialInternal(String dialString, DialArgs dialArgs,
            ResultReceiver wrappedCallback)
            throws CallStateException {

        // Need to make sure dialString gets parsed properly
        String newDialString = PhoneNumberUtils.stripSeparators(dialString);

        if (isPhoneTypeGsm()) {
            // handle in-call MMI first if applicable
            if (handleInCallMmiCommands(newDialString)) {
                return null;
            }

            // Only look at the Network portion for mmi
            String networkPortion = PhoneNumberUtils.extractNetworkPortionAlt(newDialString);
            GsmMmiCode mmi = GsmMmiCode.newFromDialString(networkPortion, this,
                    mUiccApplication.get(), wrappedCallback);
            if (DBG) logd("dialInternal: dialing w/ mmi '" + mmi + "'...");

            if (mmi == null) {
                return mCT.dialGsm(newDialString, dialArgs.uusInfo, dialArgs.intentExtras);
            } else if (mmi.isTemporaryModeCLIR()) {
                return mCT.dialGsm(mmi.mDialingNumber, mmi.getCLIRMode(), dialArgs.uusInfo,
                        dialArgs.intentExtras);
            } else {
                mPendingMMIs.add(mmi);
                mMmiRegistrants.notifyRegistrants(new AsyncResult(null, mmi, null));
                mmi.processCode();
                return null;
            }
        } else {
            return mCT.dial(newDialString, dialArgs.intentExtras);
        }
    }

   @Override
    public boolean handlePinMmi(String dialString) {
        MmiCode mmi;
        if (isPhoneTypeGsm()) {
            mmi = GsmMmiCode.newFromDialString(dialString, this, mUiccApplication.get());
        } else {
            mmi = CdmaMmiCode.newFromDialString(dialString, this, mUiccApplication.get());
        }

        if (mmi != null && mmi.isPinPukCommand()) {
            mPendingMMIs.add(mmi);
            mMmiRegistrants.notifyRegistrants(new AsyncResult(null, mmi, null));
            try {
                mmi.processCode();
            } catch (CallStateException e) {
                //do nothing
            }
            return true;
        }

        loge("Mmi is null or unrecognized!");
        return false;
    }

    private void sendUssdResponse(String ussdRequest, CharSequence message, int returnCode,
                                   ResultReceiver wrappedCallback) {
        UssdResponse response = new UssdResponse(ussdRequest, message);
        Bundle returnData = new Bundle();
        returnData.putParcelable(TelephonyManager.USSD_RESPONSE, response);
        wrappedCallback.send(returnCode, returnData);
    }

    @Override
    public boolean handleUssdRequest(String ussdRequest, ResultReceiver wrappedCallback) {
        if (!isPhoneTypeGsm() || mPendingMMIs.size() > 0) {
            //todo: replace the generic failure with specific error code.
            sendUssdResponse(ussdRequest, null, TelephonyManager.USSD_RETURN_FAILURE,
                    wrappedCallback );
            return true;
        }

        // Try over IMS if possible.
        Phone imsPhone = mImsPhone;
        if ((imsPhone != null)
                && ((imsPhone.getServiceState().getState() == ServiceState.STATE_IN_SERVICE)
                || imsPhone.isUtEnabled())) {
            try {
                logd("handleUssdRequest: attempting over IMS");
                return imsPhone.handleUssdRequest(ussdRequest, wrappedCallback);
            } catch (CallStateException cse) {
                if (!CS_FALLBACK.equals(cse.getMessage())) {
                    return false;
                }
                // At this point we've tried over IMS but have been informed we need to handover
                // back to GSM.
                logd("handleUssdRequest: fallback to CS required");
            }
        }

        // Try USSD over GSM.
        try {
            dialInternal(ussdRequest, new DialArgs.Builder<>().build(), wrappedCallback);
        } catch (Exception e) {
            logd("handleUssdRequest: exception" + e);
            return false;
        }
        return true;
    }

    @Override
    public void sendUssdResponse(String ussdMessge) {
        if (isPhoneTypeGsm()) {
            GsmMmiCode mmi = GsmMmiCode.newFromUssdUserInput(ussdMessge, this, mUiccApplication.get());
            mPendingMMIs.add(mmi);
            mMmiRegistrants.notifyRegistrants(new AsyncResult(null, mmi, null));
            mmi.sendUssd(ussdMessge);
        } else {
            loge("sendUssdResponse: not possible in CDMA");
        }
    }

    @Override
    public void sendDtmf(char c) {
        if (!PhoneNumberUtils.is12Key(c)) {
            loge("sendDtmf called with invalid character '" + c + "'");
        } else {
            if (mCT.mState ==  PhoneConstants.State.OFFHOOK) {
                mCi.sendDtmf(c, null);
            }
        }
    }

    @Override
    public void startDtmf(char c) {
        if (!PhoneNumberUtils.is12Key(c)) {
            loge("startDtmf called with invalid character '" + c + "'");
        } else {
            mCi.startDtmf(c, null);
        }
    }

    @Override
    public void stopDtmf() {
        mCi.stopDtmf(null);
    }

    @Override
    public void sendBurstDtmf(String dtmfString, int on, int off, Message onComplete) {
        if (isPhoneTypeGsm()) {
            loge("[GsmCdmaPhone] sendBurstDtmf() is a CDMA method");
        } else {
            boolean check = true;
            for (int itr = 0;itr < dtmfString.length(); itr++) {
                if (!PhoneNumberUtils.is12Key(dtmfString.charAt(itr))) {
                    Rlog.e(LOG_TAG,
                            "sendDtmf called with invalid character '" + dtmfString.charAt(itr)+ "'");
                    check = false;
                    break;
                }
            }
            if (mCT.mState == PhoneConstants.State.OFFHOOK && check) {
                mCi.sendBurstDtmf(dtmfString, on, off, onComplete);
            }
        }
    }

    @Override
    public void addParticipant(String dialString) throws CallStateException {
        Phone imsPhone = mImsPhone;
        boolean imsUseEnabled = isImsUseEnabled()
                 && imsPhone != null
                 && (imsPhone.isVolteEnabled() || imsPhone.isWifiCallingEnabled() ||
                 imsPhone.isVideoEnabled())
                 && (imsPhone.getServiceState().getState() == ServiceState.STATE_IN_SERVICE);

        if (imsUseEnabled) {
            try {
                logd("addParticipant :: Trying to add participant in IMS call");
                imsPhone.addParticipant(dialString);
            } catch (CallStateException e) {
                loge("addParticipant :: IMS PS call exception " + e);
            }
        } else {
            loge("addParticipant :: IMS is disabled so unable to add participant with IMS call");
        }
    }

    @Override
    public void setRadioPower(boolean power) {
        mSST.setRadioPower(power);
    }

    private void storeVoiceMailNumber(String number) {
        SharedPreferences sp = PreferenceManager.getDefaultSharedPreferences(getContext());
        SharedPreferences.Editor editor = sp.edit();
        setVmSimImsi(getSubscriberId());
        logd("storeVoiceMailNumber: mPrecisePhoneType=" + mPrecisePhoneType + " vmNumber="
                + number);
        if (isPhoneTypeGsm()) {
            editor.putString(VM_NUMBER + getPhoneId(), number);
            editor.apply();
        } else {
            editor.putString(VM_NUMBER_CDMA + getPhoneId(), number);
            editor.apply();
        }
    }

    @Override
    public String getVoiceMailNumber() {
        String number = null;
        if (isPhoneTypeGsm() || mSimRecords != null) {
            // Read from the SIM. If its null, try reading from the shared preference area.
            IccRecords r = isPhoneTypeGsm() ? mIccRecords.get() : mSimRecords;
            number = (r != null) ? r.getVoiceMailNumber() : "";
            if (TextUtils.isEmpty(number)) {
                SharedPreferences sp = PreferenceManager.getDefaultSharedPreferences(getContext());
                String spName = isPhoneTypeGsm() ? VM_NUMBER : VM_NUMBER_CDMA;
                number = sp.getString(spName + getPhoneId(), null);
                logd("getVoiceMailNumber: from " + spName + " number=" + number);
            } else {
                logd("getVoiceMailNumber: from IccRecords number=" + number);
            }
        }
        if (!isPhoneTypeGsm() && TextUtils.isEmpty(number)) {
            SharedPreferences sp = PreferenceManager.getDefaultSharedPreferences(getContext());
            number = sp.getString(VM_NUMBER_CDMA + getPhoneId(), null);
            logd("getVoiceMailNumber: from VM_NUMBER_CDMA number=" + number);
        }

        if (TextUtils.isEmpty(number)) {
            CarrierConfigManager configManager = (CarrierConfigManager)
                    getContext().getSystemService(Context.CARRIER_CONFIG_SERVICE);
            PersistableBundle b = configManager.getConfigForSubId(getSubId());
            if (b != null) {
                String defaultVmNumber =
                        b.getString(CarrierConfigManager.KEY_DEFAULT_VM_NUMBER_STRING);
                String defaultVmNumberRoaming =
                        b.getString(CarrierConfigManager.KEY_DEFAULT_VM_NUMBER_ROAMING_STRING);
                String defaultVmNumberRoamingAndImsUnregistered = b.getString(
                        CarrierConfigManager
                                .KEY_DEFAULT_VM_NUMBER_ROAMING_AND_IMS_UNREGISTERED_STRING);

                if (!TextUtils.isEmpty(defaultVmNumber)) number = defaultVmNumber;
                if (mSST.mSS.getRoaming()) {
                    if (!TextUtils.isEmpty(defaultVmNumberRoamingAndImsUnregistered)
                            && !mSST.isImsRegistered()) {
                        // roaming and IMS unregistered case if CC configured
                        number = defaultVmNumberRoamingAndImsUnregistered;
                    } else if (!TextUtils.isEmpty(defaultVmNumberRoaming)) {
                        // roaming default case if CC configured
                        number = defaultVmNumberRoaming;
                    }
                }
            }
        }

        if (TextUtils.isEmpty(number)) {
            // Read platform settings for dynamic voicemail number
            CarrierConfigManager configManager = (CarrierConfigManager)
                    getContext().getSystemService(Context.CARRIER_CONFIG_SERVICE);
            PersistableBundle b = configManager.getConfigForSubId(getSubId());
            if (b != null && b.getBoolean(
                    CarrierConfigManager.KEY_CONFIG_TELEPHONY_USE_OWN_NUMBER_FOR_VOICEMAIL_BOOL)) {
                number = getLine1Number();
            }
        }

        return number;
    }

    private String getVmSimImsi() {
        SharedPreferences sp = PreferenceManager.getDefaultSharedPreferences(getContext());
        return sp.getString(VM_SIM_IMSI + getPhoneId(), null);
    }

    private void setVmSimImsi(String imsi) {
        SharedPreferences sp = PreferenceManager.getDefaultSharedPreferences(getContext());
        SharedPreferences.Editor editor = sp.edit();
        editor.putString(VM_SIM_IMSI + getPhoneId(), imsi);
        editor.apply();
    }

    @Override
    public String getVoiceMailAlphaTag() {
        String ret = "";

        if (isPhoneTypeGsm()) {
            IccRecords r = mIccRecords.get();

            ret = (r != null) ? r.getVoiceMailAlphaTag() : "";
        }

        if (ret == null || ret.length() == 0) {
            return mContext.getText(
                com.android.internal.R.string.defaultVoiceMailAlphaTag).toString();
        }

        return ret;
    }

    @Override
    public String getDeviceId() {
        if (isPhoneTypeGsm()) {
            return getImei();
        } else {
            CarrierConfigManager configManager = (CarrierConfigManager)
                    mContext.getSystemService(Context.CARRIER_CONFIG_SERVICE);
            boolean force_imei = configManager.getConfigForSubId(getSubId())
                    .getBoolean(CarrierConfigManager.KEY_FORCE_IMEI_BOOL);
            if (force_imei) return getImei();

            String id = getMeid();
            if ((id == null) || id.matches("^0*$")) {
                loge("getDeviceId(): MEID is not initialized use ESN");
                id = getEsn();
            }
            return id;
        }
    }

    @Override
    public String getDeviceSvn() {
        if (isPhoneTypeGsm() || isPhoneTypeCdmaLte()) {
            return mImeiSv;
        } else {
            loge("getDeviceSvn(): return 0");
            return "0";
        }
    }

    @Override
    public IsimRecords getIsimRecords() {
        return mIsimUiccRecords;
    }

    @Override
    public String getImei() {
        if (mEnable14DigitImei && !TextUtils.isEmpty(mImei)
                && mImei.length() > IMEI_14_DIGIT) {
            return mImei.substring(0, IMEI_14_DIGIT);
        }
        return mImei;
    }

    @UnsupportedAppUsage
    @Override
    public String getEsn() {
        if (isPhoneTypeGsm()) {
            loge("[GsmCdmaPhone] getEsn() is a CDMA method");
            return "0";
        } else {
            return mEsn;
        }
    }

    @Override
    public String getMeid() {
        return mMeid;
    }

    @Override
    public String getNai() {
        IccRecords r = mUiccController.getIccRecords(mPhoneId, UiccController.APP_FAM_3GPP2);
        if (Log.isLoggable(LOG_TAG, Log.VERBOSE)) {
            Rlog.v(LOG_TAG, "IccRecords is " + r);
        }
        return (r != null) ? r.getNAI() : null;
    }

    @Override
    @Nullable
    public String getSubscriberId() {
        String subscriberId = null;
        if (isPhoneTypeCdma()) {
            subscriberId = mSST.getImsi();
        } else {
            // Both Gsm and CdmaLte get the IMSI from Usim.
            IccRecords iccRecords = mUiccController.getIccRecords(
                    mPhoneId, UiccController.APP_FAM_3GPP);
            if (iccRecords != null) {
                subscriberId = iccRecords.getIMSI();
            }
        }
        return subscriberId;
    }

    @Override
    public ImsiEncryptionInfo getCarrierInfoForImsiEncryption(int keyType) {
        String operatorNumeric = TelephonyManager.from(mContext)
                .getSimOperatorNumericForPhone(mPhoneId);
        return CarrierInfoManager.getCarrierInfoForImsiEncryption(keyType,
                mContext, operatorNumeric);
    }

    @Override
    public void setCarrierInfoForImsiEncryption(ImsiEncryptionInfo imsiEncryptionInfo) {
        CarrierInfoManager.setCarrierInfoForImsiEncryption(imsiEncryptionInfo, mContext, mPhoneId);
    }

    @Override
    public int getCarrierId() {
        return mCarrierResolver.getCarrierId();
    }

    @Override
    public String getCarrierName() {
        return mCarrierResolver.getCarrierName();
    }

    @Override
    public int getMNOCarrierId() {
        return mCarrierResolver.getMnoCarrierId();
    }

    @Override
    public int getSpecificCarrierId() {
        return mCarrierResolver.getSpecificCarrierId();
    }

    @Override
    public String getSpecificCarrierName() {
        return mCarrierResolver.getSpecificCarrierName();
    }

    @Override
    public void resolveSubscriptionCarrierId(String simState) {
        mCarrierResolver.resolveSubscriptionCarrierId(simState);
    }

    @Override
    public int getCarrierIdListVersion() {
        return mCarrierResolver.getCarrierListVersion();
    }

    @Override
    public void resetCarrierKeysForImsiEncryption() {
        mCIM.resetCarrierKeysForImsiEncryption(mContext, mPhoneId);
    }

    @Override
    public void setCarrierTestOverride(String mccmnc, String imsi, String iccid, String gid1,
            String gid2, String pnn, String spn, String carrierPrivilegeRules, String apn) {
        mCarrierResolver.setTestOverrideApn(apn);
        mCarrierResolver.setTestOverrideCarrierPriviledgeRule(carrierPrivilegeRules);
        IccRecords r = null;
        if (isPhoneTypeGsm()) {
            r = mIccRecords.get();
        } else if (isPhoneTypeCdmaLte()) {
            r = mSimRecords;
        } else {
            loge("setCarrierTestOverride fails in CDMA only");
        }
        if (r != null) {
            r.setCarrierTestOverride(mccmnc, imsi, iccid, gid1, gid2, pnn, spn);
        }
    }

    @Override
    public String getGroupIdLevel1() {
        if (isPhoneTypeGsm()) {
            IccRecords r = mIccRecords.get();
            return (r != null) ? r.getGid1() : null;
        } else if (isPhoneTypeCdma()) {
            loge("GID1 is not available in CDMA");
            return null;
        } else { //isPhoneTypeCdmaLte()
            return (mSimRecords != null) ? mSimRecords.getGid1() : "";
        }
    }

    @Override
    public String getGroupIdLevel2() {
        if (isPhoneTypeGsm()) {
            IccRecords r = mIccRecords.get();
            return (r != null) ? r.getGid2() : null;
        } else if (isPhoneTypeCdma()) {
            loge("GID2 is not available in CDMA");
            return null;
        } else { //isPhoneTypeCdmaLte()
            return (mSimRecords != null) ? mSimRecords.getGid2() : "";
        }
    }

    @UnsupportedAppUsage
    @Override
    public String getLine1Number() {
        if (isPhoneTypeGsm()) {
            IccRecords r = mIccRecords.get();
            return (r != null) ? r.getMsisdnNumber() : null;
        } else {
            CarrierConfigManager configManager = (CarrierConfigManager)
                    mContext.getSystemService(Context.CARRIER_CONFIG_SERVICE);
            boolean use_usim = configManager.getConfigForSubId(getSubId()).getBoolean(
                    CarrierConfigManager.KEY_USE_USIM_BOOL);
            if (use_usim) {
                return (mSimRecords != null) ? mSimRecords.getMsisdnNumber() : null;
            }
            return mSST.getMdnNumber();
        }
    }

    @Override
    public String getPlmn() {
        if (isPhoneTypeGsm()) {
            IccRecords r = mIccRecords.get();
            return (r != null) ? r.getPnnHomeName() : null;
        } else if (isPhoneTypeCdma()) {
            loge("Plmn is not available in CDMA");
            return null;
        } else { //isPhoneTypeCdmaLte()
            return (mSimRecords != null) ? mSimRecords.getPnnHomeName() : null;
        }
    }

    @Override
    public String getCdmaPrlVersion() {
        return mSST.getPrlVersion();
    }

    @Override
    public String getCdmaMin() {
        return mSST.getCdmaMin();
    }

    @Override
    public boolean isMinInfoReady() {
        return mSST.isMinInfoReady();
    }

    @Override
    public String getMsisdn() {
        if (isPhoneTypeGsm()) {
            IccRecords r = mIccRecords.get();
            return (r != null) ? r.getMsisdnNumber() : null;
        } else if (isPhoneTypeCdmaLte()) {
            return (mSimRecords != null) ? mSimRecords.getMsisdnNumber() : null;
        } else {
            loge("getMsisdn: not expected on CDMA");
            return null;
        }
    }

    @Override
    public String getLine1AlphaTag() {
        if (isPhoneTypeGsm()) {
            IccRecords r = mIccRecords.get();
            return (r != null) ? r.getMsisdnAlphaTag() : null;
        } else {
            loge("getLine1AlphaTag: not possible in CDMA");
            return null;
        }
    }

    @Override
    public boolean setLine1Number(String alphaTag, String number, Message onComplete) {
        if (isPhoneTypeGsm()) {
            IccRecords r = mIccRecords.get();
            if (r != null) {
                r.setMsisdnNumber(alphaTag, number, onComplete);
                return true;
            } else {
                return false;
            }
        } else {
            loge("setLine1Number: not possible in CDMA");
            return false;
        }
    }

    @Override
    public void setVoiceMailNumber(String alphaTag, String voiceMailNumber, Message onComplete) {
        Message resp;
        mVmNumber = voiceMailNumber;
        resp = obtainMessage(EVENT_SET_VM_NUMBER_DONE, 0, 0, onComplete);

        IccRecords r = mIccRecords.get();

        if (!isPhoneTypeGsm() && mSimRecords != null) {
            r = mSimRecords;
        }

        if (r != null) {
            r.setVoiceMailNumber(alphaTag, mVmNumber, resp);
        }
    }

    @UnsupportedAppUsage
    private boolean isValidCommandInterfaceCFReason (int commandInterfaceCFReason) {
        switch (commandInterfaceCFReason) {
            case CF_REASON_UNCONDITIONAL:
            case CF_REASON_BUSY:
            case CF_REASON_NO_REPLY:
            case CF_REASON_NOT_REACHABLE:
            case CF_REASON_ALL:
            case CF_REASON_ALL_CONDITIONAL:
                return true;
            default:
                return false;
        }
    }

    @UnsupportedAppUsage
    @Override
    public String getSystemProperty(String property, String defValue) {
        if (getUnitTestMode()) {
            return null;
        }
        return TelephonyManager.getTelephonyProperty(mPhoneId, property, defValue);
    }

    @UnsupportedAppUsage
    private boolean isValidCommandInterfaceCFAction (int commandInterfaceCFAction) {
        switch (commandInterfaceCFAction) {
            case CF_ACTION_DISABLE:
            case CF_ACTION_ENABLE:
            case CF_ACTION_REGISTRATION:
            case CF_ACTION_ERASURE:
                return true;
            default:
                return false;
        }
    }

    @UnsupportedAppUsage
    private boolean isCfEnable(int action) {
        return (action == CF_ACTION_ENABLE) || (action == CF_ACTION_REGISTRATION);
    }

    private boolean isImsUtEnabledOverCdma() {
        return isPhoneTypeCdmaLte()
            && mImsPhone != null
            && mImsPhone.isUtEnabled();
    }

    @Override
    public void getCallForwardingOption(int commandInterfaceCFReason, Message onComplete) {
        getCallForwardingOption(commandInterfaceCFReason,
            CommandsInterface.SERVICE_CLASS_NONE, onComplete);
    }

    @Override
    public void getCallForwardingOption(int commandInterfaceCFReason,
            int commandInterfaceServiceClass, Message onComplete) {
        if (isPhoneTypeGsm() || isImsUtEnabledOverCdma()) {
            Phone imsPhone = mImsPhone;
            if ((imsPhone != null)
                    && ((imsPhone.getServiceState().getState() == ServiceState.STATE_IN_SERVICE)
                    || imsPhone.isUtEnabled())) {
                imsPhone.getCallForwardingOption(commandInterfaceCFReason,
                            commandInterfaceServiceClass, onComplete);
                return;
            }

            if (isValidCommandInterfaceCFReason(commandInterfaceCFReason)) {
                if (DBG) logd("requesting call forwarding query.");
                Message resp;
                if (commandInterfaceCFReason == CF_REASON_UNCONDITIONAL) {
                    resp = obtainMessage(EVENT_GET_CALL_FORWARD_DONE, onComplete);
                } else {
                    resp = onComplete;
                }
                mCi.queryCallForwardStatus(commandInterfaceCFReason,
                        commandInterfaceServiceClass, null, resp);
            }
        } else {
            loge("getCallForwardingOption: not possible in CDMA without IMS");
        }
    }

    @Override
    public void setCallForwardingOption(int commandInterfaceCFAction,
            int commandInterfaceCFReason,
            String dialingNumber,
            int timerSeconds,
            Message onComplete) {
        setCallForwardingOption(commandInterfaceCFAction,
                commandInterfaceCFReason, dialingNumber,
                CommandsInterface.SERVICE_CLASS_VOICE,
                timerSeconds, onComplete);
    }


    @Override
    public void setCallForwardingOption(int commandInterfaceCFAction,
            int commandInterfaceCFReason,
            String dialingNumber,
            int commandInterfaceServiceClass,
            int timerSeconds,
            Message onComplete) {
        if (isPhoneTypeGsm() || isImsUtEnabledOverCdma()) {
            Phone imsPhone = mImsPhone;
            if ((imsPhone != null)
                    && ((imsPhone.getServiceState().getState() == ServiceState.STATE_IN_SERVICE)
                    || imsPhone.isUtEnabled())) {
                imsPhone.setCallForwardingOption(commandInterfaceCFAction,
                        commandInterfaceCFReason, dialingNumber,
                        commandInterfaceServiceClass, timerSeconds, onComplete);
                return;
            }

            if ((isValidCommandInterfaceCFAction(commandInterfaceCFAction)) &&
                    (isValidCommandInterfaceCFReason(commandInterfaceCFReason))) {

                Message resp;
                if (commandInterfaceCFReason == CF_REASON_UNCONDITIONAL) {
                    Cfu cfu = new Cfu(dialingNumber, onComplete);
                    resp = obtainMessage(EVENT_SET_CALL_FORWARD_DONE,
                            isCfEnable(commandInterfaceCFAction) ? 1 : 0, 0, cfu);
                } else {
                    resp = onComplete;
                }
                mCi.setCallForward(commandInterfaceCFAction,
                        commandInterfaceCFReason,
                        commandInterfaceServiceClass,
                        dialingNumber,
                        timerSeconds,
                        resp);
            }
        } else {
            loge("setCallForwardingOption: not possible in CDMA without IMS");
        }
    }

    @Override
    public void getCallBarring(String facility, String password, Message onComplete,
            int serviceClass) {
        if (isPhoneTypeGsm()) {
            Phone imsPhone = mImsPhone;
            if ((imsPhone != null) && imsPhone.isUtEnabled()) {
                imsPhone.getCallBarring(facility, password, onComplete, serviceClass);
                return;
            }
            mCi.queryFacilityLock(facility, password,
                    CommandsInterface.SERVICE_CLASS_NONE, onComplete);
        } else {
            loge("getCallBarringOption: not possible in CDMA");
        }
    }

    @Override
    public void setCallBarring(String facility, boolean lockState, String password,
            Message onComplete, int serviceClass) {
        if (isPhoneTypeGsm()) {
            Phone imsPhone = mImsPhone;
            if ((imsPhone != null) && imsPhone.isUtEnabled()) {
                imsPhone.setCallBarring(facility, lockState, password, onComplete, serviceClass);
                return;
            }
            mCi.setFacilityLock(facility, lockState, password,
                    CommandsInterface.SERVICE_CLASS_NONE, onComplete);
        } else {
            loge("setCallBarringOption: not possible in CDMA");
        }
    }

    /**
     * Changes access code used for call barring
     *
     * @param facility is one of CB_FACILTY_*
     * @param oldPwd is old password
     * @param newPwd is new password
     * @param onComplete is callback message when the action is completed.
     */
    public void changeCallBarringPassword(String facility, String oldPwd, String newPwd,
            Message onComplete) {
        if (isPhoneTypeGsm()) {
            mCi.changeBarringPassword(facility, oldPwd, newPwd, onComplete);
        } else {
            loge("changeCallBarringPassword: not possible in CDMA");
        }
    }

    @Override
    public void getOutgoingCallerIdDisplay(Message onComplete) {
        if (isPhoneTypeGsm()) {
            Phone imsPhone = mImsPhone;
            if ((imsPhone != null)
                    && ((imsPhone.getServiceState().getState() == ServiceState.STATE_IN_SERVICE)
                    || imsPhone.isUtEnabled())) {
                imsPhone.getOutgoingCallerIdDisplay(onComplete);
                return;
            }
            mCi.getCLIR(onComplete);
        } else {
            loge("getOutgoingCallerIdDisplay: not possible in CDMA");
        }
    }

    @Override
    public void setOutgoingCallerIdDisplay(int commandInterfaceCLIRMode, Message onComplete) {
        if (isPhoneTypeGsm()) {
            Phone imsPhone = mImsPhone;
            if ((imsPhone != null)
                    && ((imsPhone.getServiceState().getState() == ServiceState.STATE_IN_SERVICE)
                    || imsPhone.isUtEnabled())) {
                imsPhone.setOutgoingCallerIdDisplay(commandInterfaceCLIRMode, onComplete);
                return;
            }
            // Packing CLIR value in the message. This will be required for
            // SharedPreference caching, if the message comes back as part of
            // a success response.
            mCi.setCLIR(commandInterfaceCLIRMode,
                    obtainMessage(EVENT_SET_CLIR_COMPLETE, commandInterfaceCLIRMode, 0, onComplete));
        } else {
            loge("setOutgoingCallerIdDisplay: not possible in CDMA");
        }
    }

    @Override
    public void getCallWaiting(Message onComplete) {
        if (isPhoneTypeGsm() || isImsUtEnabledOverCdma()) {
            Phone imsPhone = mImsPhone;
            if ((imsPhone != null)
                    && ((imsPhone.getServiceState().getState() == ServiceState.STATE_IN_SERVICE)
                    || imsPhone.isUtEnabled())) {
                imsPhone.getCallWaiting(onComplete);
                return;
            }

            //As per 3GPP TS 24.083, section 1.6 UE doesn't need to send service
            //class parameter in call waiting interrogation  to network
            mCi.queryCallWaiting(CommandsInterface.SERVICE_CLASS_NONE, onComplete);
        } else {
            mCi.queryCallWaiting(CommandsInterface.SERVICE_CLASS_VOICE, onComplete);
        }
    }

    @Override
    public void setCallWaiting(boolean enable, Message onComplete) {
        if (isPhoneTypeGsm() || isImsUtEnabledOverCdma()) {
            Phone imsPhone = mImsPhone;
            if ((imsPhone != null)
                    && ((imsPhone.getServiceState().getState() == ServiceState.STATE_IN_SERVICE)
                    || imsPhone.isUtEnabled())) {
                imsPhone.setCallWaiting(enable, onComplete);
                return;
            }
            int serviceClass = CommandsInterface.SERVICE_CLASS_VOICE;
            CarrierConfigManager configManager = (CarrierConfigManager)
                    getContext().getSystemService(Context.CARRIER_CONFIG_SERVICE);
            PersistableBundle b = configManager.getConfigForSubId(getSubId());
            if (b != null) {
                serviceClass = b.getInt(CarrierConfigManager.KEY_CALL_WAITING_SERVICE_CLASS_INT,
                        CommandsInterface.SERVICE_CLASS_VOICE);
            }
            mCi.setCallWaiting(enable, serviceClass, onComplete);
        } else {
            loge("method setCallWaiting is NOT supported in CDMA without IMS!");
        }
    }

    @Override
    public void getAvailableNetworks(Message response) {
        if (isPhoneTypeGsm() || isPhoneTypeCdmaLte()) {
            Message msg = obtainMessage(EVENT_GET_AVAILABLE_NETWORKS_DONE, response);
            mCi.getAvailableNetworks(msg);
        } else {
            loge("getAvailableNetworks: not possible in CDMA");
        }
    }

    @Override
    public void startNetworkScan(NetworkScanRequest nsr, Message response) {
        mCi.startNetworkScan(nsr, response);
    }

    @Override
    public void stopNetworkScan(Message response) {
        mCi.stopNetworkScan(response);
    }

    @Override
    public void setTTYMode(int ttyMode, Message onComplete) {
        // Send out the TTY Mode change over RIL as well
        super.setTTYMode(ttyMode, onComplete);
        if (mImsPhone != null) {
            mImsPhone.setTTYMode(ttyMode, onComplete);
        }
    }

    @Override
    public void setUiTTYMode(int uiTtyMode, Message onComplete) {
       if (mImsPhone != null) {
           mImsPhone.setUiTTYMode(uiTtyMode, onComplete);
       }
    }

    @Override
    public void setMute(boolean muted) {
        mCT.setMute(muted);
    }

    @Override
    public boolean getMute() {
        return mCT.getMute();
    }

    @Override
    public void updateServiceLocation() {
        mSST.enableSingleLocationUpdate();
    }

    @Override
    public void enableLocationUpdates() {
        mSST.enableLocationUpdates();
    }

    @Override
    public void disableLocationUpdates() {
        mSST.disableLocationUpdates();
    }

    @Override
    public boolean getDataRoamingEnabled() {
        if (getDcTracker(AccessNetworkConstants.TRANSPORT_TYPE_WWAN) != null) {
            return getDcTracker(AccessNetworkConstants.TRANSPORT_TYPE_WWAN).getDataRoamingEnabled();
        }
        return false;
    }

    @Override
    public void setDataRoamingEnabled(boolean enable) {
        if (getDcTracker(AccessNetworkConstants.TRANSPORT_TYPE_WWAN) != null) {
            getDcTracker(AccessNetworkConstants.TRANSPORT_TYPE_WWAN)
                    .setDataRoamingEnabledByUser(enable);
        }
    }

    @Override
    public void registerForCdmaOtaStatusChange(Handler h, int what, Object obj) {
        mCi.registerForCdmaOtaProvision(h, what, obj);
    }

    @Override
    public void unregisterForCdmaOtaStatusChange(Handler h) {
        mCi.unregisterForCdmaOtaProvision(h);
    }

    @Override
    public void registerForSubscriptionInfoReady(Handler h, int what, Object obj) {
        mSST.registerForSubscriptionInfoReady(h, what, obj);
    }

    @Override
    public void unregisterForSubscriptionInfoReady(Handler h) {
        mSST.unregisterForSubscriptionInfoReady(h);
    }

    @UnsupportedAppUsage
    @Override
    public void setOnEcbModeExitResponse(Handler h, int what, Object obj) {
    }

    @Override
    public void unsetOnEcbModeExitResponse(Handler h) {
    }

    @Override
    public void registerForCallWaiting(Handler h, int what, Object obj) {
        mCT.registerForCallWaiting(h, what, obj);
    }

    @Override
    public void unregisterForCallWaiting(Handler h) {
        mCT.unregisterForCallWaiting(h);
    }

    /**
     * Whether data is enabled by user. Unlike isDataEnabled, this only
     * checks user setting stored in {@link android.provider.Settings.Global#MOBILE_DATA}
     * if not provisioning, or isProvisioningDataEnabled if provisioning.
     */
    @Override
    public boolean isUserDataEnabled() {
        if (mDataEnabledSettings.isProvisioning()) {
            return mDataEnabledSettings.isProvisioningDataEnabled();
        } else {
            return mDataEnabledSettings.isUserDataEnabled();
        }
    }

    /**
     * Removes the given MMI from the pending list and notifies
     * registrants that it is complete.
     * @param mmi MMI that is done
     */
    public void onMMIDone(MmiCode mmi) {

        /* Only notify complete if it's on the pending list.
         * Otherwise, it's already been handled (eg, previously canceled).
         * The exception is cancellation of an incoming USSD-REQUEST, which is
         * not on the list.
         */
        if (mPendingMMIs.remove(mmi) || (isPhoneTypeGsm() && (mmi.isUssdRequest() ||
                ((GsmMmiCode)mmi).isSsInfo()))) {

            ResultReceiver receiverCallback = mmi.getUssdCallbackReceiver();
            if (receiverCallback != null) {
                Rlog.i(LOG_TAG, "onMMIDone: invoking callback: " + mmi);
                int returnCode = (mmi.getState() ==  MmiCode.State.COMPLETE) ?
                    TelephonyManager.USSD_RETURN_SUCCESS : TelephonyManager.USSD_RETURN_FAILURE;
                sendUssdResponse(mmi.getDialString(), mmi.getMessage(), returnCode,
                        receiverCallback );
            } else {
                Rlog.i(LOG_TAG, "onMMIDone: notifying registrants: " + mmi);
                mMmiCompleteRegistrants.notifyRegistrants(new AsyncResult(null, mmi, null));
            }
        } else {
            Rlog.i(LOG_TAG, "onMMIDone: invalid response or already handled; ignoring: " + mmi);
        }
    }

    public boolean supports3gppCallForwardingWhileRoaming() {
        CarrierConfigManager configManager = (CarrierConfigManager)
                getContext().getSystemService(Context.CARRIER_CONFIG_SERVICE);
        PersistableBundle b = configManager.getConfigForSubId(getSubId());
        if (b != null) {
            return b.getBoolean(
                    CarrierConfigManager.KEY_SUPPORT_3GPP_CALL_FORWARDING_WHILE_ROAMING_BOOL, true);
        } else {
            // Default value set in CarrierConfigManager
            return true;
        }
    }

    private void onNetworkInitiatedUssd(MmiCode mmi) {
        Rlog.v(LOG_TAG, "onNetworkInitiatedUssd: mmi=" + mmi);
        mMmiCompleteRegistrants.notifyRegistrants(
            new AsyncResult(null, mmi, null));
    }

    /** ussdMode is one of CommandsInterface.USSD_MODE_* */
    private void onIncomingUSSD (int ussdMode, String ussdMessage) {
        if (!isPhoneTypeGsm()) {
            loge("onIncomingUSSD: not expected on GSM");
        }
        boolean isUssdError;
        boolean isUssdRequest;
        boolean isUssdRelease;

        isUssdRequest
            = (ussdMode == CommandsInterface.USSD_MODE_REQUEST);

        isUssdError
            = (ussdMode != CommandsInterface.USSD_MODE_NOTIFY
                && ussdMode != CommandsInterface.USSD_MODE_REQUEST);

        isUssdRelease = (ussdMode == CommandsInterface.USSD_MODE_NW_RELEASE);


        // See comments in GsmMmiCode.java
        // USSD requests aren't finished until one
        // of these two events happen
        GsmMmiCode found = null;
        for (int i = 0, s = mPendingMMIs.size() ; i < s; i++) {
            if(((GsmMmiCode)mPendingMMIs.get(i)).isPendingUSSD()) {
                found = (GsmMmiCode)mPendingMMIs.get(i);
                break;
            }
        }

        if (found != null) {
            // Complete pending USSD

            if (isUssdRelease) {
                found.onUssdRelease();
            } else if (isUssdError) {
                found.onUssdFinishedError();
            } else {
                found.onUssdFinished(ussdMessage, isUssdRequest);
            }
        } else if (!isUssdError && ussdMessage != null) {
            // pending USSD not found
            // The network may initiate its own USSD request

            // ignore everything that isnt a Notify or a Request
            // also, discard if there is no message to present
            GsmMmiCode mmi;
            mmi = GsmMmiCode.newNetworkInitiatedUssd(ussdMessage,
                                                   isUssdRequest,
                                                   GsmCdmaPhone.this,
                                                   mUiccApplication.get());
            onNetworkInitiatedUssd(mmi);
        }
    }

    /**
     * Make sure the network knows our preferred setting.
     */
    @UnsupportedAppUsage
    private void syncClirSetting() {
        SharedPreferences sp = PreferenceManager.getDefaultSharedPreferences(getContext());
        migrateClirSettingIfNeeded(sp);

        int clirSetting = sp.getInt(CLIR_KEY + getSubId(), -1);
        Rlog.i(LOG_TAG, "syncClirSetting: " + CLIR_KEY + getSubId() + "=" + clirSetting);
        if (clirSetting >= 0) {
            mCi.setCLIR(clirSetting, null);
        }
    }

    /**
     * Migrate CLIR setting with sudId mapping once if there's CLIR setting mapped with phoneId.
     */
    private void migrateClirSettingIfNeeded(SharedPreferences sp) {
        // Get old CLIR setting mapped with phoneId
        int clirSetting = sp.getInt("clir_key" + getPhoneId(), -1);
        if (clirSetting >= 0) {
            // Migrate CLIR setting to new shared preference key with subId
            Rlog.i(LOG_TAG, "Migrate CLIR setting: value=" + clirSetting + ", clir_key"
                    + getPhoneId() + " -> " + CLIR_KEY + getSubId());
            SharedPreferences.Editor editor = sp.edit();
            editor.putInt(CLIR_KEY + getSubId(), clirSetting);

            // Remove old CLIR setting key
            editor.remove("clir_key" + getPhoneId()).commit();
        }
    }

    private void handleRadioAvailable() {
        mCi.getBasebandVersion(obtainMessage(EVENT_GET_BASEBAND_VERSION_DONE));

        mCi.getDeviceIdentity(obtainMessage(EVENT_GET_DEVICE_IDENTITY_DONE));
        mCi.getRadioCapability(obtainMessage(EVENT_GET_RADIO_CAPABILITY));
        startLceAfterRadioIsAvailable();
        mCi.setSuppServiceNotifications(true, null);
    }

    private void handleRadioOn() {
        /* Proactively query voice radio technologies */
        mCi.getVoiceRadioTechnology(obtainMessage(EVENT_REQUEST_VOICE_RADIO_TECH_DONE));

        if (!isPhoneTypeGsm()) {
            mCdmaSubscriptionSource = mCdmaSSM.getCdmaSubscriptionSource();
        }

        // If this is on APM off, SIM may already be loaded. Send setPreferredNetworkType
        // request to RIL to preserve user setting across APM toggling
        setPreferredNetworkTypeIfSimLoaded();
    }

    private void handleRadioOffOrNotAvailable() {
        if (isPhoneTypeGsm()) {
            // Some MMI requests (eg USSD) are not completed
            // within the course of a CommandsInterface request
            // If the radio shuts off or resets while one of these
            // is pending, we need to clean up.

            for (int i = mPendingMMIs.size() - 1; i >= 0; i--) {
                if (((GsmMmiCode) mPendingMMIs.get(i)).isPendingUSSD()) {
                    ((GsmMmiCode) mPendingMMIs.get(i)).onUssdFinishedError();
                }
            }
        }
        mRadioOffOrNotAvailableRegistrants.notifyRegistrants();
    }

    private void handleRadioPowerStateChange() {
        Rlog.d(LOG_TAG, "handleRadioPowerStateChange, state= " + mCi.getRadioState());
        mNotifier.notifyRadioPowerStateChanged(this, mCi.getRadioState());
    }

    @Override
    public void handleMessage(Message msg) {
        AsyncResult ar;
        Message onComplete;

        switch (msg.what) {
            case EVENT_RADIO_AVAILABLE: {
                handleRadioAvailable();
            }
            break;

            case EVENT_GET_DEVICE_IDENTITY_DONE:{
                ar = (AsyncResult)msg.obj;

                if (ar.exception != null) {
                    break;
                }
                String[] respId = (String[])ar.result;
                mImei = respId[0];
                mImeiSv = respId[1];
                mEsn  =  respId[2];
                mMeid =  respId[3];
            }
            break;

            case EVENT_MODEM_RESET: {
                logd("Event EVENT_MODEM_RESET Received" + " isInEcm = " + mEcbmHandler.isInEcm());
                if (mEcbmHandler.isInEcm()) {
                    mEcbmHandler.handleExitEmergencyCallbackMode(mPhoneId);
                }
            }
            break;

            case EVENT_RUIM_RECORDS_LOADED:
                logd("Event EVENT_RUIM_RECORDS_LOADED Received");
                updateDataConnectionTracker();
                break;

            case EVENT_RADIO_ON:
                logd("Event EVENT_RADIO_ON Received");
                handleRadioOn();
                break;

            case EVENT_RIL_CONNECTED:
                ar = (AsyncResult) msg.obj;
                if (ar.exception == null && ar.result != null) {
                    mRilVersion = (Integer) ar.result;
                } else {
                    logd("Unexpected exception on EVENT_RIL_CONNECTED");
                    mRilVersion = -1;
                }
                break;

            case EVENT_VOICE_RADIO_TECH_CHANGED:
            case EVENT_REQUEST_VOICE_RADIO_TECH_DONE:
                String what = (msg.what == EVENT_VOICE_RADIO_TECH_CHANGED) ?
                        "EVENT_VOICE_RADIO_TECH_CHANGED" : "EVENT_REQUEST_VOICE_RADIO_TECH_DONE";
                ar = (AsyncResult) msg.obj;
                if (ar.exception == null) {
                    if ((ar.result != null) && (((int[]) ar.result).length != 0)) {
                        int newVoiceTech = ((int[]) ar.result)[0];
                        logd(what + ": newVoiceTech=" + newVoiceTech);
                        phoneObjectUpdater(newVoiceTech);
                    } else {
                        loge(what + ": has no tech!");
                    }
                } else {
                    loge(what + ": exception=" + ar.exception);
                }
                break;

            case EVENT_UPDATE_PHONE_OBJECT:
                phoneObjectUpdater(msg.arg1);
                break;

            case EVENT_CARRIER_CONFIG_CHANGED:
                // Only check for the voice radio tech if it not going to be updated by the voice
                // registration changes.
                if (!mContext.getResources().getBoolean(com.android.internal.R.bool.
                        config_switch_phone_on_voice_reg_state_change)) {
                    mCi.getVoiceRadioTechnology(obtainMessage(EVENT_REQUEST_VOICE_RADIO_TECH_DONE));
                }
                // Force update IMS service if it is available, if it isn't the config will be
                // updated when ImsPhoneCallTracker opens a connection.
                ImsManager imsManager = ImsManager.getInstance(mContext, mPhoneId);
                if (imsManager.isServiceAvailable() && getIccRecordsLoaded()) {
                    imsManager.updateImsServiceConfig(true);
                } else {
                    logd("ImsManager/IccRecords Loaded are not available to update CarrierConfig.");
                }

                // Update broadcastEmergencyCallStateChanges
                // also cache the config value for displaying 14 digit IMEI
                CarrierConfigManager configMgr = (CarrierConfigManager)
                        getContext().getSystemService(Context.CARRIER_CONFIG_SERVICE);
                PersistableBundle b = configMgr.getConfigForSubId(getSubId());
                if (b != null) {
                    mEnable14DigitImei = b.getBoolean("config_enable_display_14digit_imei");
                    boolean broadcastEmergencyCallStateChanges = b.getBoolean(
                            CarrierConfigManager.KEY_BROADCAST_EMERGENCY_CALL_STATE_CHANGES_BOOL);
                    logd("broadcastEmergencyCallStateChanges = " +
                            broadcastEmergencyCallStateChanges);
                    setBroadcastEmergencyCallStateChanges(broadcastEmergencyCallStateChanges);
                } else {
                    loge("didn't get broadcastEmergencyCallStateChanges from carrier config");
                }

                // Changing the cdma roaming settings based carrier config.
                if (b != null) {
                    int config_cdma_roaming_mode = b.getInt(
                            CarrierConfigManager.KEY_CDMA_ROAMING_MODE_INT);
                    int current_cdma_roaming_mode =
                            Settings.Global.getInt(getContext().getContentResolver(),
                            Settings.Global.CDMA_ROAMING_MODE,
                            TelephonyManager.CDMA_ROAMING_MODE_RADIO_DEFAULT);
                    switch (config_cdma_roaming_mode) {
                        // Carrier's cdma_roaming_mode will overwrite the user's previous settings
                        // Keep the user's previous setting in global variable which will be used
                        // when carrier's setting is turn off.
                        case TelephonyManager.CDMA_ROAMING_MODE_HOME:
                        case TelephonyManager.CDMA_ROAMING_MODE_AFFILIATED:
                        case TelephonyManager.CDMA_ROAMING_MODE_ANY:
                            logd("cdma_roaming_mode is going to changed to "
                                    + config_cdma_roaming_mode);
                            setCdmaRoamingPreference(config_cdma_roaming_mode,
                                    obtainMessage(EVENT_SET_ROAMING_PREFERENCE_DONE));
                            break;

                        // When carrier's setting is turn off, change the cdma_roaming_mode to the
                        // previous user's setting
                        case TelephonyManager.CDMA_ROAMING_MODE_RADIO_DEFAULT:
                            if (current_cdma_roaming_mode != config_cdma_roaming_mode) {
                                logd("cdma_roaming_mode is going to changed to "
                                        + current_cdma_roaming_mode);
                                setCdmaRoamingPreference(current_cdma_roaming_mode,
                                        obtainMessage(EVENT_SET_ROAMING_PREFERENCE_DONE));
                            }

                        default:
                            loge("Invalid cdma_roaming_mode settings: "
                                    + config_cdma_roaming_mode);
                    }
                } else {
                    loge("didn't get the cdma_roaming_mode changes from the carrier config.");
                }
                break;

            case EVENT_SET_ROAMING_PREFERENCE_DONE:
                logd("cdma_roaming_mode change is done");
                break;

            case EVENT_CDMA_SUBSCRIPTION_SOURCE_CHANGED:
                logd("EVENT_CDMA_SUBSCRIPTION_SOURCE_CHANGED");
                mCdmaSubscriptionSource = mCdmaSSM.getCdmaSubscriptionSource();
                break;

            case EVENT_REGISTERED_TO_NETWORK:
                logd("Event EVENT_REGISTERED_TO_NETWORK Received");
                if (isPhoneTypeGsm()) {
                    syncClirSetting();
                }
                break;

            case EVENT_SIM_RECORDS_LOADED:
                updateCurrentCarrierInProvider();

                // Check if this is a different SIM than the previous one. If so unset the
                // voice mail number.
                String imsi = getVmSimImsi();
                String imsiFromSIM = getSubscriberId();
                if ((!isPhoneTypeGsm() || imsi != null) && imsiFromSIM != null
                        && !imsiFromSIM.equals(imsi)) {
                    storeVoiceMailNumber(null);
                    setVmSimImsi(null);
                    setVideoCallForwardingPreference(false);
                }

                updateVoiceMail();

                mSimRecordsLoadedRegistrants.notifyRegistrants();
                break;

            case EVENT_GET_BASEBAND_VERSION_DONE:
                ar = (AsyncResult)msg.obj;

                if (ar.exception != null) {
                    break;
                }

                if (DBG) logd("Baseband version: " + ar.result);
                TelephonyManager.from(mContext).setBasebandVersionForPhone(getPhoneId(),
                        (String)ar.result);
            break;

            case EVENT_GET_IMEI_DONE:
                ar = (AsyncResult)msg.obj;

                if (ar.exception != null) {
                    break;
                }

                mImei = (String)ar.result;
            break;

            case EVENT_GET_IMEISV_DONE:
                ar = (AsyncResult)msg.obj;

                if (ar.exception != null) {
                    break;
                }

                mImeiSv = (String)ar.result;
            break;

            case EVENT_USSD:
                ar = (AsyncResult)msg.obj;

                String[] ussdResult = (String[]) ar.result;

                if (ussdResult.length > 1) {
                    try {
                        onIncomingUSSD(Integer.parseInt(ussdResult[0]), ussdResult[1]);
                    } catch (NumberFormatException e) {
                        Rlog.w(LOG_TAG, "error parsing USSD");
                    }
                }
            break;

            case EVENT_RADIO_OFF_OR_NOT_AVAILABLE: {
                logd("Event EVENT_RADIO_OFF_OR_NOT_AVAILABLE Received");
                handleRadioOffOrNotAvailable();
                break;
            }

            case EVENT_RADIO_STATE_CHANGED: {
                logd("EVENT EVENT_RADIO_STATE_CHANGED");
                handleRadioPowerStateChange();
                break;
            }

            case EVENT_SSN:
                logd("Event EVENT_SSN Received");
                if (isPhoneTypeGsm()) {
                    ar = (AsyncResult) msg.obj;
                    SuppServiceNotification not = (SuppServiceNotification) ar.result;
                    mSsnRegistrants.notifyRegistrants(ar);
                }
                break;

            case EVENT_SET_CALL_FORWARD_DONE:
                ar = (AsyncResult)msg.obj;
                IccRecords r = mIccRecords.get();
                Cfu cfu = (Cfu) ar.userObj;
                if (ar.exception == null && r != null) {
                    setVoiceCallForwardingFlag(1, msg.arg1 == 1, cfu.mSetCfNumber);
                }
                if (cfu.mOnComplete != null) {
                    AsyncResult.forMessage(cfu.mOnComplete, ar.result, ar.exception);
                    cfu.mOnComplete.sendToTarget();
                }
                break;

            case EVENT_SET_VM_NUMBER_DONE:
                ar = (AsyncResult)msg.obj;
                if (((isPhoneTypeGsm() || mSimRecords != null)
                        && IccVmNotSupportedException.class.isInstance(ar.exception))
                        || (!isPhoneTypeGsm() && mSimRecords == null
                        && IccException.class.isInstance(ar.exception))) {
                    storeVoiceMailNumber(mVmNumber);
                    ar.exception = null;
                }
                onComplete = (Message) ar.userObj;
                if (onComplete != null) {
                    AsyncResult.forMessage(onComplete, ar.result, ar.exception);
                    onComplete.sendToTarget();
                }
                break;


            case EVENT_GET_CALL_FORWARD_DONE:
                ar = (AsyncResult)msg.obj;
                if (ar.exception == null) {
                    handleCfuQueryResult((CallForwardInfo[])ar.result);
                }
                onComplete = (Message) ar.userObj;
                if (onComplete != null) {
                    AsyncResult.forMessage(onComplete, ar.result, ar.exception);
                    onComplete.sendToTarget();
                }
                break;

            case EVENT_SET_NETWORK_AUTOMATIC:
                // Automatic network selection from EF_CSP SIM record
                ar = (AsyncResult) msg.obj;
                if (mSST.mSS.getIsManualSelection()) {
                    setNetworkSelectionModeAutomatic((Message) ar.result);
                    logd("SET_NETWORK_SELECTION_AUTOMATIC: set to automatic");
                } else {
                    // prevent duplicate request which will push current PLMN to low priority
                    logd("SET_NETWORK_SELECTION_AUTOMATIC: already automatic, ignore");
                }
                break;

            case EVENT_ICC_RECORD_EVENTS:
                ar = (AsyncResult)msg.obj;
                processIccRecordEvents((Integer)ar.result);
                break;

            case EVENT_SET_CLIR_COMPLETE:
                ar = (AsyncResult)msg.obj;
                if (ar.exception == null) {
                    saveClirSetting(msg.arg1);
                }
                onComplete = (Message) ar.userObj;
                if (onComplete != null) {
                    AsyncResult.forMessage(onComplete, ar.result, ar.exception);
                    onComplete.sendToTarget();
                }
                break;

            case EVENT_SS:
                ar = (AsyncResult)msg.obj;
                logd("Event EVENT_SS received");
                if (isPhoneTypeGsm()) {
                    // SS data is already being handled through MMI codes.
                    // So, this result if processed as MMI response would help
                    // in re-using the existing functionality.
                    GsmMmiCode mmi = new GsmMmiCode(this, mUiccApplication.get());
                    mmi.processSsData(ar);
                }
                break;

            case EVENT_GET_RADIO_CAPABILITY:
                ar = (AsyncResult) msg.obj;
                RadioCapability rc = (RadioCapability) ar.result;
                if (ar.exception != null) {
                    Rlog.d(LOG_TAG, "get phone radio capability fail, no need to change " +
                            "mRadioCapability");
                } else {
                    radioCapabilityUpdated(rc);
                }
                Rlog.d(LOG_TAG, "EVENT_GET_RADIO_CAPABILITY: phone rc: " + rc);
                break;
            case EVENT_VRS_OR_RAT_CHANGED:
                ar = (AsyncResult) msg.obj;
                Pair<Integer, Integer> vrsRatPair = (Pair<Integer, Integer>) ar.result;
                onVoiceRegStateOrRatChanged(vrsRatPair.first, vrsRatPair.second);
                break;

            case EVENT_SET_CARRIER_DATA_ENABLED:
                ar = (AsyncResult) msg.obj;
                boolean enabled = (boolean) ar.result;
                mDataEnabledSettings.setCarrierDataEnabled(enabled);
                break;
            case EVENT_DEVICE_PROVISIONED_CHANGE:
                mDataEnabledSettings.updateProvisionedChanged();
                break;
            case EVENT_DEVICE_PROVISIONING_DATA_SETTING_CHANGE:
                mDataEnabledSettings.updateProvisioningDataEnabled();
                break;
            case EVENT_GET_AVAILABLE_NETWORKS_DONE:
                ar = (AsyncResult) msg.obj;
                if (ar.exception == null && ar.result != null && mSST != null) {
                    List<OperatorInfo> operatorInfoList = (List<OperatorInfo>) ar.result;
                    List<OperatorInfo> filteredInfoList = new ArrayList<>();
                    for (OperatorInfo operatorInfo : operatorInfoList) {
                        if (OperatorInfo.State.CURRENT == operatorInfo.getState()) {
                            filteredInfoList.add(new OperatorInfo(
                                    mSST.filterOperatorNameByPattern(
                                            operatorInfo.getOperatorAlphaLong()),
                                    mSST.filterOperatorNameByPattern(
                                            operatorInfo.getOperatorAlphaShort()),
                                    operatorInfo.getOperatorNumeric(),
                                    operatorInfo.getState()
                            ));
                        } else {
                            filteredInfoList.add(operatorInfo);
                        }
                    }
                    ar.result = filteredInfoList;
                }

                onComplete = (Message) ar.userObj;
                if (onComplete != null) {
                    AsyncResult.forMessage(onComplete, ar.result, ar.exception);
                    onComplete.sendToTarget();
                }
                break;
            default:
                super.handleMessage(msg);
        }
    }

    public UiccCardApplication getUiccCardApplication() {
        if (isPhoneTypeGsm()) {
            return mUiccController.getUiccCardApplication(mPhoneId, UiccController.APP_FAM_3GPP);
        } else {
            return mUiccController.getUiccCardApplication(mPhoneId, UiccController.APP_FAM_3GPP2);
        }
    }

    // todo: check if ICC availability needs to be handled here. mSimRecords should not be needed
    // now because APIs can be called directly on UiccProfile, and that should handle the requests
    // correctly based on supported apps, voice RAT, etc.
    @Override
    protected void onUpdateIccAvailability() {
        if (mUiccController == null ) {
            return;
        }

        UiccCardApplication newUiccApplication = null;

        // Update mIsimUiccRecords
        if (isPhoneTypeGsm() || isPhoneTypeCdmaLte()) {
            newUiccApplication =
                    mUiccController.getUiccCardApplication(mPhoneId, UiccController.APP_FAM_IMS);
            IsimUiccRecords newIsimUiccRecords = null;

            if (newUiccApplication != null) {
                newIsimUiccRecords = (IsimUiccRecords) newUiccApplication.getIccRecords();
                if (DBG) logd("New ISIM application found");
            }
            mIsimUiccRecords = newIsimUiccRecords;
        }

        // Update mSimRecords
        if (mSimRecords != null) {
            mSimRecords.unregisterForRecordsLoaded(this);
        }
        if (isPhoneTypeCdmaLte() || isPhoneTypeCdma()) {
            newUiccApplication = mUiccController.getUiccCardApplication(mPhoneId,
                    UiccController.APP_FAM_3GPP);
            SIMRecords newSimRecords = null;
            if (newUiccApplication != null) {
                newSimRecords = (SIMRecords) newUiccApplication.getIccRecords();
            }
            mSimRecords = newSimRecords;
            if (mSimRecords != null) {
                mSimRecords.registerForRecordsLoaded(this, EVENT_SIM_RECORDS_LOADED, null);
            }
        } else {
            mSimRecords = null;
        }

        // Update mIccRecords, mUiccApplication, mIccPhoneBookIntManager
        newUiccApplication = getUiccCardApplication();
        if (!isPhoneTypeGsm() && newUiccApplication == null) {
            logd("can't find 3GPP2 application; trying APP_FAM_3GPP");
            newUiccApplication = mUiccController.getUiccCardApplication(mPhoneId,
                    UiccController.APP_FAM_3GPP);
        }

        UiccCardApplication app = mUiccApplication.get();
        if (app != newUiccApplication) {
            if (app != null) {
                if (DBG) logd("Removing stale icc objects.");
                if (mIccRecords.get() != null) {
                    unregisterForIccRecordEvents();
                    mIccPhoneBookIntManager.updateIccRecords(null);
                }
                mIccRecords.set(null);
                mUiccApplication.set(null);
            }
            if (newUiccApplication != null) {
                if (DBG) {
                    logd("New Uicc application found. type = " + newUiccApplication.getType());
                }
                final IccRecords iccRecords = newUiccApplication.getIccRecords();
                mUiccApplication.set(newUiccApplication);
                mIccRecords.set(iccRecords);
                logd("mIccRecords = " + mIccRecords);
                registerForIccRecordEvents();
                mIccPhoneBookIntManager.updateIccRecords(iccRecords);
                if (iccRecords != null) {
                    final String simOperatorNumeric = iccRecords.getOperatorNumeric();
                    if (DBG) {
                        logd("New simOperatorNumeric = " + simOperatorNumeric);
                    }
                    if (!TextUtils.isEmpty(simOperatorNumeric)) {
                        TelephonyManager.from(mContext).setSimOperatorNumericForPhone(mPhoneId,
                                simOperatorNumeric);
                    }
                }
                updateDataConnectionTracker();
            }
        }
    }

    @Override
    public SIMRecords getSIMRecords() {
        return mSimRecords;
    }

    private void processIccRecordEvents(int eventCode) {
        switch (eventCode) {
            case IccRecords.EVENT_CFI:
                logi("processIccRecordEvents: EVENT_CFI");
                notifyCallForwardingIndicator();
                break;
        }
    }

    /**
     * Sets the "current" field in the telephony provider according to the SIM's operator
     *
     * @return true for success; false otherwise.
     */
    @Override
    public boolean updateCurrentCarrierInProvider() {
        long currentDds = SubscriptionManager.getDefaultDataSubscriptionId();
        String operatorNumeric = getOperatorNumeric();

        logd("updateCurrentCarrierInProvider: mSubId = " + getSubId()
                + " currentDds = " + currentDds + " operatorNumeric = " + operatorNumeric);

        if (!TextUtils.isEmpty(operatorNumeric) && (getSubId() == currentDds)) {
            try {
                Uri uri = Uri.withAppendedPath(Telephony.Carriers.CONTENT_URI, "current");
                ContentValues map = new ContentValues();
                map.put(Telephony.Carriers.NUMERIC, operatorNumeric);
                mContext.getContentResolver().insert(uri, map);
                return true;
            } catch (SQLException e) {
                Rlog.e(LOG_TAG, "Can't store current operator", e);
            }
        }
        return false;
    }

    //CDMA
    /**
     * Sets the "current" field in the telephony provider according to the
     * build-time operator numeric property
     *
     * @return true for success; false otherwise.
     */
    private boolean updateCurrentCarrierInProvider(String operatorNumeric) {
        if (isPhoneTypeCdma()
                || (isPhoneTypeCdmaLte() && mUiccController.getUiccCardApplication(mPhoneId,
                        UiccController.APP_FAM_3GPP) == null)) {
            logd("CDMAPhone: updateCurrentCarrierInProvider called");
            if (!TextUtils.isEmpty(operatorNumeric)) {
                try {
                    Uri uri = Uri.withAppendedPath(Telephony.Carriers.CONTENT_URI, "current");
                    ContentValues map = new ContentValues();
                    map.put(Telephony.Carriers.NUMERIC, operatorNumeric);
                    logd("updateCurrentCarrierInProvider from system: numeric=" + operatorNumeric);
                    getContext().getContentResolver().insert(uri, map);

                    // Updates MCC MNC device configuration information
                    logd("update mccmnc=" + operatorNumeric);
                    MccTable.updateMccMncConfiguration(mContext, operatorNumeric);

                    return true;
                } catch (SQLException e) {
                    Rlog.e(LOG_TAG, "Can't store current operator", e);
                }
            }
            return false;
        } else { // isPhoneTypeCdmaLte()
            if (DBG) logd("updateCurrentCarrierInProvider not updated X retVal=" + true);
            return true;
        }
    }

    private void handleCfuQueryResult(CallForwardInfo[] infos) {
        IccRecords r = mIccRecords.get();
        if (r != null) {
            if (infos == null || infos.length == 0) {
                // Assume the default is not active
                // Set unconditional CFF in SIM to false
                setVoiceCallForwardingFlag(1, false, null);
            } else {
                for (int i = 0, s = infos.length; i < s; i++) {
                    if ((infos[i].serviceClass & SERVICE_CLASS_VOICE) != 0) {
                        setVoiceCallForwardingFlag(1, (infos[i].status == 1),
                            infos[i].number);
                        // should only have the one
                        break;
                    }
                }
            }
        }
    }

    /**
     * Retrieves the IccPhoneBookInterfaceManager of the GsmCdmaPhone
     */
    @Override
    public IccPhoneBookInterfaceManager getIccPhoneBookInterfaceManager(){
        return mIccPhoneBookIntManager;
    }

    /**
     * Activate or deactivate cell broadcast SMS.
     *
     * @param activate 0 = activate, 1 = deactivate
     * @param response Callback message is empty on completion
     */
    @Override
    public void activateCellBroadcastSms(int activate, Message response) {
        loge("[GsmCdmaPhone] activateCellBroadcastSms() is obsolete; use SmsManager");
        response.sendToTarget();
    }

    /**
     * Query the current configuration of cdma cell broadcast SMS.
     *
     * @param response Callback message is empty on completion
     */
    @Override
    public void getCellBroadcastSmsConfig(Message response) {
        loge("[GsmCdmaPhone] getCellBroadcastSmsConfig() is obsolete; use SmsManager");
        response.sendToTarget();
    }

    /**
     * Configure cdma cell broadcast SMS.
     *
     * @param response Callback message is empty on completion
     */
    @Override
    public void setCellBroadcastSmsConfig(int[] configValuesArray, Message response) {
        loge("[GsmCdmaPhone] setCellBroadcastSmsConfig() is obsolete; use SmsManager");
        response.sendToTarget();
    }

    /**
     * Returns true if OTA Service Provisioning needs to be performed.
     */
    @Override
    public boolean needsOtaServiceProvisioning() {
        if (isPhoneTypeGsm()) {
            return false;
        } else {
            return mSST.getOtasp() != TelephonyManager.OTASP_NOT_NEEDED;
        }
    }

    @Override
    public boolean isCspPlmnEnabled() {
        IccRecords r = mIccRecords.get();
        return (r != null) ? r.isCspPlmnEnabled() : false;
    }

    /**
     * Whether manual select is now allowed and we should set
     * to auto network select mode.
     */
    public boolean shouldForceAutoNetworkSelect() {

        int nwMode = Phone.PREFERRED_NT_MODE;
        int subId = getSubId();

        // If it's invalid subId, we shouldn't force to auto network select mode.
        if (!SubscriptionManager.isValidSubscriptionId(subId)) {
            return false;
        }

        nwMode = android.provider.Settings.Global.getInt(mContext.getContentResolver(),
                    android.provider.Settings.Global.PREFERRED_NETWORK_MODE + subId, nwMode);

        logd("shouldForceAutoNetworkSelect in mode = " + nwMode);
        /*
         *  For multimode targets in global mode manual network
         *  selection is disallowed. So we should force auto select mode.
         */
        if (isManualSelProhibitedInGlobalMode()
                && ((nwMode == TelephonyManager.NETWORK_MODE_LTE_CDMA_EVDO_GSM_WCDMA)
                        || (nwMode == TelephonyManager.NETWORK_MODE_GLOBAL)) ){
            logd("Should force auto network select mode = " + nwMode);
            return true;
        } else {
            logd("Should not force auto network select mode = " + nwMode);
        }

        /*
         *  Single mode phone with - GSM network modes/global mode
         *  LTE only for 3GPP
         *  LTE centric + 3GPP Legacy
         *  Note: the actual enabling/disabling manual selection for these
         *  cases will be controlled by csp
         */
        return false;
    }

    @UnsupportedAppUsage
    private boolean isManualSelProhibitedInGlobalMode() {
        boolean isProhibited = false;
        final String configString = getContext().getResources().getString(com.android.internal.
                R.string.prohibit_manual_network_selection_in_gobal_mode);

        if (!TextUtils.isEmpty(configString)) {
            String[] configArray = configString.split(";");

            if (configArray != null &&
                    ((configArray.length == 1 && configArray[0].equalsIgnoreCase("true")) ||
                        (configArray.length == 2 && !TextUtils.isEmpty(configArray[1]) &&
                            configArray[0].equalsIgnoreCase("true") &&
                            isMatchGid(configArray[1])))) {
                            isProhibited = true;
            }
        }
        logd("isManualNetSelAllowedInGlobal in current carrier is " + isProhibited);
        return isProhibited;
    }

    private void registerForIccRecordEvents() {
        IccRecords r = mIccRecords.get();
        if (r == null) {
            return;
        }
        if (isPhoneTypeGsm()) {
            r.registerForNetworkSelectionModeAutomatic(
                    this, EVENT_SET_NETWORK_AUTOMATIC, null);
            r.registerForRecordsEvents(this, EVENT_ICC_RECORD_EVENTS, null);
            r.registerForRecordsLoaded(this, EVENT_SIM_RECORDS_LOADED, null);
        } else {
            r.registerForRecordsLoaded(this, EVENT_RUIM_RECORDS_LOADED, null);
            if (isPhoneTypeCdmaLte()) {
                // notify simRecordsLoaded registrants for cdmaLte phone
                r.registerForRecordsLoaded(this, EVENT_SIM_RECORDS_LOADED, null);
            }
        }
    }

    private void unregisterForIccRecordEvents() {
        IccRecords r = mIccRecords.get();
        if (r == null) {
            return;
        }
        r.unregisterForNetworkSelectionModeAutomatic(this);
        r.unregisterForRecordsEvents(this);
        r.unregisterForRecordsLoaded(this);
    }

    @UnsupportedAppUsage
    @Override
    public void exitEmergencyCallbackMode() {
<<<<<<< HEAD
=======
        if (DBG) {
            Rlog.d(LOG_TAG, "exitEmergencyCallbackMode: mImsPhone=" + mImsPhone
                    + " isPhoneTypeGsm=" + isPhoneTypeGsm());
        }
        if (isPhoneTypeGsm()) {
            if (mImsPhone != null) {
                mImsPhone.exitEmergencyCallbackMode();
            }
        } else {
            if (mWakeLock.isHeld()) {
                mWakeLock.release();
            }
            // Send a message which will invoke handleExitEmergencyCallbackMode
            mCi.exitEmergencyCallbackMode(obtainMessage(EVENT_EXIT_EMERGENCY_CALLBACK_RESPONSE));
        }
    }

    //CDMA
    private void handleEnterEmergencyCallbackMode(Message msg) {
        if (DBG) {
            Rlog.d(LOG_TAG, "handleEnterEmergencyCallbackMode, isInEcm()="
                    + isInEcm());
        }
        // if phone is not in Ecm mode, and it's changed to Ecm mode
        if (!isInEcm()) {
            setIsInEcm(true);

            // notify change
            sendEmergencyCallbackModeChange();

            // Post this runnable so we will automatically exit
            // if no one invokes exitEmergencyCallbackMode() directly.
            long delayInMillis = TelephonyProperties.ecm_exit_timer()
                    .orElse(DEFAULT_ECM_EXIT_TIMER_VALUE);
            postDelayed(mExitEcmRunnable, delayInMillis);
            // We don't want to go to sleep while in Ecm
            mWakeLock.acquire();
        }
>>>>>>> 011a53f0
    }

    public void notifyEmergencyCallRegistrants(boolean started) {
        mEmergencyCallToggledRegistrants.notifyResult(started ? 1 : 0);
    }

    //CDMA
<<<<<<< HEAD
=======
    /**
     * Handle to cancel or restart Ecm timer in emergency call back mode
     * if action is CANCEL_ECM_TIMER, cancel Ecm timer and notify apps the timer is canceled;
     * otherwise, restart Ecm timer and notify apps the timer is restarted.
     */
    public void handleTimerInEmergencyCallbackMode(int action) {
        switch(action) {
            case CANCEL_ECM_TIMER:
                removeCallbacks(mExitEcmRunnable);
                mEcmTimerResetRegistrants.notifyResult(Boolean.TRUE);
                break;
            case RESTART_ECM_TIMER:
                long delayInMillis = TelephonyProperties.ecm_exit_timer()
                        .orElse(DEFAULT_ECM_EXIT_TIMER_VALUE);
                postDelayed(mExitEcmRunnable, delayInMillis);
                mEcmTimerResetRegistrants.notifyResult(Boolean.FALSE);
                break;
            default:
                Rlog.e(LOG_TAG, "handleTimerInEmergencyCallbackMode, unsupported action " + action);
        }
    }

    //CDMA
>>>>>>> 011a53f0
    private static final String IS683A_FEATURE_CODE = "*228";
    private static final int IS683A_FEATURE_CODE_NUM_DIGITS = 4;
    private static final int IS683A_SYS_SEL_CODE_NUM_DIGITS = 2;
    private static final int IS683A_SYS_SEL_CODE_OFFSET = 4;

    private static final int IS683_CONST_800MHZ_A_BAND = 0;
    private static final int IS683_CONST_800MHZ_B_BAND = 1;
    private static final int IS683_CONST_1900MHZ_A_BLOCK = 2;
    private static final int IS683_CONST_1900MHZ_B_BLOCK = 3;
    private static final int IS683_CONST_1900MHZ_C_BLOCK = 4;
    private static final int IS683_CONST_1900MHZ_D_BLOCK = 5;
    private static final int IS683_CONST_1900MHZ_E_BLOCK = 6;
    private static final int IS683_CONST_1900MHZ_F_BLOCK = 7;
    private static final int INVALID_SYSTEM_SELECTION_CODE = -1;

    // Define the pattern/format for carrier specified OTASP number schema.
    // It separates by comma and/or whitespace.
    private static Pattern pOtaSpNumSchema = Pattern.compile("[,\\s]+");

    //CDMA
    private static boolean isIs683OtaSpDialStr(String dialStr) {
        int sysSelCodeInt;
        boolean isOtaspDialString = false;
        int dialStrLen = dialStr.length();

        if (dialStrLen == IS683A_FEATURE_CODE_NUM_DIGITS) {
            if (dialStr.equals(IS683A_FEATURE_CODE)) {
                isOtaspDialString = true;
            }
        } else {
            sysSelCodeInt = extractSelCodeFromOtaSpNum(dialStr);
            switch (sysSelCodeInt) {
                case IS683_CONST_800MHZ_A_BAND:
                case IS683_CONST_800MHZ_B_BAND:
                case IS683_CONST_1900MHZ_A_BLOCK:
                case IS683_CONST_1900MHZ_B_BLOCK:
                case IS683_CONST_1900MHZ_C_BLOCK:
                case IS683_CONST_1900MHZ_D_BLOCK:
                case IS683_CONST_1900MHZ_E_BLOCK:
                case IS683_CONST_1900MHZ_F_BLOCK:
                    isOtaspDialString = true;
                    break;
                default:
                    break;
            }
        }
        return isOtaspDialString;
    }

    //CDMA
    /**
     * This function extracts the system selection code from the dial string.
     */
    private static int extractSelCodeFromOtaSpNum(String dialStr) {
        int dialStrLen = dialStr.length();
        int sysSelCodeInt = INVALID_SYSTEM_SELECTION_CODE;

        if ((dialStr.regionMatches(0, IS683A_FEATURE_CODE,
                0, IS683A_FEATURE_CODE_NUM_DIGITS)) &&
                (dialStrLen >= (IS683A_FEATURE_CODE_NUM_DIGITS +
                        IS683A_SYS_SEL_CODE_NUM_DIGITS))) {
            // Since we checked the condition above, the system selection code
            // extracted from dialStr will not cause any exception
            sysSelCodeInt = Integer.parseInt (
                    dialStr.substring (IS683A_FEATURE_CODE_NUM_DIGITS,
                            IS683A_FEATURE_CODE_NUM_DIGITS + IS683A_SYS_SEL_CODE_NUM_DIGITS));
        }
        if (DBG) Rlog.d(LOG_TAG, "extractSelCodeFromOtaSpNum " + sysSelCodeInt);
        return sysSelCodeInt;
    }

    //CDMA
    /**
     * This function checks if the system selection code extracted from
     * the dial string "sysSelCodeInt' is the system selection code specified
     * in the carrier ota sp number schema "sch".
     */
    private static boolean checkOtaSpNumBasedOnSysSelCode(int sysSelCodeInt, String sch[]) {
        boolean isOtaSpNum = false;
        try {
            // Get how many number of system selection code ranges
            int selRc = Integer.parseInt(sch[1]);
            for (int i = 0; i < selRc; i++) {
                if (!TextUtils.isEmpty(sch[i+2]) && !TextUtils.isEmpty(sch[i+3])) {
                    int selMin = Integer.parseInt(sch[i+2]);
                    int selMax = Integer.parseInt(sch[i+3]);
                    // Check if the selection code extracted from the dial string falls
                    // within any of the range pairs specified in the schema.
                    if ((sysSelCodeInt >= selMin) && (sysSelCodeInt <= selMax)) {
                        isOtaSpNum = true;
                        break;
                    }
                }
            }
        } catch (NumberFormatException ex) {
            // If the carrier ota sp number schema is not correct, we still allow dial
            // and only log the error:
            Rlog.e(LOG_TAG, "checkOtaSpNumBasedOnSysSelCode, error", ex);
        }
        return isOtaSpNum;
    }

    //CDMA
    /**
     * The following function checks if a dial string is a carrier specified
     * OTASP number or not by checking against the OTASP number schema stored
     * in PROPERTY_OTASP_NUM_SCHEMA.
     *
     * Currently, there are 2 schemas for carriers to specify the OTASP number:
     * 1) Use system selection code:
     *    The schema is:
     *    SELC,the # of code pairs,min1,max1,min2,max2,...
     *    e.g "SELC,3,10,20,30,40,60,70" indicates that there are 3 pairs of
     *    selection codes, and they are {10,20}, {30,40} and {60,70} respectively.
     *
     * 2) Use feature code:
     *    The schema is:
     *    "FC,length of feature code,feature code".
     *     e.g "FC,2,*2" indicates that the length of the feature code is 2,
     *     and the code itself is "*2".
     */
    private boolean isCarrierOtaSpNum(String dialStr) {
        boolean isOtaSpNum = false;
        int sysSelCodeInt = extractSelCodeFromOtaSpNum(dialStr);
        if (sysSelCodeInt == INVALID_SYSTEM_SELECTION_CODE) {
            return isOtaSpNum;
        }
        // mCarrierOtaSpNumSchema is retrieved from PROPERTY_OTASP_NUM_SCHEMA:
        if (!TextUtils.isEmpty(mCarrierOtaSpNumSchema)) {
            Matcher m = pOtaSpNumSchema.matcher(mCarrierOtaSpNumSchema);
            if (DBG) {
                Rlog.d(LOG_TAG, "isCarrierOtaSpNum,schema" + mCarrierOtaSpNumSchema);
            }

            if (m.find()) {
                String sch[] = pOtaSpNumSchema.split(mCarrierOtaSpNumSchema);
                // If carrier uses system selection code mechanism
                if (!TextUtils.isEmpty(sch[0]) && sch[0].equals("SELC")) {
                    if (sysSelCodeInt!=INVALID_SYSTEM_SELECTION_CODE) {
                        isOtaSpNum=checkOtaSpNumBasedOnSysSelCode(sysSelCodeInt,sch);
                    } else {
                        if (DBG) {
                            Rlog.d(LOG_TAG, "isCarrierOtaSpNum,sysSelCodeInt is invalid");
                        }
                    }
                } else if (!TextUtils.isEmpty(sch[0]) && sch[0].equals("FC")) {
                    int fcLen =  Integer.parseInt(sch[1]);
                    String fc = sch[2];
                    if (dialStr.regionMatches(0,fc,0,fcLen)) {
                        isOtaSpNum = true;
                    } else {
                        if (DBG) Rlog.d(LOG_TAG, "isCarrierOtaSpNum,not otasp number");
                    }
                } else {
                    if (DBG) {
                        Rlog.d(LOG_TAG, "isCarrierOtaSpNum,ota schema not supported" + sch[0]);
                    }
                }
            } else {
                if (DBG) {
                    Rlog.d(LOG_TAG, "isCarrierOtaSpNum,ota schema pattern not right" +
                            mCarrierOtaSpNumSchema);
                }
            }
        } else {
            if (DBG) Rlog.d(LOG_TAG, "isCarrierOtaSpNum,ota schema pattern empty");
        }
        return isOtaSpNum;
    }

    /**
     * isOTASPNumber: checks a given number against the IS-683A OTASP dial string and carrier
     * OTASP dial string.
     *
     * @param dialStr the number to look up.
     * @return true if the number is in IS-683A OTASP dial string or carrier OTASP dial string
     */
    @Override
    public  boolean isOtaSpNumber(String dialStr) {
        if (isPhoneTypeGsm()) {
            return super.isOtaSpNumber(dialStr);
        } else {
            boolean isOtaSpNum = false;
            String dialableStr = PhoneNumberUtils.extractNetworkPortionAlt(dialStr);
            if (dialableStr != null) {
                isOtaSpNum = isIs683OtaSpDialStr(dialableStr);
                if (isOtaSpNum == false) {
                    isOtaSpNum = isCarrierOtaSpNum(dialableStr);
                }
            }
            if (DBG) Rlog.d(LOG_TAG, "isOtaSpNumber " + isOtaSpNum);
            return isOtaSpNum;
        }
    }

    @Override
    public int getCdmaEriIconIndex() {
        if (isPhoneTypeGsm()) {
            return super.getCdmaEriIconIndex();
        } else {
            return getServiceState().getCdmaEriIconIndex();
        }
    }

    /**
     * Returns the CDMA ERI icon mode,
     * 0 - ON
     * 1 - FLASHING
     */
    @Override
    public int getCdmaEriIconMode() {
        if (isPhoneTypeGsm()) {
            return super.getCdmaEriIconMode();
        } else {
            return getServiceState().getCdmaEriIconMode();
        }
    }

    /**
     * Returns the CDMA ERI text,
     */
    @UnsupportedAppUsage
    @Override
    public String getCdmaEriText() {
        if (isPhoneTypeGsm()) {
            return super.getCdmaEriText();
        } else {
            int roamInd = getServiceState().getCdmaRoamingIndicator();
            int defRoamInd = getServiceState().getCdmaDefaultRoamingIndicator();
            return mSST.getCdmaEriText(roamInd, defRoamInd);
        }
    }

    // Return true if either CSIM or RUIM app is present
    @Override
    public boolean isCdmaSubscriptionAppPresent() {
        UiccCardApplication cdmaApplication =
                mUiccController.getUiccCardApplication(mPhoneId, UiccController.APP_FAM_3GPP2);
        return cdmaApplication != null && (cdmaApplication.getType() == AppType.APPTYPE_CSIM ||
                cdmaApplication.getType() == AppType.APPTYPE_RUIM);
    }

    protected void phoneObjectUpdater(int newVoiceRadioTech) {
        logd("phoneObjectUpdater: newVoiceRadioTech=" + newVoiceRadioTech);

        // Check for a voice over lte replacement
        if (ServiceState.isPsTech(newVoiceRadioTech)
                || (newVoiceRadioTech == ServiceState.RIL_RADIO_TECHNOLOGY_UNKNOWN)) {
            CarrierConfigManager configMgr = (CarrierConfigManager)
                    getContext().getSystemService(Context.CARRIER_CONFIG_SERVICE);
            PersistableBundle b = configMgr.getConfigForSubId(getSubId());
            if (b != null) {
                int volteReplacementRat =
                        b.getInt(CarrierConfigManager.KEY_VOLTE_REPLACEMENT_RAT_INT);
                logd("phoneObjectUpdater: volteReplacementRat=" + volteReplacementRat);
                if (volteReplacementRat != ServiceState.RIL_RADIO_TECHNOLOGY_UNKNOWN &&
                           //In cdma case, replace rat only if csim or ruim app present
                           (ServiceState.isGsm(volteReplacementRat) ||
                           isCdmaSubscriptionAppPresent())) {
                    newVoiceRadioTech = volteReplacementRat;
                }
            } else {
                loge("phoneObjectUpdater: didn't get volteReplacementRat from carrier config");
            }
        }

        if(mRilVersion == 6 && getLteOnCdmaMode() == PhoneConstants.LTE_ON_CDMA_TRUE) {
            /*
             * On v6 RIL, when LTE_ON_CDMA is TRUE, always create CDMALTEPhone
             * irrespective of the voice radio tech reported.
             */
            if (getPhoneType() == PhoneConstants.PHONE_TYPE_CDMA) {
                logd("phoneObjectUpdater: LTE ON CDMA property is set. Use CDMA Phone" +
                        " newVoiceRadioTech=" + newVoiceRadioTech +
                        " mActivePhone=" + getPhoneName());
                return;
            } else {
                logd("phoneObjectUpdater: LTE ON CDMA property is set. Switch to CDMALTEPhone" +
                        " newVoiceRadioTech=" + newVoiceRadioTech +
                        " mActivePhone=" + getPhoneName());
                newVoiceRadioTech = ServiceState.RIL_RADIO_TECHNOLOGY_1xRTT;
            }
        } else {

            // If the device is shutting down, then there is no need to switch to the new phone
            // which might send unnecessary attach request to the modem.
            if (isShuttingDown()) {
                logd("Device is shutting down. No need to switch phone now.");
                return;
            }

            boolean matchCdma = ServiceState.isCdma(newVoiceRadioTech);
            boolean matchGsm = ServiceState.isGsm(newVoiceRadioTech);
            if ((matchCdma && getPhoneType() == PhoneConstants.PHONE_TYPE_CDMA) ||
                    (matchGsm && getPhoneType() == PhoneConstants.PHONE_TYPE_GSM)) {
                // Nothing changed. Keep phone as it is.
                logd("phoneObjectUpdater: No change ignore," +
                        " newVoiceRadioTech=" + newVoiceRadioTech +
                        " mActivePhone=" + getPhoneName());
                return;
            }
            if (!matchCdma && !matchGsm) {
                loge("phoneObjectUpdater: newVoiceRadioTech=" + newVoiceRadioTech +
                        " doesn't match either CDMA or GSM - error! No phone change");
                return;
            }
        }

        if (newVoiceRadioTech == ServiceState.RIL_RADIO_TECHNOLOGY_UNKNOWN) {
            // We need some voice phone object to be active always, so never
            // delete the phone without anything to replace it with!
            logd("phoneObjectUpdater: Unknown rat ignore, "
                    + " newVoiceRadioTech=Unknown. mActivePhone=" + getPhoneName());
            return;
        }

        boolean oldPowerState = false; // old power state to off
        if (mResetModemOnRadioTechnologyChange) {
            if (mCi.getRadioState() == TelephonyManager.RADIO_POWER_ON) {
                oldPowerState = true;
                logd("phoneObjectUpdater: Setting Radio Power to Off");
                mCi.setRadioPower(false, null);
            }
        }

        switchVoiceRadioTech(newVoiceRadioTech);

        if (mResetModemOnRadioTechnologyChange && oldPowerState) { // restore power state
            logd("phoneObjectUpdater: Resetting Radio");
            mCi.setRadioPower(oldPowerState, null);
        }

        // update voice radio tech in UiccProfile
        UiccProfile uiccProfile = getUiccProfile();
        if (uiccProfile != null) {
            uiccProfile.setVoiceRadioTech(newVoiceRadioTech);
        }

        // Send an Intent to the PhoneApp that we had a radio technology change
        Intent intent = new Intent(TelephonyIntents.ACTION_RADIO_TECHNOLOGY_CHANGED);
        intent.putExtra(PhoneConstants.PHONE_NAME_KEY, getPhoneName());
        SubscriptionManager.putPhoneIdAndSubIdExtra(intent, mPhoneId);
        ActivityManager.broadcastStickyIntent(intent, UserHandle.USER_ALL);
    }

    private void switchVoiceRadioTech(int newVoiceRadioTech) {

        String outgoingPhoneName = getPhoneName();

        logd("Switching Voice Phone : " + outgoingPhoneName + " >>> "
                + (ServiceState.isGsm(newVoiceRadioTech) ? "GSM" : "CDMA"));

        if (ServiceState.isCdma(newVoiceRadioTech)) {
            UiccCardApplication cdmaApplication =
                    mUiccController.getUiccCardApplication(mPhoneId, UiccController.APP_FAM_3GPP2);
            if (cdmaApplication != null && cdmaApplication.getType() == AppType.APPTYPE_RUIM) {
                switchPhoneType(PhoneConstants.PHONE_TYPE_CDMA);
            } else {
                switchPhoneType(PhoneConstants.PHONE_TYPE_CDMA_LTE);
            }
        } else if (ServiceState.isGsm(newVoiceRadioTech)) {
            switchPhoneType(PhoneConstants.PHONE_TYPE_GSM);
        } else {
            loge("deleteAndCreatePhone: newVoiceRadioTech=" + newVoiceRadioTech +
                    " is not CDMA or GSM (error) - aborting!");
            return;
        }
    }

    @Override
    public void setSignalStrengthReportingCriteria(int[] thresholds, int ran) {
        mCi.setSignalStrengthReportingCriteria(REPORTING_HYSTERESIS_MILLIS, REPORTING_HYSTERESIS_DB,
                thresholds, ran, null);
    }

    @Override
    public void setLinkCapacityReportingCriteria(int[] dlThresholds, int[] ulThresholds, int ran) {
        mCi.setLinkCapacityReportingCriteria(REPORTING_HYSTERESIS_MILLIS, REPORTING_HYSTERESIS_KBPS,
                REPORTING_HYSTERESIS_KBPS, dlThresholds, ulThresholds, ran, null);
    }

    @Override
    public IccSmsInterfaceManager getIccSmsInterfaceManager(){
        return mIccSmsInterfaceManager;
    }

    @Override
    public void updatePhoneObject(int voiceRadioTech) {
        logd("updatePhoneObject: radioTechnology=" + voiceRadioTech);
        sendMessage(obtainMessage(EVENT_UPDATE_PHONE_OBJECT, voiceRadioTech, 0, null));
    }

    @Override
    public void setImsRegistrationState(boolean registered) {
        mSST.setImsRegistrationState(registered);
    }

    @Override
    public boolean getIccRecordsLoaded() {
        UiccProfile uiccProfile = getUiccProfile();
        return uiccProfile != null && uiccProfile.getIccRecordsLoaded();
    }

    @Override
    public IccCard getIccCard() {
        // This function doesn't return null for backwards compatability purposes.
        // To differentiate between cases where SIM is absent vs. unknown we return a dummy
        // IccCard with the sim state set.
        IccCard card = getUiccProfile();
        if (card != null) {
            return card;
        } else {
            UiccSlot slot = mUiccController.getUiccSlotForPhone(mPhoneId);
            if (slot == null || slot.isStateUnknown()) {
                return new IccCard(IccCardConstants.State.UNKNOWN);
            } else {
                return new IccCard(IccCardConstants.State.ABSENT);
            }
        }
    }

    private UiccProfile getUiccProfile() {
        return UiccController.getInstance().getUiccProfileForPhone(mPhoneId);
    }

    @Override
    public void dump(FileDescriptor fd, PrintWriter pw, String[] args) {
        pw.println("GsmCdmaPhone extends:");
        super.dump(fd, pw, args);
        pw.println(" mPrecisePhoneType=" + mPrecisePhoneType);
        pw.println(" mSimRecords=" + mSimRecords);
        pw.println(" mIsimUiccRecords=" + mIsimUiccRecords);
        pw.println(" mCT=" + mCT);
        pw.println(" mSST=" + mSST);
        pw.println(" mPendingMMIs=" + mPendingMMIs);
        pw.println(" mIccPhoneBookIntManager=" + mIccPhoneBookIntManager);
        pw.println(" mImei=" + pii(mImei));
        pw.println(" mImeiSv=" + pii(mImeiSv));
        pw.println(" mVmNumber=" + pii(mVmNumber));
        pw.println(" mCdmaSSM=" + mCdmaSSM);
        pw.println(" mCdmaSubscriptionSource=" + mCdmaSubscriptionSource);
        pw.println(" mWakeLock=" + mWakeLock);
        pw.println(" isInEcm()=" + isInEcm());
        pw.println(" mEsn=" + pii(mEsn));
        pw.println(" mMeid=" + pii(mMeid));
        pw.println(" mCarrierOtaSpNumSchema=" + mCarrierOtaSpNumSchema);
        if (!isPhoneTypeGsm()) {
            pw.println(" getCdmaEriIconIndex()=" + getCdmaEriIconIndex());
            pw.println(" getCdmaEriIconMode()=" + getCdmaEriIconMode());
            pw.println(" getCdmaEriText()=" + getCdmaEriText());
            pw.println(" isMinInfoReady()=" + isMinInfoReady());
        }
        pw.println(" isCspPlmnEnabled()=" + isCspPlmnEnabled());
        pw.flush();
    }

    @Override
    public boolean setOperatorBrandOverride(String brand) {
        if (mUiccController == null) {
            return false;
        }

        UiccCard card = mUiccController.getUiccCard(getPhoneId());
        if (card == null) {
            return false;
        }

        boolean status = card.setOperatorBrandOverride(brand);

        // Refresh.
        if (status) {
            TelephonyManager.from(mContext).setSimOperatorNameForPhone(
                    getPhoneId(), mSST.getServiceProviderName());
            // TODO: check if pollState is need when set operator brand override.
            mSST.pollState();
        }
        return status;
    }

    /**
     * @return operator numeric.
     */
    @Override
    public String getOperatorNumeric() {
        String operatorNumeric = null;
        if (isPhoneTypeGsm()) {
            IccRecords r = mIccRecords.get();
            if (r != null) {
                operatorNumeric = r.getOperatorNumeric();
            }
        } else { //isPhoneTypeCdmaLte()
            IccRecords curIccRecords = null;
            if (mCdmaSubscriptionSource == CDMA_SUBSCRIPTION_NV) {
                operatorNumeric = SystemProperties.get("ro.cdma.home.operator.numeric");
            } else if (mCdmaSubscriptionSource == CDMA_SUBSCRIPTION_RUIM_SIM) {
                UiccCardApplication uiccCardApplication = mUiccApplication.get();
                if (uiccCardApplication != null
                        && uiccCardApplication.getType() == AppType.APPTYPE_RUIM) {
                    logd("Legacy RUIM app present");
                    curIccRecords = mIccRecords.get();
                } else {
                    // Use sim-records for SimApp, USimApp, CSimApp and ISimApp.
                    curIccRecords = mSimRecords;
                }
                if (curIccRecords != null && curIccRecords == mSimRecords) {
                    operatorNumeric = curIccRecords.getOperatorNumeric();
                } else {
                    curIccRecords = mIccRecords.get();
                    if (curIccRecords != null && (curIccRecords instanceof RuimRecords)) {
                        RuimRecords csim = (RuimRecords) curIccRecords;
                        operatorNumeric = csim.getRUIMOperatorNumeric();
                    }
                }
            }
            if (operatorNumeric == null) {
                loge("getOperatorNumeric: Cannot retrieve operatorNumeric:"
                        + " mCdmaSubscriptionSource = " + mCdmaSubscriptionSource +
                        " mIccRecords = " + ((curIccRecords != null) ?
                        curIccRecords.getRecordsLoaded() : null));
            }

            logd("getOperatorNumeric: mCdmaSubscriptionSource = " + mCdmaSubscriptionSource
                    + " operatorNumeric = " + operatorNumeric);

        }
        return operatorNumeric;
    }

    /**
     * @return The country ISO for the subscription associated with this phone.
     */
    public String getCountryIso() {
        int subId = getSubId();
        SubscriptionInfo subInfo = SubscriptionManager.from(getContext())
                .getActiveSubscriptionInfo(subId);
        if (subInfo == null || TextUtils.isEmpty(subInfo.getCountryIso())) {
            return null;
        }
        final String country = subInfo.getCountryIso();
        if (country == null) {
            return null;
        }
        return country.toUpperCase();
    }

    private static final int[] VOICE_PS_CALL_RADIO_TECHNOLOGY = {
            ServiceState.RIL_RADIO_TECHNOLOGY_LTE,
            ServiceState.RIL_RADIO_TECHNOLOGY_LTE_CA,
            ServiceState.RIL_RADIO_TECHNOLOGY_IWLAN,
            ServiceState.RIL_RADIO_TECHNOLOGY_NR
    };

    /**
     * Calculates current RIL voice radio technology for CS calls.
     *
     * This function should only be used in {@link com.android.internal.telephony.GsmCdmaConnection}
     * to indicate current CS call radio technology.
     *
     * @return the RIL voice radio technology used for CS calls,
     *         see {@code RIL_RADIO_TECHNOLOGY_*} in {@link android.telephony.ServiceState}.
     */
    public @RilRadioTechnology int getCsCallRadioTech() {
        int calcVrat = ServiceState.RIL_RADIO_TECHNOLOGY_UNKNOWN;
        if (mSST != null) {
            calcVrat = getCsCallRadioTech(mSST.mSS.getVoiceRegState(),
                    mSST.mSS.getRilVoiceRadioTechnology());
        }

        return calcVrat;
    }

    /**
     * Calculates current RIL voice radio technology for CS calls based on current voice
     * registration state and technology.
     *
     * Mark current RIL voice radio technology as unknow when any of below condtion is met:
     *  1) Current RIL voice registration state is not in-service.
     *  2) Current RIL voice radio technology is PS call technology, which means CSFB will
     *     happen later after call connection is established.
     *     It is inappropriate to notify upper layer the PS call technology while current call
     *     is CS call, so before CSFB happens, mark voice radio technology as unknow.
     *     After CSFB happens, {@link #onVoiceRegStateOrRatChanged} will update voice call radio
     *     technology with correct value.
     *
     * @param vrs the voice registration state
     * @param vrat the RIL voice radio technology
     *
     * @return the RIL voice radio technology used for CS calls,
     *         see {@code RIL_RADIO_TECHNOLOGY_*} in {@link android.telephony.ServiceState}.
     */
    private @RilRadioTechnology int getCsCallRadioTech(int vrs, int vrat) {
        logd("getCsCallRadioTech, current vrs=" + vrs + ", vrat=" + vrat);
        int calcVrat = vrat;
        if (vrs != ServiceState.STATE_IN_SERVICE
                || ArrayUtils.contains(VOICE_PS_CALL_RADIO_TECHNOLOGY, vrat)) {
            calcVrat = ServiceState.RIL_RADIO_TECHNOLOGY_UNKNOWN;
        }

        logd("getCsCallRadioTech, result calcVrat=" + calcVrat);
        return calcVrat;
    }

    /**
     * Handler of RIL Voice Radio Technology changed event.
     */
    private void onVoiceRegStateOrRatChanged(int vrs, int vrat) {
        logd("onVoiceRegStateOrRatChanged");
        mCT.dispatchCsCallRadioTech(getCsCallRadioTech(vrs, vrat));
    }

    /**
     * Sets the SIM voice message waiting indicator records.
     * @param line GSM Subscriber Profile Number, one-based. Only '1' is supported
     * @param countWaiting The number of messages waiting, if known. Use
     *                     -1 to indicate that an unknown number of
     *                      messages are waiting
     */
    @Override
    public void setVoiceMessageWaiting(int line, int countWaiting) {
        if (isPhoneTypeGsm()) {
            IccRecords r = mIccRecords.get();
            if (r != null) {
                r.setVoiceMessageWaiting(line, countWaiting);
            } else {
                logd("SIM Records not found, MWI not updated");
            }
        } else {
            setVoiceMessageCount(countWaiting);
        }
    }

    @UnsupportedAppUsage
    private void logd(String s) {
        Rlog.d(LOG_TAG, "[" + mPhoneId + "] " + s);
    }

    private void logi(String s) {
        Rlog.i(LOG_TAG, "[" + mPhoneId + "] " + s);
    }

    @UnsupportedAppUsage
    private void loge(String s) {
        Rlog.e(LOG_TAG, "[" + mPhoneId + "] " + s);
    }

    private static String pii(String s) {
        return Rlog.pii(LOG_TAG, s);
    }

    @Override
    public boolean isUtEnabled() {
        Phone imsPhone = mImsPhone;
        if (imsPhone != null) {
            return imsPhone.isUtEnabled();
        } else {
            logd("isUtEnabled: called for GsmCdma");
            return false;
        }
    }

    public String getDtmfToneDelayKey() {
        return isPhoneTypeGsm() ?
                CarrierConfigManager.KEY_GSM_DTMF_TONE_DELAY_INT :
                CarrierConfigManager.KEY_CDMA_DTMF_TONE_DELAY_INT;
    }

    @VisibleForTesting
    public PowerManager.WakeLock getWakeLock() {
        return mWakeLock;
    }

    @Override
    public int getLteOnCdmaMode() {
        int currentConfig = super.getLteOnCdmaMode();
        int lteOnCdmaModeDynamicValue = currentConfig;

        UiccCardApplication cdmaApplication =
                    mUiccController.getUiccCardApplication(mPhoneId, UiccController.APP_FAM_3GPP2);
        if (cdmaApplication != null && cdmaApplication.getType() == AppType.APPTYPE_RUIM) {
            //Legacy RUIM cards don't support LTE.
            lteOnCdmaModeDynamicValue = RILConstants.LTE_ON_CDMA_FALSE;

            //Override only if static configuration is TRUE.
            if (currentConfig == RILConstants.LTE_ON_CDMA_TRUE) {
                return lteOnCdmaModeDynamicValue;
            }
        }
        return currentConfig;
    }

    private void updateTtyMode(int ttyMode) {
        logi(String.format("updateTtyMode ttyMode=%d", ttyMode));
        setTTYMode(telecomModeToPhoneMode(ttyMode), null);
    }
    private void updateUiTtyMode(int ttyMode) {
        logi(String.format("updateUiTtyMode ttyMode=%d", ttyMode));
        setUiTTYMode(telecomModeToPhoneMode(ttyMode), null);
    }

    /**
     * Given a telecom TTY mode, convert to a Telephony mode equivalent.
     * @param telecomMode Telecom TTY mode.
     * @return Telephony phone TTY mode.
     */
    private static int telecomModeToPhoneMode(int telecomMode) {
        switch (telecomMode) {
            // AT command only has 0 and 1, so mapping VCO
            // and HCO to FULL
            case TelecomManager.TTY_MODE_FULL:
            case TelecomManager.TTY_MODE_VCO:
            case TelecomManager.TTY_MODE_HCO:
                return Phone.TTY_MODE_FULL;
            default:
                return Phone.TTY_MODE_OFF;
        }
    }

    /**
     * Load the current TTY mode in GsmCdmaPhone based on Telecom and UI settings.
     */
    private void loadTtyMode() {
        int ttyMode = TelecomManager.TTY_MODE_OFF;
        TelecomManager telecomManager = mContext.getSystemService(TelecomManager.class);
        if (telecomManager != null) {
            ttyMode = telecomManager.getCurrentTtyMode();
        }
        updateTtyMode(ttyMode);
        //Get preferred TTY mode from settings as UI Tty mode is always user preferred Tty mode.
        ttyMode = Settings.Secure.getInt(mContext.getContentResolver(),
                Settings.Secure.PREFERRED_TTY_MODE, TelecomManager.TTY_MODE_OFF);
        updateUiTtyMode(ttyMode);
    }
}<|MERGE_RESOLUTION|>--- conflicted
+++ resolved
@@ -139,11 +139,6 @@
     private static final int IMEI_14_DIGIT = 14;
 
     //CDMA
-<<<<<<< HEAD
-=======
-    // Default Emergency Callback Mode exit timer
-    private static final long DEFAULT_ECM_EXIT_TIMER_VALUE = 300000;
->>>>>>> 011a53f0
     private static final String VM_NUMBER_CDMA = "vm_number_key_cdma";
     private static final String PREFIX_WPS = "*272";
     private static final String PREFIX_WPS_CLIR_ACTIVATE = "*31#*272";
@@ -3224,47 +3219,6 @@
     @UnsupportedAppUsage
     @Override
     public void exitEmergencyCallbackMode() {
-<<<<<<< HEAD
-=======
-        if (DBG) {
-            Rlog.d(LOG_TAG, "exitEmergencyCallbackMode: mImsPhone=" + mImsPhone
-                    + " isPhoneTypeGsm=" + isPhoneTypeGsm());
-        }
-        if (isPhoneTypeGsm()) {
-            if (mImsPhone != null) {
-                mImsPhone.exitEmergencyCallbackMode();
-            }
-        } else {
-            if (mWakeLock.isHeld()) {
-                mWakeLock.release();
-            }
-            // Send a message which will invoke handleExitEmergencyCallbackMode
-            mCi.exitEmergencyCallbackMode(obtainMessage(EVENT_EXIT_EMERGENCY_CALLBACK_RESPONSE));
-        }
-    }
-
-    //CDMA
-    private void handleEnterEmergencyCallbackMode(Message msg) {
-        if (DBG) {
-            Rlog.d(LOG_TAG, "handleEnterEmergencyCallbackMode, isInEcm()="
-                    + isInEcm());
-        }
-        // if phone is not in Ecm mode, and it's changed to Ecm mode
-        if (!isInEcm()) {
-            setIsInEcm(true);
-
-            // notify change
-            sendEmergencyCallbackModeChange();
-
-            // Post this runnable so we will automatically exit
-            // if no one invokes exitEmergencyCallbackMode() directly.
-            long delayInMillis = TelephonyProperties.ecm_exit_timer()
-                    .orElse(DEFAULT_ECM_EXIT_TIMER_VALUE);
-            postDelayed(mExitEcmRunnable, delayInMillis);
-            // We don't want to go to sleep while in Ecm
-            mWakeLock.acquire();
-        }
->>>>>>> 011a53f0
     }
 
     public void notifyEmergencyCallRegistrants(boolean started) {
@@ -3272,32 +3226,6 @@
     }
 
     //CDMA
-<<<<<<< HEAD
-=======
-    /**
-     * Handle to cancel or restart Ecm timer in emergency call back mode
-     * if action is CANCEL_ECM_TIMER, cancel Ecm timer and notify apps the timer is canceled;
-     * otherwise, restart Ecm timer and notify apps the timer is restarted.
-     */
-    public void handleTimerInEmergencyCallbackMode(int action) {
-        switch(action) {
-            case CANCEL_ECM_TIMER:
-                removeCallbacks(mExitEcmRunnable);
-                mEcmTimerResetRegistrants.notifyResult(Boolean.TRUE);
-                break;
-            case RESTART_ECM_TIMER:
-                long delayInMillis = TelephonyProperties.ecm_exit_timer()
-                        .orElse(DEFAULT_ECM_EXIT_TIMER_VALUE);
-                postDelayed(mExitEcmRunnable, delayInMillis);
-                mEcmTimerResetRegistrants.notifyResult(Boolean.FALSE);
-                break;
-            default:
-                Rlog.e(LOG_TAG, "handleTimerInEmergencyCallbackMode, unsupported action " + action);
-        }
-    }
-
-    //CDMA
->>>>>>> 011a53f0
     private static final String IS683A_FEATURE_CODE = "*228";
     private static final int IS683A_FEATURE_CODE_NUM_DIGITS = 4;
     private static final int IS683A_SYS_SEL_CODE_NUM_DIGITS = 2;
