--- conflicted
+++ resolved
@@ -1439,13 +1439,9 @@
         boolean useImsForPsOnlyCall = useImsForPsOnlyCall();
 
         if (DBG) {
-<<<<<<< HEAD
-            logd("useImsForCall=" + useImsForCall
+            logi("useImsForCall=" + useImsForCall
                     + ", useImsForPsOnlyCall=" + useImsForPsOnlyCall
-=======
-            logi("useImsForCall=" + useImsForCall
                     + ", useOnlyDialedSimEccList=" + useOnlyDialedSimEccList
->>>>>>> b8f40a6d
                     + ", isEmergency=" + isEmergency
                     + ", useImsForEmergency=" + useImsForEmergency
                     + ", useImsForUt=" + useImsForUt
