/*
 * Copyright (C) 2015 The Android Open Source Project
 *
 * Licensed under the Apache License, Version 2.0 (the "License");
 * you may not use this file except in compliance with the License.
 * You may obtain a copy of the License at
 *
 *      http://www.apache.org/licenses/LICENSE-2.0
 *
 * Unless required by applicable law or agreed to in writing, software
 * distributed under the License is distributed on an "AS IS" BASIS,
 * WITHOUT WARRANTIES OR CONDITIONS OF ANY KIND, either express or implied.
 * See the License for the specific language governing permissions and
 * limitations under the License.
 */

package com.android.internal.telephony;

import static com.android.internal.telephony.CommandsInterface.CF_ACTION_DISABLE;
import static com.android.internal.telephony.CommandsInterface.CF_ACTION_ENABLE;
import static com.android.internal.telephony.CommandsInterface.CF_ACTION_ERASURE;
import static com.android.internal.telephony.CommandsInterface.CF_ACTION_REGISTRATION;
import static com.android.internal.telephony.CommandsInterface.CF_REASON_ALL;
import static com.android.internal.telephony.CommandsInterface.CF_REASON_ALL_CONDITIONAL;
import static com.android.internal.telephony.CommandsInterface.CF_REASON_BUSY;
import static com.android.internal.telephony.CommandsInterface.CF_REASON_NOT_REACHABLE;
import static com.android.internal.telephony.CommandsInterface.CF_REASON_NO_REPLY;
import static com.android.internal.telephony.CommandsInterface.CF_REASON_UNCONDITIONAL;
import static com.android.internal.telephony.CommandsInterface.SERVICE_CLASS_VOICE;

import android.annotation.NonNull;
import android.annotation.Nullable;
import android.app.ActivityManager;
import android.content.BroadcastReceiver;
import android.content.ContentValues;
import android.content.Context;
import android.content.Intent;
import android.content.IntentFilter;
import android.content.SharedPreferences;
import android.database.SQLException;
import android.net.Uri;
import android.os.AsyncResult;
import android.os.Bundle;
import android.os.Handler;
import android.os.Message;
import android.os.PersistableBundle;
import android.os.PowerManager;
import android.os.Registrant;
import android.os.RegistrantList;
import android.os.ResultReceiver;
import android.os.SystemProperties;
import android.os.UserHandle;
import android.os.WorkSource;
import android.preference.PreferenceManager;
import android.provider.Settings;
import android.provider.Telephony;
import android.telecom.VideoProfile;
import android.telephony.CarrierConfigManager;
import android.telephony.CellLocation;
import android.telephony.ImsiEncryptionInfo;
import android.telephony.NetworkScanRequest;
import android.telephony.PhoneNumberUtils;
import android.telephony.Rlog;
import android.telephony.ServiceState;
import android.telephony.SubscriptionInfo;
import android.telephony.SubscriptionManager;
import android.telephony.TelephonyManager;
import android.telephony.UssdResponse;
import android.text.TextUtils;
import android.util.Log;
import android.util.Pair;

import com.android.ims.ImsManager;
import com.android.internal.annotations.VisibleForTesting;
import com.android.internal.telephony.cdma.CdmaMmiCode;
import com.android.internal.telephony.cdma.CdmaSubscriptionSourceManager;
import com.android.internal.telephony.cdma.EriManager;
import com.android.internal.telephony.gsm.GsmMmiCode;
import com.android.internal.telephony.gsm.SuppServiceNotification;
import com.android.internal.telephony.test.SimulatedRadioControl;
import com.android.internal.telephony.uicc.IccCardApplicationStatus.AppType;
import com.android.internal.telephony.uicc.IccException;
import com.android.internal.telephony.uicc.IccRecords;
import com.android.internal.telephony.uicc.IccVmNotSupportedException;
import com.android.internal.telephony.uicc.IsimRecords;
import com.android.internal.telephony.uicc.IsimUiccRecords;
import com.android.internal.telephony.uicc.RuimRecords;
import com.android.internal.telephony.uicc.SIMRecords;
import com.android.internal.telephony.uicc.UiccCard;
import com.android.internal.telephony.uicc.UiccCardApplication;
import com.android.internal.telephony.uicc.UiccController;
import com.android.internal.telephony.uicc.UiccProfile;
import com.android.internal.telephony.uicc.UiccSlot;
import com.android.internal.util.ArrayUtils;

import java.io.FileDescriptor;
import java.io.PrintWriter;
import java.util.ArrayList;
import java.util.List;
import java.util.regex.Matcher;
import java.util.regex.Pattern;

import org.codeaurora.ims.QtiCallConstants;

/**
 * {@hide}
 */
public class GsmCdmaPhone extends Phone {
    // NOTE that LOG_TAG here is "GsmCdma", which means that log messages
    // from this file will go into the radio log rather than the main
    // log.  (Use "adb logcat -b radio" to see them.)
    public static final String LOG_TAG = "GsmCdmaPhone";
    private static final boolean DBG = true;
    private static final boolean VDBG = false; /* STOPSHIP if true */

    /** Required magnitude change between unsolicited SignalStrength reports. */
    private static final int REPORTING_HYSTERESIS_DB = 2;
    /** Required throughput change between unsolicited LinkCapacityEstimate reports. */
    private static final int REPORTING_HYSTERESIS_KBPS = 50;
    /** Minimum time between unsolicited SignalStrength and LinkCapacityEstimate reports. */
    private static final int REPORTING_HYSTERESIS_MILLIS = 3000;

    //GSM
    // Key used to read/write voice mail number
    private static final String VM_NUMBER = "vm_number_key";
    // Key used to read/write the SIM IMSI used for storing the voice mail
    private static final String VM_SIM_IMSI = "vm_sim_imsi_key";
    /** List of Registrants to receive Supplementary Service Notifications. */
    private RegistrantList mSsnRegistrants = new RegistrantList();

    private static final int IMEI_14_DIGIT = 14;

    //CDMA
    // Default Emergency Callback Mode exit timer
    private static final int DEFAULT_ECM_EXIT_TIMER_VALUE = 300000;
    private static final String VM_NUMBER_CDMA = "vm_number_key_cdma";
    public static final int RESTART_ECM_TIMER = 0; // restart Ecm timer
    public static final int CANCEL_ECM_TIMER = 1; // cancel Ecm timer
    private CdmaSubscriptionSourceManager mCdmaSSM;
    public int mCdmaSubscriptionSource = CdmaSubscriptionSourceManager.SUBSCRIPTION_SOURCE_UNKNOWN;
    public EriManager mEriManager;
    private PowerManager.WakeLock mWakeLock;
    // mEriFileLoadedRegistrants are informed after the ERI text has been loaded
    private final RegistrantList mEriFileLoadedRegistrants = new RegistrantList();
    // mEcmExitRespRegistrant is informed after the phone has been exited
    private Registrant mEcmExitRespRegistrant;
    private String mEsn;
    private String mMeid;
    // string to define how the carrier specifies its own ota sp number
    private String mCarrierOtaSpNumSchema;

    // A runnable which is used to automatically exit from Ecm after a period of time.
    private Runnable mExitEcmRunnable = new Runnable() {
        @Override
        public void run() {
            exitEmergencyCallbackMode();
        }
    };
    public static final String PROPERTY_CDMA_HOME_OPERATOR_NUMERIC =
            "ro.cdma.home.operator.numeric";

    //CDMALTE
    /** PHONE_TYPE_CDMA_LTE in addition to RuimRecords needs access to SIMRecords and
     * IsimUiccRecords
     */
    private SIMRecords mSimRecords;

    //Common
    // Instance Variables
    private IsimUiccRecords mIsimUiccRecords;
    public GsmCdmaCallTracker mCT;
    public ServiceStateTracker mSST;
    private ArrayList <MmiCode> mPendingMMIs = new ArrayList<MmiCode>();
    private IccPhoneBookInterfaceManager mIccPhoneBookIntManager;
    // Used for identify the carrier of current subscription
    private CarrierResolver mCarrerResolver;

    private int mPrecisePhoneType;

    // mEcmTimerResetRegistrants are informed after Ecm timer is canceled or re-started
    private final RegistrantList mEcmTimerResetRegistrants = new RegistrantList();

    private String mImei;
    private String mImeiSv;
    private String mVmNumber;

    // Create Cfu (Call forward unconditional) so that dialing number &
    // mOnComplete (Message object passed by client) can be packed &
    // given as a single Cfu object as user data to RIL.
    private static class Cfu {
        final String mSetCfNumber;
        final Message mOnComplete;

        Cfu(String cfNumber, Message onComplete) {
            mSetCfNumber = cfNumber;
            mOnComplete = onComplete;
        }
    }

    private IccSmsInterfaceManager mIccSmsInterfaceManager;

    private boolean mResetModemOnRadioTechnologyChange = false;

    private int mRilVersion;
    private boolean mBroadcastEmergencyCallStateChanges = false;
    private CarrierKeyDownloadManager mCDM;
    private CarrierInfoManager mCIM;

    // Constructors

    public GsmCdmaPhone(Context context, CommandsInterface ci, PhoneNotifier notifier, int phoneId,
                        int precisePhoneType, TelephonyComponentFactory telephonyComponentFactory) {
        this(context, ci, notifier, false, phoneId, precisePhoneType, telephonyComponentFactory);
    }

    public GsmCdmaPhone(Context context, CommandsInterface ci, PhoneNotifier notifier,
                        boolean unitTestMode, int phoneId, int precisePhoneType,
                        TelephonyComponentFactory telephonyComponentFactory) {
        super(precisePhoneType == PhoneConstants.PHONE_TYPE_GSM ? "GSM" : "CDMA",
                notifier, context, ci, unitTestMode, phoneId, telephonyComponentFactory);

        // phone type needs to be set before other initialization as other objects rely on it
        mPrecisePhoneType = precisePhoneType;
        initOnce(ci);
        initRatSpecific(precisePhoneType);
        // CarrierSignalAgent uses CarrierActionAgent in construction so it needs to be created
        // after CarrierActionAgent.
        mCarrierActionAgent = mTelephonyComponentFactory.makeCarrierActionAgent(this);
        mCarrierSignalAgent = mTelephonyComponentFactory.makeCarrierSignalAgent(this);
        mSST = mTelephonyComponentFactory.makeServiceStateTracker(this, this.mCi);
        // DcTracker uses SST so needs to be created after it is instantiated
        mDcTracker = mTelephonyComponentFactory.makeDcTracker(this);
        mCarrerResolver = mTelephonyComponentFactory.makeCarrierResolver(this);

        mSST.registerForNetworkAttached(this, EVENT_REGISTERED_TO_NETWORK, null);
        mDeviceStateMonitor = mTelephonyComponentFactory.makeDeviceStateMonitor(this);
        mAccessNetworksManager = mTelephonyComponentFactory.makeAccessNetworksManager(this);

        mSST.registerForVoiceRegStateOrRatChanged(this, EVENT_VRS_OR_RAT_CHANGED, null);
        logd("GsmCdmaPhone: constructor: sub = " + mPhoneId);
    }

    private BroadcastReceiver mBroadcastReceiver = new BroadcastReceiver() {
        @Override
        public void onReceive(Context context, Intent intent) {
            Rlog.d(LOG_TAG, "mBroadcastReceiver: action " + intent.getAction());
            if (intent.getAction().equals(CarrierConfigManager.ACTION_CARRIER_CONFIG_CHANGED) &&
                    intent.getExtras() != null &&
                    intent.getExtras().getInt(CarrierConfigManager.EXTRA_SLOT_INDEX,
                    SubscriptionManager.INVALID_SIM_SLOT_INDEX) == mPhoneId) {
                sendMessage(obtainMessage(EVENT_CARRIER_CONFIG_CHANGED));
            }
        }
    };

    private void initOnce(CommandsInterface ci) {
        if (ci instanceof SimulatedRadioControl) {
            mSimulatedRadioControl = (SimulatedRadioControl) ci;
        }

        mCT = mTelephonyComponentFactory.makeGsmCdmaCallTracker(this);
        mIccPhoneBookIntManager = mTelephonyComponentFactory.makeIccPhoneBookInterfaceManager(this);
        PowerManager pm
                = (PowerManager) mContext.getSystemService(Context.POWER_SERVICE);
        mWakeLock = pm.newWakeLock(PowerManager.PARTIAL_WAKE_LOCK, LOG_TAG);
        mIccSmsInterfaceManager = mTelephonyComponentFactory.makeIccSmsInterfaceManager(this);

        mCi.registerForAvailable(this, EVENT_RADIO_AVAILABLE, null);
        mCi.registerForOffOrNotAvailable(this, EVENT_RADIO_OFF_OR_NOT_AVAILABLE, null);
        mCi.registerForOn(this, EVENT_RADIO_ON, null);
        mCi.setOnSuppServiceNotification(this, EVENT_SSN, null);

        //GSM
        mCi.setOnUSSD(this, EVENT_USSD, null);
        mCi.setOnSs(this, EVENT_SS, null);

        //CDMA
        mCdmaSSM = mTelephonyComponentFactory.getCdmaSubscriptionSourceManagerInstance(mContext,
                mCi, this, EVENT_CDMA_SUBSCRIPTION_SOURCE_CHANGED, null);
        mEriManager = mTelephonyComponentFactory.makeEriManager(this, mContext,
                EriManager.ERI_FROM_XML);
        mCi.setEmergencyCallbackMode(this, EVENT_EMERGENCY_CALLBACK_MODE_ENTER, null);
        mCi.registerForExitEmergencyCallbackMode(this, EVENT_EXIT_EMERGENCY_CALLBACK_RESPONSE,
                null);
        mCi.registerForModemReset(this, EVENT_MODEM_RESET, null);
        // get the string that specifies the carrier OTA Sp number
        mCarrierOtaSpNumSchema = TelephonyManager.from(mContext).getOtaSpNumberSchemaForPhone(
                getPhoneId(), "");

        mResetModemOnRadioTechnologyChange = SystemProperties.getBoolean(
                TelephonyProperties.PROPERTY_RESET_ON_RADIO_TECH_CHANGE, false);

        mCi.registerForRilConnected(this, EVENT_RIL_CONNECTED, null);
        mCi.registerForVoiceRadioTechChanged(this, EVENT_VOICE_RADIO_TECH_CHANGED, null);
        mContext.registerReceiver(mBroadcastReceiver, new IntentFilter(
                CarrierConfigManager.ACTION_CARRIER_CONFIG_CHANGED));
        mCDM = new CarrierKeyDownloadManager(this);
        mCIM = new CarrierInfoManager();
    }

    private void initRatSpecific(int precisePhoneType) {
        mPendingMMIs.clear();
        mIccPhoneBookIntManager.updateIccRecords(null);
        mEsn = null;
        mMeid = null;

        mPrecisePhoneType = precisePhoneType;
        logd("Precise phone type " + mPrecisePhoneType);

        TelephonyManager tm = TelephonyManager.from(mContext);
        UiccProfile uiccProfile = getUiccProfile();
        if (isPhoneTypeGsm()) {
            mCi.setPhoneType(PhoneConstants.PHONE_TYPE_GSM);
            tm.setPhoneType(getPhoneId(), PhoneConstants.PHONE_TYPE_GSM);
            if (uiccProfile != null) {
                uiccProfile.setVoiceRadioTech(ServiceState.RIL_RADIO_TECHNOLOGY_UMTS);
            }
        } else {
            mCdmaSubscriptionSource = mCdmaSSM.getCdmaSubscriptionSource();
            // This is needed to handle phone process crashes
            mIsPhoneInEcmState = getInEcmMode();
            if (mIsPhoneInEcmState) {
                // Send a message which will invoke handleExitEmergencyCallbackMode
                mCi.exitEmergencyCallbackMode(
                        obtainMessage(EVENT_EXIT_EMERGENCY_CALLBACK_RESPONSE));
            }

            mCi.setPhoneType(PhoneConstants.PHONE_TYPE_CDMA);
            tm.setPhoneType(getPhoneId(), PhoneConstants.PHONE_TYPE_CDMA);
            if (uiccProfile != null) {
                uiccProfile.setVoiceRadioTech(ServiceState.RIL_RADIO_TECHNOLOGY_1xRTT);
            }
            // Sets operator properties by retrieving from build-time system property
            String operatorAlpha = SystemProperties.get("ro.cdma.home.operator.alpha");
            String operatorNumeric = SystemProperties.get(PROPERTY_CDMA_HOME_OPERATOR_NUMERIC);
            logd("init: operatorAlpha='" + operatorAlpha
                    + "' operatorNumeric='" + operatorNumeric + "'");
            if (!TextUtils.isEmpty(operatorAlpha)) {
                logd("init: set 'gsm.sim.operator.alpha' to operator='" + operatorAlpha + "'");
                tm.setSimOperatorNameForPhone(mPhoneId, operatorAlpha);
            }
            if (!TextUtils.isEmpty(operatorNumeric)) {
                logd("init: set 'gsm.sim.operator.numeric' to operator='" + operatorNumeric +
                        "'");
                logd("update icc_operator_numeric=" + operatorNumeric);
                tm.setSimOperatorNumericForPhone(mPhoneId, operatorNumeric);

                SubscriptionController.getInstance().setMccMnc(operatorNumeric, getSubId());
                // Sets iso country property by retrieving from build-time system property
                setIsoCountryProperty(operatorNumeric);
                // Updates MCC MNC device configuration information
                logd("update mccmnc=" + operatorNumeric);
                MccTable.updateMccMncConfiguration(mContext, operatorNumeric);
            }

            // Sets current entry in the telephony carrier table
            updateCurrentCarrierInProvider(operatorNumeric);
        }
    }

    //CDMA
    /**
     * Sets PROPERTY_ICC_OPERATOR_ISO_COUNTRY property
     *
     */
    private void setIsoCountryProperty(String operatorNumeric) {
        TelephonyManager tm = TelephonyManager.from(mContext);
        if (TextUtils.isEmpty(operatorNumeric)) {
            logd("setIsoCountryProperty: clear 'gsm.sim.operator.iso-country'");
            tm.setSimCountryIsoForPhone(mPhoneId, "");
        } else {
            String iso = "";
            try {
                iso = MccTable.countryCodeForMcc(operatorNumeric.substring(0, 3));
            } catch (StringIndexOutOfBoundsException ex) {
                Rlog.e(LOG_TAG, "setIsoCountryProperty: countryCodeForMcc error", ex);
            }

            logd("setIsoCountryProperty: set 'gsm.sim.operator.iso-country' to iso=" + iso);
            tm.setSimCountryIsoForPhone(mPhoneId, iso);
        }
    }

    public boolean isPhoneTypeGsm() {
        return mPrecisePhoneType == PhoneConstants.PHONE_TYPE_GSM;
    }

    public boolean isPhoneTypeCdma() {
        return mPrecisePhoneType == PhoneConstants.PHONE_TYPE_CDMA;
    }

    public boolean isPhoneTypeCdmaLte() {
        return mPrecisePhoneType == PhoneConstants.PHONE_TYPE_CDMA_LTE;
    }

    private void switchPhoneType(int precisePhoneType) {
        removeCallbacks(mExitEcmRunnable);

        initRatSpecific(precisePhoneType);

        mSST.updatePhoneType();
        setPhoneName(precisePhoneType == PhoneConstants.PHONE_TYPE_GSM ? "GSM" : "CDMA");
        onUpdateIccAvailability();
        mCT.updatePhoneType();

        CommandsInterface.RadioState radioState = mCi.getRadioState();
        if (radioState.isAvailable()) {
            handleRadioAvailable();
            if (radioState.isOn()) {
                handleRadioOn();
            }
        }
        if (!radioState.isAvailable() || !radioState.isOn()) {
            handleRadioOffOrNotAvailable();
        }
    }

    @Override
    protected void finalize() {
        if(DBG) logd("GsmCdmaPhone finalized");
        if (mWakeLock != null && mWakeLock.isHeld()) {
            Rlog.e(LOG_TAG, "UNEXPECTED; mWakeLock is held when finalizing.");
            mWakeLock.release();
        }
    }

    @Override
    public ServiceState getServiceState() {
        if (mSST == null || mSST.mSS.getState() != ServiceState.STATE_IN_SERVICE) {
            if (mImsPhone != null) {
                return mergeServiceStates((mSST == null) ? new ServiceState() : mSST.mSS,
                        mImsPhone.getServiceState());
            }
        }

        if (mSST != null) {
            return mSST.mSS;
        } else {
            // avoid potential NPE in EmergencyCallHelper during Phone switch
            return new ServiceState();
        }
    }

    @Override
    public void getCellLocation(WorkSource workSource, Message rspMsg) {
        mSST.requestCellLocation(workSource, rspMsg);
    }

    @Override
    public PhoneConstants.State getState() {
        if (mImsPhone != null) {
            PhoneConstants.State imsState = mImsPhone.getState();
            if (imsState != PhoneConstants.State.IDLE) {
                return imsState;
            }
        }

        return mCT.mState;
    }

    @Override
    public int getPhoneType() {
        if (mPrecisePhoneType == PhoneConstants.PHONE_TYPE_GSM) {
            return PhoneConstants.PHONE_TYPE_GSM;
        } else {
            return PhoneConstants.PHONE_TYPE_CDMA;
        }
    }

    @Override
    public ServiceStateTracker getServiceStateTracker() {
        return mSST;
    }

    @Override
    public CallTracker getCallTracker() {
        return mCT;
    }

    @Override
    public void updateVoiceMail() {
        if (isPhoneTypeGsm()) {
            int countVoiceMessages = 0;
            IccRecords r = mIccRecords.get();
            if (r != null) {
                // get voice mail count from SIM
                countVoiceMessages = r.getVoiceMessageCount();
            }
            if (countVoiceMessages == IccRecords.DEFAULT_VOICE_MESSAGE_COUNT) {
                countVoiceMessages = getStoredVoiceMessageCount();
            }
            logd("updateVoiceMail countVoiceMessages = " + countVoiceMessages
                    + " subId " + getSubId());
            setVoiceMessageCount(countVoiceMessages);
        } else {
            setVoiceMessageCount(getStoredVoiceMessageCount());
        }
    }

    @Override
    public List<? extends MmiCode>
    getPendingMmiCodes() {
        return mPendingMMIs;
    }

    @Override
    public PhoneConstants.DataState getDataConnectionState(String apnType) {
        PhoneConstants.DataState ret = PhoneConstants.DataState.DISCONNECTED;

        if (mSST == null) {
            // Radio Technology Change is ongoning, dispose() and removeReferences() have
            // already been called

            ret = PhoneConstants.DataState.DISCONNECTED;
        } else if (mSST.getCurrentDataConnectionState() != ServiceState.STATE_IN_SERVICE
                && (isPhoneTypeCdma() || isPhoneTypeCdmaLte() ||
                (isPhoneTypeGsm() && !apnType.equals(PhoneConstants.APN_TYPE_EMERGENCY)))) {
            // If we're out of service, open TCP sockets may still work
            // but no data will flow

            // Emergency APN is available even in Out Of Service
            // Pass the actual State of EPDN

            ret = PhoneConstants.DataState.DISCONNECTED;
        } else { /* mSST.gprsState == ServiceState.STATE_IN_SERVICE */
            switch (mDcTracker.getState(apnType)) {
                case CONNECTED:
                case DISCONNECTING:
                    if ( mCT.mState != PhoneConstants.State.IDLE
                            && !mSST.isConcurrentVoiceAndDataAllowed()) {
                        ret = PhoneConstants.DataState.SUSPENDED;
                    } else {
                        ret = PhoneConstants.DataState.CONNECTED;
                    }
                    break;
                case CONNECTING:
                    ret = PhoneConstants.DataState.CONNECTING;
                    break;
                default:
                    ret = PhoneConstants.DataState.DISCONNECTED;
            }
        }

        logd("getDataConnectionState apnType=" + apnType + " ret=" + ret);
        return ret;
    }

    @Override
    public DataActivityState getDataActivityState() {
        DataActivityState ret = DataActivityState.NONE;

        if (mSST.getCurrentDataConnectionState() == ServiceState.STATE_IN_SERVICE) {
            switch (mDcTracker.getActivity()) {
                case DATAIN:
                    ret = DataActivityState.DATAIN;
                break;

                case DATAOUT:
                    ret = DataActivityState.DATAOUT;
                break;

                case DATAINANDOUT:
                    ret = DataActivityState.DATAINANDOUT;
                break;

                case DORMANT:
                    ret = DataActivityState.DORMANT;
                break;

                default:
                    ret = DataActivityState.NONE;
                break;
            }
        }

        return ret;
    }

    /**
     * Notify any interested party of a Phone state change
     * {@link com.android.internal.telephony.PhoneConstants.State}
     */
    public void notifyPhoneStateChanged() {
        mNotifier.notifyPhoneState(this);
    }

    /**
     * Notify registrants of a change in the call state. This notifies changes in
     * {@link com.android.internal.telephony.Call.State}. Use this when changes
     * in the precise call state are needed, else use notifyPhoneStateChanged.
     */
    public void notifyPreciseCallStateChanged() {
        /* we'd love it if this was package-scoped*/
        super.notifyPreciseCallStateChangedP();
    }

    public void notifyNewRingingConnection(Connection c) {
        super.notifyNewRingingConnectionP(c);
    }

    public void notifyDisconnect(Connection cn) {
        mDisconnectRegistrants.notifyResult(cn);

        mNotifier.notifyDisconnectCause(cn.getDisconnectCause(), cn.getPreciseDisconnectCause());
    }

    public void notifyUnknownConnection(Connection cn) {
        super.notifyUnknownConnectionP(cn);
    }

    @Override
    public boolean isInEmergencyCall() {
        if (isPhoneTypeGsm()) {
            return false;
        } else {
            return mCT.isInEmergencyCall();
        }
    }

    @Override
    protected void setIsInEmergencyCall() {
        if (!isPhoneTypeGsm()) {
            mCT.setIsInEmergencyCall();
        }
    }

    //CDMA
    private void sendEmergencyCallbackModeChange(){
        //Send an Intent
        Intent intent = new Intent(TelephonyIntents.ACTION_EMERGENCY_CALLBACK_MODE_CHANGED);
        intent.putExtra(PhoneConstants.PHONE_IN_ECM_STATE, isInEcm());
        SubscriptionManager.putPhoneIdAndSubIdExtra(intent, getPhoneId());
        ActivityManager.broadcastStickyIntent(intent, UserHandle.USER_ALL);
        if (DBG) logd("sendEmergencyCallbackModeChange");
    }

    @Override
    public void sendEmergencyCallStateChange(boolean callActive) {
        if (mBroadcastEmergencyCallStateChanges) {
            Intent intent = new Intent(TelephonyIntents.ACTION_EMERGENCY_CALL_STATE_CHANGED);
            intent.putExtra(PhoneConstants.PHONE_IN_EMERGENCY_CALL, callActive);
            SubscriptionManager.putPhoneIdAndSubIdExtra(intent, getPhoneId());
            ActivityManager.broadcastStickyIntent(intent, UserHandle.USER_ALL);
            if (DBG) Rlog.d(LOG_TAG, "sendEmergencyCallStateChange: callActive " + callActive);
        }
    }

    @Override
    public void setBroadcastEmergencyCallStateChanges(boolean broadcast) {
        mBroadcastEmergencyCallStateChanges = broadcast;
    }

    public void notifySuppServiceFailed(SuppService code) {
        mSuppServiceFailedRegistrants.notifyResult(code);
    }

    public void notifyServiceStateChanged(ServiceState ss) {
        super.notifyServiceStateChangedP(ss);
    }

    /**
     * Notify that the CellLocation has changed.
     *
     * @param cl the new CellLocation
     */
    public void notifyLocationChanged(CellLocation cl) {
        mNotifier.notifyCellLocation(this, cl);
    }

    @Override
    public void notifyCallForwardingIndicator() {
        mNotifier.notifyCallForwardingChanged(this);
    }

    @Override
    public void registerForSuppServiceNotification(
            Handler h, int what, Object obj) {
        mSsnRegistrants.addUnique(h, what, obj);
        if (mSsnRegistrants.size() == 1) mCi.setSuppServiceNotifications(true, null);
    }

    @Override
    public void unregisterForSuppServiceNotification(Handler h) {
        mSsnRegistrants.remove(h);
        if (mSsnRegistrants.size() == 0) mCi.setSuppServiceNotifications(false, null);
    }

    @Override
    public void registerForSimRecordsLoaded(Handler h, int what, Object obj) {
        mSimRecordsLoadedRegistrants.addUnique(h, what, obj);
    }

    @Override
    public void unregisterForSimRecordsLoaded(Handler h) {
        mSimRecordsLoadedRegistrants.remove(h);
    }

    @Override
    public void acceptCall(int videoState) throws CallStateException {
        Phone imsPhone = mImsPhone;
        if ( imsPhone != null && imsPhone.getRingingCall().isRinging() ) {
            imsPhone.acceptCall(videoState);
        } else {
            mCT.acceptCall();
        }
    }

    @Override
    public void rejectCall() throws CallStateException {
        mCT.rejectCall();
    }

    @Override
    public void switchHoldingAndActive() throws CallStateException {
        mCT.switchWaitingOrHoldingAndActive();
    }

    @Override
    public String getIccSerialNumber() {
        IccRecords r = mIccRecords.get();
        if (!isPhoneTypeGsm() && r == null) {
            // to get ICCID form SIMRecords because it is on MF.
            r = mUiccController.getIccRecords(mPhoneId, UiccController.APP_FAM_3GPP);
        }
        return (r != null) ? r.getIccId() : null;
    }

    @Override
    public String getFullIccSerialNumber() {
        IccRecords r = mIccRecords.get();
        if (!isPhoneTypeGsm() && r == null) {
            // to get ICCID form SIMRecords because it is on MF.
            r = mUiccController.getIccRecords(mPhoneId, UiccController.APP_FAM_3GPP);
        }
        return (r != null) ? r.getFullIccId() : null;
    }

    @Override
    public boolean canConference() {
        if (mImsPhone != null && mImsPhone.canConference()) {
            return true;
        }
        if (isPhoneTypeGsm()) {
            return mCT.canConference();
        } else {
            loge("canConference: not possible in CDMA");
            return false;
        }
    }

    @Override
    public void conference() {
        if (mImsPhone != null && mImsPhone.canConference()) {
            logd("conference() - delegated to IMS phone");
            try {
                mImsPhone.conference();
            } catch (CallStateException e) {
                loge(e.toString());
            }
            return;
        }
        if (isPhoneTypeGsm()) {
            mCT.conference();
        } else {
            // three way calls in CDMA will be handled by feature codes
            loge("conference: not possible in CDMA");
        }
    }

    @Override
    public void enableEnhancedVoicePrivacy(boolean enable, Message onComplete) {
        if (isPhoneTypeGsm()) {
            loge("enableEnhancedVoicePrivacy: not expected on GSM");
        } else {
            mCi.setPreferredVoicePrivacy(enable, onComplete);
        }
    }

    @Override
    public void getEnhancedVoicePrivacy(Message onComplete) {
        if (isPhoneTypeGsm()) {
            loge("getEnhancedVoicePrivacy: not expected on GSM");
        } else {
            mCi.getPreferredVoicePrivacy(onComplete);
        }
    }

    @Override
    public void clearDisconnected() {
        mCT.clearDisconnected();
    }

    @Override
    public boolean canTransfer() {
        if (isPhoneTypeGsm()) {
            return mCT.canTransfer();
        } else {
            loge("canTransfer: not possible in CDMA");
            return false;
        }
    }

    @Override
    public void explicitCallTransfer() {
        if (isPhoneTypeGsm()) {
            mCT.explicitCallTransfer();
        } else {
            loge("explicitCallTransfer: not possible in CDMA");
        }
    }

    @Override
    public GsmCdmaCall getForegroundCall() {
        return mCT.mForegroundCall;
    }

    @Override
    public GsmCdmaCall getBackgroundCall() {
        return mCT.mBackgroundCall;
    }

    @Override
    public Call getRingingCall() {
        Phone imsPhone = mImsPhone;
        // It returns the ringing call of ImsPhone if the ringing call of GSMPhone isn't ringing.
        // In CallManager.registerPhone(), it always registers ringing call of ImsPhone, because
        // the ringing call of GSMPhone isn't ringing. Consequently, it can't answer GSM call
        // successfully by invoking TelephonyManager.answerRingingCall() since the implementation
        // in PhoneInterfaceManager.answerRingingCallInternal() could not get the correct ringing
        // call from CallManager. So we check the ringing call state of imsPhone first as
        // accpetCall() does.
        if ( imsPhone != null && imsPhone.getRingingCall().isRinging()) {
            return imsPhone.getRingingCall();
        }
        return mCT.mRingingCall;
    }

    /**
     * ImsService reports "IN_SERVICE" for its voice registration state even if the device
     * has lost the physical link to the tower. This helper method merges the IMS and modem
     * ServiceState, only overriding the voice registration state when we are registered to IMS over
     * IWLAN. In this case the voice registration state will always be "OUT_OF_SERVICE", so override
     * the voice registration state with the data registration state.
     */
    private ServiceState mergeServiceStates(ServiceState baseSs, ServiceState imsSs) {
        // "IN_SERVICE" in this case means IMS is registered.
        if (imsSs.getVoiceRegState() != ServiceState.STATE_IN_SERVICE) {
            return baseSs;
        }

        if (imsSs.getRilDataRadioTechnology() == ServiceState.RIL_RADIO_TECHNOLOGY_IWLAN) {
            ServiceState newSs = new ServiceState(baseSs);
            // Voice override for IWLAN. In this case, voice registration is OUT_OF_SERVICE, but
            // the data RAT is IWLAN, so use that as a basis for determining whether or not the
            // physical link is available.
            newSs.setVoiceRegState(baseSs.getDataRegState());
            newSs.setEmergencyOnly(false); // only get here if voice is IN_SERVICE
            return newSs;
        }

        return baseSs;
    }

    private boolean handleCallDeflectionIncallSupplementaryService(
            String dialString) {
        if (dialString.length() > 1) {
            return false;
        }

        if (getRingingCall().getState() != GsmCdmaCall.State.IDLE) {
            if (DBG) logd("MmiCode 0: rejectCall");
            try {
                mCT.rejectCall();
            } catch (CallStateException e) {
                if (DBG) Rlog.d(LOG_TAG,
                        "reject failed", e);
                notifySuppServiceFailed(Phone.SuppService.REJECT);
            }
        } else if (getBackgroundCall().getState() != GsmCdmaCall.State.IDLE) {
            if (DBG) logd("MmiCode 0: hangupWaitingOrBackground");
            mCT.hangupWaitingOrBackground();
        }

        return true;
    }

    //GSM
    private boolean handleCallWaitingIncallSupplementaryService(String dialString) {
        int len = dialString.length();

        if (len > 2) {
            return false;
        }

        GsmCdmaCall call = getForegroundCall();

        try {
            if (len > 1) {
                char ch = dialString.charAt(1);
                int callIndex = ch - '0';

                if (callIndex >= 1 && callIndex <= GsmCdmaCallTracker.MAX_CONNECTIONS_GSM) {
                    if (DBG) logd("MmiCode 1: hangupConnectionByIndex " + callIndex);
                    mCT.hangupConnectionByIndex(call, callIndex);
                }
            } else {
                if (call.getState() != GsmCdmaCall.State.IDLE) {
                    if (DBG) logd("MmiCode 1: hangup foreground");
                    //mCT.hangupForegroundResumeBackground();
                    mCT.hangup(call);
                } else {
                    if (DBG) logd("MmiCode 1: switchWaitingOrHoldingAndActive");
                    mCT.switchWaitingOrHoldingAndActive();
                }
            }
        } catch (CallStateException e) {
            if (DBG) Rlog.d(LOG_TAG,
                    "hangup failed", e);
            notifySuppServiceFailed(Phone.SuppService.HANGUP);
        }

        return true;
    }

    private boolean handleCallHoldIncallSupplementaryService(String dialString) {
        int len = dialString.length();

        if (len > 2) {
            return false;
        }

        GsmCdmaCall call = getForegroundCall();

        if (len > 1) {
            try {
                char ch = dialString.charAt(1);
                int callIndex = ch - '0';
                GsmCdmaConnection conn = mCT.getConnectionByIndex(call, callIndex);

                // GsmCdma index starts at 1, up to 5 connections in a call,
                if (conn != null && callIndex >= 1 && callIndex <= GsmCdmaCallTracker.MAX_CONNECTIONS_GSM) {
                    if (DBG) logd("MmiCode 2: separate call " + callIndex);
                    mCT.separate(conn);
                } else {
                    if (DBG) logd("separate: invalid call index " + callIndex);
                    notifySuppServiceFailed(Phone.SuppService.SEPARATE);
                }
            } catch (CallStateException e) {
                if (DBG) Rlog.d(LOG_TAG, "separate failed", e);
                notifySuppServiceFailed(Phone.SuppService.SEPARATE);
            }
        } else {
            try {
                if (getRingingCall().getState() != GsmCdmaCall.State.IDLE) {
                    if (DBG) logd("MmiCode 2: accept ringing call");
                    mCT.acceptCall();
                } else {
                    if (DBG) logd("MmiCode 2: switchWaitingOrHoldingAndActive");
                    mCT.switchWaitingOrHoldingAndActive();
                }
            } catch (CallStateException e) {
                if (DBG) Rlog.d(LOG_TAG, "switch failed", e);
                notifySuppServiceFailed(Phone.SuppService.SWITCH);
            }
        }

        return true;
    }

    private boolean handleMultipartyIncallSupplementaryService(String dialString) {
        if (dialString.length() > 1) {
            return false;
        }

        if (DBG) logd("MmiCode 3: merge calls");
        conference();
        return true;
    }

    private boolean handleEctIncallSupplementaryService(String dialString) {

        int len = dialString.length();

        if (len != 1) {
            return false;
        }

        if (DBG) logd("MmiCode 4: explicit call transfer");
        explicitCallTransfer();
        return true;
    }

    private boolean handleCcbsIncallSupplementaryService(String dialString) {
        if (dialString.length() > 1) {
            return false;
        }

        Rlog.i(LOG_TAG, "MmiCode 5: CCBS not supported!");
        // Treat it as an "unknown" service.
        notifySuppServiceFailed(Phone.SuppService.UNKNOWN);
        return true;
    }

    @Override
    public boolean handleInCallMmiCommands(String dialString) throws CallStateException {
        if (!isPhoneTypeGsm()) {
            loge("method handleInCallMmiCommands is NOT supported in CDMA!");
            return false;
        }

        Phone imsPhone = mImsPhone;
        if (imsPhone != null
                && imsPhone.getServiceState().getState() == ServiceState.STATE_IN_SERVICE) {
            return imsPhone.handleInCallMmiCommands(dialString);
        }

        if (!isInCall()) {
            return false;
        }

        if (TextUtils.isEmpty(dialString)) {
            return false;
        }

        boolean result = false;
        char ch = dialString.charAt(0);
        switch (ch) {
            case '0':
                result = handleCallDeflectionIncallSupplementaryService(dialString);
                break;
            case '1':
                result = handleCallWaitingIncallSupplementaryService(dialString);
                break;
            case '2':
                result = handleCallHoldIncallSupplementaryService(dialString);
                break;
            case '3':
                result = handleMultipartyIncallSupplementaryService(dialString);
                break;
            case '4':
                result = handleEctIncallSupplementaryService(dialString);
                break;
            case '5':
                result = handleCcbsIncallSupplementaryService(dialString);
                break;
            default:
                break;
        }

        return result;
    }

    public boolean isInCall() {
        GsmCdmaCall.State foregroundCallState = getForegroundCall().getState();
        GsmCdmaCall.State backgroundCallState = getBackgroundCall().getState();
        GsmCdmaCall.State ringingCallState = getRingingCall().getState();

       return (foregroundCallState.isAlive() ||
                backgroundCallState.isAlive() ||
                ringingCallState.isAlive());
    }

    /* Validate the given extras if the call is for CS domain or not */
    protected boolean shallDialOnCircuitSwitch(Bundle extras) {
        return (extras != null && extras.getInt(QtiCallConstants.EXTRA_CALL_DOMAIN,
                QtiCallConstants.DOMAIN_AUTOMATIC) == QtiCallConstants.DOMAIN_CS);
    }

    @Override
    public Connection dial(String dialString, @NonNull DialArgs dialArgs)
            throws CallStateException {
        if (!isPhoneTypeGsm() && dialArgs.uusInfo != null) {
            throw new CallStateException("Sending UUS information NOT supported in CDMA!");
        }

        boolean isEmergency = isEmergencyNumber(dialString);
        Phone imsPhone = mImsPhone;

        CarrierConfigManager configManager =
                (CarrierConfigManager) mContext.getSystemService(Context.CARRIER_CONFIG_SERVICE);
        boolean alwaysTryImsForEmergencyCarrierConfig = configManager.getConfigForSubId(getSubId())
                .getBoolean(CarrierConfigManager.KEY_CARRIER_USE_IMS_FIRST_FOR_EMERGENCY_BOOL);

        boolean useImsForCall = isImsUseEnabled()
                 && imsPhone != null
                 && (imsPhone.isVolteEnabled() || imsPhone.isWifiCallingEnabled() ||
                 (imsPhone.isVideoEnabled() && VideoProfile.isVideo(dialArgs.videoState)))
                 && (imsPhone.getServiceState().getState() == ServiceState.STATE_IN_SERVICE)
                 && !shallDialOnCircuitSwitch(dialArgs.intentExtras);

        boolean useImsForEmergency = imsPhone != null
                && isEmergency
                && alwaysTryImsForEmergencyCarrierConfig
                && ImsManager.getInstance(mContext, mPhoneId).isNonTtyOrTtyOnVolteEnabled()
                && imsPhone.isImsAvailable();

        String dialPart = PhoneNumberUtils.extractNetworkPortionAlt(PhoneNumberUtils.
                stripSeparators(dialString));
        boolean isUt = (dialPart.startsWith("*") || dialPart.startsWith("#"))
                && dialPart.endsWith("#");

        boolean useImsForUt = imsPhone != null && imsPhone.isUtEnabled();

        if (DBG) {
            logd("useImsForCall=" + useImsForCall
                    + ", useImsForEmergency=" + useImsForEmergency
                    + ", useImsForUt=" + useImsForUt
                    + ", isUt=" + isUt
                    + ", imsPhone=" + imsPhone
                    + ", imsPhone.isVolteEnabled()="
                    + ((imsPhone != null) ? imsPhone.isVolteEnabled() : "N/A")
                    + ", imsPhone.isVowifiEnabled()="
                    + ((imsPhone != null) ? imsPhone.isWifiCallingEnabled() : "N/A")
                    + ", imsPhone.isVideoEnabled()="
                    + ((imsPhone != null) ? imsPhone.isVideoEnabled() : "N/A")
                    + ", imsPhone.getServiceState().getState()="
                    + ((imsPhone != null) ? imsPhone.getServiceState().getState() : "N/A"));
        }

        Phone.checkWfcWifiOnlyModeBeforeDial(mImsPhone, mPhoneId, mContext);

        if ((useImsForCall && !isUt) || (isUt && useImsForUt) || useImsForEmergency) {
            try {
                if (DBG) logd("Trying IMS PS call");
                return imsPhone.dial(dialString, dialArgs);
            } catch (CallStateException e) {
                if (DBG) logd("IMS PS call exception " + e +
                        "useImsForCall =" + useImsForCall + ", imsPhone =" + imsPhone);
                // Do not throw a CallStateException and instead fall back to Circuit switch
                // for emergency calls and MMI codes.
                if (Phone.CS_FALLBACK.equals(e.getMessage()) || isEmergency) {
                    logi("IMS call failed with Exception: " + e.getMessage() + ". Falling back "
                            + "to CS.");
                } else {
                    CallStateException ce = new CallStateException(e.getError(), e.getMessage());
                    ce.setStackTrace(e.getStackTrace());
                    throw ce;
                }
            }
        }

        if (mSST != null && mSST.mSS.getState() == ServiceState.STATE_OUT_OF_SERVICE
                && mSST.mSS.getDataRegState() != ServiceState.STATE_IN_SERVICE && !isEmergency) {
            throw new CallStateException("cannot dial in current state");
        }
        // Check non-emergency voice CS call - shouldn't dial when POWER_OFF
        if (mSST != null && mSST.mSS.getState() == ServiceState.STATE_POWER_OFF /* CS POWER_OFF */
                && !VideoProfile.isVideo(dialArgs.videoState) /* voice call */
                && !isEmergency /* non-emergency call */
                && !(isUt && useImsForUt) /* not UT */) {
            throw new CallStateException(
                CallStateException.ERROR_POWER_OFF,
                "cannot dial voice call in airplane mode");
        }
        // Check for service before placing non emergency CS voice call.
        // Allow dial only if either CS is camped on any RAT (or) PS is in LTE service.
        if (mSST != null
                && mSST.mSS.getState() == ServiceState.STATE_OUT_OF_SERVICE /* CS out of service */
                && !(mSST.mSS.getDataRegState() == ServiceState.STATE_IN_SERVICE
                    && ServiceState.isLte(mSST.mSS.getRilDataRadioTechnology())) /* PS not in LTE */
                && !VideoProfile.isVideo(dialArgs.videoState) /* voice call */
                && !isEmergency /* non-emergency call */) {
            throw new CallStateException(
                CallStateException.ERROR_OUT_OF_SERVICE,
                "cannot dial voice call in out of service");
        }
        if (DBG) logd("Trying (non-IMS) CS call");

        if (isPhoneTypeGsm()) {
            return dialInternal(dialString, new DialArgs.Builder<>()
                    .setIntentExtras(dialArgs.intentExtras)
                    .build());
        } else {
            return dialInternal(dialString, dialArgs);
        }
    }

    /**
     * @return {@code true} if the user should be informed of an attempt to dial an international
     * number while on WFC only, {@code false} otherwise.
     */
    public boolean isNotificationOfWfcCallRequired(String dialString) {
        CarrierConfigManager configManager =
                (CarrierConfigManager) mContext.getSystemService(Context.CARRIER_CONFIG_SERVICE);
        PersistableBundle config = configManager.getConfigForSubId(getSubId());

        // Determine if carrier config indicates that international calls over WFC should trigger a
        // notification to the user. This is controlled by carrier configuration and is off by
        // default.
        boolean shouldNotifyInternationalCallOnWfc = config != null
                && config.getBoolean(
                        CarrierConfigManager.KEY_NOTIFY_INTERNATIONAL_CALL_ON_WFC_BOOL);

        if (!shouldNotifyInternationalCallOnWfc) {
            return false;
        }

        Phone imsPhone = mImsPhone;
        boolean isEmergency = isEmergencyNumber(dialString);
        boolean shouldConfirmCall =
                        // Using IMS
                        isImsUseEnabled()
                        && imsPhone != null
                        // VoLTE not available
                        && !imsPhone.isVolteEnabled()
                        // WFC is available
                        && imsPhone.isWifiCallingEnabled()
                        && !isEmergency
                        // Dialing international number
                        && PhoneNumberUtils.isInternationalNumber(dialString, getCountryIso());
        return shouldConfirmCall;
    }

    @Override
    protected Connection dialInternal(String dialString, DialArgs dialArgs)
            throws CallStateException {
        return dialInternal(dialString, dialArgs, null);
    }

    protected Connection dialInternal(String dialString, DialArgs dialArgs,
            ResultReceiver wrappedCallback)
            throws CallStateException {

        // Need to make sure dialString gets parsed properly
        String newDialString = PhoneNumberUtils.stripSeparators(dialString);

        if (isPhoneTypeGsm()) {
            // handle in-call MMI first if applicable
            if (handleInCallMmiCommands(newDialString)) {
                return null;
            }

            // Only look at the Network portion for mmi
            String networkPortion = PhoneNumberUtils.extractNetworkPortionAlt(newDialString);
            GsmMmiCode mmi = GsmMmiCode.newFromDialString(networkPortion, this,
                    mUiccApplication.get(), wrappedCallback);
            if (DBG) logd("dialInternal: dialing w/ mmi '" + mmi + "'...");

            if (mmi == null) {
                return mCT.dial(newDialString, dialArgs.uusInfo, dialArgs.intentExtras);
            } else if (mmi.isTemporaryModeCLIR()) {
                return mCT.dial(mmi.mDialingNumber, mmi.getCLIRMode(), dialArgs.uusInfo,
                        dialArgs.intentExtras);
            } else {
                mPendingMMIs.add(mmi);
                mMmiRegistrants.notifyRegistrants(new AsyncResult(null, mmi, null));
                mmi.processCode();
                return null;
            }
        } else {
            return mCT.dial(newDialString);
        }
    }

   @Override
    public boolean handlePinMmi(String dialString) {
        MmiCode mmi;
        if (isPhoneTypeGsm()) {
            mmi = GsmMmiCode.newFromDialString(dialString, this, mUiccApplication.get());
        } else {
            mmi = CdmaMmiCode.newFromDialString(dialString, this, mUiccApplication.get());
        }

        if (mmi != null && mmi.isPinPukCommand()) {
            mPendingMMIs.add(mmi);
            mMmiRegistrants.notifyRegistrants(new AsyncResult(null, mmi, null));
            try {
                mmi.processCode();
            } catch (CallStateException e) {
                //do nothing
            }
            return true;
        }

        loge("Mmi is null or unrecognized!");
        return false;
    }

    private void sendUssdResponse(String ussdRequest, CharSequence message, int returnCode,
                                   ResultReceiver wrappedCallback) {
        UssdResponse response = new UssdResponse(ussdRequest, message);
        Bundle returnData = new Bundle();
        returnData.putParcelable(TelephonyManager.USSD_RESPONSE, response);
        wrappedCallback.send(returnCode, returnData);
    }

    @Override
    public boolean handleUssdRequest(String ussdRequest, ResultReceiver wrappedCallback) {
        if (!isPhoneTypeGsm() || mPendingMMIs.size() > 0) {
            //todo: replace the generic failure with specific error code.
            sendUssdResponse(ussdRequest, null, TelephonyManager.USSD_RETURN_FAILURE,
                    wrappedCallback );
            return true;
        }

        // Try over IMS if possible.
        Phone imsPhone = mImsPhone;
        if ((imsPhone != null)
                && ((imsPhone.getServiceState().getState() == ServiceState.STATE_IN_SERVICE)
                || imsPhone.isUtEnabled())) {
            try {
                logd("handleUssdRequest: attempting over IMS");
                return imsPhone.handleUssdRequest(ussdRequest, wrappedCallback);
            } catch (CallStateException cse) {
                if (!CS_FALLBACK.equals(cse.getMessage())) {
                    return false;
                }
                // At this point we've tried over IMS but have been informed we need to handover
                // back to GSM.
                logd("handleUssdRequest: fallback to CS required");
            }
        }

        // Try USSD over GSM.
        try {
            dialInternal(ussdRequest, new DialArgs.Builder<>().build(), wrappedCallback);
        } catch (Exception e) {
            logd("handleUssdRequest: exception" + e);
            return false;
        }
        return true;
    }

    @Override
    public void sendUssdResponse(String ussdMessge) {
        if (isPhoneTypeGsm()) {
            GsmMmiCode mmi = GsmMmiCode.newFromUssdUserInput(ussdMessge, this, mUiccApplication.get());
            mPendingMMIs.add(mmi);
            mMmiRegistrants.notifyRegistrants(new AsyncResult(null, mmi, null));
            mmi.sendUssd(ussdMessge);
        } else {
            loge("sendUssdResponse: not possible in CDMA");
        }
    }

    @Override
    public void sendDtmf(char c) {
        if (!PhoneNumberUtils.is12Key(c)) {
            loge("sendDtmf called with invalid character '" + c + "'");
        } else {
            if (mCT.mState ==  PhoneConstants.State.OFFHOOK) {
                mCi.sendDtmf(c, null);
            }
        }
    }

    @Override
    public void startDtmf(char c) {
        if (!PhoneNumberUtils.is12Key(c)) {
            loge("startDtmf called with invalid character '" + c + "'");
        } else {
            mCi.startDtmf(c, null);
        }
    }

    @Override
    public void stopDtmf() {
        mCi.stopDtmf(null);
    }

    @Override
    public void sendBurstDtmf(String dtmfString, int on, int off, Message onComplete) {
        if (isPhoneTypeGsm()) {
            loge("[GsmCdmaPhone] sendBurstDtmf() is a CDMA method");
        } else {
            boolean check = true;
            for (int itr = 0;itr < dtmfString.length(); itr++) {
                if (!PhoneNumberUtils.is12Key(dtmfString.charAt(itr))) {
                    Rlog.e(LOG_TAG,
                            "sendDtmf called with invalid character '" + dtmfString.charAt(itr)+ "'");
                    check = false;
                    break;
                }
            }
            if (mCT.mState == PhoneConstants.State.OFFHOOK && check) {
                mCi.sendBurstDtmf(dtmfString, on, off, onComplete);
            }
        }
    }

    @Override
    public void addParticipant(String dialString) throws CallStateException {
        Phone imsPhone = mImsPhone;
        boolean imsUseEnabled = isImsUseEnabled()
                 && imsPhone != null
                 && (imsPhone.isVolteEnabled() || imsPhone.isWifiCallingEnabled() ||
                 imsPhone.isVideoEnabled())
                 && (imsPhone.getServiceState().getState() == ServiceState.STATE_IN_SERVICE);

        if (imsUseEnabled) {
            try {
                logd("addParticipant :: Trying to add participant in IMS call");
                imsPhone.addParticipant(dialString);
            } catch (CallStateException e) {
                loge("addParticipant :: IMS PS call exception " + e);
            }
        } else {
            loge("addParticipant :: IMS is disabled so unable to add participant with IMS call");
        }
    }

    @Override
    public void setRadioPower(boolean power) {
        mSST.setRadioPower(power);
    }

    private void storeVoiceMailNumber(String number) {
        SharedPreferences sp = PreferenceManager.getDefaultSharedPreferences(getContext());
        SharedPreferences.Editor editor = sp.edit();
        if (isPhoneTypeGsm()) {
            editor.putString(VM_NUMBER + getPhoneId(), number);
            editor.apply();
            setVmSimImsi(getSubscriberId());
        } else {
            editor.putString(VM_NUMBER_CDMA + getPhoneId(), number);
            editor.apply();
        }
    }

    @Override
    public String getVoiceMailNumber() {
        String number = null;
        if (isPhoneTypeGsm()) {
            // Read from the SIM. If its null, try reading from the shared preference area.
            IccRecords r = mIccRecords.get();
            number = (r != null) ? r.getVoiceMailNumber() : "";
            if (TextUtils.isEmpty(number)) {
                SharedPreferences sp = PreferenceManager.getDefaultSharedPreferences(getContext());
                number = sp.getString(VM_NUMBER + getPhoneId(), null);
            }
        } else {
            SharedPreferences sp = PreferenceManager.getDefaultSharedPreferences(getContext());
            number = sp.getString(VM_NUMBER_CDMA + getPhoneId(), null);
        }

        if (TextUtils.isEmpty(number)) {
            CarrierConfigManager configManager = (CarrierConfigManager)
                    getContext().getSystemService(Context.CARRIER_CONFIG_SERVICE);
            PersistableBundle b = configManager.getConfig();
            if (b != null) {
                String defaultVmNumber =
                        b.getString(CarrierConfigManager.KEY_DEFAULT_VM_NUMBER_STRING);
                String defaultVmNumberRoaming =
                        b.getString(CarrierConfigManager.KEY_DEFAULT_VM_NUMBER_ROAMING_STRING);
                if (!TextUtils.isEmpty(defaultVmNumberRoaming) && mSST.mSS.getRoaming()) {
                    number = defaultVmNumberRoaming;
                } else {
                    number = defaultVmNumber;
                }
            }
        }

        if (!isPhoneTypeGsm() && TextUtils.isEmpty(number)) {
            // Read platform settings for dynamic voicemail number
            CarrierConfigManager configManager = (CarrierConfigManager)
                    getContext().getSystemService(Context.CARRIER_CONFIG_SERVICE);
            PersistableBundle b = configManager.getConfig();
            if (b != null && b.getBoolean(
                    CarrierConfigManager.KEY_CONFIG_TELEPHONY_USE_OWN_NUMBER_FOR_VOICEMAIL_BOOL)) {
                number = getLine1Number();
            } else {
                number = "*86";
            }
        }

        return number;
    }

    private String getVmSimImsi() {
        SharedPreferences sp = PreferenceManager.getDefaultSharedPreferences(getContext());
        return sp.getString(VM_SIM_IMSI + getPhoneId(), null);
    }

    private void setVmSimImsi(String imsi) {
        SharedPreferences sp = PreferenceManager.getDefaultSharedPreferences(getContext());
        SharedPreferences.Editor editor = sp.edit();
        editor.putString(VM_SIM_IMSI + getPhoneId(), imsi);
        editor.apply();
    }

    @Override
    public String getVoiceMailAlphaTag() {
        String ret = "";

        if (isPhoneTypeGsm()) {
            IccRecords r = mIccRecords.get();

            ret = (r != null) ? r.getVoiceMailAlphaTag() : "";
        }

        if (ret == null || ret.length() == 0) {
            return mContext.getText(
                com.android.internal.R.string.defaultVoiceMailAlphaTag).toString();
        }

        return ret;
    }

    @Override
    public String getDeviceId() {
        CarrierConfigManager configManager = (CarrierConfigManager)
                mContext.getSystemService(Context.CARRIER_CONFIG_SERVICE);
        boolean force_imei = configManager.getConfigForSubId(getSubId())
                .getBoolean(CarrierConfigManager.KEY_FORCE_IMEI_BOOL);

        if (isPhoneTypeGsm() || force_imei) {
            return getImei();
        } else {
            String id = getMeid();
            if ((id == null) || id.matches("^0*$")) {
                loge("getDeviceId(): MEID is not initialized use ESN");
                id = getEsn();
            }
            return id;
        }
    }

    @Override
    public String getDeviceSvn() {
        if (isPhoneTypeGsm() || isPhoneTypeCdmaLte()) {
            return mImeiSv;
        } else {
            loge("getDeviceSvn(): return 0");
            return "0";
        }
    }

    @Override
    public IsimRecords getIsimRecords() {
        return mIsimUiccRecords;
    }

    @Override
    public String getImei() {
        CarrierConfigManager configManager = (CarrierConfigManager)
                mContext.getSystemService(Context.CARRIER_CONFIG_SERVICE);
        boolean enable14DigitImei = configManager.getConfigForSubId(getSubId())
                .getBoolean("config_enable_display_14digit_imei");
        if (enable14DigitImei && !TextUtils.isEmpty(mImei)
                && mImei.length() > IMEI_14_DIGIT) {
            return mImei.substring(0, IMEI_14_DIGIT);
        }
        return mImei;
    }

    @Override
    public String getEsn() {
        if (isPhoneTypeGsm()) {
            loge("[GsmCdmaPhone] getEsn() is a CDMA method");
            return "0";
        } else {
            return mEsn;
        }
    }

    @Override
    public String getMeid() {
        return mMeid;
    }

    @Override
    public String getNai() {
        IccRecords r = mUiccController.getIccRecords(mPhoneId, UiccController.APP_FAM_3GPP2);
        if (Log.isLoggable(LOG_TAG, Log.VERBOSE)) {
            Rlog.v(LOG_TAG, "IccRecords is " + r);
        }
        return (r != null) ? r.getNAI() : null;
    }

    @Override
    @Nullable
    public String getSubscriberId() {
        String subscriberId = null;
        if (isPhoneTypeCdma()) {
            subscriberId = mSST.getImsi();
        } else {
            // Both Gsm and CdmaLte get the IMSI from Usim.
            IccRecords iccRecords = mUiccController.getIccRecords(
                    mPhoneId, UiccController.APP_FAM_3GPP);
            if (iccRecords != null) {
                subscriberId = iccRecords.getIMSI();
            }
        }
        return subscriberId;
    }

    @Override
    public ImsiEncryptionInfo getCarrierInfoForImsiEncryption(int keyType) {
        return CarrierInfoManager.getCarrierInfoForImsiEncryption(keyType, mContext);
    }

    @Override
    public void setCarrierInfoForImsiEncryption(ImsiEncryptionInfo imsiEncryptionInfo) {
        CarrierInfoManager.setCarrierInfoForImsiEncryption(imsiEncryptionInfo, mContext, mPhoneId);
    }

    @Override
    public int getCarrierId() {
        return mCarrerResolver.getCarrierId();
    }

    @Override
    public String getCarrierName() {
        return mCarrerResolver.getCarrierName();
    }

    @Override
    public int getCarrierIdListVersion() {
        return mCarrerResolver.getCarrierListVersion();
    }

    @Override
    public void resetCarrierKeysForImsiEncryption() {
        mCIM.resetCarrierKeysForImsiEncryption(mContext, mPhoneId);
    }

    @Override
    public void setCarrierTestOverride(String mccmnc, String imsi, String iccid, String gid1,
            String gid2, String pnn, String spn) {
        IccRecords r = null;
        if (isPhoneTypeGsm()) {
            r = mIccRecords.get();
        } else if (isPhoneTypeCdmaLte()) {
            r = mSimRecords;
        } else {
            loge("setCarrierTestOverride fails in CDMA only");
        }
        if (r != null) {
            r.setCarrierTestOverride(mccmnc, imsi, iccid, gid1, gid2, pnn, spn);
        }
    }

    @Override
    public String getGroupIdLevel1() {
        if (isPhoneTypeGsm()) {
            IccRecords r = mIccRecords.get();
            return (r != null) ? r.getGid1() : null;
        } else if (isPhoneTypeCdma()) {
            loge("GID1 is not available in CDMA");
            return null;
        } else { //isPhoneTypeCdmaLte()
            return (mSimRecords != null) ? mSimRecords.getGid1() : "";
        }
    }

    @Override
    public String getGroupIdLevel2() {
        if (isPhoneTypeGsm()) {
            IccRecords r = mIccRecords.get();
            return (r != null) ? r.getGid2() : null;
        } else if (isPhoneTypeCdma()) {
            loge("GID2 is not available in CDMA");
            return null;
        } else { //isPhoneTypeCdmaLte()
            return (mSimRecords != null) ? mSimRecords.getGid2() : "";
        }
    }

    @Override
    public String getLine1Number() {
        if (isPhoneTypeGsm()) {
            IccRecords r = mIccRecords.get();
            return (r != null) ? r.getMsisdnNumber() : null;
        } else {
            return mSST.getMdnNumber();
        }
    }

    @Override
    public String getPlmn() {
        if (isPhoneTypeGsm()) {
            IccRecords r = mIccRecords.get();
            return (r != null) ? r.getPnnHomeName() : null;
        } else if (isPhoneTypeCdma()) {
            loge("Plmn is not available in CDMA");
            return null;
        } else { //isPhoneTypeCdmaLte()
            return (mSimRecords != null) ? mSimRecords.getPnnHomeName() : null;
        }
    }

    @Override
    public String getCdmaPrlVersion() {
        return mSST.getPrlVersion();
    }

    @Override
    public String getCdmaMin() {
        return mSST.getCdmaMin();
    }

    @Override
    public boolean isMinInfoReady() {
        return mSST.isMinInfoReady();
    }

    @Override
    public String getMsisdn() {
        if (isPhoneTypeGsm()) {
            IccRecords r = mIccRecords.get();
            return (r != null) ? r.getMsisdnNumber() : null;
        } else if (isPhoneTypeCdmaLte()) {
            return (mSimRecords != null) ? mSimRecords.getMsisdnNumber() : null;
        } else {
            loge("getMsisdn: not expected on CDMA");
            return null;
        }
    }

    @Override
    public String getLine1AlphaTag() {
        if (isPhoneTypeGsm()) {
            IccRecords r = mIccRecords.get();
            return (r != null) ? r.getMsisdnAlphaTag() : null;
        } else {
            loge("getLine1AlphaTag: not possible in CDMA");
            return null;
        }
    }

    @Override
    public boolean setLine1Number(String alphaTag, String number, Message onComplete) {
        if (isPhoneTypeGsm()) {
            IccRecords r = mIccRecords.get();
            if (r != null) {
                r.setMsisdnNumber(alphaTag, number, onComplete);
                return true;
            } else {
                return false;
            }
        } else {
            loge("setLine1Number: not possible in CDMA");
            return false;
        }
    }

    @Override
    public void setVoiceMailNumber(String alphaTag, String voiceMailNumber, Message onComplete) {
        Message resp;
        mVmNumber = voiceMailNumber;
        resp = obtainMessage(EVENT_SET_VM_NUMBER_DONE, 0, 0, onComplete);

        IccRecords r = mIccRecords.get();

        if (!isPhoneTypeGsm() && mSimRecords != null) {
            r = mSimRecords;
        }

        if (r != null) {
            r.setVoiceMailNumber(alphaTag, mVmNumber, resp);
        }
    }

    private boolean isValidCommandInterfaceCFReason (int commandInterfaceCFReason) {
        switch (commandInterfaceCFReason) {
            case CF_REASON_UNCONDITIONAL:
            case CF_REASON_BUSY:
            case CF_REASON_NO_REPLY:
            case CF_REASON_NOT_REACHABLE:
            case CF_REASON_ALL:
            case CF_REASON_ALL_CONDITIONAL:
                return true;
            default:
                return false;
        }
    }

    @Override
    public String getSystemProperty(String property, String defValue) {
        if (getUnitTestMode()) {
            return null;
        }
        return TelephonyManager.getTelephonyProperty(mPhoneId, property, defValue);
    }

    private boolean isValidCommandInterfaceCFAction (int commandInterfaceCFAction) {
        switch (commandInterfaceCFAction) {
            case CF_ACTION_DISABLE:
            case CF_ACTION_ENABLE:
            case CF_ACTION_REGISTRATION:
            case CF_ACTION_ERASURE:
                return true;
            default:
                return false;
        }
    }

    private boolean isCfEnable(int action) {
        return (action == CF_ACTION_ENABLE) || (action == CF_ACTION_REGISTRATION);
    }

    private boolean isImsUtEnabledOverCdma() {
        return isPhoneTypeCdmaLte()
            && mImsPhone != null
            && mImsPhone.isUtEnabled();
    }

    @Override
    public void getCallForwardingOption(int commandInterfaceCFReason, Message onComplete) {
        getCallForwardingOption(commandInterfaceCFReason,
            CommandsInterface.SERVICE_CLASS_NONE, onComplete);
    }

    @Override
    public void getCallForwardingOption(int commandInterfaceCFReason,
            int commandInterfaceServiceClass, Message onComplete) {
        if (isPhoneTypeGsm() || isImsUtEnabledOverCdma()) {
            Phone imsPhone = mImsPhone;
            if ((imsPhone != null)
                    && ((imsPhone.getServiceState().getState() == ServiceState.STATE_IN_SERVICE)
                    || imsPhone.isUtEnabled())) {
                imsPhone.getCallForwardingOption(commandInterfaceCFReason,
                            commandInterfaceServiceClass, onComplete);
                return;
            }

            if (isValidCommandInterfaceCFReason(commandInterfaceCFReason)) {
                if (DBG) logd("requesting call forwarding query.");
                Message resp;
                if (commandInterfaceCFReason == CF_REASON_UNCONDITIONAL) {
                    resp = obtainMessage(EVENT_GET_CALL_FORWARD_DONE, onComplete);
                } else {
                    resp = onComplete;
                }
                mCi.queryCallForwardStatus(commandInterfaceCFReason,
                        commandInterfaceServiceClass, null, resp);
            }
        } else {
            loge("getCallForwardingOption: not possible in CDMA without IMS");
        }
    }

    @Override
    public void setCallForwardingOption(int commandInterfaceCFAction,
            int commandInterfaceCFReason,
            String dialingNumber,
            int timerSeconds,
            Message onComplete) {
        setCallForwardingOption(commandInterfaceCFAction,
                commandInterfaceCFReason, dialingNumber,
                CommandsInterface.SERVICE_CLASS_VOICE,
                timerSeconds, onComplete);
    }


    @Override
    public void setCallForwardingOption(int commandInterfaceCFAction,
            int commandInterfaceCFReason,
            String dialingNumber,
            int commandInterfaceServiceClass,
            int timerSeconds,
            Message onComplete) {
        if (isPhoneTypeGsm() || isImsUtEnabledOverCdma()) {
            Phone imsPhone = mImsPhone;
            if ((imsPhone != null)
                    && ((imsPhone.getServiceState().getState() == ServiceState.STATE_IN_SERVICE)
                    || imsPhone.isUtEnabled())) {
                imsPhone.setCallForwardingOption(commandInterfaceCFAction,
                        commandInterfaceCFReason, dialingNumber,
                        commandInterfaceServiceClass, timerSeconds, onComplete);
                return;
            }

            if ((isValidCommandInterfaceCFAction(commandInterfaceCFAction)) &&
                    (isValidCommandInterfaceCFReason(commandInterfaceCFReason))) {

                Message resp;
                if (commandInterfaceCFReason == CF_REASON_UNCONDITIONAL) {
                    Cfu cfu = new Cfu(dialingNumber, onComplete);
                    resp = obtainMessage(EVENT_SET_CALL_FORWARD_DONE,
                            isCfEnable(commandInterfaceCFAction) ? 1 : 0, 0, cfu);
                } else {
                    resp = onComplete;
                }
                mCi.setCallForward(commandInterfaceCFAction,
                        commandInterfaceCFReason,
                        commandInterfaceServiceClass,
                        dialingNumber,
                        timerSeconds,
                        resp);
            }
        } else {
            loge("setCallForwardingOption: not possible in CDMA without IMS");
        }
    }

    @Override
    public void getCallBarring(String facility, String password, Message onComplete,
            int serviceClass) {
        if (isPhoneTypeGsm()) {
            Phone imsPhone = mImsPhone;
            if ((imsPhone != null) && imsPhone.isUtEnabled()) {
                imsPhone.getCallBarring(facility, password, onComplete, serviceClass);
                return;
            }
            mCi.queryFacilityLock(facility, password, serviceClass, onComplete);
        } else {
            loge("getCallBarringOption: not possible in CDMA");
        }
    }

    @Override
    public void setCallBarring(String facility, boolean lockState, String password,
            Message onComplete, int serviceClass) {
        if (isPhoneTypeGsm()) {
            Phone imsPhone = mImsPhone;
            if ((imsPhone != null) && imsPhone.isUtEnabled()) {
                imsPhone.setCallBarring(facility, lockState, password, onComplete, serviceClass);
                return;
            }
            mCi.setFacilityLock(facility, lockState, password, serviceClass, onComplete);
        } else {
            loge("setCallBarringOption: not possible in CDMA");
        }
    }

    /**
     * Changes access code used for call barring
     *
     * @param facility is one of CB_FACILTY_*
     * @param oldPwd is old password
     * @param newPwd is new password
     * @param onComplete is callback message when the action is completed.
     */
    public void changeCallBarringPassword(String facility, String oldPwd, String newPwd,
            Message onComplete) {
        if (isPhoneTypeGsm()) {
            mCi.changeBarringPassword(facility, oldPwd, newPwd, onComplete);
        } else {
            loge("changeCallBarringPassword: not possible in CDMA");
        }
    }

    @Override
    public void getOutgoingCallerIdDisplay(Message onComplete) {
        if (isPhoneTypeGsm()) {
            Phone imsPhone = mImsPhone;
            if ((imsPhone != null)
                    && ((imsPhone.getServiceState().getState() == ServiceState.STATE_IN_SERVICE)
                    || imsPhone.isUtEnabled())) {
                imsPhone.getOutgoingCallerIdDisplay(onComplete);
                return;
            }
            mCi.getCLIR(onComplete);
        } else {
            loge("getOutgoingCallerIdDisplay: not possible in CDMA");
        }
    }

    @Override
    public void setOutgoingCallerIdDisplay(int commandInterfaceCLIRMode, Message onComplete) {
        if (isPhoneTypeGsm()) {
            Phone imsPhone = mImsPhone;
            if ((imsPhone != null)
                    && ((imsPhone.getServiceState().getState() == ServiceState.STATE_IN_SERVICE)
                    || imsPhone.isUtEnabled())) {
                imsPhone.setOutgoingCallerIdDisplay(commandInterfaceCLIRMode, onComplete);
                return;
            }
            // Packing CLIR value in the message. This will be required for
            // SharedPreference caching, if the message comes back as part of
            // a success response.
            mCi.setCLIR(commandInterfaceCLIRMode,
                    obtainMessage(EVENT_SET_CLIR_COMPLETE, commandInterfaceCLIRMode, 0, onComplete));
        } else {
            loge("setOutgoingCallerIdDisplay: not possible in CDMA");
        }
    }

    @Override
    public void getCallWaiting(Message onComplete) {
        if (isPhoneTypeGsm() || isImsUtEnabledOverCdma()) {
            Phone imsPhone = mImsPhone;
            if ((imsPhone != null)
                    && ((imsPhone.getServiceState().getState() == ServiceState.STATE_IN_SERVICE)
                    || imsPhone.isUtEnabled())) {
                imsPhone.getCallWaiting(onComplete);
                return;
            }

            //As per 3GPP TS 24.083, section 1.6 UE doesn't need to send service
            //class parameter in call waiting interrogation  to network
            mCi.queryCallWaiting(CommandsInterface.SERVICE_CLASS_NONE, onComplete);
        } else {
            mCi.queryCallWaiting(CommandsInterface.SERVICE_CLASS_VOICE, onComplete);
        }
    }

    @Override
    public void setCallWaiting(boolean enable, Message onComplete) {
        if (isPhoneTypeGsm() || isImsUtEnabledOverCdma()) {
            Phone imsPhone = mImsPhone;
            if ((imsPhone != null)
                    && ((imsPhone.getServiceState().getState() == ServiceState.STATE_IN_SERVICE)
                    || imsPhone.isUtEnabled())) {
                imsPhone.setCallWaiting(enable, onComplete);
                return;
            }

            mCi.setCallWaiting(enable, CommandsInterface.SERVICE_CLASS_VOICE, onComplete);
        } else {
            loge("method setCallWaiting is NOT supported in CDMA without IMS!");
        }
    }

    @Override
    public void getAvailableNetworks(Message response) {
        if (isPhoneTypeGsm() || isPhoneTypeCdmaLte()) {
            mCi.getAvailableNetworks(response);
        } else {
            loge("getAvailableNetworks: not possible in CDMA");
        }
    }

    @Override
    public void startNetworkScan(NetworkScanRequest nsr, Message response) {
        mCi.startNetworkScan(nsr, response);
    }

    @Override
    public void stopNetworkScan(Message response) {
        mCi.stopNetworkScan(response);
    }

    @Override
    public void setTTYMode(int ttyMode, Message onComplete) {
        // Send out the TTY Mode change over RIL as well
        super.setTTYMode(ttyMode, onComplete);
        if (mImsPhone != null) {
            mImsPhone.setTTYMode(ttyMode, onComplete);
        }
    }

    @Override
    public void setUiTTYMode(int uiTtyMode, Message onComplete) {
       if (mImsPhone != null) {
           mImsPhone.setUiTTYMode(uiTtyMode, onComplete);
       }
    }

    @Override
    public void setMute(boolean muted) {
        mCT.setMute(muted);
    }

    @Override
    public boolean getMute() {
        return mCT.getMute();
    }

    @Override
    public void updateServiceLocation() {
        mSST.enableSingleLocationUpdate();
    }

    @Override
    public void enableLocationUpdates() {
        mSST.enableLocationUpdates();
    }

    @Override
    public void disableLocationUpdates() {
        mSST.disableLocationUpdates();
    }

    @Override
    public boolean getDataRoamingEnabled() {
        return mDcTracker.getDataRoamingEnabled();
    }

    @Override
    public void setDataRoamingEnabled(boolean enable) {
        mDcTracker.setDataRoamingEnabledByUser(enable);
    }

    @Override
    public void registerForCdmaOtaStatusChange(Handler h, int what, Object obj) {
        mCi.registerForCdmaOtaProvision(h, what, obj);
    }

    @Override
    public void unregisterForCdmaOtaStatusChange(Handler h) {
        mCi.unregisterForCdmaOtaProvision(h);
    }

    @Override
    public void registerForSubscriptionInfoReady(Handler h, int what, Object obj) {
        mSST.registerForSubscriptionInfoReady(h, what, obj);
    }

    @Override
    public void unregisterForSubscriptionInfoReady(Handler h) {
        mSST.unregisterForSubscriptionInfoReady(h);
    }

    @Override
    public void setOnEcbModeExitResponse(Handler h, int what, Object obj) {
        mEcmExitRespRegistrant = new Registrant(h, what, obj);
    }

    @Override
    public void unsetOnEcbModeExitResponse(Handler h) {
        mEcmExitRespRegistrant.clear();
    }

    @Override
    public void registerForCallWaiting(Handler h, int what, Object obj) {
        mCT.registerForCallWaiting(h, what, obj);
    }

    @Override
    public void unregisterForCallWaiting(Handler h) {
        mCT.unregisterForCallWaiting(h);
    }

    @Override
    public boolean isUserDataEnabled() {
        return mDcTracker.isUserDataEnabled();
    }

    @Override
    public boolean isDataEnabled() {
        return mDcTracker.isDataEnabled();
    }

    @Override
    public void setUserDataEnabled(boolean enable) {
        mDcTracker.setUserDataEnabled(enable);
    }

    /**
     * Removes the given MMI from the pending list and notifies
     * registrants that it is complete.
     * @param mmi MMI that is done
     */
    public void onMMIDone(MmiCode mmi) {

        /* Only notify complete if it's on the pending list.
         * Otherwise, it's already been handled (eg, previously canceled).
         * The exception is cancellation of an incoming USSD-REQUEST, which is
         * not on the list.
         */
        if (mPendingMMIs.remove(mmi) || (isPhoneTypeGsm() && (mmi.isUssdRequest() ||
                ((GsmMmiCode)mmi).isSsInfo()))) {

            ResultReceiver receiverCallback = mmi.getUssdCallbackReceiver();
            if (receiverCallback != null) {
                Rlog.i(LOG_TAG, "onMMIDone: invoking callback: " + mmi);
                int returnCode = (mmi.getState() ==  MmiCode.State.COMPLETE) ?
                    TelephonyManager.USSD_RETURN_SUCCESS : TelephonyManager.USSD_RETURN_FAILURE;
                sendUssdResponse(mmi.getDialString(), mmi.getMessage(), returnCode,
                        receiverCallback );
            } else {
                Rlog.i(LOG_TAG, "onMMIDone: notifying registrants: " + mmi);
                mMmiCompleteRegistrants.notifyRegistrants(new AsyncResult(null, mmi, null));
            }
        } else {
            Rlog.i(LOG_TAG, "onMMIDone: invalid response or already handled; ignoring: " + mmi);
        }
    }

    public boolean supports3gppCallForwardingWhileRoaming() {
        CarrierConfigManager configManager = (CarrierConfigManager)
                getContext().getSystemService(Context.CARRIER_CONFIG_SERVICE);
        PersistableBundle b = configManager.getConfig();
        if (b != null) {
            return b.getBoolean(
                    CarrierConfigManager.KEY_SUPPORT_3GPP_CALL_FORWARDING_WHILE_ROAMING_BOOL, true);
        } else {
            // Default value set in CarrierConfigManager
            return true;
        }
    }

    private void onNetworkInitiatedUssd(MmiCode mmi) {
        Rlog.v(LOG_TAG, "onNetworkInitiatedUssd: mmi=" + mmi);
        mMmiCompleteRegistrants.notifyRegistrants(
            new AsyncResult(null, mmi, null));
    }

    /** ussdMode is one of CommandsInterface.USSD_MODE_* */
    private void onIncomingUSSD (int ussdMode, String ussdMessage) {
        if (!isPhoneTypeGsm()) {
            loge("onIncomingUSSD: not expected on GSM");
        }
        boolean isUssdError;
        boolean isUssdRequest;
        boolean isUssdRelease;

        isUssdRequest
            = (ussdMode == CommandsInterface.USSD_MODE_REQUEST);

        isUssdError
            = (ussdMode != CommandsInterface.USSD_MODE_NOTIFY
                && ussdMode != CommandsInterface.USSD_MODE_REQUEST);

        isUssdRelease = (ussdMode == CommandsInterface.USSD_MODE_NW_RELEASE);


        // See comments in GsmMmiCode.java
        // USSD requests aren't finished until one
        // of these two events happen
        GsmMmiCode found = null;
        for (int i = 0, s = mPendingMMIs.size() ; i < s; i++) {
            if(((GsmMmiCode)mPendingMMIs.get(i)).isPendingUSSD()) {
                found = (GsmMmiCode)mPendingMMIs.get(i);
                break;
            }
        }

        if (found != null) {
            // Complete pending USSD

            if (isUssdRelease) {
                found.onUssdRelease();
            } else if (isUssdError) {
                found.onUssdFinishedError();
            } else {
                found.onUssdFinished(ussdMessage, isUssdRequest);
            }
        } else if (!isUssdError && ussdMessage != null) {
            // pending USSD not found
            // The network may initiate its own USSD request

            // ignore everything that isnt a Notify or a Request
            // also, discard if there is no message to present
            GsmMmiCode mmi;
            mmi = GsmMmiCode.newNetworkInitiatedUssd(ussdMessage,
                                                   isUssdRequest,
                                                   GsmCdmaPhone.this,
                                                   mUiccApplication.get());
            onNetworkInitiatedUssd(mmi);
        }
    }

    /**
     * Make sure the network knows our preferred setting.
     */
    private void syncClirSetting() {
        SharedPreferences sp = PreferenceManager.getDefaultSharedPreferences(getContext());
        int clirSetting = sp.getInt(CLIR_KEY + getPhoneId(), -1);
        Rlog.i(LOG_TAG, "syncClirSetting: " + CLIR_KEY + getPhoneId() + "=" + clirSetting);
        if (clirSetting >= 0) {
            mCi.setCLIR(clirSetting, null);
        }
    }

    private void handleRadioAvailable() {
        mCi.getBasebandVersion(obtainMessage(EVENT_GET_BASEBAND_VERSION_DONE));

        mCi.getDeviceIdentity(obtainMessage(EVENT_GET_DEVICE_IDENTITY_DONE));
        mCi.getRadioCapability(obtainMessage(EVENT_GET_RADIO_CAPABILITY));
        startLceAfterRadioIsAvailable();
    }

    private void handleRadioOn() {
        /* Proactively query voice radio technologies */
        mCi.getVoiceRadioTechnology(obtainMessage(EVENT_REQUEST_VOICE_RADIO_TECH_DONE));

        if (!isPhoneTypeGsm()) {
            mCdmaSubscriptionSource = mCdmaSSM.getCdmaSubscriptionSource();
        }

        // If this is on APM off, SIM may already be loaded. Send setPreferredNetworkType
        // request to RIL to preserve user setting across APM toggling
        setPreferredNetworkTypeIfSimLoaded();
    }

    private void handleRadioOffOrNotAvailable() {
        if (isPhoneTypeGsm()) {
            // Some MMI requests (eg USSD) are not completed
            // within the course of a CommandsInterface request
            // If the radio shuts off or resets while one of these
            // is pending, we need to clean up.

            for (int i = mPendingMMIs.size() - 1; i >= 0; i--) {
                if (((GsmMmiCode) mPendingMMIs.get(i)).isPendingUSSD()) {
                    ((GsmMmiCode) mPendingMMIs.get(i)).onUssdFinishedError();
                }
            }
        }
        mRadioOffOrNotAvailableRegistrants.notifyRegistrants();
    }

    @Override
    public void handleMessage(Message msg) {
        AsyncResult ar;
        Message onComplete;

        switch (msg.what) {
            case EVENT_RADIO_AVAILABLE: {
                handleRadioAvailable();
            }
            break;

            case EVENT_GET_DEVICE_IDENTITY_DONE:{
                ar = (AsyncResult)msg.obj;

                if (ar.exception != null) {
                    break;
                }
                String[] respId = (String[])ar.result;
                mImei = respId[0];
                mImeiSv = respId[1];
                mEsn  =  respId[2];
                mMeid =  respId[3];
            }
            break;

            case EVENT_EMERGENCY_CALLBACK_MODE_ENTER:{
                handleEnterEmergencyCallbackMode(msg);
            }
            break;

            case  EVENT_EXIT_EMERGENCY_CALLBACK_RESPONSE:{
                handleExitEmergencyCallbackMode(msg);
            }
            break;

            case EVENT_MODEM_RESET: {
                logd("Event EVENT_MODEM_RESET Received" + " isInEcm = " + isInEcm()
                        + " isPhoneTypeGsm = " + isPhoneTypeGsm() + " mImsPhone = " + mImsPhone);
                if (isInEcm()) {
                    if (isPhoneTypeGsm()) {
                        if (mImsPhone != null) {
                            mImsPhone.handleExitEmergencyCallbackMode();
                        }
                    } else {
                        handleExitEmergencyCallbackMode(msg);
                    }
                }
            }
            break;

            case EVENT_RUIM_RECORDS_LOADED:
                logd("Event EVENT_RUIM_RECORDS_LOADED Received");
                updateCurrentCarrierInProvider();
                break;

            case EVENT_RADIO_ON:
                logd("Event EVENT_RADIO_ON Received");
                handleRadioOn();
                break;

            case EVENT_RIL_CONNECTED:
                ar = (AsyncResult) msg.obj;
                if (ar.exception == null && ar.result != null) {
                    mRilVersion = (Integer) ar.result;
                } else {
                    logd("Unexpected exception on EVENT_RIL_CONNECTED");
                    mRilVersion = -1;
                }
                break;

            case EVENT_VOICE_RADIO_TECH_CHANGED:
            case EVENT_REQUEST_VOICE_RADIO_TECH_DONE:
                String what = (msg.what == EVENT_VOICE_RADIO_TECH_CHANGED) ?
                        "EVENT_VOICE_RADIO_TECH_CHANGED" : "EVENT_REQUEST_VOICE_RADIO_TECH_DONE";
                ar = (AsyncResult) msg.obj;
                if (ar.exception == null) {
                    if ((ar.result != null) && (((int[]) ar.result).length != 0)) {
                        int newVoiceTech = ((int[]) ar.result)[0];
                        logd(what + ": newVoiceTech=" + newVoiceTech);
                        phoneObjectUpdater(newVoiceTech);
                    } else {
                        loge(what + ": has no tech!");
                    }
                } else {
                    loge(what + ": exception=" + ar.exception);
                }
                break;

            case EVENT_UPDATE_PHONE_OBJECT:
                phoneObjectUpdater(msg.arg1);
                break;

            case EVENT_CARRIER_CONFIG_CHANGED:
                // Only check for the voice radio tech if it not going to be updated by the voice
                // registration changes.
                if (!mContext.getResources().getBoolean(com.android.internal.R.bool.
                        config_switch_phone_on_voice_reg_state_change)) {
                    mCi.getVoiceRadioTechnology(obtainMessage(EVENT_REQUEST_VOICE_RADIO_TECH_DONE));
                }
                // Force update IMS service if it is available, if it isn't the config will be
                // updated when ImsPhoneCallTracker opens a connection.
                ImsManager imsManager = ImsManager.getInstance(mContext, mPhoneId);
                if (imsManager.isServiceAvailable() && getIccRecordsLoaded()) {
                    imsManager.updateImsServiceConfig(true);
                } else {
                    logd("ImsManager/IccRecords Loaded are not available to update CarrierConfig.");
                }

                // Update broadcastEmergencyCallStateChanges
                CarrierConfigManager configMgr = (CarrierConfigManager)
                        getContext().getSystemService(Context.CARRIER_CONFIG_SERVICE);
                PersistableBundle b = configMgr.getConfigForSubId(getSubId());
                if (b != null) {
                    boolean broadcastEmergencyCallStateChanges = b.getBoolean(
                            CarrierConfigManager.KEY_BROADCAST_EMERGENCY_CALL_STATE_CHANGES_BOOL);
                    logd("broadcastEmergencyCallStateChanges = " +
                            broadcastEmergencyCallStateChanges);
                    setBroadcastEmergencyCallStateChanges(broadcastEmergencyCallStateChanges);
                } else {
                    loge("didn't get broadcastEmergencyCallStateChanges from carrier config");
                }

                // Changing the cdma roaming settings based carrier config.
                if (b != null) {
                    int config_cdma_roaming_mode = b.getInt(
                            CarrierConfigManager.KEY_CDMA_ROAMING_MODE_INT);
                    int current_cdma_roaming_mode =
                            Settings.Global.getInt(getContext().getContentResolver(),
                            Settings.Global.CDMA_ROAMING_MODE,
                            TelephonyManager.CDMA_ROAMING_MODE_RADIO_DEFAULT);
                    switch (config_cdma_roaming_mode) {
                        // Carrier's cdma_roaming_mode will overwrite the user's previous settings
                        // Keep the user's previous setting in global variable which will be used
                        // when carrier's setting is turn off.
                        case TelephonyManager.CDMA_ROAMING_MODE_HOME:
                        case TelephonyManager.CDMA_ROAMING_MODE_AFFILIATED:
                        case TelephonyManager.CDMA_ROAMING_MODE_ANY:
                            logd("cdma_roaming_mode is going to changed to "
                                    + config_cdma_roaming_mode);
                            setCdmaRoamingPreference(config_cdma_roaming_mode,
                                    obtainMessage(EVENT_SET_ROAMING_PREFERENCE_DONE));
                            break;

                        // When carrier's setting is turn off, change the cdma_roaming_mode to the
                        // previous user's setting
                        case TelephonyManager.CDMA_ROAMING_MODE_RADIO_DEFAULT:
                            if (current_cdma_roaming_mode != config_cdma_roaming_mode) {
                                logd("cdma_roaming_mode is going to changed to "
                                        + current_cdma_roaming_mode);
                                setCdmaRoamingPreference(current_cdma_roaming_mode,
                                        obtainMessage(EVENT_SET_ROAMING_PREFERENCE_DONE));
                            }

                        default:
                            loge("Invalid cdma_roaming_mode settings: "
                                    + config_cdma_roaming_mode);
                    }
                } else {
                    loge("didn't get the cdma_roaming_mode changes from the carrier config.");
                }

                // Load the ERI based on carrier config. Carrier might have their specific ERI.
                prepareEri();
                mSST.pollState();

                break;

            case EVENT_SET_ROAMING_PREFERENCE_DONE:
                logd("cdma_roaming_mode change is done");
                break;

            case EVENT_CDMA_SUBSCRIPTION_SOURCE_CHANGED:
                logd("EVENT_CDMA_SUBSCRIPTION_SOURCE_CHANGED");
                mCdmaSubscriptionSource = mCdmaSSM.getCdmaSubscriptionSource();
                break;

            case EVENT_REGISTERED_TO_NETWORK:
                logd("Event EVENT_REGISTERED_TO_NETWORK Received");
                if (isPhoneTypeGsm()) {
                    syncClirSetting();
                }
                break;

            case EVENT_SIM_RECORDS_LOADED:
                updateCurrentCarrierInProvider();

                // Check if this is a different SIM than the previous one. If so unset the
                // voice mail number.
                String imsi = getVmSimImsi();
                String imsiFromSIM = getSubscriberId();
                if ((!isPhoneTypeGsm() || imsi != null) && imsiFromSIM != null
                        && !imsiFromSIM.equals(imsi)) {
                    storeVoiceMailNumber(null);
                    setVmSimImsi(null);
                    setVideoCallForwardingPreference(false);
                }

                updateVoiceMail();

                mSimRecordsLoadedRegistrants.notifyRegistrants();
                break;

            case EVENT_GET_BASEBAND_VERSION_DONE:
                ar = (AsyncResult)msg.obj;

                if (ar.exception != null) {
                    break;
                }

                if (DBG) logd("Baseband version: " + ar.result);
                TelephonyManager.from(mContext).setBasebandVersionForPhone(getPhoneId(),
                        (String)ar.result);
            break;

            case EVENT_GET_IMEI_DONE:
                ar = (AsyncResult)msg.obj;

                if (ar.exception != null) {
                    break;
                }

                mImei = (String)ar.result;
            break;

            case EVENT_GET_IMEISV_DONE:
                ar = (AsyncResult)msg.obj;

                if (ar.exception != null) {
                    break;
                }

                mImeiSv = (String)ar.result;
            break;

            case EVENT_USSD:
                ar = (AsyncResult)msg.obj;

                String[] ussdResult = (String[]) ar.result;

                if (ussdResult.length > 1) {
                    try {
                        onIncomingUSSD(Integer.parseInt(ussdResult[0]), ussdResult[1]);
                    } catch (NumberFormatException e) {
                        Rlog.w(LOG_TAG, "error parsing USSD");
                    }
                }
            break;

            case EVENT_RADIO_OFF_OR_NOT_AVAILABLE: {
                logd("Event EVENT_RADIO_OFF_OR_NOT_AVAILABLE Received");
                handleRadioOffOrNotAvailable();
                break;
            }

            case EVENT_SSN:
                logd("Event EVENT_SSN Received");
                if (isPhoneTypeGsm()) {
                    ar = (AsyncResult) msg.obj;
                    SuppServiceNotification not = (SuppServiceNotification) ar.result;
                    mSsnRegistrants.notifyRegistrants(ar);
                }
                break;

            case EVENT_SET_CALL_FORWARD_DONE:
                ar = (AsyncResult)msg.obj;
                IccRecords r = mIccRecords.get();
                Cfu cfu = (Cfu) ar.userObj;
                if (ar.exception == null && r != null) {
                    setVoiceCallForwardingFlag(1, msg.arg1 == 1, cfu.mSetCfNumber);
                }
                if (cfu.mOnComplete != null) {
                    AsyncResult.forMessage(cfu.mOnComplete, ar.result, ar.exception);
                    cfu.mOnComplete.sendToTarget();
                }
                break;

            case EVENT_SET_VM_NUMBER_DONE:
                ar = (AsyncResult)msg.obj;
                if ((isPhoneTypeGsm() && IccVmNotSupportedException.class.isInstance(ar.exception)) ||
                        (!isPhoneTypeGsm() && IccException.class.isInstance(ar.exception))){
                    storeVoiceMailNumber(mVmNumber);
                    ar.exception = null;
                }
                onComplete = (Message) ar.userObj;
                if (onComplete != null) {
                    AsyncResult.forMessage(onComplete, ar.result, ar.exception);
                    onComplete.sendToTarget();
                }
                break;


            case EVENT_GET_CALL_FORWARD_DONE:
                ar = (AsyncResult)msg.obj;
                if (ar.exception == null) {
                    handleCfuQueryResult((CallForwardInfo[])ar.result);
                }
                onComplete = (Message) ar.userObj;
                if (onComplete != null) {
                    AsyncResult.forMessage(onComplete, ar.result, ar.exception);
                    onComplete.sendToTarget();
                }
                break;

            case EVENT_SET_NETWORK_AUTOMATIC:
                // Automatic network selection from EF_CSP SIM record
                ar = (AsyncResult) msg.obj;
                if (mSST.mSS.getIsManualSelection()) {
                    setNetworkSelectionModeAutomatic((Message) ar.result);
                    logd("SET_NETWORK_SELECTION_AUTOMATIC: set to automatic");
                } else {
                    // prevent duplicate request which will push current PLMN to low priority
                    logd("SET_NETWORK_SELECTION_AUTOMATIC: already automatic, ignore");
                }
                break;

            case EVENT_ICC_RECORD_EVENTS:
                ar = (AsyncResult)msg.obj;
                processIccRecordEvents((Integer)ar.result);
                break;

            case EVENT_SET_CLIR_COMPLETE:
                ar = (AsyncResult)msg.obj;
                if (ar.exception == null) {
                    saveClirSetting(msg.arg1);
                }
                onComplete = (Message) ar.userObj;
                if (onComplete != null) {
                    AsyncResult.forMessage(onComplete, ar.result, ar.exception);
                    onComplete.sendToTarget();
                }
                break;

            case EVENT_SS:
                ar = (AsyncResult)msg.obj;
                logd("Event EVENT_SS received");
                if (isPhoneTypeGsm()) {
                    // SS data is already being handled through MMI codes.
                    // So, this result if processed as MMI response would help
                    // in re-using the existing functionality.
                    GsmMmiCode mmi = new GsmMmiCode(this, mUiccApplication.get());
                    mmi.processSsData(ar);
                }
                break;

            case EVENT_GET_RADIO_CAPABILITY:
                ar = (AsyncResult) msg.obj;
                RadioCapability rc = (RadioCapability) ar.result;
                if (ar.exception != null) {
                    Rlog.d(LOG_TAG, "get phone radio capability fail, no need to change " +
                            "mRadioCapability");
                } else {
                    radioCapabilityUpdated(rc);
                }
                Rlog.d(LOG_TAG, "EVENT_GET_RADIO_CAPABILITY: phone rc: " + rc);
                break;
            case EVENT_VRS_OR_RAT_CHANGED:
                ar = (AsyncResult) msg.obj;
                Pair<Integer, Integer> vrsRatPair = (Pair<Integer, Integer>) ar.result;
                onVoiceRegStateOrRatChanged(vrsRatPair.first, vrsRatPair.second);
                break;

            default:
                super.handleMessage(msg);
        }
    }

    public UiccCardApplication getUiccCardApplication() {
        if (isPhoneTypeGsm()) {
            return mUiccController.getUiccCardApplication(mPhoneId, UiccController.APP_FAM_3GPP);
        } else {
            return mUiccController.getUiccCardApplication(mPhoneId, UiccController.APP_FAM_3GPP2);
        }
    }

    // todo: check if ICC availability needs to be handled here. mSimRecords should not be needed
    // now because APIs can be called directly on UiccProfile, and that should handle the requests
    // correctly based on supported apps, voice RAT, etc.
    @Override
    protected void onUpdateIccAvailability() {
        if (mUiccController == null ) {
            return;
        }

        UiccCardApplication newUiccApplication = null;

        // Update mIsimUiccRecords
        if (isPhoneTypeGsm() || isPhoneTypeCdmaLte()) {
            newUiccApplication =
                    mUiccController.getUiccCardApplication(mPhoneId, UiccController.APP_FAM_IMS);
            IsimUiccRecords newIsimUiccRecords = null;

            if (newUiccApplication != null) {
                newIsimUiccRecords = (IsimUiccRecords) newUiccApplication.getIccRecords();
                if (DBG) logd("New ISIM application found");
            }
            mIsimUiccRecords = newIsimUiccRecords;
        }

        // Update mSimRecords
        if (mSimRecords != null) {
            mSimRecords.unregisterForRecordsLoaded(this);
        }
        if (isPhoneTypeCdmaLte() || isPhoneTypeCdma()) {
            newUiccApplication = mUiccController.getUiccCardApplication(mPhoneId,
                    UiccController.APP_FAM_3GPP);
            SIMRecords newSimRecords = null;
            if (newUiccApplication != null) {
                newSimRecords = (SIMRecords) newUiccApplication.getIccRecords();
            }
            mSimRecords = newSimRecords;
            if (mSimRecords != null) {
                mSimRecords.registerForRecordsLoaded(this, EVENT_SIM_RECORDS_LOADED, null);
            }
        } else {
            mSimRecords = null;
        }

        // Update mIccRecords, mUiccApplication, mIccPhoneBookIntManager
        newUiccApplication = getUiccCardApplication();
        if (!isPhoneTypeGsm() && newUiccApplication == null) {
            logd("can't find 3GPP2 application; trying APP_FAM_3GPP");
            newUiccApplication = mUiccController.getUiccCardApplication(mPhoneId,
                    UiccController.APP_FAM_3GPP);
        }

        UiccCardApplication app = mUiccApplication.get();
        if (app != newUiccApplication) {
            if (app != null) {
                if (DBG) logd("Removing stale icc objects.");
                if (mIccRecords.get() != null) {
                    unregisterForIccRecordEvents();
                    mIccPhoneBookIntManager.updateIccRecords(null);
                }
                mIccRecords.set(null);
                mUiccApplication.set(null);
            }
            if (newUiccApplication != null) {
                if (DBG) {
                    logd("New Uicc application found. type = " + newUiccApplication.getType());
                }
                final IccRecords iccRecords = newUiccApplication.getIccRecords();
                mUiccApplication.set(newUiccApplication);
                mIccRecords.set(iccRecords);
                logd("mIccRecords = " + mIccRecords);
                registerForIccRecordEvents();
<<<<<<< HEAD
                mIccPhoneBookIntManager.updateIccRecords(iccRecords);
                if (iccRecords != null) {
                    final String simOperatorNumeric = iccRecords.getOperatorNumeric();
                    if (DBG) {
                        logd("New simOperatorNumeric = " + simOperatorNumeric);
                    }
                    if (!TextUtils.isEmpty(simOperatorNumeric)) {
                        TelephonyManager.from(mContext).setSimOperatorNumericForPhone(mPhoneId,
                                simOperatorNumeric);
                    }
                }
=======
                mIccPhoneBookIntManager.updateIccRecords(mIccRecords.get());
>>>>>>> e807cff9
                updateDataConnectionTracker();
            }
        }
    }

    @Override
    public SIMRecords getSIMRecords() {
        return mSimRecords;
    }

    private void processIccRecordEvents(int eventCode) {
        switch (eventCode) {
            case IccRecords.EVENT_CFI:
                logi("processIccRecordEvents: EVENT_CFI");
                notifyCallForwardingIndicator();
                break;
        }
    }

    /**
     * Sets the "current" field in the telephony provider according to the SIM's operator
     *
     * @return true for success; false otherwise.
     */
    @Override
    public boolean updateCurrentCarrierInProvider() {
        long currentDds = SubscriptionManager.getDefaultDataSubscriptionId();
        String operatorNumeric = getOperatorNumeric();

        logd("updateCurrentCarrierInProvider: mSubId = " + getSubId()
                + " currentDds = " + currentDds + " operatorNumeric = " + operatorNumeric);

        if (!TextUtils.isEmpty(operatorNumeric) && (getSubId() == currentDds)) {
            try {
                Uri uri = Uri.withAppendedPath(Telephony.Carriers.CONTENT_URI, "current");
                ContentValues map = new ContentValues();
                map.put(Telephony.Carriers.NUMERIC, operatorNumeric);
                mContext.getContentResolver().insert(uri, map);
                return true;
            } catch (SQLException e) {
                Rlog.e(LOG_TAG, "Can't store current operator", e);
            }
        }
        return false;
    }

    //CDMA
    /**
     * Sets the "current" field in the telephony provider according to the
     * build-time operator numeric property
     *
     * @return true for success; false otherwise.
     */
    private boolean updateCurrentCarrierInProvider(String operatorNumeric) {
        if (isPhoneTypeCdma()
                || (isPhoneTypeCdmaLte() && mUiccController.getUiccCardApplication(mPhoneId,
                        UiccController.APP_FAM_3GPP) == null)) {
            logd("CDMAPhone: updateCurrentCarrierInProvider called");
            if (!TextUtils.isEmpty(operatorNumeric)) {
                try {
                    Uri uri = Uri.withAppendedPath(Telephony.Carriers.CONTENT_URI, "current");
                    ContentValues map = new ContentValues();
                    map.put(Telephony.Carriers.NUMERIC, operatorNumeric);
                    logd("updateCurrentCarrierInProvider from system: numeric=" + operatorNumeric);
                    getContext().getContentResolver().insert(uri, map);

                    // Updates MCC MNC device configuration information
                    logd("update mccmnc=" + operatorNumeric);
                    MccTable.updateMccMncConfiguration(mContext, operatorNumeric);

                    return true;
                } catch (SQLException e) {
                    Rlog.e(LOG_TAG, "Can't store current operator", e);
                }
            }
            return false;
        } else { // isPhoneTypeCdmaLte()
            if (DBG) logd("updateCurrentCarrierInProvider not updated X retVal=" + true);
            return true;
        }
    }

    private void handleCfuQueryResult(CallForwardInfo[] infos) {
        IccRecords r = mIccRecords.get();
        if (r != null) {
            if (infos == null || infos.length == 0) {
                // Assume the default is not active
                // Set unconditional CFF in SIM to false
                setVoiceCallForwardingFlag(1, false, null);
            } else {
                for (int i = 0, s = infos.length; i < s; i++) {
                    if ((infos[i].serviceClass & SERVICE_CLASS_VOICE) != 0) {
                        setVoiceCallForwardingFlag(1, (infos[i].status == 1),
                            infos[i].number);
                        // should only have the one
                        break;
                    }
                }
            }
        }
    }

    /**
     * Retrieves the IccPhoneBookInterfaceManager of the GsmCdmaPhone
     */
    @Override
    public IccPhoneBookInterfaceManager getIccPhoneBookInterfaceManager(){
        return mIccPhoneBookIntManager;
    }

    //CDMA
    public void registerForEriFileLoaded(Handler h, int what, Object obj) {
        Registrant r = new Registrant (h, what, obj);
        mEriFileLoadedRegistrants.add(r);
    }

    //CDMA
    public void unregisterForEriFileLoaded(Handler h) {
        mEriFileLoadedRegistrants.remove(h);
    }

    //CDMA
    public void prepareEri() {
        if (mEriManager == null) {
            Rlog.e(LOG_TAG, "PrepareEri: Trying to access stale objects");
            return;
        }
        mEriManager.loadEriFile();
        if(mEriManager.isEriFileLoaded()) {
            // when the ERI file is loaded
            logd("ERI read, notify registrants");
            mEriFileLoadedRegistrants.notifyRegistrants();
        }
    }

    //CDMA
    public boolean isEriFileLoaded() {
        return mEriManager.isEriFileLoaded();
    }


    /**
     * Activate or deactivate cell broadcast SMS.
     *
     * @param activate 0 = activate, 1 = deactivate
     * @param response Callback message is empty on completion
     */
    @Override
    public void activateCellBroadcastSms(int activate, Message response) {
        loge("[GsmCdmaPhone] activateCellBroadcastSms() is obsolete; use SmsManager");
        response.sendToTarget();
    }

    /**
     * Query the current configuration of cdma cell broadcast SMS.
     *
     * @param response Callback message is empty on completion
     */
    @Override
    public void getCellBroadcastSmsConfig(Message response) {
        loge("[GsmCdmaPhone] getCellBroadcastSmsConfig() is obsolete; use SmsManager");
        response.sendToTarget();
    }

    /**
     * Configure cdma cell broadcast SMS.
     *
     * @param response Callback message is empty on completion
     */
    @Override
    public void setCellBroadcastSmsConfig(int[] configValuesArray, Message response) {
        loge("[GsmCdmaPhone] setCellBroadcastSmsConfig() is obsolete; use SmsManager");
        response.sendToTarget();
    }

    /**
     * Returns true if OTA Service Provisioning needs to be performed.
     */
    @Override
    public boolean needsOtaServiceProvisioning() {
        if (isPhoneTypeGsm()) {
            return false;
        } else {
            return mSST.getOtasp() != TelephonyManager.OTASP_NOT_NEEDED;
        }
    }

    @Override
    public boolean isCspPlmnEnabled() {
        IccRecords r = mIccRecords.get();
        return (r != null) ? r.isCspPlmnEnabled() : false;
    }

    /**
     * Whether manual select is now allowed and we should set
     * to auto network select mode.
     */
    public boolean shouldForceAutoNetworkSelect() {

        int nwMode = Phone.PREFERRED_NT_MODE;
        int subId = getSubId();

        // If it's invalid subId, we shouldn't force to auto network select mode.
        if (!SubscriptionManager.isValidSubscriptionId(subId)) {
            return false;
        }

        nwMode = android.provider.Settings.Global.getInt(mContext.getContentResolver(),
                    android.provider.Settings.Global.PREFERRED_NETWORK_MODE + subId, nwMode);

        logd("shouldForceAutoNetworkSelect in mode = " + nwMode);
        /*
         *  For multimode targets in global mode manual network
         *  selection is disallowed. So we should force auto select mode.
         */
        if (isManualSelProhibitedInGlobalMode()
                && ((nwMode == TelephonyManager.NETWORK_MODE_LTE_CDMA_EVDO_GSM_WCDMA)
                        || (nwMode == TelephonyManager.NETWORK_MODE_GLOBAL)) ){
            logd("Should force auto network select mode = " + nwMode);
            return true;
        } else {
            logd("Should not force auto network select mode = " + nwMode);
        }

        /*
         *  Single mode phone with - GSM network modes/global mode
         *  LTE only for 3GPP
         *  LTE centric + 3GPP Legacy
         *  Note: the actual enabling/disabling manual selection for these
         *  cases will be controlled by csp
         */
        return false;
    }

    private boolean isManualSelProhibitedInGlobalMode() {
        boolean isProhibited = false;
        final String configString = getContext().getResources().getString(com.android.internal.
                R.string.prohibit_manual_network_selection_in_gobal_mode);

        if (!TextUtils.isEmpty(configString)) {
            String[] configArray = configString.split(";");

            if (configArray != null &&
                    ((configArray.length == 1 && configArray[0].equalsIgnoreCase("true")) ||
                        (configArray.length == 2 && !TextUtils.isEmpty(configArray[1]) &&
                            configArray[0].equalsIgnoreCase("true") &&
                            isMatchGid(configArray[1])))) {
                            isProhibited = true;
            }
        }
        logd("isManualNetSelAllowedInGlobal in current carrier is " + isProhibited);
        return isProhibited;
    }

    private void registerForIccRecordEvents() {
        IccRecords r = mIccRecords.get();
        if (r == null) {
            return;
        }
        if (isPhoneTypeGsm()) {
            r.registerForNetworkSelectionModeAutomatic(
                    this, EVENT_SET_NETWORK_AUTOMATIC, null);
            r.registerForRecordsEvents(this, EVENT_ICC_RECORD_EVENTS, null);
            r.registerForRecordsLoaded(this, EVENT_SIM_RECORDS_LOADED, null);
        } else {
            r.registerForRecordsLoaded(this, EVENT_RUIM_RECORDS_LOADED, null);
            if (isPhoneTypeCdmaLte()) {
                // notify simRecordsLoaded registrants for cdmaLte phone
                r.registerForRecordsLoaded(this, EVENT_SIM_RECORDS_LOADED, null);
            }
        }
    }

    private void unregisterForIccRecordEvents() {
        IccRecords r = mIccRecords.get();
        if (r == null) {
            return;
        }
        r.unregisterForNetworkSelectionModeAutomatic(this);
        r.unregisterForRecordsEvents(this);
        r.unregisterForRecordsLoaded(this);
    }

    @Override
    public void exitEmergencyCallbackMode() {
        if (DBG) {
            Rlog.d(LOG_TAG, "exitEmergencyCallbackMode: mImsPhone=" + mImsPhone
                    + " isPhoneTypeGsm=" + isPhoneTypeGsm());
        }
        if (isPhoneTypeGsm()) {
            if (mImsPhone != null) {
                mImsPhone.exitEmergencyCallbackMode();
            }
        } else {
            if (mWakeLock.isHeld()) {
                mWakeLock.release();
            }
            // Send a message which will invoke handleExitEmergencyCallbackMode
            mCi.exitEmergencyCallbackMode(obtainMessage(EVENT_EXIT_EMERGENCY_CALLBACK_RESPONSE));
        }
    }

    //CDMA
    private void handleEnterEmergencyCallbackMode(Message msg) {
        if (DBG) {
            Rlog.d(LOG_TAG, "handleEnterEmergencyCallbackMode, isInEcm()="
                    + isInEcm());
        }
        // if phone is not in Ecm mode, and it's changed to Ecm mode
        if (!isInEcm()) {
            setIsInEcm(true);

            // notify change
            sendEmergencyCallbackModeChange();

            // Post this runnable so we will automatically exit
            // if no one invokes exitEmergencyCallbackMode() directly.
            long delayInMillis = SystemProperties.getLong(
                    TelephonyProperties.PROPERTY_ECM_EXIT_TIMER, DEFAULT_ECM_EXIT_TIMER_VALUE);
            postDelayed(mExitEcmRunnable, delayInMillis);
            // We don't want to go to sleep while in Ecm
            mWakeLock.acquire();
        }
    }

    //CDMA
    private void handleExitEmergencyCallbackMode(Message msg) {
        AsyncResult ar = (AsyncResult)msg.obj;
        if (DBG) {
            Rlog.d(LOG_TAG, "handleExitEmergencyCallbackMode,ar.exception , isInEcm="
                    + ar.exception + isInEcm());
        }
        // Remove pending exit Ecm runnable, if any
        removeCallbacks(mExitEcmRunnable);

        if (mEcmExitRespRegistrant != null) {
            mEcmExitRespRegistrant.notifyRegistrant(ar);
        }
        // if exiting ecm success
        if (ar.exception == null) {
            if (isInEcm()) {
                setIsInEcm(false);
            }

            // release wakeLock
            if (mWakeLock.isHeld()) {
                mWakeLock.release();
            }

            // send an Intent
            sendEmergencyCallbackModeChange();
            // Re-initiate data connection
            mDcTracker.setInternalDataEnabled(true);
            notifyEmergencyCallRegistrants(false);
        }
    }

    //CDMA
    public void notifyEmergencyCallRegistrants(boolean started) {
        mEmergencyCallToggledRegistrants.notifyResult(started ? 1 : 0);
    }

    //CDMA
    /**
     * Handle to cancel or restart Ecm timer in emergency call back mode
     * if action is CANCEL_ECM_TIMER, cancel Ecm timer and notify apps the timer is canceled;
     * otherwise, restart Ecm timer and notify apps the timer is restarted.
     */
    public void handleTimerInEmergencyCallbackMode(int action) {
        switch(action) {
            case CANCEL_ECM_TIMER:
                removeCallbacks(mExitEcmRunnable);
                mEcmTimerResetRegistrants.notifyResult(Boolean.TRUE);
                break;
            case RESTART_ECM_TIMER:
                long delayInMillis = SystemProperties.getLong(
                        TelephonyProperties.PROPERTY_ECM_EXIT_TIMER, DEFAULT_ECM_EXIT_TIMER_VALUE);
                postDelayed(mExitEcmRunnable, delayInMillis);
                mEcmTimerResetRegistrants.notifyResult(Boolean.FALSE);
                break;
            default:
                Rlog.e(LOG_TAG, "handleTimerInEmergencyCallbackMode, unsupported action " + action);
        }
    }

    //CDMA
    private static final String IS683A_FEATURE_CODE = "*228";
    private static final int IS683A_FEATURE_CODE_NUM_DIGITS = 4;
    private static final int IS683A_SYS_SEL_CODE_NUM_DIGITS = 2;
    private static final int IS683A_SYS_SEL_CODE_OFFSET = 4;

    private static final int IS683_CONST_800MHZ_A_BAND = 0;
    private static final int IS683_CONST_800MHZ_B_BAND = 1;
    private static final int IS683_CONST_1900MHZ_A_BLOCK = 2;
    private static final int IS683_CONST_1900MHZ_B_BLOCK = 3;
    private static final int IS683_CONST_1900MHZ_C_BLOCK = 4;
    private static final int IS683_CONST_1900MHZ_D_BLOCK = 5;
    private static final int IS683_CONST_1900MHZ_E_BLOCK = 6;
    private static final int IS683_CONST_1900MHZ_F_BLOCK = 7;
    private static final int INVALID_SYSTEM_SELECTION_CODE = -1;

    // Define the pattern/format for carrier specified OTASP number schema.
    // It separates by comma and/or whitespace.
    private static Pattern pOtaSpNumSchema = Pattern.compile("[,\\s]+");

    //CDMA
    private static boolean isIs683OtaSpDialStr(String dialStr) {
        int sysSelCodeInt;
        boolean isOtaspDialString = false;
        int dialStrLen = dialStr.length();

        if (dialStrLen == IS683A_FEATURE_CODE_NUM_DIGITS) {
            if (dialStr.equals(IS683A_FEATURE_CODE)) {
                isOtaspDialString = true;
            }
        } else {
            sysSelCodeInt = extractSelCodeFromOtaSpNum(dialStr);
            switch (sysSelCodeInt) {
                case IS683_CONST_800MHZ_A_BAND:
                case IS683_CONST_800MHZ_B_BAND:
                case IS683_CONST_1900MHZ_A_BLOCK:
                case IS683_CONST_1900MHZ_B_BLOCK:
                case IS683_CONST_1900MHZ_C_BLOCK:
                case IS683_CONST_1900MHZ_D_BLOCK:
                case IS683_CONST_1900MHZ_E_BLOCK:
                case IS683_CONST_1900MHZ_F_BLOCK:
                    isOtaspDialString = true;
                    break;
                default:
                    break;
            }
        }
        return isOtaspDialString;
    }

    //CDMA
    /**
     * This function extracts the system selection code from the dial string.
     */
    private static int extractSelCodeFromOtaSpNum(String dialStr) {
        int dialStrLen = dialStr.length();
        int sysSelCodeInt = INVALID_SYSTEM_SELECTION_CODE;

        if ((dialStr.regionMatches(0, IS683A_FEATURE_CODE,
                0, IS683A_FEATURE_CODE_NUM_DIGITS)) &&
                (dialStrLen >= (IS683A_FEATURE_CODE_NUM_DIGITS +
                        IS683A_SYS_SEL_CODE_NUM_DIGITS))) {
            // Since we checked the condition above, the system selection code
            // extracted from dialStr will not cause any exception
            sysSelCodeInt = Integer.parseInt (
                    dialStr.substring (IS683A_FEATURE_CODE_NUM_DIGITS,
                            IS683A_FEATURE_CODE_NUM_DIGITS + IS683A_SYS_SEL_CODE_NUM_DIGITS));
        }
        if (DBG) Rlog.d(LOG_TAG, "extractSelCodeFromOtaSpNum " + sysSelCodeInt);
        return sysSelCodeInt;
    }

    //CDMA
    /**
     * This function checks if the system selection code extracted from
     * the dial string "sysSelCodeInt' is the system selection code specified
     * in the carrier ota sp number schema "sch".
     */
    private static boolean checkOtaSpNumBasedOnSysSelCode(int sysSelCodeInt, String sch[]) {
        boolean isOtaSpNum = false;
        try {
            // Get how many number of system selection code ranges
            int selRc = Integer.parseInt(sch[1]);
            for (int i = 0; i < selRc; i++) {
                if (!TextUtils.isEmpty(sch[i+2]) && !TextUtils.isEmpty(sch[i+3])) {
                    int selMin = Integer.parseInt(sch[i+2]);
                    int selMax = Integer.parseInt(sch[i+3]);
                    // Check if the selection code extracted from the dial string falls
                    // within any of the range pairs specified in the schema.
                    if ((sysSelCodeInt >= selMin) && (sysSelCodeInt <= selMax)) {
                        isOtaSpNum = true;
                        break;
                    }
                }
            }
        } catch (NumberFormatException ex) {
            // If the carrier ota sp number schema is not correct, we still allow dial
            // and only log the error:
            Rlog.e(LOG_TAG, "checkOtaSpNumBasedOnSysSelCode, error", ex);
        }
        return isOtaSpNum;
    }

    //CDMA
    /**
     * The following function checks if a dial string is a carrier specified
     * OTASP number or not by checking against the OTASP number schema stored
     * in PROPERTY_OTASP_NUM_SCHEMA.
     *
     * Currently, there are 2 schemas for carriers to specify the OTASP number:
     * 1) Use system selection code:
     *    The schema is:
     *    SELC,the # of code pairs,min1,max1,min2,max2,...
     *    e.g "SELC,3,10,20,30,40,60,70" indicates that there are 3 pairs of
     *    selection codes, and they are {10,20}, {30,40} and {60,70} respectively.
     *
     * 2) Use feature code:
     *    The schema is:
     *    "FC,length of feature code,feature code".
     *     e.g "FC,2,*2" indicates that the length of the feature code is 2,
     *     and the code itself is "*2".
     */
    private boolean isCarrierOtaSpNum(String dialStr) {
        boolean isOtaSpNum = false;
        int sysSelCodeInt = extractSelCodeFromOtaSpNum(dialStr);
        if (sysSelCodeInt == INVALID_SYSTEM_SELECTION_CODE) {
            return isOtaSpNum;
        }
        // mCarrierOtaSpNumSchema is retrieved from PROPERTY_OTASP_NUM_SCHEMA:
        if (!TextUtils.isEmpty(mCarrierOtaSpNumSchema)) {
            Matcher m = pOtaSpNumSchema.matcher(mCarrierOtaSpNumSchema);
            if (DBG) {
                Rlog.d(LOG_TAG, "isCarrierOtaSpNum,schema" + mCarrierOtaSpNumSchema);
            }

            if (m.find()) {
                String sch[] = pOtaSpNumSchema.split(mCarrierOtaSpNumSchema);
                // If carrier uses system selection code mechanism
                if (!TextUtils.isEmpty(sch[0]) && sch[0].equals("SELC")) {
                    if (sysSelCodeInt!=INVALID_SYSTEM_SELECTION_CODE) {
                        isOtaSpNum=checkOtaSpNumBasedOnSysSelCode(sysSelCodeInt,sch);
                    } else {
                        if (DBG) {
                            Rlog.d(LOG_TAG, "isCarrierOtaSpNum,sysSelCodeInt is invalid");
                        }
                    }
                } else if (!TextUtils.isEmpty(sch[0]) && sch[0].equals("FC")) {
                    int fcLen =  Integer.parseInt(sch[1]);
                    String fc = sch[2];
                    if (dialStr.regionMatches(0,fc,0,fcLen)) {
                        isOtaSpNum = true;
                    } else {
                        if (DBG) Rlog.d(LOG_TAG, "isCarrierOtaSpNum,not otasp number");
                    }
                } else {
                    if (DBG) {
                        Rlog.d(LOG_TAG, "isCarrierOtaSpNum,ota schema not supported" + sch[0]);
                    }
                }
            } else {
                if (DBG) {
                    Rlog.d(LOG_TAG, "isCarrierOtaSpNum,ota schema pattern not right" +
                            mCarrierOtaSpNumSchema);
                }
            }
        } else {
            if (DBG) Rlog.d(LOG_TAG, "isCarrierOtaSpNum,ota schema pattern empty");
        }
        return isOtaSpNum;
    }

    /**
     * isOTASPNumber: checks a given number against the IS-683A OTASP dial string and carrier
     * OTASP dial string.
     *
     * @param dialStr the number to look up.
     * @return true if the number is in IS-683A OTASP dial string or carrier OTASP dial string
     */
    @Override
    public  boolean isOtaSpNumber(String dialStr) {
        if (isPhoneTypeGsm()) {
            return super.isOtaSpNumber(dialStr);
        } else {
            boolean isOtaSpNum = false;
            String dialableStr = PhoneNumberUtils.extractNetworkPortionAlt(dialStr);
            if (dialableStr != null) {
                isOtaSpNum = isIs683OtaSpDialStr(dialableStr);
                if (isOtaSpNum == false) {
                    isOtaSpNum = isCarrierOtaSpNum(dialableStr);
                }
            }
            if (DBG) Rlog.d(LOG_TAG, "isOtaSpNumber " + isOtaSpNum);
            return isOtaSpNum;
        }
    }

    @Override
    public int getCdmaEriIconIndex() {
        if (isPhoneTypeGsm()) {
            return super.getCdmaEriIconIndex();
        } else {
            return getServiceState().getCdmaEriIconIndex();
        }
    }

    /**
     * Returns the CDMA ERI icon mode,
     * 0 - ON
     * 1 - FLASHING
     */
    @Override
    public int getCdmaEriIconMode() {
        if (isPhoneTypeGsm()) {
            return super.getCdmaEriIconMode();
        } else {
            return getServiceState().getCdmaEriIconMode();
        }
    }

    /**
     * Returns the CDMA ERI text,
     */
    @Override
    public String getCdmaEriText() {
        if (isPhoneTypeGsm()) {
            return super.getCdmaEriText();
        } else {
            int roamInd = getServiceState().getCdmaRoamingIndicator();
            int defRoamInd = getServiceState().getCdmaDefaultRoamingIndicator();
            return mEriManager.getCdmaEriText(roamInd, defRoamInd);
        }
    }

    //return true if either CSIM or RUIM app is present
    private boolean isCdmaSubscriptionAppPresent(){
        UiccCardApplication cdmaApplication =
                mUiccController.getUiccCardApplication(mPhoneId, UiccController.APP_FAM_3GPP2);
        return cdmaApplication != null && (cdmaApplication.getType() == AppType.APPTYPE_CSIM ||
                cdmaApplication.getType() == AppType.APPTYPE_RUIM);
    }

    protected void phoneObjectUpdater(int newVoiceRadioTech) {
        logd("phoneObjectUpdater: newVoiceRadioTech=" + newVoiceRadioTech);

        // Check for a voice over lte replacement
        if (ServiceState.isLte(newVoiceRadioTech)
                || (newVoiceRadioTech == ServiceState.RIL_RADIO_TECHNOLOGY_UNKNOWN)) {
            CarrierConfigManager configMgr = (CarrierConfigManager)
                    getContext().getSystemService(Context.CARRIER_CONFIG_SERVICE);
            PersistableBundle b = configMgr.getConfigForSubId(getSubId());
            if (b != null) {
                int volteReplacementRat =
                        b.getInt(CarrierConfigManager.KEY_VOLTE_REPLACEMENT_RAT_INT);
                logd("phoneObjectUpdater: volteReplacementRat=" + volteReplacementRat);
                if (volteReplacementRat != ServiceState.RIL_RADIO_TECHNOLOGY_UNKNOWN &&
                         //In cdma case, replace rat only if csim or ruim app present
                        (ServiceState.isGsm(volteReplacementRat) ||
                        isCdmaSubscriptionAppPresent())) {
                    newVoiceRadioTech = volteReplacementRat;
                }
            } else {
                loge("phoneObjectUpdater: didn't get volteReplacementRat from carrier config");
            }
        }

        if(mRilVersion == 6 && getLteOnCdmaMode() == PhoneConstants.LTE_ON_CDMA_TRUE) {
            /*
             * On v6 RIL, when LTE_ON_CDMA is TRUE, always create CDMALTEPhone
             * irrespective of the voice radio tech reported.
             */
            if (getPhoneType() == PhoneConstants.PHONE_TYPE_CDMA) {
                logd("phoneObjectUpdater: LTE ON CDMA property is set. Use CDMA Phone" +
                        " newVoiceRadioTech=" + newVoiceRadioTech +
                        " mActivePhone=" + getPhoneName());
                return;
            } else {
                logd("phoneObjectUpdater: LTE ON CDMA property is set. Switch to CDMALTEPhone" +
                        " newVoiceRadioTech=" + newVoiceRadioTech +
                        " mActivePhone=" + getPhoneName());
                newVoiceRadioTech = ServiceState.RIL_RADIO_TECHNOLOGY_1xRTT;
            }
        } else {

            // If the device is shutting down, then there is no need to switch to the new phone
            // which might send unnecessary attach request to the modem.
            if (isShuttingDown()) {
                logd("Device is shutting down. No need to switch phone now.");
                return;
            }

            boolean matchCdma = ServiceState.isCdma(newVoiceRadioTech);
            boolean matchGsm = ServiceState.isGsm(newVoiceRadioTech);
            if ((matchCdma && getPhoneType() == PhoneConstants.PHONE_TYPE_CDMA) ||
                    (matchGsm && getPhoneType() == PhoneConstants.PHONE_TYPE_GSM)) {
                // Nothing changed. Keep phone as it is.
                logd("phoneObjectUpdater: No change ignore," +
                        " newVoiceRadioTech=" + newVoiceRadioTech +
                        " mActivePhone=" + getPhoneName());
                return;
            }
            if (!matchCdma && !matchGsm) {
                loge("phoneObjectUpdater: newVoiceRadioTech=" + newVoiceRadioTech +
                        " doesn't match either CDMA or GSM - error! No phone change");
                return;
            }
        }

        if (newVoiceRadioTech == ServiceState.RIL_RADIO_TECHNOLOGY_UNKNOWN) {
            // We need some voice phone object to be active always, so never
            // delete the phone without anything to replace it with!
            logd("phoneObjectUpdater: Unknown rat ignore, "
                    + " newVoiceRadioTech=Unknown. mActivePhone=" + getPhoneName());
            return;
        }

        boolean oldPowerState = false; // old power state to off
        if (mResetModemOnRadioTechnologyChange) {
            if (mCi.getRadioState().isOn()) {
                oldPowerState = true;
                logd("phoneObjectUpdater: Setting Radio Power to Off");
                mCi.setRadioPower(false, null);
            }
        }

        switchVoiceRadioTech(newVoiceRadioTech);

        if (mResetModemOnRadioTechnologyChange && oldPowerState) { // restore power state
            logd("phoneObjectUpdater: Resetting Radio");
            mCi.setRadioPower(oldPowerState, null);
        }

        // update voice radio tech in UiccProfile
        UiccProfile uiccProfile = getUiccProfile();
        if (uiccProfile != null) {
            uiccProfile.setVoiceRadioTech(newVoiceRadioTech);
        }

        // Send an Intent to the PhoneApp that we had a radio technology change
        Intent intent = new Intent(TelephonyIntents.ACTION_RADIO_TECHNOLOGY_CHANGED);
        intent.putExtra(PhoneConstants.PHONE_NAME_KEY, getPhoneName());
        SubscriptionManager.putPhoneIdAndSubIdExtra(intent, mPhoneId);
        ActivityManager.broadcastStickyIntent(intent, UserHandle.USER_ALL);
    }

    private void switchVoiceRadioTech(int newVoiceRadioTech) {

        String outgoingPhoneName = getPhoneName();

        logd("Switching Voice Phone : " + outgoingPhoneName + " >>> "
                + (ServiceState.isGsm(newVoiceRadioTech) ? "GSM" : "CDMA"));

        if (ServiceState.isCdma(newVoiceRadioTech)) {
            UiccCardApplication cdmaApplication =
                    mUiccController.getUiccCardApplication(mPhoneId, UiccController.APP_FAM_3GPP2);
            if (cdmaApplication != null && cdmaApplication.getType() == AppType.APPTYPE_RUIM) {
                switchPhoneType(PhoneConstants.PHONE_TYPE_CDMA);
            } else {
                switchPhoneType(PhoneConstants.PHONE_TYPE_CDMA_LTE);
            }
        } else if (ServiceState.isGsm(newVoiceRadioTech)) {
            switchPhoneType(PhoneConstants.PHONE_TYPE_GSM);
        } else {
            loge("deleteAndCreatePhone: newVoiceRadioTech=" + newVoiceRadioTech +
                    " is not CDMA or GSM (error) - aborting!");
            return;
        }
    }

    @Override
    public void setSignalStrengthReportingCriteria(int[] thresholds, int ran) {
        mCi.setSignalStrengthReportingCriteria(REPORTING_HYSTERESIS_MILLIS, REPORTING_HYSTERESIS_DB,
                thresholds, ran, null);
    }

    @Override
    public void setLinkCapacityReportingCriteria(int[] dlThresholds, int[] ulThresholds, int ran) {
        mCi.setLinkCapacityReportingCriteria(REPORTING_HYSTERESIS_MILLIS, REPORTING_HYSTERESIS_KBPS,
                REPORTING_HYSTERESIS_KBPS, dlThresholds, ulThresholds, ran, null);
    }

    @Override
    public IccSmsInterfaceManager getIccSmsInterfaceManager(){
        return mIccSmsInterfaceManager;
    }

    @Override
    public void updatePhoneObject(int voiceRadioTech) {
        logd("updatePhoneObject: radioTechnology=" + voiceRadioTech);
        sendMessage(obtainMessage(EVENT_UPDATE_PHONE_OBJECT, voiceRadioTech, 0, null));
    }

    @Override
    public void setImsRegistrationState(boolean registered) {
        mSST.setImsRegistrationState(registered);
    }

    @Override
    public boolean getIccRecordsLoaded() {
        UiccProfile uiccProfile = getUiccProfile();
        return uiccProfile != null && uiccProfile.getIccRecordsLoaded();
    }

    @Override
    public IccCard getIccCard() {
        // This function doesn't return null for backwards compatability purposes.
        // To differentiate between cases where SIM is absent vs. unknown we return a dummy
        // IccCard with the sim state set.
        IccCard card = getUiccProfile();
        if (card != null) {
            return card;
        } else {
            UiccSlot slot = mUiccController.getUiccSlotForPhone(mPhoneId);
            if (slot == null || slot.isStateUnknown()) {
                return new IccCard(IccCardConstants.State.UNKNOWN);
            } else {
                return new IccCard(IccCardConstants.State.ABSENT);
            }
        }
    }

    private UiccProfile getUiccProfile() {
        return UiccController.getInstance().getUiccProfileForPhone(mPhoneId);
    }

    @Override
    public void dump(FileDescriptor fd, PrintWriter pw, String[] args) {
        pw.println("GsmCdmaPhone extends:");
        super.dump(fd, pw, args);
        pw.println(" mPrecisePhoneType=" + mPrecisePhoneType);
        pw.println(" mSimRecords=" + mSimRecords);
        pw.println(" mIsimUiccRecords=" + mIsimUiccRecords);
        pw.println(" mCT=" + mCT);
        pw.println(" mSST=" + mSST);
        pw.println(" mPendingMMIs=" + mPendingMMIs);
        pw.println(" mIccPhoneBookIntManager=" + mIccPhoneBookIntManager);
        if (VDBG) pw.println(" mImei=" + mImei);
        if (VDBG) pw.println(" mImeiSv=" + mImeiSv);
        if (VDBG) pw.println(" mVmNumber=" + mVmNumber);
        pw.println(" mCdmaSSM=" + mCdmaSSM);
        pw.println(" mCdmaSubscriptionSource=" + mCdmaSubscriptionSource);
        pw.println(" mEriManager=" + mEriManager);
        pw.println(" mWakeLock=" + mWakeLock);
        pw.println(" isInEcm()=" + isInEcm());
        if (VDBG) pw.println(" mEsn=" + mEsn);
        if (VDBG) pw.println(" mMeid=" + mMeid);
        pw.println(" mCarrierOtaSpNumSchema=" + mCarrierOtaSpNumSchema);
        if (!isPhoneTypeGsm()) {
            pw.println(" getCdmaEriIconIndex()=" + getCdmaEriIconIndex());
            pw.println(" getCdmaEriIconMode()=" + getCdmaEriIconMode());
            pw.println(" getCdmaEriText()=" + getCdmaEriText());
            pw.println(" isMinInfoReady()=" + isMinInfoReady());
        }
        pw.println(" isCspPlmnEnabled()=" + isCspPlmnEnabled());
        pw.flush();
    }

    @Override
    public boolean setOperatorBrandOverride(String brand) {
        if (mUiccController == null) {
            return false;
        }

        UiccCard card = mUiccController.getUiccCard(getPhoneId());
        if (card == null) {
            return false;
        }

        boolean status = card.setOperatorBrandOverride(brand);

        // Refresh.
        if (status) {
            IccRecords iccRecords = mIccRecords.get();
            if (iccRecords != null) {
                TelephonyManager.from(mContext).setSimOperatorNameForPhone(
                        getPhoneId(), iccRecords.getServiceProviderName());
            }
            if (mSST != null) {
                mSST.pollState();
            }
        }
        return status;
    }

    /**
     * @return operator numeric.
     */
    @Override
    public String getOperatorNumeric() {
        String operatorNumeric = null;
        if (isPhoneTypeGsm()) {
            IccRecords r = mIccRecords.get();
            if (r != null) {
                operatorNumeric = r.getOperatorNumeric();
            }
        } else { //isPhoneTypeCdmaLte()
            IccRecords curIccRecords = null;
            if (mCdmaSubscriptionSource == CDMA_SUBSCRIPTION_NV) {
                operatorNumeric = SystemProperties.get("ro.cdma.home.operator.numeric");
            } else if (mCdmaSubscriptionSource == CDMA_SUBSCRIPTION_RUIM_SIM) {
                UiccCardApplication uiccCardApplication = mUiccApplication.get();
                if (uiccCardApplication != null
                        && uiccCardApplication.getType() == AppType.APPTYPE_RUIM) {
                    logd("Legacy RUIM app present");
                    curIccRecords = mIccRecords.get();
                } else {
                    // Use sim-records for SimApp, USimApp, CSimApp and ISimApp.
                    curIccRecords = mSimRecords;
                }
                if (curIccRecords != null && curIccRecords == mSimRecords) {
                    operatorNumeric = curIccRecords.getOperatorNumeric();
                } else {
                    curIccRecords = mIccRecords.get();
                    if (curIccRecords != null && (curIccRecords instanceof RuimRecords)) {
                        RuimRecords csim = (RuimRecords) curIccRecords;
                        operatorNumeric = csim.getRUIMOperatorNumeric();
                    }
                }
            }
            if (operatorNumeric == null) {
                loge("getOperatorNumeric: Cannot retrieve operatorNumeric:"
                        + " mCdmaSubscriptionSource = " + mCdmaSubscriptionSource +
                        " mIccRecords = " + ((curIccRecords != null) ?
                        curIccRecords.getRecordsLoaded() : null));
            }

            logd("getOperatorNumeric: mCdmaSubscriptionSource = " + mCdmaSubscriptionSource
                    + " operatorNumeric = " + operatorNumeric);

        }
        return operatorNumeric;
    }

    /**
     * @return The country ISO for the subscription associated with this phone.
     */
    public String getCountryIso() {
        int subId = getSubId();
        SubscriptionInfo subInfo = SubscriptionManager.from(getContext())
                .getActiveSubscriptionInfo(subId);
        if (subInfo == null) {
            return null;
        }
        return subInfo.getCountryIso().toUpperCase();
    }

    public void notifyEcbmTimerReset(Boolean flag) {
        mEcmTimerResetRegistrants.notifyResult(flag);
    }

    private static final int[] VOICE_PS_CALL_RADIO_TECHNOLOGY = {
            ServiceState.RIL_RADIO_TECHNOLOGY_LTE,
            ServiceState.RIL_RADIO_TECHNOLOGY_LTE_CA,
            ServiceState.RIL_RADIO_TECHNOLOGY_IWLAN
    };

    /**
     * Calculates current RIL voice radio technology for CS calls.
     *
     * This function should only be used in {@link com.android.internal.telephony.GsmCdmaConnection}
     * to indicate current CS call radio technology.
     *
     * @return the RIL voice radio technology used for CS calls,
     *         see {@code RIL_RADIO_TECHNOLOGY_*} in {@link android.telephony.ServiceState}.
     */
    public @ServiceState.RilRadioTechnology int getCsCallRadioTech() {
        int calcVrat = ServiceState.RIL_RADIO_TECHNOLOGY_UNKNOWN;
        if (mSST != null) {
            calcVrat = getCsCallRadioTech(mSST.mSS.getVoiceRegState(),
                    mSST.mSS.getRilVoiceRadioTechnology());
        }

        return calcVrat;
    }

    /**
     * Calculates current RIL voice radio technology for CS calls based on current voice
     * registration state and technology.
     *
     * Mark current RIL voice radio technology as unknow when any of below condtion is met:
     *  1) Current RIL voice registration state is not in-service.
     *  2) Current RIL voice radio technology is PS call technology, which means CSFB will
     *     happen later after call connection is established.
     *     It is inappropriate to notify upper layer the PS call technology while current call
     *     is CS call, so before CSFB happens, mark voice radio technology as unknow.
     *     After CSFB happens, {@link #onVoiceRegStateOrRatChanged} will update voice call radio
     *     technology with correct value.
     *
     * @param vrs the voice registration state
     * @param vrat the RIL voice radio technology
     *
     * @return the RIL voice radio technology used for CS calls,
     *         see {@code RIL_RADIO_TECHNOLOGY_*} in {@link android.telephony.ServiceState}.
     */
    private @ServiceState.RilRadioTechnology int getCsCallRadioTech(int vrs, int vrat) {
        logd("getCsCallRadioTech, current vrs=" + vrs + ", vrat=" + vrat);
        int calcVrat = vrat;
        if (vrs != ServiceState.STATE_IN_SERVICE
                || ArrayUtils.contains(VOICE_PS_CALL_RADIO_TECHNOLOGY, vrat)) {
            calcVrat = ServiceState.RIL_RADIO_TECHNOLOGY_UNKNOWN;
        }

        logd("getCsCallRadioTech, result calcVrat=" + calcVrat);
        return calcVrat;
    }

    /**
     * Handler of RIL Voice Radio Technology changed event.
     */
    private void onVoiceRegStateOrRatChanged(int vrs, int vrat) {
        logd("onVoiceRegStateOrRatChanged");
        mCT.dispatchCsCallRadioTech(getCsCallRadioTech(vrs, vrat));
    }

    /**
     * Registration point for Ecm timer reset
     *
     * @param h handler to notify
     * @param what User-defined message code
     * @param obj placed in Message.obj
     */
    @Override
    public void registerForEcmTimerReset(Handler h, int what, Object obj) {
        mEcmTimerResetRegistrants.addUnique(h, what, obj);
    }

    @Override
    public void unregisterForEcmTimerReset(Handler h) {
        mEcmTimerResetRegistrants.remove(h);
    }

    /**
     * Sets the SIM voice message waiting indicator records.
     * @param line GSM Subscriber Profile Number, one-based. Only '1' is supported
     * @param countWaiting The number of messages waiting, if known. Use
     *                     -1 to indicate that an unknown number of
     *                      messages are waiting
     */
    @Override
    public void setVoiceMessageWaiting(int line, int countWaiting) {
        if (isPhoneTypeGsm()) {
            IccRecords r = mIccRecords.get();
            if (r != null) {
                r.setVoiceMessageWaiting(line, countWaiting);
            } else {
                logd("SIM Records not found, MWI not updated");
            }
        } else {
            setVoiceMessageCount(countWaiting);
        }
    }

    private void logd(String s) {
        Rlog.d(LOG_TAG, "[" + mPhoneId + "] " + s);
    }

    private void logi(String s) {
        Rlog.i(LOG_TAG, "[" + mPhoneId + "] " + s);
    }

    private void loge(String s) {
        Rlog.e(LOG_TAG, "[" + mPhoneId + "] " + s);
    }

    @Override
    public boolean isUtEnabled() {
        Phone imsPhone = mImsPhone;
        if (imsPhone != null) {
            return imsPhone.isUtEnabled();
        } else {
            logd("isUtEnabled: called for GsmCdma");
            return false;
        }
    }

    public String getDtmfToneDelayKey() {
        return isPhoneTypeGsm() ?
                CarrierConfigManager.KEY_GSM_DTMF_TONE_DELAY_INT :
                CarrierConfigManager.KEY_CDMA_DTMF_TONE_DELAY_INT;
    }

    @VisibleForTesting
    public PowerManager.WakeLock getWakeLock() {
        return mWakeLock;
    }

    @Override
    public int getLteOnCdmaMode() {
        int currentConfig = super.getLteOnCdmaMode();
        int lteOnCdmaModeDynamicValue = currentConfig;

        UiccCardApplication cdmaApplication =
                    mUiccController.getUiccCardApplication(mPhoneId, UiccController.APP_FAM_3GPP2);
        if (cdmaApplication != null && cdmaApplication.getType() == AppType.APPTYPE_RUIM) {
            //Legacy RUIM cards don't support LTE.
            lteOnCdmaModeDynamicValue = RILConstants.LTE_ON_CDMA_FALSE;

            //Override only if static configuration is TRUE.
            if (currentConfig == RILConstants.LTE_ON_CDMA_TRUE) {
                return lteOnCdmaModeDynamicValue;
            }
        }
        return currentConfig;
    }
}<|MERGE_RESOLUTION|>--- conflicted
+++ resolved
@@ -2727,7 +2727,6 @@
                 mIccRecords.set(iccRecords);
                 logd("mIccRecords = " + mIccRecords);
                 registerForIccRecordEvents();
-<<<<<<< HEAD
                 mIccPhoneBookIntManager.updateIccRecords(iccRecords);
                 if (iccRecords != null) {
                     final String simOperatorNumeric = iccRecords.getOperatorNumeric();
@@ -2739,9 +2738,6 @@
                                 simOperatorNumeric);
                     }
                 }
-=======
-                mIccPhoneBookIntManager.updateIccRecords(mIccRecords.get());
->>>>>>> e807cff9
                 updateDataConnectionTracker();
             }
         }
