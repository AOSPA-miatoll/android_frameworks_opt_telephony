--- conflicted
+++ resolved
@@ -237,12 +237,8 @@
     protected String mImei;
     private String mImeiSv;
     private String mVmNumber;
-<<<<<<< HEAD
     protected int mImeiType = IMEI_TYPE_UNKNOWN;
-=======
-    private int mImeiType = IMEI_TYPE_UNKNOWN;
     private int mSimState = TelephonyManager.SIM_STATE_UNKNOWN;
->>>>>>> 9dc4b919
 
     @VisibleForTesting
     public CellBroadcastConfigTracker mCellBroadcastConfigTracker =
