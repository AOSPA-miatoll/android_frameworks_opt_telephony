--- conflicted
+++ resolved
@@ -2871,27 +2871,13 @@
                     mCi.getVoiceRadioTechnology(obtainMessage(EVENT_REQUEST_VOICE_RADIO_TECH_DONE));
                 }
 
-<<<<<<< HEAD
-                // Update broadcastEmergencyCallStateChanges
-                // also cache the config value for displaying 14 digit IMEI
+                // Cache the config value for displaying 14 digit IMEI
                 CarrierConfigManager configMgr = (CarrierConfigManager)
                         getContext().getSystemService(Context.CARRIER_CONFIG_SERVICE);
                 PersistableBundle b = configMgr.getConfigForSubId(getSubId());
                 if (b != null) {
                     mEnable14DigitImei = b.getBoolean("config_enable_display_14digit_imei");
-                    boolean broadcastEmergencyCallStateChanges = b.getBoolean(
-                            CarrierConfigManager.KEY_BROADCAST_EMERGENCY_CALL_STATE_CHANGES_BOOL);
-                    logd("broadcastEmergencyCallStateChanges = " +
-                            broadcastEmergencyCallStateChanges);
-                    setBroadcastEmergencyCallStateChanges(broadcastEmergencyCallStateChanges);
-                } else {
-                    loge("didn't get broadcastEmergencyCallStateChanges from carrier config");
-                }
-=======
-                CarrierConfigManager configMgr = (CarrierConfigManager)
-                        getContext().getSystemService(Context.CARRIER_CONFIG_SERVICE);
-                PersistableBundle b = configMgr.getConfigForSubId(getSubId());
->>>>>>> b2a4b712
+                }
 
                 updateBroadcastEmergencyCallStateChangesAfterCarrierConfigChanged(b);
 
