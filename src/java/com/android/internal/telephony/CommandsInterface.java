--- conflicted
+++ resolved
@@ -3052,8 +3052,7 @@
      * Check whether N1 mode (access to 5G core network) is enabled or not.
      * @param result Callback message to receive the result.
      */
-<<<<<<< HEAD
-    default void setNullCipherAndIntegrityEnabled(Message result, boolean enabled) {}
+    default void isN1ModeEnabled(Message result) {}
 
     /**
      *  Get phone radio capability
@@ -3061,7 +3060,4 @@
      *  @param result Callback message.
      */
     public void getEnhancedRadioCapability(Message result);
-=======
-    default void isN1ModeEnabled(Message result) {}
->>>>>>> b1481d98
 }