--- conflicted
+++ resolved
@@ -2659,15 +2659,6 @@
      */
     default void getSlicingConfig(Message result) {};
 
-<<<<<<< HEAD
-
-    /**
-     *  Get phone radio capability
-     *
-     *  @param result Callback message.
-     */
-    public void getEnhancedRadioCapability(Message result);
-=======
    /**
      * Request the SIM phonebook records of all activated UICC applications
      *
@@ -2720,5 +2711,11 @@
      * @param h Handler to be removed from the registrant list.
      */
      public void unregisterForSimPhonebookRecordsReceived(Handler h);
->>>>>>> b30a1d86
+
+    /**
+     *  Get phone radio capability
+     *
+     *  @param result Callback message.
+     */
+    public void getEnhancedRadioCapability(Message result);
 }