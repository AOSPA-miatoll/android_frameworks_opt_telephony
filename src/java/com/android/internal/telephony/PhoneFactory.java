/*
 * Copyright (C) 2006 The Android Open Source Project
 *
 * Licensed under the Apache License, Version 2.0 (the "License");
 * you may not use this file except in compliance with the License.
 * You may obtain a copy of the License at
 *
 *      http://www.apache.org/licenses/LICENSE-2.0
 *
 * Unless required by applicable law or agreed to in writing, software
 * distributed under the License is distributed on an "AS IS" BASIS,
 * WITHOUT WARRANTIES OR CONDITIONS OF ANY KIND, either express or implied.
 * See the License for the specific language governing permissions and
 * limitations under the License.
 */

package com.android.internal.telephony;

import android.annotation.Nullable;
import android.annotation.UnsupportedAppUsage;
import android.content.ComponentName;
import android.content.Context;
import android.content.SharedPreferences;
import android.content.pm.PackageManager;
import android.net.LocalServerSocket;
import android.os.Looper;
import android.os.ServiceManager;
import android.preference.PreferenceManager;
import android.provider.Settings;
import android.provider.Settings.SettingNotFoundException;
import android.telephony.AnomalyReporter;
import android.telephony.Rlog;
import android.telephony.SubscriptionManager;
import android.telephony.TelephonyManager;
import android.util.LocalLog;

import com.android.internal.os.BackgroundThread;
import com.android.internal.telephony.cdma.CdmaSubscriptionSourceManager;
import com.android.internal.telephony.dataconnection.TelephonyNetworkFactory;
import com.android.internal.telephony.euicc.EuiccCardController;
import com.android.internal.telephony.euicc.EuiccController;
import com.android.internal.telephony.ims.ImsResolver;
import com.android.internal.telephony.imsphone.ImsPhone;
import com.android.internal.telephony.imsphone.ImsPhoneFactory;
import com.android.internal.telephony.sip.SipPhone;
import com.android.internal.telephony.sip.SipPhoneFactory;
import com.android.internal.telephony.uicc.UiccController;
import com.android.internal.telephony.util.NotificationChannelController;
import com.android.internal.util.IndentingPrintWriter;

import java.io.FileDescriptor;
import java.io.PrintWriter;
import java.util.HashMap;
import java.util.Map;

/**
 * {@hide}
 */
public class PhoneFactory {
    static final String LOG_TAG = "PhoneFactory";
    static final int SOCKET_OPEN_RETRY_MILLIS = 2 * 1000;
    static final int SOCKET_OPEN_MAX_RETRY = 3;
    static final boolean DBG = false;

    //***** Class Variables

    // lock sLockProxyPhones protects sPhones, sPhone and sTelephonyNetworkFactories
    final static Object sLockProxyPhones = new Object();
    static private Phone[] sPhones = null;
    static private Phone sPhone = null;

    static private CommandsInterface[] sCommandsInterfaces = null;

    static private ProxyController sProxyController;
    static private UiccController sUiccController;
    private static IntentBroadcaster sIntentBroadcaster;
    private static @Nullable EuiccController sEuiccController;
    private static @Nullable EuiccCardController sEuiccCardController;

    static private SubscriptionInfoUpdater sSubInfoRecordUpdater = null;

    @UnsupportedAppUsage
    static private boolean sMadeDefaults = false;
    @UnsupportedAppUsage
    static private PhoneNotifier sPhoneNotifier;
    @UnsupportedAppUsage
    static private Context sContext;
    static private PhoneConfigurationManager sPhoneConfigurationManager;
    static private PhoneSwitcher sPhoneSwitcher;
    static private TelephonyNetworkFactory[] sTelephonyNetworkFactories;
    static private ImsResolver sImsResolver;
    static private NotificationChannelController sNotificationChannelController;
    static private CellularNetworkValidator sCellularNetworkValidator;

    static private final HashMap<String, LocalLog>sLocalLogs = new HashMap<String, LocalLog>();

    //***** Class Methods

    public static void makeDefaultPhones(Context context) {
        makeDefaultPhone(context);
    }

    /**
     * FIXME replace this with some other way of making these
     * instances
     */
    @UnsupportedAppUsage
    public static void makeDefaultPhone(Context context) {
        synchronized (sLockProxyPhones) {
            if (!sMadeDefaults) {
                sContext = context;
                // create the telephony device controller.
                TelephonyDevController.create();

                int retryCount = 0;
                for(;;) {
                    boolean hasException = false;
                    retryCount ++;

                    try {
                        // use UNIX domain socket to
                        // prevent subsequent initialization
                        new LocalServerSocket("com.android.internal.telephony");
                    } catch (java.io.IOException ex) {
                        hasException = true;
                    }

                    if ( !hasException ) {
                        break;
                    } else if (retryCount > SOCKET_OPEN_MAX_RETRY) {
                        throw new RuntimeException("PhoneFactory probably already running");
                    } else {
                        try {
                            Thread.sleep(SOCKET_OPEN_RETRY_MILLIS);
                        } catch (InterruptedException er) {
                        }
                    }
                }

                sPhoneNotifier = new DefaultPhoneNotifier(context);
                TelephonyComponentFactory telephonyComponentFactory
                        = TelephonyComponentFactory.getInstance();

                int cdmaSubscription = CdmaSubscriptionSourceManager.getDefault(context);
                Rlog.i(LOG_TAG, "Cdma Subscription set to " + cdmaSubscription);

                /* In case of multi SIM mode two instances of Phone, RIL are created,
                   where as in single SIM mode only instance. isMultiSimEnabled() function checks
                   whether it is single SIM or multi SIM mode */
                int numPhones = TelephonyManager.getDefault().getSupportedModemCount();

                int[] networkModes = new int[numPhones];
                sPhones = new Phone[numPhones];
                sCommandsInterfaces = new RIL[numPhones];
                sTelephonyNetworkFactories = new TelephonyNetworkFactory[numPhones];

                for (int i = 0; i < numPhones; i++) {
                    // reads the system properties and makes commandsinterface
                    // Get preferred network type.
                    networkModes[i] = RILConstants.PREFERRED_NETWORK_MODE;

                    Rlog.i(LOG_TAG, "Network Mode set to " + Integer.toString(networkModes[i]));
                    sCommandsInterfaces[i] = telephonyComponentFactory.inject(RIL.class.getName()).
                            makeRIL(context, networkModes[i], cdmaSubscription, i);
                }

                // Instantiate UiccController so that all other classes can just
                // call getInstance()
                sUiccController = UiccController.make(context, sCommandsInterfaces);

                Rlog.i(LOG_TAG, "Creating SubscriptionController");
                telephonyComponentFactory.inject(SubscriptionController.class.
                                getName()).initSubscriptionController(context);
                telephonyComponentFactory.inject(MultiSimSettingController.class.
                                getName()).initMultiSimSettingController(context,
                                SubscriptionController.getInstance());

                if (context.getPackageManager().hasSystemFeature(
                        PackageManager.FEATURE_TELEPHONY_EUICC)) {
                    sEuiccController = EuiccController.init(context);
                    sEuiccCardController = EuiccCardController.init(context);
                }

                for (int i = 0; i < numPhones; i++) {
                    Phone phone = null;
                    int phoneType = TelephonyManager.getPhoneType(networkModes[i]);
                    TelephonyComponentFactory injectedComponentFactory =
                            telephonyComponentFactory.inject(GsmCdmaPhone.class.getName());
                    if (phoneType == PhoneConstants.PHONE_TYPE_GSM) {
                        phone = injectedComponentFactory.makePhone(context,
                                sCommandsInterfaces[i], sPhoneNotifier, i,
                                PhoneConstants.PHONE_TYPE_GSM,
                                TelephonyComponentFactory.getInstance());
                    } else if (phoneType == PhoneConstants.PHONE_TYPE_CDMA) {
                        phone = injectedComponentFactory.makePhone(context,
                                sCommandsInterfaces[i], sPhoneNotifier, i,
                                PhoneConstants.PHONE_TYPE_CDMA_LTE,
                                TelephonyComponentFactory.getInstance());
                    }
                    Rlog.i(LOG_TAG, "Creating Phone with type = " + phoneType + " sub = " + i);

                    sPhones[i] = phone;
                }

                // Set the default phone in base class.
                // FIXME: This is a first best guess at what the defaults will be. It
                // FIXME: needs to be done in a more controlled manner in the future.
                sPhone = sPhones[0];

                // Ensure that we have a default SMS app. Requesting the app with
                // updateIfNeeded set to true is enough to configure a default SMS app.
                ComponentName componentName =
                        SmsApplication.getDefaultSmsApplication(context, true /* updateIfNeeded */);
                String packageName = "NONE";
                if (componentName != null) {
                    packageName = componentName.getPackageName();
                }
                Rlog.i(LOG_TAG, "defaultSmsApplication: " + packageName);

                // Set up monitor to watch for changes to SMS packages
                SmsApplication.initSmsPackageMonitor(context);

                sMadeDefaults = true;

                Rlog.i(LOG_TAG, "Creating SubInfoRecordUpdater ");
<<<<<<< HEAD
                sSubInfoRecordUpdater = telephonyComponentFactory.inject(
                        SubscriptionInfoUpdater.class.getName()).
                        makeSubscriptionInfoUpdater(BackgroundThread.get().
                        getLooper(), context, sPhones, sCommandsInterfaces);
                SubscriptionController.getInstance().updatePhonesAvailability(sPhones);
=======
                sSubInfoRecordUpdater = new SubscriptionInfoUpdater(
                        BackgroundThread.get().getLooper(), context, sCommandsInterfaces);
                sc.updatePhonesAvailability(sPhones);
>>>>>>> 34602725

                // Only bring up IMS if the device supports having an IMS stack.
                if (context.getPackageManager().hasSystemFeature(
                        PackageManager.FEATURE_TELEPHONY_IMS)) {
                    // Return whether or not the device should use dynamic binding or the static
                    // implementation (deprecated)
                    boolean isDynamicBinding = sContext.getResources().getBoolean(
                            com.android.internal.R.bool.config_dynamic_bind_ims);
                    // Get the package name of the default IMS implementation.
                    String defaultImsPackage = sContext.getResources().getString(
                            com.android.internal.R.string.config_ims_package);
                    // Start ImsResolver and bind to ImsServices.
                    Rlog.i(LOG_TAG, "ImsResolver: defaultImsPackage: " + defaultImsPackage);
                    sImsResolver = new ImsResolver(sContext, defaultImsPackage, numPhones,
                            isDynamicBinding);
                    sImsResolver.initialize();
                    // Start monitoring after defaults have been made.
                    // Default phone must be ready before ImsPhone is created because ImsService
                    // might need it when it is being opened. This should initialize multiple
                    // ImsPhones for ImsResolver implementations of ImsService.
                    for (int i = 0; i < numPhones; i++) {
                        sPhones[i].startMonitoringImsService();
                    }
                } else {
                    Rlog.i(LOG_TAG, "IMS is not supported on this device, skipping ImsResolver.");
                }

                sPhoneConfigurationManager = PhoneConfigurationManager.init(sContext);

                sCellularNetworkValidator = CellularNetworkValidator.make(sContext);

                int maxActivePhones = sPhoneConfigurationManager
                        .getNumberOfModemsWithSimultaneousDataConnections();

                sPhoneSwitcher = telephonyComponentFactory.inject(PhoneSwitcher.class.getName()).
                        makePhoneSwitcher(maxActivePhones, numPhones,
                        sContext, SubscriptionController.getInstance(), Looper.myLooper(),
                        sCommandsInterfaces, sPhones);

                sProxyController = ProxyController.getInstance(context, sPhones, sPhoneSwitcher);

                sIntentBroadcaster = IntentBroadcaster.getInstance(context);

                sNotificationChannelController = new NotificationChannelController(context);

                for (int i = 0; i < numPhones; i++) {
                    sTelephonyNetworkFactories[i] = new TelephonyNetworkFactory(
                            Looper.myLooper(), sPhones[i], sPhoneSwitcher);
                }
                telephonyComponentFactory.inject(TelephonyComponentFactory.class.getName()).
                        makeExtTelephonyClasses(context, sPhones, sCommandsInterfaces);
            }
        }
    }

    @UnsupportedAppUsage
    public static Phone getDefaultPhone() {
        synchronized (sLockProxyPhones) {
            if (!sMadeDefaults) {
                throw new IllegalStateException("Default phones haven't been made yet!");
            }
            return sPhone;
        }
    }

    @UnsupportedAppUsage
    public static Phone getPhone(int phoneId) {
        Phone phone;
        String dbgInfo = "";

        synchronized (sLockProxyPhones) {
            if (!sMadeDefaults) {
                throw new IllegalStateException("Default phones haven't been made yet!");
                // CAF_MSIM FIXME need to introduce default phone id ?
            } else if (phoneId == SubscriptionManager.DEFAULT_PHONE_INDEX) {
                if (DBG) {
                    dbgInfo = "phoneId == DEFAULT_PHONE_ID return sPhone";
                }
                phone = sPhone;
            } else {
                if (DBG) {
                    dbgInfo = "phoneId != DEFAULT_PHONE_ID return sPhones[phoneId]";
                }
                phone = (phoneId >= 0 && phoneId < sPhones.length)
                            ? sPhones[phoneId] : null;
            }
            if (DBG) {
                Rlog.d(LOG_TAG, "getPhone:- " + dbgInfo + " phoneId=" + phoneId +
                        " phone=" + phone);
            }
            return phone;
        }
    }

    @UnsupportedAppUsage
    public static Phone[] getPhones() {
        synchronized (sLockProxyPhones) {
            if (!sMadeDefaults) {
                throw new IllegalStateException("Default phones haven't been made yet!");
            }
            return sPhones;
        }
    }

    public static SubscriptionInfoUpdater getSubscriptionInfoUpdater() {
        return sSubInfoRecordUpdater;
    }

    /**
     * @return The ImsResolver instance or null if IMS is not supported
     * (FEATURE_TELEPHONY_IMS is not defined).
     */
    public static @Nullable ImsResolver getImsResolver() {
        return sImsResolver;
    }

    /**
     * Get the network factory associated with a given phone ID.
     * @param phoneId the phone id
     * @return a factory for this phone ID, or null if none.
     */
    public static TelephonyNetworkFactory getNetworkFactory(int phoneId) {
        synchronized (sLockProxyPhones) {
            if (!sMadeDefaults) {
                throw new IllegalStateException("Default phones haven't been made yet!");
            }
            final String dbgInfo;
            if (phoneId == SubscriptionManager.DEFAULT_PHONE_INDEX) {
                dbgInfo = "getNetworkFactory with DEFAULT_PHONE_ID => factory for sPhone";
                phoneId = sPhone.getSubId();
            } else {
                dbgInfo = "getNetworkFactory with non-default, return factory for passed id";
            }
            // sTelephonyNetworkFactories is null in tests because in tests makeDefaultPhones()
            // is not called.
            final TelephonyNetworkFactory factory = (sTelephonyNetworkFactories != null
                            && (phoneId >= 0 && phoneId < sTelephonyNetworkFactories.length))
                            ? sTelephonyNetworkFactories[phoneId] : null;
            if (DBG) {
                Rlog.d(LOG_TAG, "getNetworkFactory:-" + dbgInfo + " phoneId=" + phoneId
                        + " factory=" + factory);
            }
            return factory;
        }
    }

    /**
     * Makes a {@link SipPhone} object.
     * @param sipUri the local SIP URI the phone runs on
     * @return the {@code SipPhone} object or null if the SIP URI is not valid
     */
    public static SipPhone makeSipPhone(String sipUri) {
        return SipPhoneFactory.makePhone(sipUri, sContext, sPhoneNotifier);
    }

    /**
     * Returns the preferred network type that should be set in the modem.
     *
     * @param context The current {@link Context}.
     * @return the preferred network mode that should be set.
     */
    // TODO: Fix when we "properly" have TelephonyDevController/SubscriptionController ..
    @UnsupportedAppUsage
    public static int calculatePreferredNetworkType(Context context, int phoneSubId) {
        int networkType = android.provider.Settings.Global.getInt(context.getContentResolver(),
                android.provider.Settings.Global.PREFERRED_NETWORK_MODE + phoneSubId,
                -1 /* invalid network mode */);
        Rlog.d(LOG_TAG, "calculatePreferredNetworkType: phoneSubId = " + phoneSubId +
                " networkType = " + networkType);

        if (networkType == -1) {
            networkType = RILConstants.PREFERRED_NETWORK_MODE;
            try {
                networkType = TelephonyManager.getIntAtIndex(context.getContentResolver(),
                        android.provider.Settings.Global.PREFERRED_NETWORK_MODE,
                        SubscriptionController.getInstance().getPhoneId(phoneSubId));
            } catch (SettingNotFoundException retrySnfe) {
                Rlog.e(LOG_TAG, "Settings Exception Reading Value At Index for "
                        + "Settings.Global.PREFERRED_NETWORK_MODE");
            }
        }

        return networkType;
    }

    /* Gets the default subscription */
    @UnsupportedAppUsage
    public static int getDefaultSubscription() {
        return SubscriptionController.getInstance().getDefaultSubId();
    }

    /* Returns User SMS Prompt property,  enabled or not */
    public static boolean isSMSPromptEnabled() {
        boolean prompt = false;
        int value = 0;
        try {
            value = Settings.Global.getInt(sContext.getContentResolver(),
                    Settings.Global.MULTI_SIM_SMS_PROMPT);
        } catch (SettingNotFoundException snfe) {
            Rlog.e(LOG_TAG, "Settings Exception Reading Dual Sim SMS Prompt Values");
        }
        prompt = (value == 0) ? false : true ;
        Rlog.d(LOG_TAG, "SMS Prompt option:" + prompt);

       return prompt;
    }

    /**
     * Makes a {@link ImsPhone} object.
     * @return the {@code ImsPhone} object or null if the exception occured
     */
    public static Phone makeImsPhone(PhoneNotifier phoneNotifier, Phone defaultPhone) {
        return ImsPhoneFactory.makePhone(sContext, phoneNotifier, defaultPhone);
    }

    /**
     * Request a refresh of the embedded subscription list.
     *
     * @param cardId the card ID of the eUICC.
     * @param callback Optional callback to execute after the refresh completes. Must terminate
     *     quickly as it will be called from SubscriptionInfoUpdater's handler thread.
     */
    public static void requestEmbeddedSubscriptionInfoListRefresh(
            int cardId, @Nullable Runnable callback) {
        sSubInfoRecordUpdater.requestEmbeddedSubscriptionInfoListRefresh(cardId, callback);
    }

    /**
     * Get a the SmsController.
     */
    public static SmsController getSmsController() {
        synchronized (sLockProxyPhones) {
            if (!sMadeDefaults) {
                throw new IllegalStateException("Default phones haven't been made yet!");
            }
            return sProxyController.getSmsController();
        }
    }

    /**
     * Adds a local log category.
     *
     * Only used within the telephony process.  Use localLog to add log entries.
     *
     * TODO - is there a better way to do this?  Think about design when we have a minute.
     *
     * @param key the name of the category - will be the header in the service dump.
     * @param size the number of lines to maintain in this category
     */
    public static void addLocalLog(String key, int size) {
        synchronized(sLocalLogs) {
            if (sLocalLogs.containsKey(key)) {
                throw new IllegalArgumentException("key " + key + " already present");
            }
            sLocalLogs.put(key, new LocalLog(size));
        }
    }

    /**
     * Add a line to the named Local Log.
     *
     * This will appear in the TelephonyDebugService dump.
     *
     * @param key the name of the log category to put this in.  Must be created
     *            via addLocalLog.
     * @param log the string to add to the log.
     */
    public static void localLog(String key, String log) {
        synchronized(sLocalLogs) {
            if (sLocalLogs.containsKey(key) == false) {
                throw new IllegalArgumentException("key " + key + " not found");
            }
            sLocalLogs.get(key).log(log);
        }
    }

    public static void dump(FileDescriptor fd, PrintWriter printwriter, String[] args) {
        IndentingPrintWriter pw = new IndentingPrintWriter(printwriter, "  ");
        pw.println("PhoneFactory:");
        pw.println(" sMadeDefaults=" + sMadeDefaults);

        sPhoneSwitcher.dump(fd, pw, args);
        pw.println();

        Phone[] phones = (Phone[])PhoneFactory.getPhones();
        for (int i = 0; i < phones.length; i++) {
            pw.increaseIndent();
            Phone phone = phones[i];

            try {
                phone.dump(fd, pw, args);
            } catch (Exception e) {
                pw.println("Telephony DebugService: Could not get Phone[" + i + "] e=" + e);
                continue;
            }

            pw.flush();
            pw.println("++++++++++++++++++++++++++++++++");

            sTelephonyNetworkFactories[i].dump(fd, pw, args);

            pw.flush();
            pw.decreaseIndent();
            pw.println("++++++++++++++++++++++++++++++++");
        }

        pw.println("ImsResolver:");
        pw.increaseIndent();
        try {
            if (sImsResolver != null) sImsResolver.dump(fd, pw, args);
        } catch (Exception e) {
            e.printStackTrace();
        }
        pw.decreaseIndent();
        pw.println("++++++++++++++++++++++++++++++++");

        pw.println("UiccController:");
        pw.increaseIndent();
        try {
            sUiccController.dump(fd, pw, args);
        } catch (Exception e) {
            e.printStackTrace();
        }
        pw.flush();
        pw.decreaseIndent();
        pw.println("++++++++++++++++++++++++++++++++");

        if (sEuiccController != null) {
            pw.println("EuiccController:");
            pw.increaseIndent();
            try {
                sEuiccController.dump(fd, pw, args);
                sEuiccCardController.dump(fd, pw, args);
            } catch (Exception e) {
                e.printStackTrace();
            }
            pw.flush();
            pw.decreaseIndent();
            pw.println("++++++++++++++++++++++++++++++++");
        }

        pw.println("SubscriptionController:");
        pw.increaseIndent();
        try {
            SubscriptionController.getInstance().dump(fd, pw, args);
        } catch (Exception e) {
            e.printStackTrace();
        }
        pw.flush();
        pw.decreaseIndent();
        pw.println("++++++++++++++++++++++++++++++++");

        pw.println("SubInfoRecordUpdater:");
        pw.increaseIndent();
        try {
            sSubInfoRecordUpdater.dump(fd, pw, args);
        } catch (Exception e) {
            e.printStackTrace();
        }
        pw.flush();
        pw.decreaseIndent();
        pw.println("++++++++++++++++++++++++++++++++");

        pw.println("LocalLogs:");
        pw.increaseIndent();
        synchronized (sLocalLogs) {
            for (String key : sLocalLogs.keySet()) {
                pw.println(key);
                pw.increaseIndent();
                sLocalLogs.get(key).dump(fd, pw, args);
                pw.decreaseIndent();
            }
            pw.flush();
        }
        pw.decreaseIndent();
        pw.println("++++++++++++++++++++++++++++++++");

        pw.println("SharedPreferences:");
        pw.increaseIndent();
        try {
            if (sContext != null) {
                SharedPreferences sp = PreferenceManager.getDefaultSharedPreferences(sContext);
                Map spValues = sp.getAll();
                for (Object key : spValues.keySet()) {
                    pw.println(key + " : " + spValues.get(key));
                }
            }
        } catch (Exception e) {
            e.printStackTrace();
        }
        pw.decreaseIndent();
        pw.println("++++++++++++++++++++++++++++++++");
        pw.println("DebugEvents:");
        pw.increaseIndent();
        try {
            AnomalyReporter.dump(fd, pw, args);
        } catch (Exception e) {
            e.printStackTrace();
        }

        pw.flush();
        pw.decreaseIndent();
    }
}<|MERGE_RESOLUTION|>--- conflicted
+++ resolved
@@ -223,17 +223,11 @@
                 sMadeDefaults = true;
 
                 Rlog.i(LOG_TAG, "Creating SubInfoRecordUpdater ");
-<<<<<<< HEAD
                 sSubInfoRecordUpdater = telephonyComponentFactory.inject(
                         SubscriptionInfoUpdater.class.getName()).
                         makeSubscriptionInfoUpdater(BackgroundThread.get().
-                        getLooper(), context, sPhones, sCommandsInterfaces);
+                        getLooper(), context, sCommandsInterfaces);
                 SubscriptionController.getInstance().updatePhonesAvailability(sPhones);
-=======
-                sSubInfoRecordUpdater = new SubscriptionInfoUpdater(
-                        BackgroundThread.get().getLooper(), context, sCommandsInterfaces);
-                sc.updatePhonesAvailability(sPhones);
->>>>>>> 34602725
 
                 // Only bring up IMS if the device supports having an IMS stack.
                 if (context.getPackageManager().hasSystemFeature(
