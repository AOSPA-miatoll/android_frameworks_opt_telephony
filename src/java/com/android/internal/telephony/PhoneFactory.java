--- conflicted
+++ resolved
@@ -168,19 +168,14 @@
                     sCommandsInterfaces[i] = telephonyComponentFactory.inject(RIL.class.getName()).
                             makeRIL(context, networkModes[i], cdmaSubscription, i);
                 }
-<<<<<<< HEAD
+
+                // Instantiate UiccController so that all other classes can just
+                // call getInstance()
+                sUiccController = UiccController.make(context, sCommandsInterfaces);
+
                 Rlog.i(LOG_TAG, "Creating SubscriptionController");
                 telephonyComponentFactory.inject(SubscriptionController.class.
                                 getName()).initSubscriptionController(context, sCommandsInterfaces);
-=======
->>>>>>> 1c974129
-
-                // Instantiate UiccController so that all other classes can just
-                // call getInstance()
-                sUiccController = UiccController.make(context, sCommandsInterfaces);
-
-                Rlog.i(LOG_TAG, "Creating SubscriptionController");
-                SubscriptionController.init(context, sCommandsInterfaces);
 
                 if (context.getPackageManager().hasSystemFeature(
                         PackageManager.FEATURE_TELEPHONY_EUICC)) {
