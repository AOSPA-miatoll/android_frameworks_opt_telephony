/*
 * Copyright (C) 2006 The Android Open Source Project
 *
 * Licensed under the Apache License, Version 2.0 (the "License");
 * you may not use this file except in compliance with the License.
 * You may obtain a copy of the License at
 *
 *      http://www.apache.org/licenses/LICENSE-2.0
 *
 * Unless required by applicable law or agreed to in writing, software
 * distributed under the License is distributed on an "AS IS" BASIS,
 * WITHOUT WARRANTIES OR CONDITIONS OF ANY KIND, either express or implied.
 * See the License for the specific language governing permissions and
 * limitations under the License.
 */

package com.android.internal.telephony;

import android.content.ComponentName;
import android.content.Context;
import android.net.LocalServerSocket;
import android.os.Looper;
import android.provider.Settings;
import android.telephony.Rlog;
import android.telephony.TelephonyManager;

import com.android.internal.telephony.cdma.CDMALTEPhone;
import com.android.internal.telephony.cdma.CDMAPhone;
import com.android.internal.telephony.cdma.CdmaSubscriptionSourceManager;
import com.android.internal.telephony.gsm.GSMPhone;
import com.android.internal.telephony.sip.SipPhone;
import com.android.internal.telephony.sip.SipPhoneFactory;
import com.android.internal.telephony.uicc.UiccController;

/**
 * {@hide}
 */
public class PhoneFactory {
    static final String LOG_TAG = "PhoneFactory";
    static final int SOCKET_OPEN_RETRY_MILLIS = 2 * 1000;
    static final int SOCKET_OPEN_MAX_RETRY = 3;

    //***** Class Variables

    static private Phone sProxyPhone = null;
    static private CommandsInterface sCommandsInterface = null;

    static private boolean sMadeDefaults = false;
    static private PhoneNotifier sPhoneNotifier;
    static private Looper sLooper;
    static private Context sContext;

    //***** Class Methods

    public static void makeDefaultPhones(Context context) {
        makeDefaultPhone(context);
    }

    /**
     * FIXME replace this with some other way of making these
     * instances
     */
    public static void makeDefaultPhone(Context context) {
        synchronized(Phone.class) {
            if (!sMadeDefaults) {
                sLooper = Looper.myLooper();
                sContext = context;

                if (sLooper == null) {
                    throw new RuntimeException(
                        "PhoneFactory.makeDefaultPhone must be called from Looper thread");
                }

                int retryCount = 0;
                for(;;) {
                    boolean hasException = false;
                    retryCount ++;

                    try {
                        // use UNIX domain socket to
                        // prevent subsequent initialization
                        new LocalServerSocket("com.android.internal.telephony");
                    } catch (java.io.IOException ex) {
                        hasException = true;
                    }

                    if ( !hasException ) {
                        break;
                    } else if (retryCount > SOCKET_OPEN_MAX_RETRY) {
                        throw new RuntimeException("PhoneFactory probably already running");
                    } else {
                        try {
                            Thread.sleep(SOCKET_OPEN_RETRY_MILLIS);
                        } catch (InterruptedException er) {
                        }
                    }
                }

                sPhoneNotifier = new DefaultPhoneNotifier();

                // Get preferred network mode
                int preferredNetworkMode = RILConstants.PREFERRED_NETWORK_MODE;
                if (TelephonyManager.getLteOnCdmaModeStatic() == PhoneConstants.LTE_ON_CDMA_TRUE) {
                    preferredNetworkMode = Phone.NT_MODE_GLOBAL;
                }
                int networkMode = Settings.Global.getInt(context.getContentResolver(),
                        Settings.Global.PREFERRED_NETWORK_MODE, preferredNetworkMode);
                Rlog.i(LOG_TAG, "Network Mode set to " + Integer.toString(networkMode));

                int cdmaSubscription = CdmaSubscriptionSourceManager.getDefault(context);
                Rlog.i(LOG_TAG, "Cdma Subscription set to " + cdmaSubscription);

                //reads the system properties and makes commandsinterface
                sCommandsInterface = new RIL(context, networkMode, cdmaSubscription);

                // Instantiate UiccController so that all other classes can just call getInstance()
                UiccController.make(context, sCommandsInterface);

                int phoneType = TelephonyManager.getPhoneType(networkMode);
                if (phoneType == PhoneConstants.PHONE_TYPE_GSM) {
                    Rlog.i(LOG_TAG, "Creating GSMPhone");
                    sProxyPhone = new PhoneProxy(new GSMPhone(context,
                            sCommandsInterface, sPhoneNotifier));
                } else if (phoneType == PhoneConstants.PHONE_TYPE_CDMA) {
                    switch (TelephonyManager.getLteOnCdmaModeStatic()) {
                        case PhoneConstants.LTE_ON_CDMA_TRUE:
                            Rlog.i(LOG_TAG, "Creating CDMALTEPhone");
                            sProxyPhone = new PhoneProxy(new CDMALTEPhone(context,
                                sCommandsInterface, sPhoneNotifier));
                            break;
                        case PhoneConstants.LTE_ON_CDMA_FALSE:
                        default:
                            Rlog.i(LOG_TAG, "Creating CDMAPhone");
                            sProxyPhone = new PhoneProxy(new CDMAPhone(context,
                                    sCommandsInterface, sPhoneNotifier));
                            break;
                    }
                }

                // Ensure that we have a default SMS app. Requesting the app with
                // updateIfNeeded set to true is enough to configure a default SMS app.
                ComponentName componentName =
                        SmsApplication.getDefaultSmsApplication(context, true /* updateIfNeeded */);
                String packageName = "NONE";
                if (componentName != null) {
                    packageName = componentName.getPackageName();
                }
                Rlog.i(LOG_TAG, "defaultSmsApplication: " + packageName);

<<<<<<< HEAD
=======
                // Set up monitor to watch for changes to SMS packages
                SmsApplication.initSmsPackageMonitor(context);

>>>>>>> eb7d1444
                sMadeDefaults = true;
            }
        }
    }

    public static Phone getDefaultPhone() {
        if (sLooper != Looper.myLooper()) {
            throw new RuntimeException(
                "PhoneFactory.getDefaultPhone must be called from Looper thread");
        }

        if (!sMadeDefaults) {
            throw new IllegalStateException("Default phones haven't been made yet!");
        }
       return sProxyPhone;
    }

    public static Phone getCdmaPhone() {
        Phone phone;
        synchronized(PhoneProxy.lockForRadioTechnologyChange) {
            switch (TelephonyManager.getLteOnCdmaModeStatic()) {
                case PhoneConstants.LTE_ON_CDMA_TRUE: {
                    phone = new CDMALTEPhone(sContext, sCommandsInterface, sPhoneNotifier);
                    break;
                }
                case PhoneConstants.LTE_ON_CDMA_FALSE:
                case PhoneConstants.LTE_ON_CDMA_UNKNOWN:
                default: {
                    phone = new CDMAPhone(sContext, sCommandsInterface, sPhoneNotifier);
                    break;
                }
            }
        }
        return phone;
    }

    public static Phone getGsmPhone() {
        synchronized(PhoneProxy.lockForRadioTechnologyChange) {
            Phone phone = new GSMPhone(sContext, sCommandsInterface, sPhoneNotifier);
            return phone;
        }
    }

    /**
     * Makes a {@link SipPhone} object.
     * @param sipUri the local SIP URI the phone runs on
     * @return the {@code SipPhone} object or null if the SIP URI is not valid
     */
    public static SipPhone makeSipPhone(String sipUri) {
        return SipPhoneFactory.makePhone(sipUri, sContext, sPhoneNotifier);
    }
}<|MERGE_RESOLUTION|>--- conflicted
+++ resolved
@@ -147,12 +147,9 @@
                 }
                 Rlog.i(LOG_TAG, "defaultSmsApplication: " + packageName);
 
-<<<<<<< HEAD
-=======
                 // Set up monitor to watch for changes to SMS packages
                 SmsApplication.initSmsPackageMonitor(context);
 
->>>>>>> eb7d1444
                 sMadeDefaults = true;
             }
         }
