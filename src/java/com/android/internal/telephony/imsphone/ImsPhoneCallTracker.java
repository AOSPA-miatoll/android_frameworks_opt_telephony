--- conflicted
+++ resolved
@@ -97,11 +97,7 @@
 import com.android.internal.telephony.LocaleTracker;
 import com.android.internal.telephony.Phone;
 import com.android.internal.telephony.PhoneConstants;
-<<<<<<< HEAD
 import com.android.internal.telephony.PhoneFactory;
-import com.android.internal.telephony.PhoneInternalInterface;
-=======
->>>>>>> 88cdba70
 import com.android.internal.telephony.ServiceStateTracker;
 import com.android.internal.telephony.SubscriptionController;
 import com.android.internal.telephony.TelephonyProperties;
@@ -312,11 +308,7 @@
     private static final int EVENT_REDIAL_WIFI_E911_TIMEOUT = 29;
     private static final int EVENT_ANSWER_WAITING_CALL = 30;
     private static final int EVENT_RESUME_NOW_FOREGROUND_CALL = 31;
-<<<<<<< HEAD
-    private static final int EVENT_RETRY_ON_IMS_WITHOUT_RTT = 40;
-=======
     private static final int EVENT_REDIAL_WITHOUT_RTT = 32;
->>>>>>> 88cdba70
 
     private static final int TIMEOUT_HANGUP_PENDINGMO = 500;
 
@@ -2577,15 +2569,9 @@
                         .getSystemService(Context.CONNECTIVITY_SERVICE);
                 mgr.setAirplaneMode(false);
                 return;
-<<<<<<< HEAD
-            } else if (reasonInfo.getCode() == QtiImsUtils.CODE_RETRY_ON_IMS_WITHOUT_RTT) {
-                Pair<ImsCall, ImsReasonInfo> callInfo = new Pair<>(imsCall, reasonInfo);
-                sendMessage(obtainMessage(EVENT_RETRY_ON_IMS_WITHOUT_RTT, callInfo));
-=======
             } else if (reasonInfo.getCode() == ImsReasonInfo.CODE_RETRY_ON_IMS_WITHOUT_RTT) {
                 Pair<ImsCall, ImsReasonInfo> callInfo = new Pair<>(imsCall, reasonInfo);
                 sendMessage(obtainMessage(EVENT_REDIAL_WITHOUT_RTT, callInfo));
->>>>>>> 88cdba70
                 return;
             } else {
                 processCallStateChange(imsCall, ImsPhoneCall.State.DISCONNECTED, cause);
@@ -3682,30 +3668,18 @@
                 sendCallStartFailedDisconnect(callInfo.first, callInfo.second);
                 break;
             }
-<<<<<<< HEAD
-            case EVENT_RETRY_ON_IMS_WITHOUT_RTT: {
-                Pair<ImsCall, ImsReasonInfo> callInfo = (Pair<ImsCall, ImsReasonInfo>) msg.obj;
-
-                ImsPhoneConnection oldConnection = findConnection(callInfo.first);
-                if (oldConnection == null) {
-                    sendCallStartFailedDisconnect(callInfo.first, callInfo.second);
-                    loge("EVENT_RETRY_ON_IMS_WITHOUT_RTT: null oldConnection");
-                    return;
-=======
-
             case EVENT_REDIAL_WITHOUT_RTT: {
                 Pair<ImsCall, ImsReasonInfo> callInfo = (Pair<ImsCall, ImsReasonInfo>) msg.obj;
                 removeMessages(EVENT_REDIAL_WITHOUT_RTT);
                 ImsPhoneConnection oldConnection = findConnection(callInfo.first);
                 if (oldConnection == null) {
                     sendCallStartFailedDisconnect(callInfo.first, callInfo.second);
+                    loge("EVENT_REDIAL_WITHOUT_RTT: null oldConnection");
                     break;
->>>>>>> 88cdba70
                 }
                 mForegroundCall.detach(oldConnection);
                 removeConnection(oldConnection);
                 try {
-<<<<<<< HEAD
                     mLastDialArgs.intentExtras.putBoolean(
                             android.telecom.TelecomManager.EXTRA_START_CALL_WITH_RTT, false);
 
@@ -3735,19 +3709,6 @@
                 } catch (CallStateException e) {
                     sendCallStartFailedDisconnect(callInfo.first, callInfo.second);
                 }
-
-=======
-                    mPendingMO = null;
-                    ImsDialArgs newDialArgs = ImsDialArgs.Builder.from(mLastDialArgs)
-                            .setRttTextStream(null)
-                            .build();
-                    Connection newConnection =
-                            mPhone.getDefaultPhone().dial(mLastDialString, newDialArgs);
-                    oldConnection.onOriginalConnectionReplaced(newConnection);
-                } catch (CallStateException e) {
-                    sendCallStartFailedDisconnect(callInfo.first, callInfo.second);
-                }
->>>>>>> 88cdba70
                 break;
             }
         }
