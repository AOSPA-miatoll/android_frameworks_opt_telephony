--- conflicted
+++ resolved
@@ -2664,11 +2664,7 @@
                     && mAutoRetryFailedWifiEmergencyCall && isEmergencySrvCategoryPresent) {
                 Pair<ImsCall, ImsReasonInfo> callInfo = new Pair<>(imsCall, reasonInfo);
                 mPhone.getDefaultPhone().mCi.registerForOn(ImsPhoneCallTracker.this,
-<<<<<<< HEAD
-                        EVENT_RADIO_ON, callInfo);
-=======
                         EVENT_REDIAL_WIFI_E911_CALL, callInfo);
->>>>>>> b48d1f18
                 sendMessageDelayed(obtainMessage(EVENT_REDIAL_WIFI_E911_TIMEOUT, callInfo),
                         TIMEOUT_REDIAL_WIFI_E911_MS);
                 final ConnectivityManager mgr = (ConnectivityManager) mPhone.getContext()
@@ -3731,10 +3727,7 @@
                 Pair<ImsCall, ImsReasonInfo> callInfo =
                         (Pair<ImsCall, ImsReasonInfo>) msg.obj;
                 removeMessages(EVENT_REDIAL_WIFI_E911_TIMEOUT);
-<<<<<<< HEAD
-=======
                 mPhone.getDefaultPhone().mCi.unregisterForOn(this);
->>>>>>> b48d1f18
                 ImsPhoneConnection oldConnection = findConnection(callInfo.first);
                 if (oldConnection == null) {
                     sendCallStartFailedDisconnect(callInfo.first, callInfo.second);
@@ -3764,10 +3757,6 @@
             case EVENT_REDIAL_WIFI_E911_TIMEOUT: {
                 Pair<ImsCall, ImsReasonInfo> callInfo = (Pair<ImsCall, ImsReasonInfo>) msg.obj;
                 mPhone.getDefaultPhone().mCi.unregisterForOn(this);
-<<<<<<< HEAD
-                removeMessages(EVENT_RADIO_ON);
-=======
->>>>>>> b48d1f18
                 removeMessages(EVENT_REDIAL_WIFI_E911_CALL);
                 sendCallStartFailedDisconnect(callInfo.first, callInfo.second);
                 break;
