/*
 * Copyright (C) 2013 The Android Open Source Project
 *
 * Licensed under the Apache License, Version 2.0 (the "License");
 * you may not use this file except in compliance with the License.
 * You may obtain a copy of the License at
 *
 *      http://www.apache.org/licenses/LICENSE-2.0
 *
 * Unless required by applicable law or agreed to in writing, software
 * distributed under the License is distributed on an "AS IS" BASIS,
 * WITHOUT WARRANTIES OR CONDITIONS OF ANY KIND, either express or implied.
 * See the License for the specific language governing permissions and
 * limitations under the License.
 */

package com.android.internal.telephony.imsphone;

import static com.android.internal.annotations.VisibleForTesting.Visibility.PRIVATE;
import static com.android.internal.telephony.Phone.CS_FALLBACK;

import android.annotation.NonNull;
import android.app.usage.NetworkStatsManager;
import android.compat.annotation.UnsupportedAppUsage;
import android.content.BroadcastReceiver;
import android.content.Context;
import android.content.Intent;
import android.content.IntentFilter;
import android.content.SharedPreferences;
import android.content.pm.PackageManager;
import android.net.ConnectivityManager;
import android.net.Network;
import android.net.NetworkCapabilities;
import android.net.NetworkInfo;
import android.net.NetworkRequest;
import android.net.NetworkStats;
import android.net.netstats.provider.AbstractNetworkStatsProvider;
import android.net.netstats.provider.NetworkStatsProviderCallback;
import android.os.AsyncResult;
import android.os.Bundle;
import android.os.Handler;
import android.os.Message;
import android.os.PersistableBundle;
import android.os.Registrant;
import android.os.RegistrantList;
import android.os.RemoteException;
import android.os.SystemClock;
import android.preference.PreferenceManager;
import android.provider.Settings;
import android.sysprop.TelephonyProperties;
import android.telecom.Connection.VideoProvider;
import android.telecom.TelecomManager;
import android.telecom.VideoProfile;
import android.telephony.CallQuality;
import android.telephony.CarrierConfigManager;
import android.telephony.DisconnectCause;
import android.telephony.PhoneNumberUtils;
import android.telephony.ServiceState;
import android.telephony.SubscriptionInfo;
import android.telephony.SubscriptionManager;
import android.telephony.TelephonyManager;
import android.telephony.emergency.EmergencyNumber;
import android.telephony.ims.ImsCallProfile;
import android.telephony.ims.ImsMmTelManager;
import android.telephony.ims.ImsReasonInfo;
import android.telephony.ims.ImsStreamMediaProfile;
import android.telephony.ims.ImsSuppServiceNotification;
import android.telephony.ims.ProvisioningManager;
import android.telephony.ims.feature.ImsFeature;
import android.telephony.ims.feature.MmTelFeature;
import android.telephony.ims.stub.ImsRegistrationImplBase;
import android.text.TextUtils;
import android.util.ArrayMap;
import android.util.LocalLog;
import android.util.Log;
import android.util.Pair;
import android.util.SparseIntArray;

import com.android.ims.FeatureConnector;
import com.android.ims.ImsCall;
import com.android.ims.ImsConfig;
import com.android.ims.ImsConfigListener;
import com.android.ims.ImsEcbm;
import com.android.ims.ImsException;
import com.android.ims.ImsManager;
import com.android.ims.ImsMultiEndpoint;
import com.android.ims.ImsUtInterface;
import com.android.ims.internal.ConferenceParticipant;
import com.android.ims.internal.IImsCallSession;
import com.android.ims.internal.IImsVideoCallProvider;
import com.android.ims.internal.ImsVideoCallProviderWrapper;
import com.android.ims.internal.VideoPauseTracker;
import com.android.internal.annotations.VisibleForTesting;
import com.android.internal.os.SomeArgs;
import com.android.internal.telephony.Call;
import com.android.internal.telephony.CallFailCause;
import com.android.internal.telephony.CallStateException;
import com.android.internal.telephony.CallTracker;
import com.android.internal.telephony.CommandException;
import com.android.internal.telephony.CommandsInterface;
import com.android.internal.telephony.Connection;
import com.android.internal.telephony.LocaleTracker;
import com.android.internal.telephony.Phone;
import com.android.internal.telephony.PhoneConstants;
import com.android.internal.telephony.ServiceStateTracker;
import com.android.internal.telephony.SubscriptionController;
import com.android.internal.telephony.dataconnection.DataEnabledSettings;
import com.android.internal.telephony.dataconnection.DataEnabledSettings.DataEnabledChangedReason;
import com.android.internal.telephony.emergency.EmergencyNumberTracker;
import com.android.internal.telephony.gsm.SuppServiceNotification;
import com.android.internal.telephony.imsphone.ImsPhone.ImsDialArgs;
import com.android.internal.telephony.metrics.CallQualityMetrics;
import com.android.internal.telephony.metrics.TelephonyMetrics;
import com.android.internal.telephony.nano.TelephonyProto.TelephonyCallSession;
import com.android.internal.telephony.nano.TelephonyProto.TelephonyCallSession.Event.ImsCommand;
import com.android.internal.util.IndentingPrintWriter;
import com.android.server.net.NetworkStatsService;
import com.android.telephony.Rlog;

import java.io.FileDescriptor;
import java.io.PrintWriter;
import java.util.ArrayList;
import java.util.HashMap;
import java.util.List;
import java.util.Map;
import java.util.Queue;
import java.util.concurrent.ConcurrentHashMap;
import java.util.concurrent.ConcurrentLinkedQueue;
import java.util.concurrent.Executor;
import java.util.concurrent.LinkedBlockingQueue;
import java.util.concurrent.atomic.AtomicInteger;
import java.util.function.Consumer;
import java.util.regex.Pattern;

/**
 * {@hide}
 */
public class ImsPhoneCallTracker extends CallTracker implements ImsPullCall {
    static final String LOG_TAG = "ImsPhoneCallTracker";
    static final String VERBOSE_STATE_TAG = "IPCTState";

    public interface PhoneStateListener {
        void onPhoneStateChanged(PhoneConstants.State oldState, PhoneConstants.State newState);
    }

    public interface SharedPreferenceProxy {
        SharedPreferences getDefaultSharedPreferences(Context context);
    }

    public interface PhoneNumberUtilsProxy {
        boolean isEmergencyNumber(String number);
    }

    private static final boolean DBG = true;

    // When true, dumps the state of ImsPhoneCallTracker after changes to foreground and background
    // calls.  This is helpful for debugging.  It is also possible to enable this at runtime by
    // setting the IPCTState log tag to VERBOSE.
    private static final boolean FORCE_VERBOSE_STATE_LOGGING = false; /* stopship if true */
    private static final boolean VERBOSE_STATE_LOGGING = FORCE_VERBOSE_STATE_LOGGING ||
            Rlog.isLoggable(VERBOSE_STATE_TAG, Log.VERBOSE);

    private MmTelFeature.MmTelCapabilities mMmTelCapabilities =
            new MmTelFeature.MmTelCapabilities();

    private TelephonyMetrics mMetrics;
    private final Map<String, CallQualityMetrics> mCallQualityMetrics = new ConcurrentHashMap<>();
    private final ConcurrentLinkedQueue<CallQualityMetrics> mCallQualityMetricsHistory =
            new ConcurrentLinkedQueue<>();
    private boolean mCarrierConfigLoaded = false;

    private final MmTelFeatureListener mMmTelFeatureListener = new MmTelFeatureListener();
    private class MmTelFeatureListener extends MmTelFeature.Listener {
        @Override
        public void onIncomingCall(IImsCallSession c, Bundle extras) {
            if (DBG) log("onReceive : incoming call intent");
            mOperationLocalLog.log("onIncomingCall Received");

            if (extras == null) extras = new Bundle();
            if (mImsManager == null) return;

            try {
                // Network initiated USSD will be treated by mImsUssdListener
                boolean isUssd = extras.getBoolean(MmTelFeature.EXTRA_IS_USSD, false);
                // For compatibility purposes with older vendor implmentations.
                isUssd |= extras.getBoolean(ImsManager.EXTRA_USSD, false);
                if (isUssd) {
                    if (DBG) log("onReceive : USSD");
                    mUssdSession = mImsManager.takeCall(c, mImsUssdListener);
                    if (mUssdSession != null) {
                        mUssdSession.accept(ImsCallProfile.CALL_TYPE_VOICE);
                    }
                    return;
                }

                boolean isUnknown = extras.getBoolean(MmTelFeature.EXTRA_IS_UNKNOWN_CALL, false);
                // For compatibility purposes with older vendor implmentations.
                isUnknown |= extras.getBoolean(ImsManager.EXTRA_IS_UNKNOWN_CALL, false);
                if (DBG) {
                    log("onReceive : isUnknown = " + isUnknown
                            + " fg = " + mForegroundCall.getState()
                            + " bg = " + mBackgroundCall.getState());
                }

                // Normal MT/Unknown call
                ImsCall imsCall = mImsManager.takeCall(c, mImsCallListener);
                ImsPhoneConnection conn = new ImsPhoneConnection(mPhone, imsCall,
                        ImsPhoneCallTracker.this,
                        (isUnknown ? mForegroundCall : mRingingCall), isUnknown);

                // If there is an active call.
                if (mForegroundCall.hasConnections()) {
                    ImsCall activeCall = mForegroundCall.getFirstConnection().getImsCall();
                    if (activeCall != null && imsCall != null) {
                        // activeCall could be null if the foreground call is in a disconnected
                        // state.  If either of the calls is null there is no need to check if
                        // one will be disconnected on answer.
                        boolean answeringWillDisconnect =
                                shouldDisconnectActiveCallOnAnswer(activeCall, imsCall);
                        conn.setActiveCallDisconnectedOnAnswer(answeringWillDisconnect);
                    }
                }
                conn.setAllowAddCallDuringVideoCall(mAllowAddCallDuringVideoCall);
                conn.setAllowHoldingVideoCall(mAllowHoldingVideoCall);
                addConnection(conn);

                setVideoCallProvider(conn, imsCall);

                TelephonyMetrics.getInstance().writeOnImsCallReceive(mPhone.getPhoneId(),
                        imsCall.getSession());

                if (isUnknown) {
                    mPhone.notifyUnknownConnection(conn);
                } else {
                    if ((mForegroundCall.getState() != ImsPhoneCall.State.IDLE)
                            || (mBackgroundCall.getState() != ImsPhoneCall.State.IDLE)) {
                        conn.update(imsCall, ImsPhoneCall.State.WAITING);
                    }

                    mPhone.notifyNewRingingConnection(conn);
                    mPhone.notifyIncomingRing();
                }

                updatePhoneState();
                mPhone.notifyPreciseCallStateChanged();
            } catch (ImsException e) {
                loge("onReceive : exception " + e);
            } catch (RemoteException e) {
            }
        }

        @Override
        public void onVoiceMessageCountUpdate(int count) {
            if (mPhone != null && mPhone.mDefaultPhone != null) {
                if (DBG) log("onVoiceMessageCountChanged :: count=" + count);
                mPhone.mDefaultPhone.setVoiceMessageCount(count);
            } else {
                loge("onVoiceMessageCountUpdate: null phone");
            }
        }
    }

<<<<<<< HEAD
    // TODO: 1. Directly reports diff in updateVtDataUsage.
    //       2. Remove unused getVtDataUsage.
    //       3. Add tests.
    private class VtDataUsageProvider extends AbstractNetworkStatsProvider {
=======
    /**
     * A class implementing {@link AbstractNetworkStatsProvider} to report VT data usage to system.
     */
    // TODO: 1. Directly reports diff in updateVtDataUsage.
    //       2. Remove unused getVtDataUsage.
    @VisibleForTesting(visibility = PRIVATE)
    public class VtDataUsageProvider extends AbstractNetworkStatsProvider {
>>>>>>> 354d78de
        private int mToken = 0;
        private NetworkStats mIfaceSnapshot = new NetworkStats(0L, 0);
        private NetworkStats mUidSnapshot = new NetworkStats(0L, 0);
        @Override
        public void requestStatsUpdate(int token) {
            // If there is an ongoing VT call, request the latest VT usage from the modem. The
            // latest usage will return asynchronously so it won't be counted in this round, but it
            // will be eventually counted when next requestStatsUpdate is called.
            if (mState != PhoneConstants.State.IDLE) {
                for (ImsPhoneConnection conn : mConnections) {
                    final VideoProvider videoProvider = conn.getVideoProvider();
                    if (videoProvider != null) {
                        videoProvider.onRequestConnectionDataUsage();
                    }
                }
            }

            final NetworkStats ifaceDiff = mVtDataUsageSnapshot.subtract(mIfaceSnapshot);
            final NetworkStats uidDiff = mVtDataUsageUidSnapshot.subtract(mUidSnapshot);
            mVtDataUsageProviderCb.onStatsUpdated(mToken, ifaceDiff, uidDiff);
            mIfaceSnapshot = mIfaceSnapshot.add(ifaceDiff);
            mUidSnapshot = mUidSnapshot.add(uidDiff);
            mToken = token;
        }

        @Override
        public void setLimit(String iface, long quotaBytes) {
            // No-op
        }

        @Override
        public void setAlert(long quotaBytes) {
            // No-op
        }
    }

    private BroadcastReceiver mReceiver = new BroadcastReceiver() {
        @Override
        public void onReceive(Context context, Intent intent) {
            if (intent.getAction().equals(CarrierConfigManager.ACTION_CARRIER_CONFIG_CHANGED)) {
                int subId = intent.getIntExtra(PhoneConstants.SUBSCRIPTION_KEY,
                        SubscriptionManager.INVALID_SUBSCRIPTION_ID);
                if (subId == mPhone.getSubId()) {
                    cacheCarrierConfiguration(subId);
                    log("onReceive : Updating mAllowEmergencyVideoCalls = " +
                            mAllowEmergencyVideoCalls);
                }
            } else if (TelecomManager.ACTION_CHANGE_DEFAULT_DIALER.equals(intent.getAction())) {
                mDefaultDialerUid.set(getPackageUid(context, intent.getStringExtra(
                        TelecomManager.EXTRA_CHANGE_DEFAULT_DIALER_PACKAGE_NAME)));
            }
        }
    };

    /**
     * Tracks whether we are currently monitoring network connectivity for the purpose of warning
     * the user of an inability to handover from LTE to WIFI for video calls.
     */
    private boolean mIsMonitoringConnectivity = false;

    /**
     * A test flag which can be used to disable processing of the conference event package data
     * received from the network.
     */
    private boolean mIsConferenceEventPackageEnabled = true;

    /**
     * Network callback used to schedule the handover check when a wireless network connects.
     */
    private ConnectivityManager.NetworkCallback mNetworkCallback =
            new ConnectivityManager.NetworkCallback() {
                @Override
                public void onAvailable(Network network) {
                    Rlog.i(LOG_TAG, "Network available: " + network);
                    scheduleHandoverCheck();
                }
            };

    //***** Constants

    static final int MAX_CONNECTIONS = 7;
    static final int MAX_CONNECTIONS_PER_CALL = 5;

    // Max number of calls we will keep call quality history for (the history is saved in-memory and
    // included in bug reports).
    private static final int MAX_CALL_QUALITY_HISTORY = 10;

    private static final int EVENT_HANGUP_PENDINGMO = 18;
    private static final int EVENT_DIAL_PENDINGMO = 20;
    private static final int EVENT_EXIT_ECBM_BEFORE_PENDINGMO = 21;
    private static final int EVENT_VT_DATA_USAGE_UPDATE = 22;
    private static final int EVENT_DATA_ENABLED_CHANGED = 23;
    private static final int EVENT_CHECK_FOR_WIFI_HANDOVER = 25;
    private static final int EVENT_ON_FEATURE_CAPABILITY_CHANGED = 26;
    private static final int EVENT_SUPP_SERVICE_INDICATION = 27;
    private static final int EVENT_REDIAL_WIFI_E911_CALL = 28;
    private static final int EVENT_REDIAL_WIFI_E911_TIMEOUT = 29;
    private static final int EVENT_ANSWER_WAITING_CALL = 30;
    private static final int EVENT_RESUME_NOW_FOREGROUND_CALL = 31;
    private static final int EVENT_REDIAL_WITHOUT_RTT = 32;

    private static final int TIMEOUT_HANGUP_PENDINGMO = 500;

    private static final int HANDOVER_TO_WIFI_TIMEOUT_MS = 60000; // ms

    private static final int TIMEOUT_REDIAL_WIFI_E911_MS = 10000;

    private static final int TIMEOUT_PARTICIPANT_CONNECT_TIME_CACHE_MS = 60000; //ms

    // Following values are for mHoldSwitchingState
    private enum HoldSwapState {
        // Not in the middle of a hold/swap operation
        INACTIVE,
        // Pending a single call getting held
        PENDING_SINGLE_CALL_HOLD,
        // Pending a single call getting unheld
        PENDING_SINGLE_CALL_UNHOLD,
        // Pending swapping a active and a held call
        SWAPPING_ACTIVE_AND_HELD,
        // Pending holding a call to answer a call-waiting call
        HOLDING_TO_ANSWER_INCOMING,
        // Pending resuming the foreground call after some kind of failure
        PENDING_RESUME_FOREGROUND_AFTER_FAILURE,
        // Pending holding a call to dial another outgoing call
        HOLDING_TO_DIAL_OUTGOING,
    }

    //***** Instance Variables
    @UnsupportedAppUsage
    private ArrayList<ImsPhoneConnection> mConnections = new ArrayList<ImsPhoneConnection>();
    private RegistrantList mVoiceCallEndedRegistrants = new RegistrantList();
    private RegistrantList mVoiceCallStartedRegistrants = new RegistrantList();

    @UnsupportedAppUsage
    public ImsPhoneCall mRingingCall = new ImsPhoneCall(this, ImsPhoneCall.CONTEXT_RINGING);
    @UnsupportedAppUsage
    public ImsPhoneCall mForegroundCall = new ImsPhoneCall(this,
            ImsPhoneCall.CONTEXT_FOREGROUND);
    @UnsupportedAppUsage
    public ImsPhoneCall mBackgroundCall = new ImsPhoneCall(this,
            ImsPhoneCall.CONTEXT_BACKGROUND);
    @UnsupportedAppUsage
    public ImsPhoneCall mHandoverCall = new ImsPhoneCall(this, ImsPhoneCall.CONTEXT_HANDOVER);

    // Hold aggregated video call data usage for each video call since boot.
    // The ImsCall's call id is the key of the map.
    private final HashMap<Integer, Long> mVtDataUsageMap = new HashMap<>();
    private final Map<String, CacheEntry> mPhoneNumAndConnTime = new ConcurrentHashMap<>();
    private final Queue<CacheEntry> mUnknownPeerConnTime = new LinkedBlockingQueue<>();

    private static class CacheEntry {
        private long mCachedTime;
        private long mConnectTime;
        private long mConnectElapsedTime;
        /**
         * The direction of the call;
         * {@link android.telecom.Call.Details#DIRECTION_INCOMING} for incoming calls, or
         * {@link android.telecom.Call.Details#DIRECTION_OUTGOING} for outgoing calls.
         */
        private int mCallDirection;

        CacheEntry(long cachedTime, long connectTime, long connectElapsedTime, int callDirection) {
            mCachedTime = cachedTime;
            mConnectTime = connectTime;
            mConnectElapsedTime = connectElapsedTime;
            mCallDirection = callDirection;
        }
    }

    private volatile NetworkStats mVtDataUsageSnapshot = null;
    private volatile NetworkStats mVtDataUsageUidSnapshot = null;
    private final NetworkStatsProviderCallback mVtDataUsageProviderCb;

    private final AtomicInteger mDefaultDialerUid = new AtomicInteger(NetworkStats.UID_ALL);

    @UnsupportedAppUsage
    private ImsPhoneConnection mPendingMO;
    private int mClirMode = CommandsInterface.CLIR_DEFAULT;
    @UnsupportedAppUsage
    private Object mSyncHold = new Object();
    @UnsupportedAppUsage
    private ImsCall mUssdSession = null;
    @UnsupportedAppUsage
    private Message mPendingUssd = null;

    @UnsupportedAppUsage
    ImsPhone mPhone;

    private boolean mDesiredMute = false;    // false = mute off
    @UnsupportedAppUsage
    private boolean mOnHoldToneStarted = false;
    @UnsupportedAppUsage
    private int mOnHoldToneId = -1;

    private PhoneConstants.State mState = PhoneConstants.State.IDLE;

    @UnsupportedAppUsage
    private ImsManager mImsManager;
    private ImsUtInterface mUtInterface;

    private Call.SrvccState mSrvccState = Call.SrvccState.NONE;

    private boolean mIsInEmergencyCall = false;
    private boolean mIsDataEnabled = false;
    private boolean mIsEcmTimerCanceled = false;

    private int pendingCallClirMode;
    private int mPendingCallVideoState;
    private Bundle mPendingIntentExtras;
    private boolean pendingCallInEcm = false;
    @UnsupportedAppUsage
    private boolean mSwitchingFgAndBgCalls = false;
    @UnsupportedAppUsage
    private ImsCall mCallExpectedToResume = null;
    @UnsupportedAppUsage
    private boolean mAllowEmergencyVideoCalls = false;
    private boolean mIgnoreDataEnabledChangedForVideoCalls = false;
    private boolean mIsViLteDataMetered = false;
    private boolean mAlwaysPlayRemoteHoldTone = false;
    private boolean mAutoRetryFailedWifiEmergencyCall = false;
    // Tracks the state of our background/foreground calls while a call hold/swap operation is
    // in progress. Values listed above.
    private HoldSwapState mHoldSwitchingState = HoldSwapState.INACTIVE;

    private String mLastDialString = null;
    private ImsDialArgs mLastDialArgs = null;

    /**
     * Listeners to changes in the phone state.  Intended for use by other interested IMS components
     * without the need to register a full blown {@link android.telephony.PhoneStateListener}.
     */
    private List<PhoneStateListener> mPhoneStateListeners = new ArrayList<>();

    /**
     * Carrier configuration option which determines if video calls which have been downgraded to an
     * audio call should be treated as if they are still video calls.
     */
    private boolean mTreatDowngradedVideoCallsAsVideoCalls = false;

    /**
     * Carrier configuration option which determines if an ongoing video call over wifi should be
     * dropped when an audio call is answered.
     */
    private boolean mDropVideoCallWhenAnsweringAudioCall = false;

    /**
     * Carrier configuration option which determines whether adding a call during a video call
     * should be allowed.
     */
    private boolean mAllowAddCallDuringVideoCall = true;

    /**
     * Carrier configuration option which determines whether holding a video call
     * should be allowed.
     */
    private boolean mAllowHoldingVideoCall = true;

    /**
     * Carrier configuration option which determines whether to notify the connection if a handover
     * to wifi fails.
     */
    private boolean mNotifyVtHandoverToWifiFail = false;

    /**
     * Carrier configuration option which determines whether the carrier supports downgrading a
     * TX/RX/TX-RX video call directly to an audio-only call.
     */
    private boolean mSupportDowngradeVtToAudio = false;

    /**
     * Stores the mapping of {@code ImsReasonInfo#CODE_*} to {@code CallFailCause#*}
     */
    private static final SparseIntArray PRECISE_CAUSE_MAP = new SparseIntArray();
    static {
        PRECISE_CAUSE_MAP.append(ImsReasonInfo.CODE_LOCAL_ILLEGAL_ARGUMENT,
                CallFailCause.LOCAL_ILLEGAL_ARGUMENT);
        PRECISE_CAUSE_MAP.append(ImsReasonInfo.CODE_LOCAL_ILLEGAL_STATE,
                CallFailCause.LOCAL_ILLEGAL_STATE);
        PRECISE_CAUSE_MAP.append(ImsReasonInfo.CODE_LOCAL_INTERNAL_ERROR,
                CallFailCause.LOCAL_INTERNAL_ERROR);
        PRECISE_CAUSE_MAP.append(ImsReasonInfo.CODE_LOCAL_IMS_SERVICE_DOWN,
                CallFailCause.LOCAL_IMS_SERVICE_DOWN);
        PRECISE_CAUSE_MAP.append(ImsReasonInfo.CODE_LOCAL_NO_PENDING_CALL,
                CallFailCause.LOCAL_NO_PENDING_CALL);
        PRECISE_CAUSE_MAP.append(ImsReasonInfo.CODE_LOCAL_ENDED_BY_CONFERENCE_MERGE,
                CallFailCause.NORMAL_CLEARING);
        PRECISE_CAUSE_MAP.append(ImsReasonInfo.CODE_LOCAL_POWER_OFF,
                CallFailCause.LOCAL_POWER_OFF);
        PRECISE_CAUSE_MAP.append(ImsReasonInfo.CODE_LOCAL_LOW_BATTERY,
                CallFailCause.LOCAL_LOW_BATTERY);
        PRECISE_CAUSE_MAP.append(ImsReasonInfo.CODE_LOCAL_NETWORK_NO_SERVICE,
                CallFailCause.LOCAL_NETWORK_NO_SERVICE);
        PRECISE_CAUSE_MAP.append(ImsReasonInfo.CODE_LOCAL_NETWORK_NO_LTE_COVERAGE,
                CallFailCause.LOCAL_NETWORK_NO_LTE_COVERAGE);
        PRECISE_CAUSE_MAP.append(ImsReasonInfo.CODE_LOCAL_NETWORK_ROAMING,
                CallFailCause.LOCAL_NETWORK_ROAMING);
        PRECISE_CAUSE_MAP.append(ImsReasonInfo.CODE_LOCAL_NETWORK_IP_CHANGED,
                CallFailCause.LOCAL_NETWORK_IP_CHANGED);
        PRECISE_CAUSE_MAP.append(ImsReasonInfo.CODE_LOCAL_SERVICE_UNAVAILABLE,
                CallFailCause.LOCAL_SERVICE_UNAVAILABLE);
        PRECISE_CAUSE_MAP.append(ImsReasonInfo.CODE_LOCAL_NOT_REGISTERED,
                CallFailCause.LOCAL_NOT_REGISTERED);
        PRECISE_CAUSE_MAP.append(ImsReasonInfo.CODE_LOCAL_CALL_EXCEEDED,
                CallFailCause.LOCAL_MAX_CALL_EXCEEDED);
        PRECISE_CAUSE_MAP.append(ImsReasonInfo.CODE_LOCAL_CALL_DECLINE,
                CallFailCause.LOCAL_CALL_DECLINE);
        PRECISE_CAUSE_MAP.append(ImsReasonInfo.CODE_LOCAL_CALL_VCC_ON_PROGRESSING,
                CallFailCause.LOCAL_CALL_VCC_ON_PROGRESSING);
        PRECISE_CAUSE_MAP.append(ImsReasonInfo.CODE_LOCAL_CALL_RESOURCE_RESERVATION_FAILED,
                CallFailCause.LOCAL_CALL_RESOURCE_RESERVATION_FAILED);
        PRECISE_CAUSE_MAP.append(ImsReasonInfo.CODE_LOCAL_CALL_CS_RETRY_REQUIRED,
                CallFailCause.LOCAL_CALL_CS_RETRY_REQUIRED);
        PRECISE_CAUSE_MAP.append(ImsReasonInfo.CODE_LOCAL_CALL_VOLTE_RETRY_REQUIRED,
                CallFailCause.LOCAL_CALL_VOLTE_RETRY_REQUIRED);
        PRECISE_CAUSE_MAP.append(ImsReasonInfo.CODE_LOCAL_CALL_TERMINATED,
                CallFailCause.LOCAL_CALL_TERMINATED);
        PRECISE_CAUSE_MAP.append(ImsReasonInfo.CODE_LOCAL_HO_NOT_FEASIBLE,
                CallFailCause.LOCAL_HO_NOT_FEASIBLE);
        PRECISE_CAUSE_MAP.append(ImsReasonInfo.CODE_TIMEOUT_1XX_WAITING,
                CallFailCause.TIMEOUT_1XX_WAITING);
        PRECISE_CAUSE_MAP.append(ImsReasonInfo.CODE_TIMEOUT_NO_ANSWER,
                CallFailCause.TIMEOUT_NO_ANSWER);
        PRECISE_CAUSE_MAP.append(ImsReasonInfo.CODE_TIMEOUT_NO_ANSWER_CALL_UPDATE,
                CallFailCause.TIMEOUT_NO_ANSWER_CALL_UPDATE);
        PRECISE_CAUSE_MAP.append(ImsReasonInfo.CODE_FDN_BLOCKED,
                CallFailCause.FDN_BLOCKED);
        PRECISE_CAUSE_MAP.append(ImsReasonInfo.CODE_SIP_REDIRECTED,
                CallFailCause.SIP_REDIRECTED);
        PRECISE_CAUSE_MAP.append(ImsReasonInfo.CODE_SIP_BAD_REQUEST,
                CallFailCause.SIP_BAD_REQUEST);
        PRECISE_CAUSE_MAP.append(ImsReasonInfo.CODE_SIP_FORBIDDEN,
                CallFailCause.SIP_FORBIDDEN);
        PRECISE_CAUSE_MAP.append(ImsReasonInfo.CODE_SIP_NOT_FOUND,
                CallFailCause.SIP_NOT_FOUND);
        PRECISE_CAUSE_MAP.append(ImsReasonInfo.CODE_SIP_NOT_SUPPORTED,
                CallFailCause.SIP_NOT_SUPPORTED);
        PRECISE_CAUSE_MAP.append(ImsReasonInfo.CODE_SIP_REQUEST_TIMEOUT,
                CallFailCause.SIP_REQUEST_TIMEOUT);
        PRECISE_CAUSE_MAP.append(ImsReasonInfo.CODE_SIP_TEMPRARILY_UNAVAILABLE,
                CallFailCause.SIP_TEMPRARILY_UNAVAILABLE);
        PRECISE_CAUSE_MAP.append(ImsReasonInfo.CODE_SIP_BAD_ADDRESS,
                CallFailCause.SIP_BAD_ADDRESS);
        PRECISE_CAUSE_MAP.append(ImsReasonInfo.CODE_SIP_BUSY,
                CallFailCause.SIP_BUSY);
        PRECISE_CAUSE_MAP.append(ImsReasonInfo.CODE_SIP_REQUEST_CANCELLED,
                CallFailCause.SIP_REQUEST_CANCELLED);
        PRECISE_CAUSE_MAP.append(ImsReasonInfo.CODE_SIP_NOT_ACCEPTABLE,
                CallFailCause.SIP_NOT_ACCEPTABLE);
        PRECISE_CAUSE_MAP.append(ImsReasonInfo.CODE_SIP_NOT_REACHABLE,
                CallFailCause.SIP_NOT_REACHABLE);
        PRECISE_CAUSE_MAP.append(ImsReasonInfo.CODE_SIP_CLIENT_ERROR,
                CallFailCause.SIP_CLIENT_ERROR);
        PRECISE_CAUSE_MAP.append(ImsReasonInfo.CODE_SIP_TRANSACTION_DOES_NOT_EXIST,
                CallFailCause.SIP_TRANSACTION_DOES_NOT_EXIST);
        PRECISE_CAUSE_MAP.append(ImsReasonInfo.CODE_SIP_SERVER_INTERNAL_ERROR,
                CallFailCause.SIP_SERVER_INTERNAL_ERROR);
        PRECISE_CAUSE_MAP.append(ImsReasonInfo.CODE_SIP_SERVICE_UNAVAILABLE,
                CallFailCause.SIP_SERVICE_UNAVAILABLE);
        PRECISE_CAUSE_MAP.append(ImsReasonInfo.CODE_SIP_SERVER_TIMEOUT,
                CallFailCause.SIP_SERVER_TIMEOUT);
        PRECISE_CAUSE_MAP.append(ImsReasonInfo.CODE_SIP_SERVER_ERROR,
                CallFailCause.SIP_SERVER_ERROR);
        PRECISE_CAUSE_MAP.append(ImsReasonInfo.CODE_SIP_USER_REJECTED,
                CallFailCause.SIP_USER_REJECTED);
        PRECISE_CAUSE_MAP.append(ImsReasonInfo.CODE_SIP_GLOBAL_ERROR,
                CallFailCause.SIP_GLOBAL_ERROR);
        PRECISE_CAUSE_MAP.append(ImsReasonInfo.CODE_EMERGENCY_TEMP_FAILURE,
                CallFailCause.IMS_EMERGENCY_TEMP_FAILURE);
        PRECISE_CAUSE_MAP.append(ImsReasonInfo.CODE_EMERGENCY_PERM_FAILURE,
                CallFailCause.IMS_EMERGENCY_PERM_FAILURE);
        PRECISE_CAUSE_MAP.append(ImsReasonInfo.CODE_MEDIA_INIT_FAILED,
                CallFailCause.MEDIA_INIT_FAILED);
        PRECISE_CAUSE_MAP.append(ImsReasonInfo.CODE_MEDIA_NO_DATA,
                CallFailCause.MEDIA_NO_DATA);
        PRECISE_CAUSE_MAP.append(ImsReasonInfo.CODE_MEDIA_NOT_ACCEPTABLE,
                CallFailCause.MEDIA_NOT_ACCEPTABLE);
        PRECISE_CAUSE_MAP.append(ImsReasonInfo.CODE_MEDIA_UNSPECIFIED,
                CallFailCause.MEDIA_UNSPECIFIED);
        PRECISE_CAUSE_MAP.append(ImsReasonInfo.CODE_USER_TERMINATED,
                CallFailCause.USER_TERMINATED);
        PRECISE_CAUSE_MAP.append(ImsReasonInfo.CODE_USER_NOANSWER,
                CallFailCause.USER_NOANSWER);
        PRECISE_CAUSE_MAP.append(ImsReasonInfo.CODE_USER_IGNORE,
                CallFailCause.USER_IGNORE);
        PRECISE_CAUSE_MAP.append(ImsReasonInfo.CODE_USER_DECLINE,
                CallFailCause.USER_DECLINE);
        PRECISE_CAUSE_MAP.append(ImsReasonInfo.CODE_LOW_BATTERY,
                CallFailCause.LOW_BATTERY);
        PRECISE_CAUSE_MAP.append(ImsReasonInfo.CODE_BLACKLISTED_CALL_ID,
                CallFailCause.BLACKLISTED_CALL_ID);
        PRECISE_CAUSE_MAP.append(ImsReasonInfo.CODE_USER_TERMINATED_BY_REMOTE,
                CallFailCause.USER_TERMINATED_BY_REMOTE);
        PRECISE_CAUSE_MAP.append(ImsReasonInfo.CODE_UT_NOT_SUPPORTED,
                CallFailCause.UT_NOT_SUPPORTED);
        PRECISE_CAUSE_MAP.append(ImsReasonInfo.CODE_UT_SERVICE_UNAVAILABLE,
                CallFailCause.UT_SERVICE_UNAVAILABLE);
        PRECISE_CAUSE_MAP.append(ImsReasonInfo.CODE_UT_OPERATION_NOT_ALLOWED,
                CallFailCause.UT_OPERATION_NOT_ALLOWED);
        PRECISE_CAUSE_MAP.append(ImsReasonInfo.CODE_UT_NETWORK_ERROR,
                CallFailCause.UT_NETWORK_ERROR);
        PRECISE_CAUSE_MAP.append(ImsReasonInfo.CODE_UT_CB_PASSWORD_MISMATCH,
                CallFailCause.UT_CB_PASSWORD_MISMATCH);
        PRECISE_CAUSE_MAP.append(ImsReasonInfo.CODE_ECBM_NOT_SUPPORTED,
                CallFailCause.ECBM_NOT_SUPPORTED);
        PRECISE_CAUSE_MAP.append(ImsReasonInfo.CODE_MULTIENDPOINT_NOT_SUPPORTED,
                CallFailCause.MULTIENDPOINT_NOT_SUPPORTED);
        PRECISE_CAUSE_MAP.append(ImsReasonInfo.CODE_CALL_DROP_IWLAN_TO_LTE_UNAVAILABLE,
                CallFailCause.CALL_DROP_IWLAN_TO_LTE_UNAVAILABLE);
        PRECISE_CAUSE_MAP.append(ImsReasonInfo.CODE_ANSWERED_ELSEWHERE,
                CallFailCause.ANSWERED_ELSEWHERE);
        PRECISE_CAUSE_MAP.append(ImsReasonInfo.CODE_CALL_PULL_OUT_OF_SYNC,
                CallFailCause.CALL_PULL_OUT_OF_SYNC);
        PRECISE_CAUSE_MAP.append(ImsReasonInfo.CODE_CALL_END_CAUSE_CALL_PULL,
                CallFailCause.CALL_PULLED);
        PRECISE_CAUSE_MAP.append(ImsReasonInfo.CODE_SUPP_SVC_FAILED,
                CallFailCause.SUPP_SVC_FAILED);
        PRECISE_CAUSE_MAP.append(ImsReasonInfo.CODE_SUPP_SVC_CANCELLED,
                CallFailCause.SUPP_SVC_CANCELLED);
        PRECISE_CAUSE_MAP.append(ImsReasonInfo.CODE_SUPP_SVC_REINVITE_COLLISION,
                CallFailCause.SUPP_SVC_REINVITE_COLLISION);
        PRECISE_CAUSE_MAP.append(ImsReasonInfo.CODE_IWLAN_DPD_FAILURE,
                CallFailCause.IWLAN_DPD_FAILURE);
        PRECISE_CAUSE_MAP.append(ImsReasonInfo.CODE_EPDG_TUNNEL_ESTABLISH_FAILURE,
                CallFailCause.EPDG_TUNNEL_ESTABLISH_FAILURE);
        PRECISE_CAUSE_MAP.append(ImsReasonInfo.CODE_EPDG_TUNNEL_REKEY_FAILURE,
                CallFailCause.EPDG_TUNNEL_REKEY_FAILURE);
        PRECISE_CAUSE_MAP.append(ImsReasonInfo.CODE_EPDG_TUNNEL_LOST_CONNECTION,
                CallFailCause.EPDG_TUNNEL_LOST_CONNECTION);
        PRECISE_CAUSE_MAP.append(ImsReasonInfo.CODE_MAXIMUM_NUMBER_OF_CALLS_REACHED,
                CallFailCause.MAXIMUM_NUMBER_OF_CALLS_REACHED);
        PRECISE_CAUSE_MAP.append(ImsReasonInfo.CODE_REMOTE_CALL_DECLINE,
                CallFailCause.REMOTE_CALL_DECLINE);
        PRECISE_CAUSE_MAP.append(ImsReasonInfo.CODE_DATA_LIMIT_REACHED,
                CallFailCause.DATA_LIMIT_REACHED);
        PRECISE_CAUSE_MAP.append(ImsReasonInfo.CODE_DATA_DISABLED,
                CallFailCause.DATA_DISABLED);
        PRECISE_CAUSE_MAP.append(ImsReasonInfo.CODE_WIFI_LOST,
                CallFailCause.WIFI_LOST);
        PRECISE_CAUSE_MAP.append(ImsReasonInfo.CODE_RADIO_OFF,
                CallFailCause.RADIO_OFF);
        PRECISE_CAUSE_MAP.append(ImsReasonInfo.CODE_NO_VALID_SIM,
                CallFailCause.NO_VALID_SIM);
        PRECISE_CAUSE_MAP.append(ImsReasonInfo.CODE_RADIO_INTERNAL_ERROR,
                CallFailCause.RADIO_INTERNAL_ERROR);
        PRECISE_CAUSE_MAP.append(ImsReasonInfo.CODE_NETWORK_RESP_TIMEOUT,
                CallFailCause.NETWORK_RESP_TIMEOUT);
        PRECISE_CAUSE_MAP.append(ImsReasonInfo.CODE_NETWORK_REJECT,
                CallFailCause.NETWORK_REJECT);
        PRECISE_CAUSE_MAP.append(ImsReasonInfo.CODE_RADIO_ACCESS_FAILURE,
                CallFailCause.RADIO_ACCESS_FAILURE);
        PRECISE_CAUSE_MAP.append(ImsReasonInfo.CODE_RADIO_LINK_FAILURE,
                CallFailCause.RADIO_LINK_FAILURE);
        PRECISE_CAUSE_MAP.append(ImsReasonInfo.CODE_RADIO_LINK_LOST,
                CallFailCause.RADIO_LINK_LOST);
        PRECISE_CAUSE_MAP.append(ImsReasonInfo.CODE_RADIO_UPLINK_FAILURE,
                CallFailCause.RADIO_UPLINK_FAILURE);
        PRECISE_CAUSE_MAP.append(ImsReasonInfo.CODE_RADIO_SETUP_FAILURE,
                CallFailCause.RADIO_SETUP_FAILURE);
        PRECISE_CAUSE_MAP.append(ImsReasonInfo.CODE_RADIO_RELEASE_NORMAL,
                CallFailCause.RADIO_RELEASE_NORMAL);
        PRECISE_CAUSE_MAP.append(ImsReasonInfo.CODE_RADIO_RELEASE_ABNORMAL,
                CallFailCause.RADIO_RELEASE_ABNORMAL);
        PRECISE_CAUSE_MAP.append(ImsReasonInfo.CODE_ACCESS_CLASS_BLOCKED,
                CallFailCause.ACCESS_CLASS_BLOCKED);
        PRECISE_CAUSE_MAP.append(ImsReasonInfo.CODE_NETWORK_DETACH,
                CallFailCause.NETWORK_DETACH);
        PRECISE_CAUSE_MAP.append(ImsReasonInfo.CODE_UNOBTAINABLE_NUMBER,
                CallFailCause.UNOBTAINABLE_NUMBER);
        PRECISE_CAUSE_MAP.append(ImsReasonInfo.CODE_OEM_CAUSE_1,
                CallFailCause.OEM_CAUSE_1);
        PRECISE_CAUSE_MAP.append(ImsReasonInfo.CODE_OEM_CAUSE_2,
                CallFailCause.OEM_CAUSE_2);
        PRECISE_CAUSE_MAP.append(ImsReasonInfo.CODE_OEM_CAUSE_3,
                CallFailCause.OEM_CAUSE_3);
        PRECISE_CAUSE_MAP.append(ImsReasonInfo.CODE_OEM_CAUSE_4,
                CallFailCause.OEM_CAUSE_4);
        PRECISE_CAUSE_MAP.append(ImsReasonInfo.CODE_OEM_CAUSE_5,
                CallFailCause.OEM_CAUSE_5);
        PRECISE_CAUSE_MAP.append(ImsReasonInfo.CODE_OEM_CAUSE_6,
                CallFailCause.OEM_CAUSE_6);
        PRECISE_CAUSE_MAP.append(ImsReasonInfo.CODE_OEM_CAUSE_7,
                CallFailCause.OEM_CAUSE_7);
        PRECISE_CAUSE_MAP.append(ImsReasonInfo.CODE_OEM_CAUSE_8,
                CallFailCause.OEM_CAUSE_8);
        PRECISE_CAUSE_MAP.append(ImsReasonInfo.CODE_OEM_CAUSE_9,
                CallFailCause.OEM_CAUSE_9);
        PRECISE_CAUSE_MAP.append(ImsReasonInfo.CODE_OEM_CAUSE_10,
                CallFailCause.OEM_CAUSE_10);
        PRECISE_CAUSE_MAP.append(ImsReasonInfo.CODE_OEM_CAUSE_11,
                CallFailCause.OEM_CAUSE_11);
        PRECISE_CAUSE_MAP.append(ImsReasonInfo.CODE_OEM_CAUSE_12,
                CallFailCause.OEM_CAUSE_12);
        PRECISE_CAUSE_MAP.append(ImsReasonInfo.CODE_OEM_CAUSE_13,
                CallFailCause.OEM_CAUSE_13);
        PRECISE_CAUSE_MAP.append(ImsReasonInfo.CODE_OEM_CAUSE_14,
                CallFailCause.OEM_CAUSE_14);
        PRECISE_CAUSE_MAP.append(ImsReasonInfo.CODE_OEM_CAUSE_15,
                CallFailCause.OEM_CAUSE_15);
    }

    /**
     * Carrier configuration option which determines whether the carrier wants to inform the user
     * when a video call is handed over from WIFI to LTE.
     * See {@link CarrierConfigManager#KEY_NOTIFY_HANDOVER_VIDEO_FROM_WIFI_TO_LTE_BOOL} for more
     * information.
     */
    private boolean mNotifyHandoverVideoFromWifiToLTE = false;

    /**
     * Carrier configuration option which determines whether the carrier wants to inform the user
     * when a video call is handed over from LTE to WIFI.
     * See {@link CarrierConfigManager#KEY_NOTIFY_HANDOVER_VIDEO_FROM_LTE_TO_WIFI_BOOL} for more
     * information.
     */
    private boolean mNotifyHandoverVideoFromLTEToWifi = false;

    /**
     * When {@code} false, indicates that no handover from LTE to WIFI has been attempted during the
     * start of the call.
     * When {@code true}, indicates that the start of call handover from LTE to WIFI has been
     * attempted (it may have succeeded or failed).
     */
    private boolean mHasAttemptedStartOfCallHandover = false;

    /**
     * Carrier configuration option which determines whether the carrier supports the
     * {@link VideoProfile#STATE_PAUSED} signalling.
     * See {@link CarrierConfigManager#KEY_SUPPORT_PAUSE_IMS_VIDEO_CALLS_BOOL} for more information.
     */
    private boolean mSupportPauseVideo = false;

    /**
     * Carrier configuration option which defines a mapping from pairs of
     * {@link ImsReasonInfo#getCode()} and {@link ImsReasonInfo#getExtraMessage()} values to a new
     * {@code ImsReasonInfo#CODE_*} value.
     *
     * See {@link CarrierConfigManager#KEY_IMS_REASONINFO_MAPPING_STRING_ARRAY}.
     */
    private Map<Pair<Integer, String>, Integer> mImsReasonCodeMap = new ArrayMap<>();


    /**
     * TODO: Remove this code; it is a workaround.
     * When {@code true}, forces {@link ImsManager#updateImsServiceConfig(boolean)} to
     * be called when an ongoing video call is disconnected.  In some cases, where video pause is
     * supported by the carrier, when {@link #onDataEnabledChanged(boolean, int)} reports that data
     * has been disabled we will pause the video rather than disconnecting the call.  When this
     * happens we need to prevent the IMS service config from being updated, as this will cause VT
     * to be disabled mid-call, resulting in an inability to un-pause the video.
     */
    private boolean mShouldUpdateImsConfigOnDisconnect = false;

    /**
     * Default implementation for retrieving shared preferences; uses the actual PreferencesManager.
     */
    private SharedPreferenceProxy mSharedPreferenceProxy = (Context context) -> {
        return PreferenceManager.getDefaultSharedPreferences(context);
    };

    /**
     * Default implementation for determining if a number is an emergency number.  Uses the real
     * PhoneNumberUtils.
     */
    private PhoneNumberUtilsProxy mPhoneNumberUtilsProxy = (String string) -> {
        return PhoneNumberUtils.isEmergencyNumber(string);
    };

    private final FeatureConnector<ImsManager> mImsManagerConnector;

    // Used exclusively for IMS Registration related events for logging.
    private final LocalLog mRegLocalLog = new LocalLog(100);
    // Used for important operational related events for logging.
    private final LocalLog mOperationLocalLog = new LocalLog(100);

    //***** Events


    //***** Constructors
    public ImsPhoneCallTracker(ImsPhone phone) {
        this(phone, phone.getContext().getMainExecutor());
    }

    @VisibleForTesting
    public ImsPhoneCallTracker(ImsPhone phone, Executor executor) {
        this.mPhone = phone;

        mMetrics = TelephonyMetrics.getInstance();

        IntentFilter intentfilter = new IntentFilter();
        intentfilter.addAction(CarrierConfigManager.ACTION_CARRIER_CONFIG_CHANGED);
        intentfilter.addAction(TelecomManager.ACTION_CHANGE_DEFAULT_DIALER);
        mPhone.getContext().registerReceiver(mReceiver, intentfilter);
        cacheCarrierConfiguration(mPhone.getSubId());

        mPhone.getDefaultPhone().getDataEnabledSettings().registerForDataEnabledChanged(
                this, EVENT_DATA_ENABLED_CHANGED, null);

        final TelecomManager telecomManager =
                (TelecomManager) mPhone.getContext().getSystemService(Context.TELECOM_SERVICE);
        mDefaultDialerUid.set(
                getPackageUid(mPhone.getContext(), telecomManager.getDefaultDialerPackage()));

        long currentTime = SystemClock.elapsedRealtime();
        mVtDataUsageSnapshot = new NetworkStats(currentTime, 1);
        mVtDataUsageUidSnapshot = new NetworkStats(currentTime, 1);
        final NetworkStatsManager statsManager =
                (NetworkStatsManager) mPhone.getContext().getSystemService(
                        Context.NETWORK_STATS_SERVICE);
        mVtDataUsageProviderCb = statsManager.registerNetworkStatsProvider(LOG_TAG,
                new VtDataUsageProvider());

        // Allow the executor to be specified for testing.
        mImsManagerConnector = new FeatureConnector<>(
                phone.getContext(), phone.getPhoneId(),
                new FeatureConnector.Listener<ImsManager>() {
                    @Override
                    public ImsManager getFeatureManager() {
                        return ImsManager.getInstance(phone.getContext(), phone.getPhoneId());
                    }

                    @Override
                    public void connectionReady(ImsManager manager) throws ImsException {
                        mImsManager = manager;
                        startListeningForCalls();
                    }

                    @Override
                    public void connectionUnavailable() {
                        stopListeningForCalls();
                    }
                }, executor, "ImsPhoneCallTracker");
        mImsManagerConnector.connect();
    }

    /**
     * Test-only method used to mock out access to the shared preferences through the
     * {@link PreferenceManager}.
     * @param sharedPreferenceProxy
     */
    @VisibleForTesting
    public void setSharedPreferenceProxy(SharedPreferenceProxy sharedPreferenceProxy) {
        mSharedPreferenceProxy = sharedPreferenceProxy;
    }

    /**
     * Test-only method used to mock out access to the phone number utils class.
     * @param phoneNumberUtilsProxy
     */
    @VisibleForTesting
    public void setPhoneNumberUtilsProxy(PhoneNumberUtilsProxy phoneNumberUtilsProxy) {
        mPhoneNumberUtilsProxy = phoneNumberUtilsProxy;
    }

    /**
     * Test-only method used to set the ImsService retry timeout.
     */
    @VisibleForTesting
    public void setRetryTimeout(FeatureConnector.RetryTimeout retryTimeout) {
        mImsManagerConnector.mRetryTimeout = retryTimeout;
    }

    private int getPackageUid(Context context, String pkg) {
        if (pkg == null) {
            return NetworkStats.UID_ALL;
        }

        // Initialize to UID_ALL so at least it can be counted to overall data usage if
        // the dialer's package uid is not available.
        int uid = NetworkStats.UID_ALL;
        try {
            uid = context.getPackageManager().getPackageUid(pkg, 0);
        } catch (PackageManager.NameNotFoundException e) {
            loge("Cannot find package uid. pkg = " + pkg);
        }
        return uid;
    }

    private void startListeningForCalls() throws ImsException {
        log("startListeningForCalls");
        mOperationLocalLog.log("startListeningForCalls - Connecting to ImsService");
        mImsManager.open(mMmTelFeatureListener);
        mImsManager.addRegistrationCallback(mPhone.getImsMmTelRegistrationCallback());
        mImsManager.addCapabilitiesCallback(mImsCapabilityCallback);

        mImsManager.setConfigListener(mImsConfigListener);

        mImsManager.getConfigInterface().addConfigCallback(mConfigCallback);

        // Get the ECBM interface and set IMSPhone's listener object for notifications
        getEcbmInterface().setEcbmStateListener(mPhone.getImsEcbmStateListener());
        if (mPhone.isInEcm()) {
            // Call exit ECBM which will invoke onECBMExited
            mPhone.exitEmergencyCallbackMode();
        }
        int mPreferredTtyMode = Settings.Secure.getInt(
                mPhone.getContext().getContentResolver(),
                Settings.Secure.PREFERRED_TTY_MODE,
                Phone.TTY_MODE_OFF);
        mImsManager.setUiTTYMode(mPhone.getContext(), mPreferredTtyMode, null);

        ImsMultiEndpoint multiEndpoint = getMultiEndpointInterface();
        if (multiEndpoint != null) {
            multiEndpoint.setExternalCallStateListener(
                    mPhone.getExternalCallTracker().getExternalCallStateListener());
        }

        //Set UT interface listener to receive UT indications.
        mUtInterface = getUtInterface();
        if (mUtInterface != null) {
            mUtInterface.registerForSuppServiceIndication(this,
                    EVENT_SUPP_SERVICE_INDICATION, null);
        }

        if (mCarrierConfigLoaded) {
            mImsManager.updateImsServiceConfig(true);
        }
        // For compatibility with apps that still use deprecated intent
        sendImsServiceStateIntent(ImsManager.ACTION_IMS_SERVICE_UP);
    }

    private void stopListeningForCalls() {
        log("stopListeningForCalls");
        mOperationLocalLog.log("stopListeningForCalls - Disconnecting from ImsService");
        resetImsCapabilities();
        // Only close on valid session.
        if (mImsManager != null) {
            try {
                mImsManager.getConfigInterface().removeConfigCallback(mConfigCallback.getBinder());
            } catch (ImsException e) {
                Log.w(LOG_TAG, "stopListeningForCalls: unable to remove config callback.");
            }
            mImsManager.close();
        }
        // For compatibility with apps that still use deprecated intent
        sendImsServiceStateIntent(ImsManager.ACTION_IMS_SERVICE_DOWN);
    }

    private void sendImsServiceStateIntent(String intentAction) {
        Intent intent = new Intent(intentAction);
        intent.putExtra(ImsManager.EXTRA_PHONE_ID, mPhone.getPhoneId());
        if (mPhone != null && mPhone.getContext() != null) {
            mPhone.getContext().sendBroadcast(intent);
        }
    }

    public void dispose() {
        if (DBG) log("dispose");
        mRingingCall.dispose();
        mBackgroundCall.dispose();
        mForegroundCall.dispose();
        mHandoverCall.dispose();

        clearDisconnected();
        if (mUtInterface != null) {
            mUtInterface.unregisterForSuppServiceIndication(this);
        }
        mPhone.getContext().unregisterReceiver(mReceiver);
        mPhone.getDefaultPhone().getDataEnabledSettings().unregisterForDataEnabledChanged(this);
        mImsManagerConnector.disconnect();

        if (mVtDataUsageProviderCb != null) {
            mVtDataUsageProviderCb.unregister();
        }
    }

    @Override
    protected void finalize() {
        log("ImsPhoneCallTracker finalized");
    }

    //***** Instance Methods

    //***** Public Methods
    @Override
    public void registerForVoiceCallStarted(Handler h, int what, Object obj) {
        Registrant r = new Registrant(h, what, obj);
        mVoiceCallStartedRegistrants.add(r);
    }

    @Override
    public void unregisterForVoiceCallStarted(Handler h) {
        mVoiceCallStartedRegistrants.remove(h);
    }

    @Override
    public void registerForVoiceCallEnded(Handler h, int what, Object obj) {
        Registrant r = new Registrant(h, what, obj);
        mVoiceCallEndedRegistrants.add(r);
    }

    @Override
    public void unregisterForVoiceCallEnded(Handler h) {
        mVoiceCallEndedRegistrants.remove(h);
    }

    public int getClirMode() {
        if (mSharedPreferenceProxy != null && mPhone.getDefaultPhone() != null) {
            SharedPreferences sp = mSharedPreferenceProxy.getDefaultSharedPreferences(
                    mPhone.getContext());
            return sp.getInt(Phone.CLIR_KEY + mPhone.getSubId(),
                    CommandsInterface.CLIR_DEFAULT);
        } else {
            loge("dial; could not get default CLIR mode.");
            return CommandsInterface.CLIR_DEFAULT;
        }
    }

    private boolean prepareForDialing(ImsPhone.ImsDialArgs dialArgs) throws CallStateException {
        boolean holdBeforeDial = false;
        // note that this triggers call state changed notif
        clearDisconnected();
        if (mImsManager == null) {
            throw new CallStateException("service not available");
        }
        // See if there are any issues which preclude placing a call; throw a CallStateException
        // if there is.
        checkForDialIssues();
        int videoState = dialArgs.videoState;
        if (!canAddVideoCallDuringImsAudioCall(videoState)) {
            throw new CallStateException("cannot dial in current state");
        }

        // The new call must be assigned to the foreground call.
        // That call must be idle, so place anything that's
        // there on hold
        if (mForegroundCall.getState() == ImsPhoneCall.State.ACTIVE) {
            if (mBackgroundCall.getState() != ImsPhoneCall.State.IDLE) {
                //we should have failed in checkForDialIssues above before we get here
                throw new CallStateException(CallStateException.ERROR_TOO_MANY_CALLS,
                        "Already too many ongoing calls.");
            }
            // foreground call is empty for the newly dialed connection
            holdBeforeDial = true;
            mPendingCallVideoState = videoState;
            mPendingIntentExtras = dialArgs.intentExtras;
            holdActiveCallForPendingMo();
        }

        ImsPhoneCall.State fgState = ImsPhoneCall.State.IDLE;
        ImsPhoneCall.State bgState = ImsPhoneCall.State.IDLE;

        synchronized (mSyncHold) {
            if (holdBeforeDial) {
                fgState = mForegroundCall.getState();
                bgState = mBackgroundCall.getState();
                //holding foreground call failed
                if (fgState == ImsPhoneCall.State.ACTIVE) {
                    throw new CallStateException("cannot dial in current state");
                }
                //holding foreground call succeeded
                if (bgState == ImsPhoneCall.State.HOLDING) {
                    holdBeforeDial = false;
                }
            }
        }
        return holdBeforeDial;
    }

    public Connection startConference(String[] participantsToDial, ImsPhone.ImsDialArgs dialArgs)
            throws CallStateException {

        int clirMode = dialArgs.clirMode;
        int videoState = dialArgs.videoState;

        if (DBG) log("dial clirMode=" + clirMode);
        boolean holdBeforeDial = prepareForDialing(dialArgs);

        mClirMode = clirMode;
        ImsPhoneConnection pendingConnection;
        synchronized (mSyncHold) {
            mLastDialArgs = dialArgs;
            pendingConnection = new ImsPhoneConnection(mPhone,
                    participantsToDial, this, mForegroundCall,
                    false);
            // Don't rely on the mPendingMO in this method; if the modem calls back through
            // onCallProgressing, we'll end up nulling out mPendingMO, which means that
            // TelephonyConnectionService would treat this call as an MMI code, which it is not,
            // which would mean that the MMI code dialog would crash.
            mPendingMO = pendingConnection;
            pendingConnection.setVideoState(videoState);
            if (dialArgs.rttTextStream != null) {
                log("startConference: setting RTT stream on mPendingMO");
                pendingConnection.setCurrentRttTextStream(dialArgs.rttTextStream);
            }
        }
        addConnection(pendingConnection);

        if (!holdBeforeDial) {
            dialInternal(pendingConnection, clirMode, videoState, dialArgs.intentExtras);
        }

        updatePhoneState();
        mPhone.notifyPreciseCallStateChanged();

        return pendingConnection;
    }

    @UnsupportedAppUsage
    public Connection dial(String dialString, int videoState, Bundle intentExtras) throws
            CallStateException {
        ImsPhone.ImsDialArgs dialArgs =  new ImsPhone.ImsDialArgs.Builder()
                .setIntentExtras(intentExtras)
                .setVideoState(videoState)
                .setClirMode(getClirMode())
                .build();
        return dial(dialString, dialArgs);
    }

    public synchronized Connection dial(String dialString, ImsPhone.ImsDialArgs dialArgs)
            throws CallStateException {
        boolean isPhoneInEcmMode = isPhoneInEcbMode();
        boolean isEmergencyNumber = mPhoneNumberUtilsProxy.isEmergencyNumber(dialString);

        if (!shouldNumberBePlacedOnIms(isEmergencyNumber, dialString)) {
            Rlog.i(LOG_TAG, "dial: shouldNumberBePlacedOnIms = false");
            mOperationLocalLog.log("dial: shouldNumberBePlacedOnIms = false");
            throw new CallStateException(CS_FALLBACK);
        }

        int clirMode = dialArgs.clirMode;
        int videoState = dialArgs.videoState;

        if (DBG) log("dial clirMode=" + clirMode);
        mOperationLocalLog.log("dial requested.");
        String origNumber = dialString;
        if (isEmergencyNumber) {
            clirMode = CommandsInterface.CLIR_SUPPRESSION;
            if (DBG) log("dial emergency call, set clirModIe=" + clirMode);
        } else {
            dialString = convertNumberIfNecessary(mPhone, dialString);
        }

        mClirMode = clirMode;
        boolean holdBeforeDial = prepareForDialing(dialArgs);

        if (isPhoneInEcmMode && isEmergencyNumber) {
            handleEcmTimer(ImsPhone.CANCEL_ECM_TIMER);
        }

        // If the call is to an emergency number and the carrier does not support video emergency
        // calls, dial as an audio-only call.
        if (isEmergencyNumber && VideoProfile.isVideo(videoState) &&
                !mAllowEmergencyVideoCalls) {
            loge("dial: carrier does not support video emergency calls; downgrade to audio-only");
            videoState = VideoProfile.STATE_AUDIO_ONLY;
        }

        // Cache the video state for pending MO call.
        mPendingCallVideoState = videoState;

        synchronized (mSyncHold) {
            mLastDialString = dialString;
            mLastDialArgs = dialArgs;
            mPendingMO = new ImsPhoneConnection(mPhone,
                    checkForTestEmergencyNumber(dialString), this, mForegroundCall,
                    isEmergencyNumber);
            if (isEmergencyNumber && dialArgs != null && dialArgs.intentExtras != null) {
                Rlog.i(LOG_TAG, "dial ims emergency dialer: " + dialArgs.intentExtras.getBoolean(
                        TelecomManager.EXTRA_IS_USER_INTENT_EMERGENCY_CALL));
                mPendingMO.setHasKnownUserIntentEmergency(dialArgs.intentExtras.getBoolean(
                        TelecomManager.EXTRA_IS_USER_INTENT_EMERGENCY_CALL));
            }
            mPendingMO.setVideoState(videoState);
            if (dialArgs.rttTextStream != null) {
                log("dial: setting RTT stream on mPendingMO");
                mPendingMO.setCurrentRttTextStream(dialArgs.rttTextStream);
            }
        }
        addConnection(mPendingMO);

        if (!holdBeforeDial) {
            if ((!isPhoneInEcmMode) || (isPhoneInEcmMode && isEmergencyNumber)) {
                dialInternal(mPendingMO, clirMode, videoState, dialArgs.intentExtras);
            } else {
                try {
                    getEcbmInterface().exitEmergencyCallbackMode();
                } catch (ImsException e) {
                    e.printStackTrace();
                    throw new CallStateException("service not available");
                }
                mPhone.setOnEcbModeExitResponse(this, EVENT_EXIT_ECM_RESPONSE_CDMA, null);
                pendingCallClirMode = clirMode;
                mPendingCallVideoState = videoState;
                mPendingIntentExtras = dialArgs.intentExtras;
                pendingCallInEcm = true;
            }
        }

        if (mNumberConverted) {
            mPendingMO.restoreDialedNumberAfterConversion(origNumber);
            mNumberConverted = false;
        }

        updatePhoneState();
        mPhone.notifyPreciseCallStateChanged();

        return mPendingMO;
    }

    boolean isImsServiceReady() {
        if (mImsManager == null) {
            return false;
        }

        return mImsManager.isServiceReady();
    }

    private boolean shouldNumberBePlacedOnIms(boolean isEmergency, String number) {
        int processCallResult;
        try {
            if (mImsManager != null) {
                processCallResult = mImsManager.shouldProcessCall(isEmergency,
                        new String[]{number});
                Rlog.i(LOG_TAG, "shouldProcessCall: number: " + Rlog.pii(LOG_TAG, number)
                        + ", result: " + processCallResult);
            } else {
                Rlog.w(LOG_TAG, "ImsManager unavailable, shouldProcessCall returning false.");
                return false;
            }
        } catch (ImsException e) {
            Rlog.w(LOG_TAG, "ImsService unavailable, shouldProcessCall returning false.");
            return false;
        }
        switch(processCallResult) {
            case MmTelFeature.PROCESS_CALL_IMS: {
                // The ImsService wishes to place the call over IMS
                return true;
            }
            case MmTelFeature.PROCESS_CALL_CSFB: {
                Rlog.i(LOG_TAG, "shouldProcessCall: place over CSFB instead.");
                return false;
            }
            default: {
                Rlog.w(LOG_TAG, "shouldProcessCall returned unknown result.");
                return false;
            }
        }
    }

    /**
     * Caches frequently used carrier configuration items locally.
     *
     * @param subId The sub id.
     */
    private void cacheCarrierConfiguration(int subId) {
        CarrierConfigManager carrierConfigManager = (CarrierConfigManager)
                mPhone.getContext().getSystemService(Context.CARRIER_CONFIG_SERVICE);
        if (carrierConfigManager == null
                || !SubscriptionController.getInstance().isActiveSubId(subId)) {
            loge("cacheCarrierConfiguration: No carrier config service found" + " "
                    + "or not active subId = " + subId);
            mCarrierConfigLoaded = false;
            return;
        }

        PersistableBundle carrierConfig = carrierConfigManager.getConfigForSubId(subId);
        if (carrierConfig == null) {
            loge("cacheCarrierConfiguration: Empty carrier config.");
            mCarrierConfigLoaded = false;
            return;
        }
        mCarrierConfigLoaded = true;

        updateCarrierConfigCache(carrierConfig);
    }

    /**
     * Updates the local carrier config cache from a bundle obtained from the carrier config
     * manager.  Also supports unit testing by injecting configuration at test time.
     * @param carrierConfig The config bundle.
     */
    @VisibleForTesting
    public void updateCarrierConfigCache(PersistableBundle carrierConfig) {
        mAllowEmergencyVideoCalls =
                carrierConfig.getBoolean(CarrierConfigManager.KEY_ALLOW_EMERGENCY_VIDEO_CALLS_BOOL);
        mTreatDowngradedVideoCallsAsVideoCalls =
                carrierConfig.getBoolean(
                        CarrierConfigManager.KEY_TREAT_DOWNGRADED_VIDEO_CALLS_AS_VIDEO_CALLS_BOOL);
        mDropVideoCallWhenAnsweringAudioCall =
                carrierConfig.getBoolean(
                        CarrierConfigManager.KEY_DROP_VIDEO_CALL_WHEN_ANSWERING_AUDIO_CALL_BOOL);
        mAllowAddCallDuringVideoCall =
                carrierConfig.getBoolean(
                        CarrierConfigManager.KEY_ALLOW_ADD_CALL_DURING_VIDEO_CALL_BOOL);
        mAllowHoldingVideoCall =
                carrierConfig.getBoolean(
                        CarrierConfigManager.KEY_ALLOW_HOLDING_VIDEO_CALL_BOOL);
        mNotifyVtHandoverToWifiFail = carrierConfig.getBoolean(
                CarrierConfigManager.KEY_NOTIFY_VT_HANDOVER_TO_WIFI_FAILURE_BOOL);
        mSupportDowngradeVtToAudio = carrierConfig.getBoolean(
                CarrierConfigManager.KEY_SUPPORT_DOWNGRADE_VT_TO_AUDIO_BOOL);
        mNotifyHandoverVideoFromWifiToLTE = carrierConfig.getBoolean(
                CarrierConfigManager.KEY_NOTIFY_HANDOVER_VIDEO_FROM_WIFI_TO_LTE_BOOL);
        mNotifyHandoverVideoFromLTEToWifi = carrierConfig.getBoolean(
                CarrierConfigManager.KEY_NOTIFY_HANDOVER_VIDEO_FROM_LTE_TO_WIFI_BOOL);
        mIgnoreDataEnabledChangedForVideoCalls = carrierConfig.getBoolean(
                CarrierConfigManager.KEY_IGNORE_DATA_ENABLED_CHANGED_FOR_VIDEO_CALLS);
        mIsViLteDataMetered = carrierConfig.getBoolean(
                CarrierConfigManager.KEY_VILTE_DATA_IS_METERED_BOOL);
        mSupportPauseVideo = carrierConfig.getBoolean(
                CarrierConfigManager.KEY_SUPPORT_PAUSE_IMS_VIDEO_CALLS_BOOL);
        mAlwaysPlayRemoteHoldTone = carrierConfig.getBoolean(
                CarrierConfigManager.KEY_ALWAYS_PLAY_REMOTE_HOLD_TONE_BOOL);
        mAutoRetryFailedWifiEmergencyCall = carrierConfig.getBoolean(
                CarrierConfigManager.KEY_AUTO_RETRY_FAILED_WIFI_EMERGENCY_CALL);

        String[] mappings = carrierConfig
                .getStringArray(CarrierConfigManager.KEY_IMS_REASONINFO_MAPPING_STRING_ARRAY);
        if (mappings != null && mappings.length > 0) {
            for (String mapping : mappings) {
                String[] values = mapping.split(Pattern.quote("|"));
                if (values.length != 3) {
                    continue;
                }

                try {
                    Integer fromCode;
                    if (values[0].equals("*")) {
                        fromCode = null;
                    } else {
                        fromCode = Integer.parseInt(values[0]);
                    }
                    String message = values[1];
                    if (message == null) {
                        message = "";
                    }
                    int toCode = Integer.parseInt(values[2]);

                    addReasonCodeRemapping(fromCode, message, toCode);
                    log("Loaded ImsReasonInfo mapping : fromCode = " +
                            fromCode == null ? "any" : fromCode + " ; message = " +
                            message + " ; toCode = " + toCode);
                } catch (NumberFormatException nfe) {
                    loge("Invalid ImsReasonInfo mapping found: " + mapping);
                }
            }
        } else {
            log("No carrier ImsReasonInfo mappings defined.");
        }
    }

    @UnsupportedAppUsage
    private void handleEcmTimer(int action) {
        mPhone.handleTimerInEmergencyCallbackMode(action);
        switch (action) {
            case ImsPhone.CANCEL_ECM_TIMER:
                mIsEcmTimerCanceled = true;
                break;
            case ImsPhone.RESTART_ECM_TIMER:
                mIsEcmTimerCanceled = false;
                break;
            default:
                log("handleEcmTimer, unsupported action " + action);
        }
    }

    private void dialInternal(ImsPhoneConnection conn, int clirMode, int videoState,
            Bundle intentExtras) {

        if (conn == null) {
            return;
        }

        if (!conn.isAdhocConference() &&
                (conn.getAddress()== null || conn.getAddress().length() == 0
                || conn.getAddress().indexOf(PhoneNumberUtils.WILD) >= 0)) {
            // Phone number is invalid
            conn.setDisconnectCause(DisconnectCause.INVALID_NUMBER);
            sendEmptyMessageDelayed(EVENT_HANGUP_PENDINGMO, TIMEOUT_HANGUP_PENDINGMO);
            return;
        }

        // Always unmute when initiating a new call
        setMute(false);
        boolean isEmergencyCall = mPhoneNumberUtilsProxy.isEmergencyNumber(conn.getAddress());
        int serviceType = isEmergencyCall
                ? ImsCallProfile.SERVICE_TYPE_EMERGENCY : ImsCallProfile.SERVICE_TYPE_NORMAL;
        int callType = ImsCallProfile.getCallTypeFromVideoState(videoState);
        //TODO(vt): Is this sufficient?  At what point do we know the video state of the call?
        conn.setVideoState(videoState);

        try {
            String[] callees = new String[] { conn.getAddress() };
            ImsCallProfile profile = mImsManager.createCallProfile(serviceType, callType);
            if (conn.isAdhocConference()) {
                profile.setCallExtraBoolean(ImsCallProfile.EXTRA_CONFERENCE, true);
            }
            profile.setCallExtraInt(ImsCallProfile.EXTRA_OIR, clirMode);

            if (isEmergencyCall) {
                // Set emergency call information in ImsCallProfile
                setEmergencyCallInfo(profile, conn);
            }

            // Translate call subject intent-extra from Telecom-specific extra key to the
            // ImsCallProfile key.
            if (intentExtras != null) {
                if (intentExtras.containsKey(android.telecom.TelecomManager.EXTRA_CALL_SUBJECT)) {
                    intentExtras.putString(ImsCallProfile.EXTRA_DISPLAY_TEXT,
                            cleanseInstantLetteringMessage(intentExtras.getString(
                                    android.telecom.TelecomManager.EXTRA_CALL_SUBJECT))
                    );
                }

                if (conn.hasRttTextStream()) {
                    profile.mMediaProfile.mRttMode = ImsStreamMediaProfile.RTT_MODE_FULL;
                }

                if (intentExtras.containsKey(ImsCallProfile.EXTRA_IS_CALL_PULL)) {
                    profile.mCallExtras.putBoolean(ImsCallProfile.EXTRA_IS_CALL_PULL,
                            intentExtras.getBoolean(ImsCallProfile.EXTRA_IS_CALL_PULL));
                    int dialogId = intentExtras.getInt(
                            ImsExternalCallTracker.EXTRA_IMS_EXTERNAL_CALL_ID);
                    conn.setIsPulledCall(true);
                    conn.setPulledDialogId(dialogId);
                }

                // Pack the OEM-specific call extras.
                profile.mCallExtras.putBundle(ImsCallProfile.EXTRA_OEM_EXTRAS, intentExtras);

                // NOTE: Extras to be sent over the network are packed into the
                // intentExtras individually, with uniquely defined keys.
                // These key-value pairs are processed by IMS Service before
                // being sent to the lower layers/to the network.
            }

            ImsCall imsCall = mImsManager.makeCall(profile,
                    conn.isAdhocConference() ? conn.getParticipantsToDial() : callees,
                    mImsCallListener);
            conn.setImsCall(imsCall);

            mMetrics.writeOnImsCallStart(mPhone.getPhoneId(),
                    imsCall.getSession());

            setVideoCallProvider(conn, imsCall);
            conn.setAllowAddCallDuringVideoCall(mAllowAddCallDuringVideoCall);
            conn.setAllowHoldingVideoCall(mAllowHoldingVideoCall);
        } catch (ImsException e) {
            loge("dialInternal : " + e);
            mOperationLocalLog.log("dialInternal exception: " + e);
            conn.setDisconnectCause(DisconnectCause.ERROR_UNSPECIFIED);
            sendEmptyMessageDelayed(EVENT_HANGUP_PENDINGMO, TIMEOUT_HANGUP_PENDINGMO);
            retryGetImsService();
        } catch (RemoteException e) {
        }
    }

    /**
     * Accepts a call with the specified video state.  The video state is the video state that the
     * user has agreed upon in the InCall UI.
     *
     * @param videoState The video State
     * @throws CallStateException
     */
    public void acceptCall(int videoState) throws CallStateException {
        if (DBG) log("acceptCall");
        mOperationLocalLog.log("accepted incoming call");

        if (mForegroundCall.getState().isAlive()
                && mBackgroundCall.getState().isAlive()) {
            throw new CallStateException("cannot accept call");
        }

        if ((mRingingCall.getState() == ImsPhoneCall.State.WAITING)
                && mForegroundCall.getState().isAlive()) {
            setMute(false);

            boolean answeringWillDisconnect = false;
            ImsCall activeCall = mForegroundCall.getImsCall();
            ImsCall ringingCall = mRingingCall.getImsCall();
            if (mForegroundCall.hasConnections() && mRingingCall.hasConnections()) {
                answeringWillDisconnect =
                        shouldDisconnectActiveCallOnAnswer(activeCall, ringingCall);
            }

            // Cache video state for pending MT call.
            mPendingCallVideoState = videoState;

            if (answeringWillDisconnect) {
                // We need to disconnect the foreground call before answering the background call.
                mForegroundCall.hangup();
                try {
                    ringingCall.accept(ImsCallProfile.getCallTypeFromVideoState(videoState));
                } catch (ImsException e) {
                    throw new CallStateException("cannot accept call");
                }
            } else {
                holdActiveCallForWaitingCall();
            }
        } else if (mRingingCall.getState().isRinging()) {
            if (DBG) log("acceptCall: incoming...");
            // Always unmute when answering a new call
            setMute(false);
            try {
                ImsCall imsCall = mRingingCall.getImsCall();
                if (imsCall != null) {
                    imsCall.accept(ImsCallProfile.getCallTypeFromVideoState(videoState));
                    mMetrics.writeOnImsCommand(mPhone.getPhoneId(), imsCall.getSession(),
                            ImsCommand.IMS_CMD_ACCEPT);
                } else {
                    throw new CallStateException("no valid ims call");
                }
            } catch (ImsException e) {
                throw new CallStateException("cannot accept call");
            }
        } else {
            throw new CallStateException("phone not ringing");
        }
    }

    public void rejectCall () throws CallStateException {
        if (DBG) log("rejectCall");
        mOperationLocalLog.log("rejected incoming call");

        if (mRingingCall.getState().isRinging()) {
            hangup(mRingingCall);
        } else {
            throw new CallStateException("phone not ringing");
        }
    }

    /**
     * Set the emergency call information if it is an emergency call.
     */
    private void setEmergencyCallInfo(ImsCallProfile profile, Connection conn) {
        EmergencyNumber num = conn.getEmergencyNumberInfo();
        if (num != null) {
            profile.setEmergencyCallInfo(num, conn.hasKnownUserIntentEmergency());
        }
    }

    @UnsupportedAppUsage
    private void switchAfterConferenceSuccess() {
        if (DBG) log("switchAfterConferenceSuccess fg =" + mForegroundCall.getState() +
                ", bg = " + mBackgroundCall.getState());

        if (mBackgroundCall.getState() == ImsPhoneCall.State.HOLDING) {
            log("switchAfterConferenceSuccess");
            mForegroundCall.switchWith(mBackgroundCall);
        }
    }

    private void holdActiveCallForPendingMo() throws CallStateException {
        if (mHoldSwitchingState == HoldSwapState.PENDING_SINGLE_CALL_HOLD
                || mHoldSwitchingState == HoldSwapState.SWAPPING_ACTIVE_AND_HELD) {
            logi("Ignoring hold request while already holding or swapping");
            return;
        }
        HoldSwapState oldHoldState = mHoldSwitchingState;
        ImsCall callToHold = mForegroundCall.getImsCall();

        mHoldSwitchingState = HoldSwapState.HOLDING_TO_DIAL_OUTGOING;
        logHoldSwapState("holdActiveCallForPendingMo");

        mForegroundCall.switchWith(mBackgroundCall);
        try {
            callToHold.hold();
            mMetrics.writeOnImsCommand(mPhone.getPhoneId(), callToHold.getSession(),
                    ImsCommand.IMS_CMD_HOLD);
        } catch (ImsException e) {
            mForegroundCall.switchWith(mBackgroundCall);
            mHoldSwitchingState = oldHoldState;
            logHoldSwapState("holdActiveCallForPendingMo - fail");
            throw new CallStateException(e.getMessage());
        }
    }

    /**
     * Holds the active call, possibly resuming the already-held background call if it exists.
     */
    public void holdActiveCall() throws CallStateException {
        if (mForegroundCall.getState() == ImsPhoneCall.State.ACTIVE) {
            if (mHoldSwitchingState == HoldSwapState.PENDING_SINGLE_CALL_HOLD
                    || mHoldSwitchingState == HoldSwapState.SWAPPING_ACTIVE_AND_HELD) {
                logi("Ignoring hold request while already holding or swapping");
                return;
            }
            HoldSwapState oldHoldState = mHoldSwitchingState;
            ImsCall callToHold = mForegroundCall.getImsCall();
            if (mBackgroundCall.getState().isAlive()) {
                mCallExpectedToResume = mBackgroundCall.getImsCall();
                mHoldSwitchingState = HoldSwapState.SWAPPING_ACTIVE_AND_HELD;
            } else {
                mHoldSwitchingState = HoldSwapState.PENDING_SINGLE_CALL_HOLD;
            }
            logHoldSwapState("holdActiveCall");
            mForegroundCall.switchWith(mBackgroundCall);
            try {
                callToHold.hold();
                mMetrics.writeOnImsCommand(mPhone.getPhoneId(), callToHold.getSession(),
                        ImsCommand.IMS_CMD_HOLD);
            } catch (ImsException e) {
                mForegroundCall.switchWith(mBackgroundCall);
                mHoldSwitchingState = oldHoldState;
                logHoldSwapState("holdActiveCall - fail");
                throw new CallStateException(e.getMessage());
            }
        }
    }

    /**
     * Hold the currently active call in order to answer the waiting call.
     */
    public void holdActiveCallForWaitingCall() throws CallStateException {
        boolean switchingWithWaitingCall = !mBackgroundCall.getState().isAlive()
                && mRingingCall.getState() == ImsPhoneCall.State.WAITING;
        if (switchingWithWaitingCall) {
            ImsCall callToHold = mForegroundCall.getImsCall();
            HoldSwapState oldHoldState = mHoldSwitchingState;
            mHoldSwitchingState = HoldSwapState.HOLDING_TO_ANSWER_INCOMING;
            mForegroundCall.switchWith(mBackgroundCall);
            logHoldSwapState("holdActiveCallForWaitingCall");
            try {
                callToHold.hold();
                mMetrics.writeOnImsCommand(mPhone.getPhoneId(), callToHold.getSession(),
                        ImsCommand.IMS_CMD_HOLD);
            } catch (ImsException e) {
                mForegroundCall.switchWith(mBackgroundCall);
                mHoldSwitchingState = oldHoldState;
                logHoldSwapState("holdActiveCallForWaitingCall - fail");
                throw new CallStateException(e.getMessage());
            }
        }
    }

    /**
     * Unhold the currently held call.
     */
    public void unholdHeldCall() throws CallStateException {
        ImsCall imsCall = mBackgroundCall.getImsCall();
        if (mHoldSwitchingState == HoldSwapState.PENDING_SINGLE_CALL_UNHOLD
                || mHoldSwitchingState == HoldSwapState.SWAPPING_ACTIVE_AND_HELD) {
            logi("Ignoring unhold request while already unholding or swapping");
            return;
        }
        if (imsCall != null) {
            mCallExpectedToResume = imsCall;
            HoldSwapState oldHoldState = mHoldSwitchingState;
            mHoldSwitchingState = HoldSwapState.PENDING_SINGLE_CALL_UNHOLD;
            mForegroundCall.switchWith(mBackgroundCall);
            logHoldSwapState("unholdCurrentCall");
            try {
                imsCall.resume();
                mMetrics.writeOnImsCommand(mPhone.getPhoneId(), imsCall.getSession(),
                        ImsCommand.IMS_CMD_RESUME);
            } catch (ImsException e) {
                mForegroundCall.switchWith(mBackgroundCall);
                mHoldSwitchingState = oldHoldState;
                logHoldSwapState("unholdCurrentCall - fail");
                throw new CallStateException(e.getMessage());
            }
        }
    }

    private void resumeForegroundCall() throws ImsException {
        //resume foreground call after holding background call
        //they were switched before holding
        ImsCall imsCall = mForegroundCall.getImsCall();
        if (imsCall != null) {
            imsCall.resume();
            mMetrics.writeOnImsCommand(mPhone.getPhoneId(), imsCall.getSession(),
                    ImsCommand.IMS_CMD_RESUME);
        }
    }

    private void answerWaitingCall() throws ImsException {
        //accept waiting call after holding background call
        ImsCall imsCall = mRingingCall.getImsCall();
        if (imsCall != null) {
            imsCall.accept(
                    ImsCallProfile.getCallTypeFromVideoState(mPendingCallVideoState));
            mMetrics.writeOnImsCommand(mPhone.getPhoneId(), imsCall.getSession(),
                    ImsCommand.IMS_CMD_ACCEPT);
        }
    }

    // Clean up expired cache entries.
    private void maintainConnectTimeCache() {
        long threshold = SystemClock.elapsedRealtime() - TIMEOUT_PARTICIPANT_CONNECT_TIME_CACHE_MS;
        // The cached time is the system elapsed millisecond when the CacheEntry is created.
        mPhoneNumAndConnTime.entrySet().removeIf(e -> e.getValue().mCachedTime < threshold);
        // Remove all the cached records which are older than current caching threshold. Since the
        // queue is FIFO, keep polling records until the queue is empty or the head of the queue is
        // fresh enough.
        while (!mUnknownPeerConnTime.isEmpty()
                && mUnknownPeerConnTime.peek().mCachedTime < threshold) {
            mUnknownPeerConnTime.poll();
        }
    }

    private void cacheConnectionTimeWithPhoneNumber(@NonNull ImsPhoneConnection connection) {
        int callDirection =
                connection.isIncoming() ? android.telecom.Call.Details.DIRECTION_INCOMING
                        : android.telecom.Call.Details.DIRECTION_OUTGOING;
        CacheEntry cachedConnectTime = new CacheEntry(SystemClock.elapsedRealtime(),
                connection.getConnectTime(), connection.getConnectTimeReal(), callDirection);
        maintainConnectTimeCache();
        if (PhoneConstants.PRESENTATION_ALLOWED == connection.getNumberPresentation()) {
            // In case of merging calls with the same number, use the latest connect time. Since
            // that call might be dropped and re-connected. So if the connectTime is earlier than
            // the cache, skip.
            String phoneNumber = getFormattedPhoneNumber(connection.getAddress());
            if (mPhoneNumAndConnTime.containsKey(phoneNumber)
                    && connection.getConnectTime()
                        <= mPhoneNumAndConnTime.get(phoneNumber).mConnectTime) {
                // Use the latest connect time.
                return;
            }
            mPhoneNumAndConnTime.put(phoneNumber, cachedConnectTime);
        } else {
            mUnknownPeerConnTime.add(cachedConnectTime);
        }
    }

    private CacheEntry findConnectionTimeUsePhoneNumber(
            @NonNull ConferenceParticipant participant) {
        maintainConnectTimeCache();
        if (PhoneConstants.PRESENTATION_ALLOWED == participant.getParticipantPresentation()) {
            if (participant.getHandle() == null
                    || participant.getHandle().getSchemeSpecificPart() == null) {
                return null;
            }

            String number = ConferenceParticipant.getParticipantAddress(participant.getHandle(),
                    getCountryIso()).getSchemeSpecificPart();
            if (TextUtils.isEmpty(number)) {
                return null;
            }
            String formattedNumber = getFormattedPhoneNumber(number);
            return mPhoneNumAndConnTime.get(formattedNumber);
        } else {
            return mUnknownPeerConnTime.poll();
        }
    }

    private String getFormattedPhoneNumber(String number) {
        String countryIso = getCountryIso();
        if (countryIso == null) {
            return number;
        }
        String phoneNumber = PhoneNumberUtils.formatNumberToE164(number, countryIso);
        return phoneNumber == null ? number : phoneNumber;
    }

    private String getCountryIso() {
        int subId = mPhone.getSubId();
        SubscriptionInfo info =
                SubscriptionManager.from(mPhone.getContext()).getActiveSubscriptionInfo(subId);
        return info == null ? null : info.getCountryIso();
    }

    public void
    conference() {
        ImsCall fgImsCall = mForegroundCall.getImsCall();
        if (fgImsCall == null) {
            log("conference no foreground ims call");
            return;
        }

        ImsCall bgImsCall = mBackgroundCall.getImsCall();
        if (bgImsCall == null) {
            log("conference no background ims call");
            return;
        }

        if (fgImsCall.isCallSessionMergePending()) {
            log("conference: skip; foreground call already in process of merging.");
            return;
        }

        if (bgImsCall.isCallSessionMergePending()) {
            log("conference: skip; background call already in process of merging.");
            return;
        }

        // Keep track of the connect time of the earliest call so that it can be set on the
        // {@code ImsConference} when it is created.
        long foregroundConnectTime = mForegroundCall.getEarliestConnectTime();
        long backgroundConnectTime = mBackgroundCall.getEarliestConnectTime();
        long conferenceConnectTime;
        if (foregroundConnectTime > 0 && backgroundConnectTime > 0) {
            conferenceConnectTime = Math.min(mForegroundCall.getEarliestConnectTime(),
                    mBackgroundCall.getEarliestConnectTime());
            log("conference - using connect time = " + conferenceConnectTime);
        } else if (foregroundConnectTime > 0) {
            log("conference - bg call connect time is 0; using fg = " + foregroundConnectTime);
            conferenceConnectTime = foregroundConnectTime;
        } else {
            log("conference - fg call connect time is 0; using bg = " + backgroundConnectTime);
            conferenceConnectTime = backgroundConnectTime;
        }

        String foregroundId = "";
        ImsPhoneConnection foregroundConnection = mForegroundCall.getFirstConnection();
        if (foregroundConnection != null) {
            foregroundConnection.setConferenceConnectTime(conferenceConnectTime);
            foregroundConnection.handleMergeStart();
            foregroundId = foregroundConnection.getTelecomCallId();
            cacheConnectionTimeWithPhoneNumber(foregroundConnection);
        }
        String backgroundId = "";
        ImsPhoneConnection backgroundConnection = findConnection(bgImsCall);
        if (backgroundConnection != null) {
            backgroundConnection.handleMergeStart();
            backgroundId = backgroundConnection.getTelecomCallId();
            cacheConnectionTimeWithPhoneNumber(backgroundConnection);
        }
        log("conference: fgCallId=" + foregroundId + ", bgCallId=" + backgroundId);
        mOperationLocalLog.log("conference: fgCallId=" + foregroundId + ", bgCallId="
                + backgroundId);

        try {
            fgImsCall.merge(bgImsCall);
        } catch (ImsException e) {
            log("conference " + e.getMessage());
        }
    }

    public void
    explicitCallTransfer() {
        //TODO : implement
    }

    @UnsupportedAppUsage
    public void
    clearDisconnected() {
        if (DBG) log("clearDisconnected");

        internalClearDisconnected();

        updatePhoneState();
        mPhone.notifyPreciseCallStateChanged();
    }

    public boolean
    canConference() {
        return mForegroundCall.getState() == ImsPhoneCall.State.ACTIVE
            && mBackgroundCall.getState() == ImsPhoneCall.State.HOLDING
            && !mBackgroundCall.isFull()
            && !mForegroundCall.isFull();
    }

    private boolean canAddVideoCallDuringImsAudioCall(int videoState) {
        if (mAllowHoldingVideoCall) {
            return true;
        }

        ImsCall call = mForegroundCall.getImsCall();
        if (call == null) {
            call = mBackgroundCall.getImsCall();
        }

        boolean isImsAudioCallActiveOrHolding = (mForegroundCall.getState() == Call.State.ACTIVE ||
               mBackgroundCall.getState() == Call.State.HOLDING) && call != null &&
               !call.isVideoCall();

        /* return TRUE if there doesn't exist ims audio call in either active
           or hold states */
        return !isImsAudioCallActiveOrHolding || !VideoProfile.isVideo(videoState);
    }

    /**
     * Determines if there are issues which would preclude dialing an outgoing call.  Throws a
     * {@link CallStateException} if there is an issue.
     * @throws CallStateException
     */
    public void checkForDialIssues() throws CallStateException {
        boolean disableCall = TelephonyProperties.disable_call().orElse(false);
        if (disableCall) {
            throw new CallStateException(CallStateException.ERROR_CALLING_DISABLED,
                    "ro.telephony.disable-call has been used to disable calling.");
        }
        if (mPendingMO != null) {
            throw new CallStateException(CallStateException.ERROR_ALREADY_DIALING,
                    "Another outgoing call is already being dialed.");
        }
        if (mRingingCall.isRinging()) {
            throw new CallStateException(CallStateException.ERROR_CALL_RINGING,
                    "Can't place a call while another is ringing.");
        }
        if (mForegroundCall.getState().isAlive() & mBackgroundCall.getState().isAlive()) {
            throw new CallStateException(CallStateException.ERROR_TOO_MANY_CALLS,
                    "Already an active foreground and background call.");
        }
    }

    public boolean
    canTransfer() {
        return mForegroundCall.getState() == ImsPhoneCall.State.ACTIVE
            && mBackgroundCall.getState() == ImsPhoneCall.State.HOLDING;
    }

    //***** Private Instance Methods

    private void
    internalClearDisconnected() {
        mRingingCall.clearDisconnected();
        mForegroundCall.clearDisconnected();
        mBackgroundCall.clearDisconnected();
        mHandoverCall.clearDisconnected();
    }

    @UnsupportedAppUsage
    private void
    updatePhoneState() {
        PhoneConstants.State oldState = mState;

        boolean isPendingMOIdle = mPendingMO == null || !mPendingMO.getState().isAlive();

        if (mRingingCall.isRinging()) {
            mState = PhoneConstants.State.RINGING;
        } else if (!isPendingMOIdle || !mForegroundCall.isIdle() || !mBackgroundCall.isIdle()) {
            // There is a non-idle call, so we're off the hook.
            mState = PhoneConstants.State.OFFHOOK;
        } else {
            mState = PhoneConstants.State.IDLE;
        }

        if (mState == PhoneConstants.State.IDLE && oldState != mState) {
            mVoiceCallEndedRegistrants.notifyRegistrants(
                    new AsyncResult(null, null, null));
        } else if (oldState == PhoneConstants.State.IDLE && oldState != mState) {
            mVoiceCallStartedRegistrants.notifyRegistrants (
                    new AsyncResult(null, null, null));
        }

        if (DBG) {
            log("updatePhoneState pendingMo = " + (mPendingMO == null ? "null"
                    : mPendingMO.getState()) + ", fg= " + mForegroundCall.getState() + "("
                    + mForegroundCall.getConnections().size() + "), bg= " + mBackgroundCall
                    .getState() + "(" + mBackgroundCall.getConnections().size() + ")");
            log("updatePhoneState oldState=" + oldState + ", newState=" + mState);
        }

        if (mState != oldState) {
            mPhone.notifyPhoneStateChanged();
            mMetrics.writePhoneState(mPhone.getPhoneId(), mState);
            notifyPhoneStateChanged(oldState, mState);
        }
    }

    private void
    handleRadioNotAvailable() {
        // handlePollCalls will clear out its
        // call list when it gets the CommandException
        // error result from this
        pollCallsWhenSafe();
    }

    private void
    dumpState() {
        List l;

        log("Phone State:" + mState);

        log("Ringing call: " + mRingingCall.toString());

        l = mRingingCall.getConnections();
        for (int i = 0, s = l.size(); i < s; i++) {
            log(l.get(i).toString());
        }

        log("Foreground call: " + mForegroundCall.toString());

        l = mForegroundCall.getConnections();
        for (int i = 0, s = l.size(); i < s; i++) {
            log(l.get(i).toString());
        }

        log("Background call: " + mBackgroundCall.toString());

        l = mBackgroundCall.getConnections();
        for (int i = 0, s = l.size(); i < s; i++) {
            log(l.get(i).toString());
        }

    }

    //***** Called from ImsPhone
    /**
     * Set the TTY mode. This is the actual tty mode (varies depending on peripheral status)
     */
    public void setTtyMode(int ttyMode) {
        if (mImsManager == null) {
            Log.w(LOG_TAG, "ImsManager is null when setting TTY mode");
            return;
        }

        try {
            mImsManager.setTtyMode(ttyMode);
        } catch (ImsException e) {
            loge("setTtyMode : " + e);
            retryGetImsService();
        }
    }

    /**
     * Sets the UI TTY mode. This is the preferred TTY mode that the user sets in the call
     * settings screen.
     */
    public void setUiTTYMode(int uiTtyMode, Message onComplete) {
        if (mImsManager == null) {
            mPhone.sendErrorResponse(onComplete, getImsManagerIsNullException());
            return;
        }

        try {
            mImsManager.setUiTTYMode(mPhone.getContext(), uiTtyMode, onComplete);
        } catch (ImsException e) {
            loge("setUITTYMode : " + e);
            mPhone.sendErrorResponse(onComplete, e);
            retryGetImsService();
        }
    }

    public void setMute(boolean mute) {
        mDesiredMute = mute;
        mForegroundCall.setMute(mute);
    }

    public boolean getMute() {
        return mDesiredMute;
    }

    /**
     * Sends a DTMF code. According to <a href="http://tools.ietf.org/html/rfc2833">RFC 2833</a>,
     * event 0 ~ 9 maps to decimal value 0 ~ 9, '*' to 10, '#' to 11, event 'A' ~ 'D' to 12 ~ 15,
     * and event flash to 16. Currently, event flash is not supported.
     *
     * @param c that represents the DTMF to send. '0' ~ '9', 'A' ~ 'D', '*', '#' are valid inputs.
     * @param result the result message to send when done. If non-null, the {@link Message} must
     *         contain a valid {@link android.os.Messenger} in the {@link Message#replyTo} field,
     *         since this can be used across IPC boundaries.
     */
    public void sendDtmf(char c, Message result) {
        if (DBG) log("sendDtmf");

        ImsCall imscall = mForegroundCall.getImsCall();
        if (imscall != null) {
            imscall.sendDtmf(c, result);
        }
    }

    public void
    startDtmf(char c) {
        if (DBG) log("startDtmf");

        ImsCall imscall = mForegroundCall.getImsCall();
        if (imscall != null) {
            imscall.startDtmf(c);
        } else {
            loge("startDtmf : no foreground call");
        }
    }

    public void
    stopDtmf() {
        if (DBG) log("stopDtmf");

        ImsCall imscall = mForegroundCall.getImsCall();
        if (imscall != null) {
            imscall.stopDtmf();
        } else {
            loge("stopDtmf : no foreground call");
        }
    }

    //***** Called from ImsPhoneConnection

    public void hangup (ImsPhoneConnection conn) throws CallStateException {
        if (DBG) log("hangup connection");

        if (conn.getOwner() != this) {
            throw new CallStateException ("ImsPhoneConnection " + conn
                    + "does not belong to ImsPhoneCallTracker " + this);
        }

        hangup(conn.getCall());
    }

    //***** Called from ImsPhoneCall

    public void hangup (ImsPhoneCall call) throws CallStateException {
        hangup(call, android.telecom.Call.REJECT_REASON_DECLINED);
    }

    public void hangup (ImsPhoneCall call, @android.telecom.Call.RejectReason int rejectReason)
            throws CallStateException {
        if (DBG) log("hangup call - reason=" + rejectReason);

        if (call.getConnections().size() == 0) {
            throw new CallStateException("no connections");
        }

        ImsCall imsCall = call.getImsCall();
        boolean rejectCall = false;

        if (call == mRingingCall) {
            if (Phone.DEBUG_PHONE) log("(ringing) hangup incoming");
            rejectCall = true;
        } else if (call == mForegroundCall) {
            if (call.isDialingOrAlerting()) {
                if (Phone.DEBUG_PHONE) {
                    log("(foregnd) hangup dialing or alerting...");
                }
            } else {
                if (Phone.DEBUG_PHONE) {
                    log("(foregnd) hangup foreground");
                }
                //held call will be resumed by onCallTerminated
            }
        } else if (call == mBackgroundCall) {
            if (Phone.DEBUG_PHONE) {
                log("(backgnd) hangup waiting or background");
            }
        } else {
            throw new CallStateException ("ImsPhoneCall " + call +
                    "does not belong to ImsPhoneCallTracker " + this);
        }

        call.onHangupLocal();

        try {
            if (imsCall != null) {
                if (rejectCall) {
                    if (rejectReason == android.telecom.Call.REJECT_REASON_UNWANTED) {
                        imsCall.reject(ImsReasonInfo.CODE_SIP_USER_MARKED_UNWANTED);
                    } else {
                        imsCall.reject(ImsReasonInfo.CODE_USER_DECLINE);
                    }
                    mMetrics.writeOnImsCommand(mPhone.getPhoneId(), imsCall.getSession(),
                            ImsCommand.IMS_CMD_REJECT);
                } else {
                    imsCall.terminate(ImsReasonInfo.CODE_USER_TERMINATED);
                    mMetrics.writeOnImsCommand(mPhone.getPhoneId(), imsCall.getSession(),
                            ImsCommand.IMS_CMD_TERMINATE);
                }
            } else if (mPendingMO != null && call == mForegroundCall) {
                // is holding a foreground call
                mPendingMO.update(null, ImsPhoneCall.State.DISCONNECTED);
                mPendingMO.onDisconnect();
                removeConnection(mPendingMO);
                mPendingMO = null;
                updatePhoneState();
                removeMessages(EVENT_DIAL_PENDINGMO);
            }
        } catch (ImsException e) {
            throw new CallStateException(e.getMessage());
        }

        mPhone.notifyPreciseCallStateChanged();
    }

    void callEndCleanupHandOverCallIfAny() {
        if (mHandoverCall.mConnections.size() > 0) {
            if (DBG) log("callEndCleanupHandOverCallIfAny, mHandoverCall.mConnections="
                    + mHandoverCall.mConnections);
            mHandoverCall.mConnections.clear();
            mConnections.clear();
            mState = PhoneConstants.State.IDLE;
        }
    }


    public void sendUSSD (String ussdString, Message response) {
        if (DBG) log("sendUSSD");

        try {
            if (mUssdSession != null) {
                // Doesn't need mPendingUssd here. Listeners would use it if not null.
                mPendingUssd = null;
                mUssdSession.sendUssd(ussdString);
                AsyncResult.forMessage(response, null, null);
                response.sendToTarget();
                return;
            }

            if (mImsManager == null) {
                mPhone.sendErrorResponse(response, getImsManagerIsNullException());
                return;
            }

            String[] callees = new String[] { ussdString };
            ImsCallProfile profile = mImsManager.createCallProfile(
                    ImsCallProfile.SERVICE_TYPE_NORMAL, ImsCallProfile.CALL_TYPE_VOICE);
            profile.setCallExtraInt(ImsCallProfile.EXTRA_DIALSTRING,
                    ImsCallProfile.DIALSTRING_USSD);

            mUssdSession = mImsManager.makeCall(profile, callees, mImsUssdListener);
            mPendingUssd = response;
            if (DBG) log("pending ussd updated, " + mPendingUssd);
        } catch (ImsException e) {
            loge("sendUSSD : " + e);
            mPhone.sendErrorResponse(response, e);
            retryGetImsService();
        }
    }

    /**
     * Cancel USSD session.
     *
     * @param msg The message to dispatch when the USSD session terminated.
     */
    public void cancelUSSD(Message msg) {
        if (mUssdSession == null) return;
        mPendingUssd = msg;
        mUssdSession.terminate(ImsReasonInfo.CODE_USER_TERMINATED);
    }

    @UnsupportedAppUsage
    private synchronized ImsPhoneConnection findConnection(final ImsCall imsCall) {
        for (ImsPhoneConnection conn : mConnections) {
            if (conn.getImsCall() == imsCall) {
                return conn;
            }
        }
        return null;
    }

    @UnsupportedAppUsage
    private synchronized void removeConnection(ImsPhoneConnection conn) {
        mConnections.remove(conn);
        // If not emergency call is remaining, notify emergency call registrants
        if (mIsInEmergencyCall) {
            boolean isEmergencyCallInList = false;
            // if no emergency calls pending, set this to false
            for (ImsPhoneConnection imsPhoneConnection : mConnections) {
                if (imsPhoneConnection != null && imsPhoneConnection.isEmergency() == true) {
                    isEmergencyCallInList = true;
                    break;
                }
            }

            if (!isEmergencyCallInList) {
                if (mIsEcmTimerCanceled) {
                    handleEcmTimer(ImsPhone.RESTART_ECM_TIMER);
                }
                mIsInEmergencyCall = false;
                mPhone.sendEmergencyCallStateChange(false);
            }
        }
    }

    @UnsupportedAppUsage
    private synchronized void addConnection(ImsPhoneConnection conn) {
        mConnections.add(conn);
        if (conn.isEmergency()) {
            mIsInEmergencyCall = true;
            mPhone.sendEmergencyCallStateChange(true);
        }
    }

    @UnsupportedAppUsage
    private void processCallStateChange(ImsCall imsCall, ImsPhoneCall.State state, int cause) {
        if (DBG) log("processCallStateChange " + imsCall + " state=" + state + " cause=" + cause);
        // This method is called on onCallUpdate() where there is not necessarily a call state
        // change. In these situations, we'll ignore the state related updates and only process
        // the change in media capabilities (as expected).  The default is to not ignore state
        // changes so we do not change existing behavior.
        processCallStateChange(imsCall, state, cause, false /* do not ignore state update */);
    }

    @UnsupportedAppUsage
    private void processCallStateChange(ImsCall imsCall, ImsPhoneCall.State state, int cause,
            boolean ignoreState) {
        if (DBG) {
            log("processCallStateChange state=" + state + " cause=" + cause
                    + " ignoreState=" + ignoreState);
        }

        if (imsCall == null) return;

        boolean changed = false;
        ImsPhoneConnection conn = findConnection(imsCall);

        if (conn == null) {
            // TODO : what should be done?
            return;
        }

        // processCallStateChange is triggered for onCallUpdated as well.
        // onCallUpdated should not modify the state of the call
        // It should modify only other capabilities of call through updateMediaCapabilities
        // State updates will be triggered through individual callbacks
        // i.e. onCallHeld, onCallResume, etc and conn.update will be responsible for the update
        conn.updateMediaCapabilities(imsCall);
        if (ignoreState) {
            conn.updateAddressDisplay(imsCall);
            conn.updateExtras(imsCall);

            maybeSetVideoCallProvider(conn, imsCall);
            return;
        }

        changed = conn.update(imsCall, state);
        if (state == ImsPhoneCall.State.DISCONNECTED) {
            changed = conn.onDisconnect(cause) || changed;
            //detach the disconnected connections
            conn.getCall().detach(conn);
            removeConnection(conn);
        }

        if (changed) {
            if (conn.getCall() == mHandoverCall) return;
            updatePhoneState();
            mPhone.notifyPreciseCallStateChanged();
        }
    }

    private void maybeSetVideoCallProvider(ImsPhoneConnection conn, ImsCall imsCall) {
        android.telecom.Connection.VideoProvider connVideoProvider = conn.getVideoProvider();
        if (connVideoProvider != null || imsCall.getCallSession().getVideoCallProvider() == null) {
            return;
        }

        try {
            setVideoCallProvider(conn, imsCall);
        } catch (RemoteException e) {
            loge("maybeSetVideoCallProvider: exception " + e);
        }
    }

    /**
     * Adds a reason code remapping, for test purposes.
     *
     * @param fromCode The from code, or {@code null} if all.
     * @param message The message to map.
     * @param toCode The code to remap to.
     */
    @VisibleForTesting
    public void addReasonCodeRemapping(Integer fromCode, String message, Integer toCode) {
        if (message != null) {
            message = message.toLowerCase();
        }
        mImsReasonCodeMap.put(new Pair<>(fromCode, message), toCode);
    }

    /**
     * Returns the {@link ImsReasonInfo#getCode()}, potentially remapping to a new value based on
     * the {@link ImsReasonInfo#getCode()} and {@link ImsReasonInfo#getExtraMessage()}.
     *
     * See {@link #mImsReasonCodeMap}.
     *
     * @param reasonInfo The {@link ImsReasonInfo}.
     * @return The remapped code.
     */
    @VisibleForTesting
    public @ImsReasonInfo.ImsCode int maybeRemapReasonCode(ImsReasonInfo reasonInfo) {
        int code = reasonInfo.getCode();
        String reason = reasonInfo.getExtraMessage();
        if (reason == null) {
            reason = "";
        } else {
            reason = reason.toLowerCase();
        }
        log("maybeRemapReasonCode : fromCode = " + reasonInfo.getCode() + " ; message = "
                + reason);
        Pair<Integer, String> toCheck = new Pair<>(code, reason);
        Pair<Integer, String> wildcardToCheck = new Pair<>(null, reason);
        if (mImsReasonCodeMap.containsKey(toCheck)) {
            int toCode = mImsReasonCodeMap.get(toCheck);

            log("maybeRemapReasonCode : fromCode = " + reasonInfo.getCode() + " ; message = "
                    + reason + " ; toCode = " + toCode);
            return toCode;
        } else if (!reason.isEmpty() && mImsReasonCodeMap.containsKey(wildcardToCheck)) {
            // Handle the case where a wildcard is specified for the fromCode; in this case we will
            // match without caring about the fromCode.
            // If the reason is empty, we won't do wildcard remapping; otherwise we'd basically be
            // able to remap all ImsReasonInfo codes to a single code, which is not desirable.
            int toCode = mImsReasonCodeMap.get(wildcardToCheck);

            log("maybeRemapReasonCode : fromCode(wildcard) = " + reasonInfo.getCode() +
                    " ; message = " + reason + " ; toCode = " + toCode);
            return toCode;
        }
        return code;
    }

    /**
     * Maps an {@link ImsReasonInfo} reason code to a {@link DisconnectCause} cause code.
     * The {@link Call.State} provided is the state of the call prior to disconnection.
     * @param reasonInfo the {@link ImsReasonInfo} for the disconnection.
     * @param callState The {@link Call.State} prior to disconnection.
     * @return The {@link DisconnectCause} code.
     */
    @VisibleForTesting
    public int getDisconnectCauseFromReasonInfo(ImsReasonInfo reasonInfo, Call.State callState) {
        int cause = DisconnectCause.ERROR_UNSPECIFIED;

        int code = maybeRemapReasonCode(reasonInfo);
        switch (code) {
            case ImsReasonInfo.CODE_SIP_ALTERNATE_EMERGENCY_CALL:
                return DisconnectCause.IMS_SIP_ALTERNATE_EMERGENCY_CALL;
            case ImsReasonInfo.CODE_SIP_BAD_ADDRESS:
            case ImsReasonInfo.CODE_SIP_NOT_REACHABLE:
                return DisconnectCause.NUMBER_UNREACHABLE;

            case ImsReasonInfo.CODE_SIP_BUSY:
                return DisconnectCause.BUSY;

            case ImsReasonInfo.CODE_USER_TERMINATED:
                return DisconnectCause.LOCAL;

            case ImsReasonInfo.CODE_LOCAL_ENDED_BY_CONFERENCE_MERGE:
                return DisconnectCause.IMS_MERGED_SUCCESSFULLY;

            case ImsReasonInfo.CODE_LOCAL_CALL_DECLINE:
            case ImsReasonInfo.CODE_REMOTE_CALL_DECLINE:
                // If the call has been declined locally (on this device), or on remotely (on
                // another device using multiendpoint functionality), mark it as rejected.
                return DisconnectCause.INCOMING_REJECTED;

            case ImsReasonInfo.CODE_USER_TERMINATED_BY_REMOTE:
            case ImsReasonInfo.CODE_SIP_USER_REJECTED:
                return DisconnectCause.NORMAL;

            case ImsReasonInfo.CODE_SIP_FORBIDDEN:
                return DisconnectCause.SERVER_ERROR;

            case ImsReasonInfo.CODE_SIP_REDIRECTED:
            case ImsReasonInfo.CODE_SIP_BAD_REQUEST:
            case ImsReasonInfo.CODE_SIP_NOT_ACCEPTABLE:
            case ImsReasonInfo.CODE_SIP_GLOBAL_ERROR:
                return DisconnectCause.SERVER_ERROR;

            case ImsReasonInfo.CODE_EMERGENCY_CALL_OVER_WFC_NOT_AVAILABLE:
                return DisconnectCause.EMERGENCY_CALL_OVER_WFC_NOT_AVAILABLE;

            case ImsReasonInfo.CODE_WFC_SERVICE_NOT_AVAILABLE_IN_THIS_LOCATION:
                return DisconnectCause.WFC_SERVICE_NOT_AVAILABLE_IN_THIS_LOCATION;

            case ImsReasonInfo.CODE_SIP_SERVICE_UNAVAILABLE:
            case ImsReasonInfo.CODE_SIP_SERVER_ERROR:
                return DisconnectCause.SERVER_UNREACHABLE;

            case ImsReasonInfo.CODE_SIP_NOT_FOUND:
                return DisconnectCause.INVALID_NUMBER;

            case ImsReasonInfo.CODE_LOCAL_NETWORK_ROAMING:
            case ImsReasonInfo.CODE_LOCAL_NETWORK_IP_CHANGED:
            case ImsReasonInfo.CODE_LOCAL_IMS_SERVICE_DOWN:
            case ImsReasonInfo.CODE_LOCAL_SERVICE_UNAVAILABLE:
            case ImsReasonInfo.CODE_LOCAL_NOT_REGISTERED:
            case ImsReasonInfo.CODE_LOCAL_NETWORK_NO_LTE_COVERAGE:
            case ImsReasonInfo.CODE_LOCAL_NETWORK_NO_SERVICE:
            case ImsReasonInfo.CODE_LOCAL_CALL_VCC_ON_PROGRESSING:
                return DisconnectCause.OUT_OF_SERVICE;

            case ImsReasonInfo.CODE_SIP_REQUEST_TIMEOUT:
            case ImsReasonInfo.CODE_TIMEOUT_1XX_WAITING:
            case ImsReasonInfo.CODE_TIMEOUT_NO_ANSWER:
            case ImsReasonInfo.CODE_TIMEOUT_NO_ANSWER_CALL_UPDATE:
                return DisconnectCause.TIMED_OUT;

            case ImsReasonInfo.CODE_LOCAL_POWER_OFF:
                return DisconnectCause.POWER_OFF;

            case ImsReasonInfo.CODE_LOCAL_LOW_BATTERY:
            case ImsReasonInfo.CODE_LOW_BATTERY: {
                if (callState == Call.State.DIALING) {
                    return DisconnectCause.DIAL_LOW_BATTERY;
                } else {
                    return DisconnectCause.LOW_BATTERY;
                }
            }

            case ImsReasonInfo.CODE_CALL_BARRED:
                return DisconnectCause.CALL_BARRED;

            case ImsReasonInfo.CODE_FDN_BLOCKED:
                return DisconnectCause.FDN_BLOCKED;

            case ImsReasonInfo.CODE_IMEI_NOT_ACCEPTED:
                return DisconnectCause.IMEI_NOT_ACCEPTED;

            case ImsReasonInfo.CODE_ANSWERED_ELSEWHERE:
                return DisconnectCause.ANSWERED_ELSEWHERE;

            case ImsReasonInfo.CODE_CALL_END_CAUSE_CALL_PULL:
                return DisconnectCause.CALL_PULLED;

            case ImsReasonInfo.CODE_MAXIMUM_NUMBER_OF_CALLS_REACHED:
                return DisconnectCause.MAXIMUM_NUMBER_OF_CALLS_REACHED;

            case ImsReasonInfo.CODE_DATA_DISABLED:
                return DisconnectCause.DATA_DISABLED;

            case ImsReasonInfo.CODE_DATA_LIMIT_REACHED:
                return DisconnectCause.DATA_LIMIT_REACHED;

            case ImsReasonInfo.CODE_WIFI_LOST:
                return DisconnectCause.WIFI_LOST;

            case ImsReasonInfo.CODE_ACCESS_CLASS_BLOCKED:
                return DisconnectCause.IMS_ACCESS_BLOCKED;

            case ImsReasonInfo.CODE_EMERGENCY_TEMP_FAILURE:
                return DisconnectCause.EMERGENCY_TEMP_FAILURE;

            case ImsReasonInfo.CODE_EMERGENCY_PERM_FAILURE:
                return DisconnectCause.EMERGENCY_PERM_FAILURE;

            case ImsReasonInfo.CODE_DIAL_MODIFIED_TO_USSD:
                return DisconnectCause.DIAL_MODIFIED_TO_USSD;

            case ImsReasonInfo.CODE_DIAL_MODIFIED_TO_SS:
                return DisconnectCause.DIAL_MODIFIED_TO_SS;

            case ImsReasonInfo.CODE_DIAL_MODIFIED_TO_DIAL:
                return DisconnectCause.DIAL_MODIFIED_TO_DIAL;

            case ImsReasonInfo.CODE_DIAL_MODIFIED_TO_DIAL_VIDEO:
                return DisconnectCause.DIAL_MODIFIED_TO_DIAL_VIDEO;

            case ImsReasonInfo.CODE_DIAL_VIDEO_MODIFIED_TO_DIAL:
                return DisconnectCause.DIAL_VIDEO_MODIFIED_TO_DIAL;

            case ImsReasonInfo.CODE_DIAL_VIDEO_MODIFIED_TO_DIAL_VIDEO:
                return DisconnectCause.DIAL_VIDEO_MODIFIED_TO_DIAL_VIDEO;

            case ImsReasonInfo.CODE_DIAL_VIDEO_MODIFIED_TO_SS:
                return DisconnectCause.DIAL_VIDEO_MODIFIED_TO_SS;

            case ImsReasonInfo.CODE_DIAL_VIDEO_MODIFIED_TO_USSD:
                return DisconnectCause.DIAL_VIDEO_MODIFIED_TO_USSD;

            case ImsReasonInfo.CODE_UNOBTAINABLE_NUMBER:
                return DisconnectCause.UNOBTAINABLE_NUMBER;

            case ImsReasonInfo.CODE_MEDIA_NO_DATA:
                return DisconnectCause.MEDIA_TIMEOUT;

            case ImsReasonInfo.CODE_UNSPECIFIED:
                if (mPhone.getDefaultPhone().getServiceStateTracker().mRestrictedState
                        .isCsRestricted()) {
                    return DisconnectCause.CS_RESTRICTED;
                } else if (mPhone.getDefaultPhone().getServiceStateTracker().mRestrictedState
                        .isCsEmergencyRestricted()) {
                    return DisconnectCause.CS_RESTRICTED_EMERGENCY;
                } else if (mPhone.getDefaultPhone().getServiceStateTracker().mRestrictedState
                        .isCsNormalRestricted()) {
                    return DisconnectCause.CS_RESTRICTED_NORMAL;
                }
                break;

            default:
        }

        return cause;
    }

    private int getPreciseDisconnectCauseFromReasonInfo(ImsReasonInfo reasonInfo) {
        return PRECISE_CAUSE_MAP.get(maybeRemapReasonCode(reasonInfo),
                CallFailCause.ERROR_UNSPECIFIED);
    }

    /**
     * @return true if the phone is in Emergency Callback mode, otherwise false
     */
    private boolean isPhoneInEcbMode() {
        return mPhone != null && mPhone.isInEcm();
    }

    /**
     * Before dialing pending MO request, check for the Emergency Callback mode.
     * If device is in Emergency callback mode, then exit the mode before dialing pending MO.
     */
    @UnsupportedAppUsage
    private void dialPendingMO() {
        boolean isPhoneInEcmMode = isPhoneInEcbMode();
        boolean isEmergencyNumber = mPendingMO.isEmergency();
        if ((!isPhoneInEcmMode) || (isPhoneInEcmMode && isEmergencyNumber)) {
            sendEmptyMessage(EVENT_DIAL_PENDINGMO);
        } else {
            sendEmptyMessage(EVENT_EXIT_ECBM_BEFORE_PENDINGMO);
        }
    }

    /**
     * Listen to the IMS call state change
     */
    @UnsupportedAppUsage
    private ImsCall.Listener mImsCallListener = new ImsCall.Listener() {
        @Override
        public void onCallProgressing(ImsCall imsCall) {
            if (DBG) log("onCallProgressing");

            mPendingMO = null;
            processCallStateChange(imsCall, ImsPhoneCall.State.ALERTING,
                    DisconnectCause.NOT_DISCONNECTED);
            mMetrics.writeOnImsCallProgressing(mPhone.getPhoneId(), imsCall.getCallSession());
        }

        @Override
        public void onCallStarted(ImsCall imsCall) {
            if (DBG) log("onCallStarted");

            if (mHoldSwitchingState == HoldSwapState.HOLDING_TO_ANSWER_INCOMING) {
                // If we put a call on hold to answer an incoming call, we should reset the
                // variables that keep track of the switch here.
                if (mCallExpectedToResume != null && mCallExpectedToResume == imsCall) {
                    if (DBG) log("onCallStarted: starting a call as a result of a switch.");
                    mHoldSwitchingState = HoldSwapState.INACTIVE;
                    mCallExpectedToResume = null;
                    logHoldSwapState("onCallStarted");
                }
            }

            mPendingMO = null;
            processCallStateChange(imsCall, ImsPhoneCall.State.ACTIVE,
                    DisconnectCause.NOT_DISCONNECTED);

            if (mNotifyVtHandoverToWifiFail && imsCall.isVideoCall() && !imsCall.isWifiCall()) {
                if (isWifiConnected()) {
                    // Schedule check to see if handover succeeded.
                    sendMessageDelayed(obtainMessage(EVENT_CHECK_FOR_WIFI_HANDOVER, imsCall),
                            HANDOVER_TO_WIFI_TIMEOUT_MS);
                    mHasAttemptedStartOfCallHandover = false;
                } else {
                    // No wifi connectivity, so keep track of network availability for potential
                    // handover.
                    registerForConnectivityChanges();
                    // No WIFI, so assume we've already attempted a handover.
                    mHasAttemptedStartOfCallHandover = true;
                }
            }
            mMetrics.writeOnImsCallStarted(mPhone.getPhoneId(), imsCall.getCallSession());
        }

        @Override
        public void onCallUpdated(ImsCall imsCall) {
            if (DBG) log("onCallUpdated");
            if (imsCall == null) {
                return;
            }
            ImsPhoneConnection conn = findConnection(imsCall);
            if (conn != null) {
                if (DBG) log("onCallUpdated: profile is " + imsCall.getCallProfile());
                processCallStateChange(imsCall, conn.getCall().mState,
                        DisconnectCause.NOT_DISCONNECTED, true /*ignore state update*/);
                mMetrics.writeImsCallState(mPhone.getPhoneId(),
                        imsCall.getCallSession(), conn.getCall().mState);
            }
        }

        /**
         * onCallStartFailed will be invoked when:
         * case 1) Dialing fails
         * case 2) Ringing call is disconnected by local or remote user
         */
        @Override
        public void onCallStartFailed(ImsCall imsCall, ImsReasonInfo reasonInfo) {
            if (DBG) log("onCallStartFailed reasonCode=" + reasonInfo.getCode());

            if (mHoldSwitchingState == HoldSwapState.HOLDING_TO_ANSWER_INCOMING) {
                // If we put a call on hold to answer an incoming call, we should reset the
                // variables that keep track of the switch here.
                if (mCallExpectedToResume != null && mCallExpectedToResume == imsCall) {
                    if (DBG) log("onCallStarted: starting a call as a result of a switch.");
                    mHoldSwitchingState = HoldSwapState.INACTIVE;
                    mCallExpectedToResume = null;
                    logHoldSwapState("onCallStartFailed");
                }
            }

            if (mPendingMO != null) {
                // To initiate dialing circuit-switched call
                if (reasonInfo.getCode() == ImsReasonInfo.CODE_LOCAL_CALL_CS_RETRY_REQUIRED
                        && mBackgroundCall.getState() == ImsPhoneCall.State.IDLE
                        && mRingingCall.getState() == ImsPhoneCall.State.IDLE) {
                    mForegroundCall.detach(mPendingMO);
                    removeConnection(mPendingMO);
                    mPendingMO.finalize();
                    mPendingMO = null;
                    mPhone.initiateSilentRedial();
                    return;
                } else {
                    sendCallStartFailedDisconnect(imsCall, reasonInfo);
                }
                mMetrics.writeOnImsCallStartFailed(mPhone.getPhoneId(), imsCall.getCallSession(),
                        reasonInfo);
            }
        }

        @Override
        public void onCallTerminated(ImsCall imsCall, ImsReasonInfo reasonInfo) {
            if (DBG) log("onCallTerminated reasonCode=" + reasonInfo.getCode());

            ImsPhoneConnection conn = findConnection(imsCall);
            Call.State callState;
            if (conn != null) {
                callState = conn.getState();
            } else {
                // Connection shouldn't be null, but if it is, we can assume the call was active.
                // This call state is only used for determining which disconnect message to show in
                // the case of the device's battery being low resulting in a call drop.
                callState = Call.State.ACTIVE;
            }
            int cause = getDisconnectCauseFromReasonInfo(reasonInfo, callState);

            if (DBG) log("cause = " + cause + " conn = " + conn);

            if (conn != null) {
                android.telecom.Connection.VideoProvider videoProvider = conn.getVideoProvider();
                if (videoProvider instanceof ImsVideoCallProviderWrapper) {
                    ImsVideoCallProviderWrapper wrapper = (ImsVideoCallProviderWrapper)
                            videoProvider;
                    wrapper.unregisterForDataUsageUpdate(ImsPhoneCallTracker.this);
                    wrapper.removeImsVideoProviderCallback(conn);
                }
            }
            if (mOnHoldToneId == System.identityHashCode(conn)) {
                if (conn != null && mOnHoldToneStarted) {
                    mPhone.stopOnHoldTone(conn);
                }
                mOnHoldToneStarted = false;
                mOnHoldToneId = -1;
            }
            if (conn != null) {
                if (conn.isPulledCall() && (
                        reasonInfo.getCode() == ImsReasonInfo.CODE_CALL_PULL_OUT_OF_SYNC ||
                        reasonInfo.getCode() == ImsReasonInfo.CODE_SIP_TEMPRARILY_UNAVAILABLE ||
                        reasonInfo.getCode() == ImsReasonInfo.CODE_SIP_FORBIDDEN) &&
                        mPhone != null && mPhone.getExternalCallTracker() != null) {

                    log("Call pull failed.");
                    // Call was being pulled, but the call pull has failed -- inform the associated
                    // TelephonyConnection that the pull failed, and provide it with the original
                    // external connection which was pulled so that it can be swapped back.
                    conn.onCallPullFailed(mPhone.getExternalCallTracker()
                            .getConnectionById(conn.getPulledDialogId()));
                    // Do not mark as disconnected; the call will just change from being a regular
                    // call to being an external call again.
                    cause = DisconnectCause.NOT_DISCONNECTED;

                } else if (conn.isIncoming() && conn.getConnectTime() == 0
                        && cause != DisconnectCause.ANSWERED_ELSEWHERE) {
                    // Missed
                    if (cause == DisconnectCause.NORMAL) {
                        cause = DisconnectCause.INCOMING_MISSED;
                    } else {
                        cause = DisconnectCause.INCOMING_REJECTED;
                    }
                    if (DBG) log("Incoming connection of 0 connect time detected - translated " +
                            "cause = " + cause);
                }
            }

            if (cause == DisconnectCause.NORMAL && conn != null && conn.getImsCall().isMerged()) {
                // Call was terminated while it is merged instead of a remote disconnect.
                cause = DisconnectCause.IMS_MERGED_SUCCESSFULLY;
            }

            String callId = imsCall.getSession().getCallId();
            EmergencyNumberTracker emergencyNumberTracker = conn.getEmergencyNumberTracker();
            mMetrics.writeOnImsCallTerminated(mPhone.getPhoneId(), imsCall.getCallSession(),
                    reasonInfo, mCallQualityMetrics.get(callId), conn.getEmergencyNumberInfo(),
                    getNetworkCountryIso(), emergencyNumberTracker != null
                    ? emergencyNumberTracker.getEmergencyNumberDbVersion()
                    : TelephonyManager.INVALID_EMERGENCY_NUMBER_DB_VERSION);
            // Remove info for the callId from the current calls and add it to the history
            CallQualityMetrics lastCallMetrics = mCallQualityMetrics.remove(callId);
            if (lastCallMetrics != null) {
                mCallQualityMetricsHistory.add(lastCallMetrics);
            }
            pruneCallQualityMetricsHistory();
            mPhone.notifyImsReason(reasonInfo);

            if (conn != null) {
                conn.setPreciseDisconnectCause(getPreciseDisconnectCauseFromReasonInfo(reasonInfo));
            }

            if (reasonInfo.getCode() == ImsReasonInfo.CODE_SIP_ALTERNATE_EMERGENCY_CALL
                    && mAutoRetryFailedWifiEmergencyCall) {
                Pair<ImsCall, ImsReasonInfo> callInfo = new Pair<>(imsCall, reasonInfo);
                mPhone.getDefaultPhone().mCi.registerForOn(ImsPhoneCallTracker.this,
                        EVENT_REDIAL_WIFI_E911_CALL, callInfo);
                sendMessageDelayed(obtainMessage(EVENT_REDIAL_WIFI_E911_TIMEOUT, callInfo),
                        TIMEOUT_REDIAL_WIFI_E911_MS);
                final ConnectivityManager mgr = (ConnectivityManager) mPhone.getContext()
                        .getSystemService(Context.CONNECTIVITY_SERVICE);
                mgr.setAirplaneMode(false);
                return;
            } else if (reasonInfo.getCode() == ImsReasonInfo.CODE_RETRY_ON_IMS_WITHOUT_RTT) {
                Pair<ImsCall, ImsReasonInfo> callInfo = new Pair<>(imsCall, reasonInfo);
                sendMessage(obtainMessage(EVENT_REDIAL_WITHOUT_RTT, callInfo));
                return;
            } else {
                processCallStateChange(imsCall, ImsPhoneCall.State.DISCONNECTED, cause);
            }

            if (mForegroundCall.getState() != ImsPhoneCall.State.ACTIVE) {
                if (mRingingCall.getState().isRinging()) {
                    // Drop pending MO. We should address incoming call first
                    mPendingMO = null;
                }
            }

            if (conn != null) {
                conn.onRemoteDisconnect(reasonInfo.getExtraMessage());
            }

            if (mHoldSwitchingState == HoldSwapState.SWAPPING_ACTIVE_AND_HELD) {
                if (DBG) {
                    log("onCallTerminated: Call terminated in the midst of Switching " +
                            "Fg and Bg calls.");
                }
                // If we are the in midst of swapping FG and BG calls and the call that was
                // terminated was the one that we expected to resume, we need to swap the FG and
                // BG calls back.
                if (imsCall == mCallExpectedToResume) {
                    if (DBG) {
                        log("onCallTerminated: switching " + mForegroundCall + " with "
                                + mBackgroundCall);
                    }
                    mForegroundCall.switchWith(mBackgroundCall);
                }
                // This call terminated in the midst of a switch after the other call was held, so
                // resume it back to ACTIVE state since the switch failed.
                log("onCallTerminated: foreground call in state " + mForegroundCall.getState() +
                        " and ringing call in state " + (mRingingCall == null ? "null" :
                        mRingingCall.getState().toString()));

                sendEmptyMessage(EVENT_RESUME_NOW_FOREGROUND_CALL);
                mHoldSwitchingState = HoldSwapState.INACTIVE;
                mCallExpectedToResume = null;
                logHoldSwapState("onCallTerminated swap active and hold case");
            } else if (mHoldSwitchingState == HoldSwapState.PENDING_SINGLE_CALL_UNHOLD
                    || mHoldSwitchingState == HoldSwapState.PENDING_SINGLE_CALL_HOLD) {
                mCallExpectedToResume = null;
                mHoldSwitchingState = HoldSwapState.INACTIVE;
                logHoldSwapState("onCallTerminated single call case");
            } else if (mHoldSwitchingState == HoldSwapState.HOLDING_TO_ANSWER_INCOMING) {
                // Check to see which call got terminated. If it's the one that was gonna get held,
                // ignore it. If it's the one that was gonna get answered, restore the one that
                // possibly got held.
                if (imsCall == mCallExpectedToResume) {
                    mForegroundCall.switchWith(mBackgroundCall);
                    mCallExpectedToResume = null;
                    mHoldSwitchingState = HoldSwapState.INACTIVE;
                    logHoldSwapState("onCallTerminated hold to answer case");
                    sendEmptyMessage(EVENT_RESUME_NOW_FOREGROUND_CALL);
                }
            } else if (mHoldSwitchingState == HoldSwapState.HOLDING_TO_DIAL_OUTGOING) {
                // The call that we were gonna hold might've gotten terminated. If that's the case,
                // dial mPendingMo if present.
                if (mPendingMO == null
                        || mPendingMO.getDisconnectCause() != DisconnectCause.NOT_DISCONNECTED) {
                    mHoldSwitchingState = HoldSwapState.INACTIVE;
                    logHoldSwapState("onCallTerminated hold to dial but no pendingMo");
                } else if (imsCall != mPendingMO.getImsCall()) {
                    sendEmptyMessage(EVENT_DIAL_PENDINGMO);
                    mHoldSwitchingState = HoldSwapState.INACTIVE;
                    logHoldSwapState("onCallTerminated hold to dial, dial pendingMo");
                }
            }

            if (mShouldUpdateImsConfigOnDisconnect) {
                // Ensure we update the IMS config when the call is disconnected; we delayed this
                // because a video call was paused.
                if (mImsManager != null) {
                    mImsManager.updateImsServiceConfig(true);
                }
                mShouldUpdateImsConfigOnDisconnect = false;
            }
        }

        @Override
        public void onCallHeld(ImsCall imsCall) {
            if (DBG) {
                if (mForegroundCall.getImsCall() == imsCall) {
                    log("onCallHeld (fg) " + imsCall);
                } else if (mBackgroundCall.getImsCall() == imsCall) {
                    log("onCallHeld (bg) " + imsCall);
                }
            }

            synchronized (mSyncHold) {
                ImsPhoneCall.State oldState = mBackgroundCall.getState();
                processCallStateChange(imsCall, ImsPhoneCall.State.HOLDING,
                        DisconnectCause.NOT_DISCONNECTED);

                // Note: If we're performing a switchWaitingOrHoldingAndActive, the call to
                // processCallStateChange above may have caused the mBackgroundCall and
                // mForegroundCall references below to change meaning.  Watch out for this if you
                // are reading through this code.
                if (oldState == ImsPhoneCall.State.ACTIVE) {
                    // Note: This case comes up when we have just held a call in response to a
                    // switchWaitingOrHoldingAndActive.  We now need to resume the background call.
                    if (mForegroundCall.getState() == ImsPhoneCall.State.HOLDING
                            && mHoldSwitchingState == HoldSwapState.SWAPPING_ACTIVE_AND_HELD) {
                        sendEmptyMessage(EVENT_RESUME_NOW_FOREGROUND_CALL);
                    } else if (mRingingCall.getState() == ImsPhoneCall.State.WAITING
                            && mHoldSwitchingState == HoldSwapState.HOLDING_TO_ANSWER_INCOMING) {
                        sendEmptyMessage(EVENT_ANSWER_WAITING_CALL);
                    } else if (mPendingMO != null
                            && mHoldSwitchingState == HoldSwapState.HOLDING_TO_DIAL_OUTGOING) {
                        dialPendingMO();
                        mHoldSwitchingState = HoldSwapState.INACTIVE;
                        logHoldSwapState("onCallHeld hold to dial");
                    } else {
                        // In this case there will be no call resumed, so we can assume that we
                        // are done switching fg and bg calls now.
                        // This may happen if there is no BG call and we are holding a call so that
                        // we can dial another one.
                        mHoldSwitchingState = HoldSwapState.INACTIVE;
                        logHoldSwapState("onCallHeld normal case");
                    }
                } else if (oldState == ImsPhoneCall.State.IDLE
                        && (mHoldSwitchingState == HoldSwapState.SWAPPING_ACTIVE_AND_HELD
                                || mHoldSwitchingState
                                == HoldSwapState.HOLDING_TO_ANSWER_INCOMING)) {
                    // The other call terminated in the midst of a switch before this call was held,
                    // so resume the foreground call back to ACTIVE state since the switch failed.
                    if (mForegroundCall.getState() == ImsPhoneCall.State.HOLDING) {
                        sendEmptyMessage(EVENT_RESUME_NOW_FOREGROUND_CALL);
                        mHoldSwitchingState = HoldSwapState.INACTIVE;
                        mCallExpectedToResume = null;
                        logHoldSwapState("onCallHeld premature termination of other call");
                    }
                }
            }
            mMetrics.writeOnImsCallHeld(mPhone.getPhoneId(), imsCall.getCallSession());
        }

        @Override
        public void onCallHoldFailed(ImsCall imsCall, ImsReasonInfo reasonInfo) {
            if (DBG) log("onCallHoldFailed reasonCode=" + reasonInfo.getCode());

            synchronized (mSyncHold) {
                ImsPhoneCall.State bgState = mBackgroundCall.getState();
                if (reasonInfo.getCode() == ImsReasonInfo.CODE_LOCAL_CALL_TERMINATED) {
                    // disconnected while processing hold
                    if (mPendingMO != null) {
                        dialPendingMO();
                    } else if (mRingingCall.getState() == ImsPhoneCall.State.WAITING
                            && mHoldSwitchingState == HoldSwapState.HOLDING_TO_ANSWER_INCOMING) {
                        sendEmptyMessage(EVENT_ANSWER_WAITING_CALL);
                    }
                    mHoldSwitchingState = HoldSwapState.INACTIVE;
                } else if (mPendingMO != null && mPendingMO.isEmergency()) {
                    // If mPendingMO is an emergency call, disconnect the call that we tried to
                    // hold.
                    mBackgroundCall.getImsCall().terminate(ImsReasonInfo.CODE_UNSPECIFIED);
                    if (imsCall != mCallExpectedToResume) {
                        mCallExpectedToResume = null;
                    }
                    // Leave mHoldSwitchingState as is for now -- we'll reset it
                    // in onCallTerminated, which will also dial the outgoing emergency call.
                } else if (mRingingCall.getState() == ImsPhoneCall.State.WAITING
                        && mHoldSwitchingState == HoldSwapState.HOLDING_TO_ANSWER_INCOMING) {
                    // If we issued a hold request in order to answer an incoming call, we need
                    // to tell Telecom that we can't actually answer the incoming call.
                    mHoldSwitchingState = HoldSwapState.INACTIVE;
                    mForegroundCall.switchWith(mBackgroundCall);
                    logHoldSwapState("onCallHoldFailed unable to answer waiting call");
                } else if (bgState == ImsPhoneCall.State.ACTIVE) {
                    mForegroundCall.switchWith(mBackgroundCall);

                    if (mPendingMO != null) {
                        mPendingMO.setDisconnectCause(DisconnectCause.ERROR_UNSPECIFIED);
                        sendEmptyMessageDelayed(EVENT_HANGUP_PENDINGMO, TIMEOUT_HANGUP_PENDINGMO);
                    }
                    if (imsCall != mCallExpectedToResume) {
                        mCallExpectedToResume = null;
                    }
                    mHoldSwitchingState = HoldSwapState.INACTIVE;
                }
                ImsPhoneConnection conn = findConnection(imsCall);
                if (conn != null && conn.getState() != ImsPhoneCall.State.DISCONNECTED) {
                    conn.onConnectionEvent(android.telecom.Connection.EVENT_CALL_HOLD_FAILED, null);
                }
                mPhone.notifySuppServiceFailed(Phone.SuppService.HOLD);
            }
            mMetrics.writeOnImsCallHoldFailed(mPhone.getPhoneId(), imsCall.getCallSession(),
                    reasonInfo);
        }

        @Override
        public void onCallResumed(ImsCall imsCall) {
            if (DBG) log("onCallResumed");

            // If we are the in midst of swapping FG and BG calls and the call we end up resuming
            // is not the one we expected, we likely had a resume failure and we need to swap the
            // FG and BG calls back.
            if (mHoldSwitchingState == HoldSwapState.SWAPPING_ACTIVE_AND_HELD
                    || mHoldSwitchingState == HoldSwapState.PENDING_RESUME_FOREGROUND_AFTER_FAILURE
                    || mHoldSwitchingState == HoldSwapState.PENDING_SINGLE_CALL_UNHOLD) {
                if (imsCall != mCallExpectedToResume) {
                    // If the call which resumed isn't as expected, we need to swap back to the
                    // previous configuration; the swap has failed.
                    if (DBG) {
                        log("onCallResumed : switching " + mForegroundCall + " with "
                                + mBackgroundCall);
                    }
                    mForegroundCall.switchWith(mBackgroundCall);
                } else {
                    // The call which resumed is the one we expected to resume, so we can clear out
                    // the mSwitchingFgAndBgCalls flag.
                    if (DBG) {
                        log("onCallResumed : expected call resumed.");
                    }
                }
                mHoldSwitchingState = HoldSwapState.INACTIVE;
                mCallExpectedToResume = null;
                logHoldSwapState("onCallResumed");
            }
            processCallStateChange(imsCall, ImsPhoneCall.State.ACTIVE,
                    DisconnectCause.NOT_DISCONNECTED);
            mMetrics.writeOnImsCallResumed(mPhone.getPhoneId(), imsCall.getCallSession());
        }

        @Override
        public void onCallResumeFailed(ImsCall imsCall, ImsReasonInfo reasonInfo) {
            if (mHoldSwitchingState == HoldSwapState.SWAPPING_ACTIVE_AND_HELD
                    || mHoldSwitchingState
                    == HoldSwapState.PENDING_RESUME_FOREGROUND_AFTER_FAILURE) {
                // If we are in the midst of swapping the FG and BG calls and
                // we got a resume fail, we need to swap back the FG and BG calls.
                // Since the FG call was held, will also try to resume the same.
                if (imsCall == mCallExpectedToResume) {
                    if (DBG) {
                        log("onCallResumeFailed : switching " + mForegroundCall + " with "
                                + mBackgroundCall);
                    }
                    mForegroundCall.switchWith(mBackgroundCall);
                    if (mForegroundCall.getState() == ImsPhoneCall.State.HOLDING) {
                        sendEmptyMessage(EVENT_RESUME_NOW_FOREGROUND_CALL);
                    }
                }

                //Call swap is done, reset the relevant variables
                mCallExpectedToResume = null;
                mHoldSwitchingState = HoldSwapState.INACTIVE;
                logHoldSwapState("onCallResumeFailed: multi calls");
            } else if (mHoldSwitchingState == HoldSwapState.PENDING_SINGLE_CALL_UNHOLD) {
                if (imsCall == mCallExpectedToResume) {
                    if (DBG) {
                        log("onCallResumeFailed: single call unhold case");
                    }
                    mForegroundCall.switchWith(mBackgroundCall);

                    mCallExpectedToResume = null;
                    mHoldSwitchingState = HoldSwapState.INACTIVE;
                    logHoldSwapState("onCallResumeFailed: single call");
                } else {
                    Rlog.w(LOG_TAG, "onCallResumeFailed: got a resume failed for a different call"
                            + " in the single call unhold case");
                }
            }
            mPhone.notifySuppServiceFailed(Phone.SuppService.RESUME);
            mMetrics.writeOnImsCallResumeFailed(mPhone.getPhoneId(), imsCall.getCallSession(),
                    reasonInfo);
        }

        @Override
        public void onCallResumeReceived(ImsCall imsCall) {
            if (DBG) log("onCallResumeReceived");
            ImsPhoneConnection conn = findConnection(imsCall);
            if (conn != null) {
                if (mOnHoldToneStarted) {
                    mPhone.stopOnHoldTone(conn);
                    mOnHoldToneStarted = false;
                }
                conn.onConnectionEvent(android.telecom.Connection.EVENT_CALL_REMOTELY_UNHELD, null);
            }

            boolean useVideoPauseWorkaround = mPhone.getContext().getResources().getBoolean(
                    com.android.internal.R.bool.config_useVideoPauseWorkaround);
            if (useVideoPauseWorkaround && mSupportPauseVideo &&
                    VideoProfile.isVideo(conn.getVideoState())) {
                // If we are using the video pause workaround, the vendor IMS code has issues
                // with video pause signalling.  In this case, when a call is remotely
                // held, the modem does not reliably change the video state of the call to be
                // paused.
                // As a workaround, we will turn on that bit now.
                conn.changeToUnPausedState();
            }

            SuppServiceNotification supp = new SuppServiceNotification();
            // Type of notification: 0 = MO; 1 = MT
            // Refer SuppServiceNotification class documentation.
            supp.notificationType = 1;
            supp.code = SuppServiceNotification.CODE_2_CALL_RETRIEVED;
            mPhone.notifySuppSvcNotification(supp);
            mMetrics.writeOnImsCallResumeReceived(mPhone.getPhoneId(), imsCall.getCallSession());
        }

        @Override
        public void onCallHoldReceived(ImsCall imsCall) {
            ImsPhoneCallTracker.this.onCallHoldReceived(imsCall);
        }

        @Override
        public void onCallSuppServiceReceived(ImsCall call,
                ImsSuppServiceNotification suppServiceInfo) {
            if (DBG) log("onCallSuppServiceReceived: suppServiceInfo=" + suppServiceInfo);

            SuppServiceNotification supp = new SuppServiceNotification();
            supp.notificationType = suppServiceInfo.notificationType;
            supp.code = suppServiceInfo.code;
            supp.index = suppServiceInfo.index;
            supp.number = suppServiceInfo.number;
            supp.history = suppServiceInfo.history;

            mPhone.notifySuppSvcNotification(supp);
        }

        @Override
        public void onCallMerged(final ImsCall call, final ImsCall peerCall, boolean swapCalls) {
            if (DBG) log("onCallMerged");

            ImsPhoneCall foregroundImsPhoneCall = findConnection(call).getCall();
            ImsPhoneConnection peerConnection = findConnection(peerCall);
            ImsPhoneCall peerImsPhoneCall = peerConnection == null ? null
                    : peerConnection.getCall();

            if (swapCalls) {
                switchAfterConferenceSuccess();
            }
            foregroundImsPhoneCall.merge(peerImsPhoneCall, ImsPhoneCall.State.ACTIVE);

            final ImsPhoneConnection conn = findConnection(call);
            try {
                log("onCallMerged: ImsPhoneConnection=" + conn);
                log("onCallMerged: CurrentVideoProvider=" + conn.getVideoProvider());
                setVideoCallProvider(conn, call);
                log("onCallMerged: CurrentVideoProvider=" + conn.getVideoProvider());
            } catch (Exception e) {
                loge("onCallMerged: exception " + e);
            }

            // After merge complete, update foreground as Active
            // and background call as Held, if background call exists
            processCallStateChange(mForegroundCall.getImsCall(), ImsPhoneCall.State.ACTIVE,
                    DisconnectCause.NOT_DISCONNECTED);
            if (peerConnection != null) {
                processCallStateChange(mBackgroundCall.getImsCall(), ImsPhoneCall.State.HOLDING,
                    DisconnectCause.NOT_DISCONNECTED);
            }

            // Check if the merge was requested by an existing conference call. In that
            // case, no further action is required.
            if (!call.isMergeRequestedByConf()) {
                log("onCallMerged :: calling onMultipartyStateChanged()");
                onMultipartyStateChanged(call, true);
            } else {
                log("onCallMerged :: Merge requested by existing conference.");
                // Reset the flag.
                call.resetIsMergeRequestedByConf(false);
            }

            // Notify completion of merge
            if (conn != null) {
                conn.handleMergeComplete();
            }
            logState();
        }

        @Override
        public void onCallMergeFailed(ImsCall call, ImsReasonInfo reasonInfo) {
            if (DBG) log("onCallMergeFailed reasonInfo=" + reasonInfo);

            // TODO: the call to notifySuppServiceFailed throws up the "merge failed" dialog
            // We should move this into the InCallService so that it is handled appropriately
            // based on the user facing UI.
            mPhone.notifySuppServiceFailed(Phone.SuppService.CONFERENCE);

            call.resetIsMergeRequestedByConf(false);

            // Start plumbing this even through Telecom so other components can take
            // appropriate action.
            ImsPhoneConnection foregroundConnection = mForegroundCall.getFirstConnection();
            if (foregroundConnection != null) {
                foregroundConnection.onConferenceMergeFailed();
                foregroundConnection.handleMergeComplete();
            }

            ImsPhoneConnection backgroundConnection = mBackgroundCall.getFirstConnection();
            if (backgroundConnection != null) {
                backgroundConnection.onConferenceMergeFailed();
                backgroundConnection.handleMergeComplete();
            }
        }

        private void updateConferenceParticipantsTiming(List<ConferenceParticipant> participants) {
            for (ConferenceParticipant participant : participants) {
                // Every time participants are newly created from parcel, update their connect time.
                CacheEntry cachedConnectTime = findConnectionTimeUsePhoneNumber(participant);
                if (cachedConnectTime != null) {
                    participant.setConnectTime(cachedConnectTime.mConnectTime);
                    participant.setConnectElapsedTime(cachedConnectTime.mConnectElapsedTime);
                    participant.setCallDirection(cachedConnectTime.mCallDirection);
                }
            }
        }

        /**
         * Called when the state of IMS conference participant(s) has changed.
         *
         * @param call the call object that carries out the IMS call.
         * @param participants the participant(s) and their new state information.
         */
        @Override
        public void onConferenceParticipantsStateChanged(ImsCall call,
                List<ConferenceParticipant> participants) {
            if (DBG) log("onConferenceParticipantsStateChanged");

            if (!mIsConferenceEventPackageEnabled) {
                logi("onConferenceParticipantsStateChanged - CEP handling disabled");
                return;
            }

            ImsPhoneConnection conn = findConnection(call);
            if (conn != null) {
                updateConferenceParticipantsTiming(participants);
                conn.updateConferenceParticipants(participants);
            }
        }

        @Override
        public void onCallSessionTtyModeReceived(ImsCall call, int mode) {
            mPhone.onTtyModeReceived(mode);
        }

        @Override
        public void onCallHandover(ImsCall imsCall, int srcAccessTech, int targetAccessTech,
            ImsReasonInfo reasonInfo) {
            // Check with the DCTracker to see if data is enabled; there may be a case when
            // ImsPhoneCallTracker isn't being informed of the right data enabled state via its
            // registration, so we'll refresh now.
            boolean isDataEnabled = mPhone.getDefaultPhone().getDataEnabledSettings()
                    .isDataEnabled();

            if (DBG) {
                log("onCallHandover ::  srcAccessTech=" + srcAccessTech + ", targetAccessTech="
                        + targetAccessTech + ", reasonInfo=" + reasonInfo + ", dataEnabled="
                        + mIsDataEnabled + "/" + isDataEnabled + ", dataMetered="
                        + mIsViLteDataMetered);
            }
            if (mIsDataEnabled != isDataEnabled) {
                loge("onCallHandover: data enabled state doesn't match! (was=" + mIsDataEnabled
                        + ", actually=" + isDataEnabled);
                mIsDataEnabled = isDataEnabled;
            }

            // Only consider it a valid handover to WIFI if the source radio tech is known.
            boolean isHandoverToWifi = srcAccessTech != ServiceState.RIL_RADIO_TECHNOLOGY_UNKNOWN
                    && srcAccessTech != ServiceState.RIL_RADIO_TECHNOLOGY_IWLAN
                    && targetAccessTech == ServiceState.RIL_RADIO_TECHNOLOGY_IWLAN;
            // Only consider it a handover from WIFI if the source and target radio tech is known.
            boolean isHandoverFromWifi =
                    srcAccessTech == ServiceState.RIL_RADIO_TECHNOLOGY_IWLAN
                            && targetAccessTech != ServiceState.RIL_RADIO_TECHNOLOGY_UNKNOWN
                            && targetAccessTech != ServiceState.RIL_RADIO_TECHNOLOGY_IWLAN;

            ImsPhoneConnection conn = findConnection(imsCall);
            if (conn != null) {
                ImsPhoneCall imsPhoneCall = conn.getCall();
                if (imsPhoneCall != null) {
                    // We might be playing ringback on the handover connection; we should stop
                    // playing it at this point (otherwise it could play indefinitely).
                    imsPhoneCall.maybeStopRingback();
                }
                if (conn.getDisconnectCause() == DisconnectCause.NOT_DISCONNECTED) {
                    if (isHandoverToWifi) {
                        removeMessages(EVENT_CHECK_FOR_WIFI_HANDOVER);

                        if (mNotifyHandoverVideoFromLTEToWifi && mHasAttemptedStartOfCallHandover) {
                            // This is a handover which happened mid-call (ie not the start of call
                            // handover from LTE to WIFI), so we'll notify the InCall UI.
                            conn.onConnectionEvent(
                                    TelephonyManager.EVENT_HANDOVER_VIDEO_FROM_LTE_TO_WIFI, null);
                        }

                        // We are on WIFI now so no need to get notified of network availability.
                        unregisterForConnectivityChanges();
                    } else if (isHandoverFromWifi && imsCall.isVideoCall()) {
                        // A video call just dropped from WIFI to LTE; we want to be informed if a
                        // new WIFI
                        // network comes into range.
                        registerForConnectivityChanges();
                    }
                }

                if (isHandoverToWifi && mIsViLteDataMetered) {
                    conn.setLocalVideoCapable(true);
                }

                if (isHandoverFromWifi && imsCall.isVideoCall()) {
                    if (mIsViLteDataMetered) {
                        conn.setLocalVideoCapable(mIsDataEnabled);
                    }

                    if (mNotifyHandoverVideoFromWifiToLTE && mIsDataEnabled) {
                        if (conn.getDisconnectCause() == DisconnectCause.NOT_DISCONNECTED) {
                            log("onCallHandover :: notifying of WIFI to LTE handover.");
                            conn.onConnectionEvent(
                                    TelephonyManager.EVENT_HANDOVER_VIDEO_FROM_WIFI_TO_LTE, null);
                        } else {
                            // Call has already had a disconnect request issued by the user or is
                            // in the process of disconnecting; do not inform the UI of this as it
                            // is not relevant.
                            log("onCallHandover :: skip notify of WIFI to LTE handover for "
                                    + "disconnected call.");
                        }
                    }

                    if (!mIsDataEnabled && mIsViLteDataMetered) {
                        // Call was downgraded from WIFI to LTE and data is metered; downgrade the
                        // call now.
                        log("onCallHandover :: data is not enabled; attempt to downgrade.");
                        downgradeVideoCall(ImsReasonInfo.CODE_WIFI_LOST, conn);
                    }
                }
            } else {
                loge("onCallHandover :: connection null.");
            }
            // If there's a handover, then we're not in the "start of call" handover phase.
            if (!mHasAttemptedStartOfCallHandover) {
                mHasAttemptedStartOfCallHandover = true;
            }
            mMetrics.writeOnImsCallHandoverEvent(mPhone.getPhoneId(),
                    TelephonyCallSession.Event.Type.IMS_CALL_HANDOVER, imsCall.getCallSession(),
                    srcAccessTech, targetAccessTech, reasonInfo);
        }

        @Override
        public void onCallHandoverFailed(ImsCall imsCall, int srcAccessTech, int targetAccessTech,
            ImsReasonInfo reasonInfo) {
            if (DBG) {
                log("onCallHandoverFailed :: srcAccessTech=" + srcAccessTech +
                    ", targetAccessTech=" + targetAccessTech + ", reasonInfo=" + reasonInfo);
            }
            mMetrics.writeOnImsCallHandoverEvent(mPhone.getPhoneId(),
                    TelephonyCallSession.Event.Type.IMS_CALL_HANDOVER_FAILED,
                    imsCall.getCallSession(), srcAccessTech, targetAccessTech, reasonInfo);

            boolean isHandoverToWifi = srcAccessTech != ServiceState.RIL_RADIO_TECHNOLOGY_IWLAN &&
                    targetAccessTech == ServiceState.RIL_RADIO_TECHNOLOGY_IWLAN;
            ImsPhoneConnection conn = findConnection(imsCall);
            if (conn != null && isHandoverToWifi) {
                log("onCallHandoverFailed - handover to WIFI Failed");

                // If we know we failed to handover, don't check for failure in the future.
                removeMessages(EVENT_CHECK_FOR_WIFI_HANDOVER);

                if (imsCall.isVideoCall()
                        && conn.getDisconnectCause() == DisconnectCause.NOT_DISCONNECTED) {
                    // Start listening for a WIFI network to come into range for potential handover.
                    registerForConnectivityChanges();
                }

                if (mNotifyVtHandoverToWifiFail) {
                    // Only notify others if carrier config indicates to do so.
                    conn.onHandoverToWifiFailed();
                }
            }
            if (!mHasAttemptedStartOfCallHandover) {
                mHasAttemptedStartOfCallHandover = true;
            }
        }

        @Override
        public void onRttModifyRequestReceived(ImsCall imsCall) {
            ImsPhoneConnection conn = findConnection(imsCall);
            if (conn != null) {
                conn.onRttModifyRequestReceived();
            }
        }

        @Override
        public void onRttModifyResponseReceived(ImsCall imsCall, int status) {
            ImsPhoneConnection conn = findConnection(imsCall);
            if (conn != null) {
                conn.onRttModifyResponseReceived(status);
            }
        }

        @Override
        public void onRttMessageReceived(ImsCall imsCall, String message) {
            ImsPhoneConnection conn = findConnection(imsCall);
            if (conn != null) {
                conn.onRttMessageReceived(message);
            }
        }

        @Override
        public void onRttAudioIndicatorChanged(ImsCall imsCall, ImsStreamMediaProfile profile) {
          ImsPhoneConnection conn = findConnection(imsCall);
            if (conn != null) {
                conn.onRttAudioIndicatorChanged(profile);
            }
        }

        /**
         * Handles a change to the multiparty state for an {@code ImsCall}.  Notifies the associated
         * {@link ImsPhoneConnection} of the change.
         *
         * @param imsCall The IMS call.
         * @param isMultiParty {@code true} if the call became multiparty, {@code false}
         *      otherwise.
         */
        @Override
        public void onMultipartyStateChanged(ImsCall imsCall, boolean isMultiParty) {
            if (DBG) log("onMultipartyStateChanged to " + (isMultiParty ? "Y" : "N"));

            ImsPhoneConnection conn = findConnection(imsCall);
            if (conn != null) {
                conn.updateMultipartyState(isMultiParty);
            }
        }

        /**
         * Handles a change to the call quality for an {@code ImsCall}.
         * Notifies apps through the System API {@link PhoneStateListener#onCallAttributesChanged}.
         */
        @Override
        public void onCallQualityChanged(ImsCall imsCall, CallQuality callQuality) {
            // convert ServiceState.radioTech to TelephonyManager.NetworkType constant
            mPhone.onCallQualityChanged(callQuality, imsCall.getNetworkType());
            String callId = imsCall.getSession().getCallId();
            CallQualityMetrics cqm = mCallQualityMetrics.get(callId);
            if (cqm == null) {
                cqm = new CallQualityMetrics(mPhone);
            }
            cqm.saveCallQuality(callQuality);
            mCallQualityMetrics.put(callId, cqm);
        }
    };

    /**
     * Listen to the IMS call state change
     */
    private ImsCall.Listener mImsUssdListener = new ImsCall.Listener() {
        @Override
        public void onCallStarted(ImsCall imsCall) {
            if (DBG) log("mImsUssdListener onCallStarted");

            if (imsCall == mUssdSession) {
                if (mPendingUssd != null) {
                    AsyncResult.forMessage(mPendingUssd);
                    mPendingUssd.sendToTarget();
                    mPendingUssd = null;
                }
            }
        }

        @Override
        public void onCallStartFailed(ImsCall imsCall, ImsReasonInfo reasonInfo) {
            if (DBG) log("mImsUssdListener onCallStartFailed reasonCode=" + reasonInfo.getCode());

            onCallTerminated(imsCall, reasonInfo);
        }

        @Override
        public void onCallTerminated(ImsCall imsCall, ImsReasonInfo reasonInfo) {
            if (DBG) log("mImsUssdListener onCallTerminated reasonCode=" + reasonInfo.getCode());
            removeMessages(EVENT_CHECK_FOR_WIFI_HANDOVER);
            mHasAttemptedStartOfCallHandover = false;
            unregisterForConnectivityChanges();

            if (imsCall == mUssdSession) {
                mUssdSession = null;
                if (mPendingUssd != null) {
                    CommandException ex =
                            new CommandException(CommandException.Error.GENERIC_FAILURE);
                    AsyncResult.forMessage(mPendingUssd, null, ex);
                    mPendingUssd.sendToTarget();
                    mPendingUssd = null;
                }
            }
            imsCall.close();
        }

        @Override
        public void onCallUssdMessageReceived(ImsCall call,
                int mode, String ussdMessage) {
            if (DBG) log("mImsUssdListener onCallUssdMessageReceived mode=" + mode);

            int ussdMode = -1;

            switch(mode) {
                case ImsCall.USSD_MODE_REQUEST:
                    ussdMode = CommandsInterface.USSD_MODE_REQUEST;
                    break;

                case ImsCall.USSD_MODE_NOTIFY:
                    ussdMode = CommandsInterface.USSD_MODE_NOTIFY;
                    break;
            }

            mPhone.onIncomingUSSD(ussdMode, ussdMessage);
        }
    };

    private final ImsMmTelManager.CapabilityCallback mImsCapabilityCallback =
            new ImsMmTelManager.CapabilityCallback() {
                @Override
                public void onCapabilitiesStatusChanged(
                        MmTelFeature.MmTelCapabilities capabilities) {
                    if (DBG) log("onCapabilitiesStatusChanged: " + capabilities);
                    SomeArgs args = SomeArgs.obtain();
                    args.arg1 = capabilities;
                    // Remove any pending updates; they're already stale, so no need to process
                    // them.
                    removeMessages(EVENT_ON_FEATURE_CAPABILITY_CHANGED);
                    obtainMessage(EVENT_ON_FEATURE_CAPABILITY_CHANGED, args).sendToTarget();
                }
            };

    private ImsConfigListener.Stub mImsConfigListener = new ImsConfigListener.Stub() {
        @Override
        public void onGetFeatureResponse(int feature, int network, int value, int status) {}

        @Override
        public void onSetFeatureResponse(int feature, int network, int value, int status) {
            mMetrics.writeImsSetFeatureValue(mPhone.getPhoneId(), feature, network, value);
        }

        @Override
        public void onGetVideoQuality(int status, int quality) {}

        @Override
        public void onSetVideoQuality(int status) {}

    };

    private final ProvisioningManager.Callback mConfigCallback =
            new ProvisioningManager.Callback() {
        @Override
        public void onProvisioningIntChanged(int item, int value) {
            sendConfigChangedIntent(item, Integer.toString(value));
            if ((mImsManager != null)
                    && (item == ImsConfig.ConfigConstants.VOICE_OVER_WIFI_SETTING_ENABLED
                    || item == ImsConfig.ConfigConstants.VLT_SETTING_ENABLED
                    || item == ImsConfig.ConfigConstants.LVC_SETTING_ENABLED)) {
                // Update Ims Service state to make sure updated provisioning values take effect
                // immediately.
                mImsManager.updateImsServiceConfig(true);
            }
        }

        @Override
        public void onProvisioningStringChanged(int item, String value) {
            sendConfigChangedIntent(item, value);
        }

        // send IMS_CONFIG_CHANGED intent for older services that do not implement the new callback
        // interface.
        private void sendConfigChangedIntent(int item, String value) {
            log("sendConfigChangedIntent - [" + item + ", " + value + "]");
            Intent configChangedIntent = new Intent(ImsConfig.ACTION_IMS_CONFIG_CHANGED);
            configChangedIntent.putExtra(ImsConfig.EXTRA_CHANGED_ITEM, item);
            configChangedIntent.putExtra(ImsConfig.EXTRA_NEW_VALUE, value);
            if (mPhone != null && mPhone.getContext() != null) {
                mPhone.getContext().sendBroadcast(configChangedIntent);
            }
        }
    };

    public void sendCallStartFailedDisconnect(ImsCall imsCall, ImsReasonInfo reasonInfo) {
        mPendingMO = null;
        ImsPhoneConnection conn = findConnection(imsCall);
        Call.State callState;
        if (conn != null) {
            callState = conn.getState();
        } else {
            // Need to fall back in case connection is null; it shouldn't be, but a sane
            // fallback is to assume we're dialing.  This state is only used to
            // determine which disconnect string to show in the case of a low battery
            // disconnect.
            callState = Call.State.DIALING;
        }
        int cause = getDisconnectCauseFromReasonInfo(reasonInfo, callState);
        if (conn != null) {
            conn.onRemoteDisconnect(reasonInfo.getExtraMessage());
        }

        processCallStateChange(imsCall, ImsPhoneCall.State.DISCONNECTED, cause);

        if (conn != null) {
            conn.setPreciseDisconnectCause(
                    getPreciseDisconnectCauseFromReasonInfo(reasonInfo));
        }

        mPhone.notifyImsReason(reasonInfo);
    }

    @UnsupportedAppUsage
    public ImsUtInterface getUtInterface() throws ImsException {
        if (mImsManager == null) {
            throw getImsManagerIsNullException();
        }

        ImsUtInterface ut = mImsManager.getSupplementaryServiceConfiguration();
        return ut;
    }

    private void transferHandoverConnections(ImsPhoneCall call) {
        if (call.mConnections != null) {
            for (Connection c : call.mConnections) {
                c.mPreHandoverState = call.mState;
                log ("Connection state before handover is " + c.getStateBeforeHandover());
            }
        }
        if (mHandoverCall.mConnections == null ) {
            mHandoverCall.mConnections = call.mConnections;
        } else { // Multi-call SRVCC
            mHandoverCall.mConnections.addAll(call.mConnections);
        }
        if (mHandoverCall.mConnections != null) {
            if (call.getImsCall() != null) {
                call.getImsCall().close();
            }
            for (Connection c : mHandoverCall.mConnections) {
                ((ImsPhoneConnection)c).changeParent(mHandoverCall);
                ((ImsPhoneConnection)c).releaseWakeLock();
            }
        }
        if (call.getState().isAlive()) {
            log ("Call is alive and state is " + call.mState);
            mHandoverCall.mState = call.mState;
        }
        call.mConnections.clear();
        call.mState = ImsPhoneCall.State.IDLE;
        if (mPendingMO != null) {
            // If the call is handed over before moving to alerting (i.e. e911 CSFB redial), clear
            // pending MO here.
            logi("pending MO on handover, clearing...");
            mPendingMO = null;
        }
    }

    /* package */
    void notifySrvccState(Call.SrvccState state) {
        if (DBG) log("notifySrvccState state=" + state);

        mSrvccState = state;

        if (mSrvccState == Call.SrvccState.COMPLETED) {
            resetState();
            transferHandoverConnections(mForegroundCall);
            transferHandoverConnections(mBackgroundCall);
            transferHandoverConnections(mRingingCall);
        }
    }

    private void resetState() {
        mIsInEmergencyCall = false;
        mIsEcmTimerCanceled = false;
    }

    //****** Overridden from Handler

    @Override
    public void
    handleMessage (Message msg) {
        AsyncResult ar;
        if (DBG) log("handleMessage what=" + msg.what);

        switch (msg.what) {
            case EVENT_HANGUP_PENDINGMO:
                if (mPendingMO != null) {
                    mPendingMO.onDisconnect();
                    removeConnection(mPendingMO);
                    mPendingMO = null;
                }
                mPendingIntentExtras = null;
                updatePhoneState();
                mPhone.notifyPreciseCallStateChanged();
                break;
            case EVENT_RESUME_NOW_FOREGROUND_CALL:
                try {
                    resumeForegroundCall();
                } catch (ImsException e) {
                    if (Phone.DEBUG_PHONE) {
                        loge("handleMessage EVENT_RESUME_NOW_FOREGROUND_CALL exception=" + e);
                    }
                }
                break;
            case EVENT_ANSWER_WAITING_CALL:
                try {
                    answerWaitingCall();
                } catch (ImsException e) {
                    if (Phone.DEBUG_PHONE) {
                        loge("handleMessage EVENT_ANSWER_WAITING_CALL exception=" + e);
                    }
                }
                break;
            case EVENT_DIAL_PENDINGMO:
                dialInternal(mPendingMO, mClirMode, mPendingCallVideoState, mPendingIntentExtras);
                mPendingIntentExtras = null;
                break;

            case EVENT_EXIT_ECBM_BEFORE_PENDINGMO:
                if (mPendingMO != null) {
                    //Send ECBM exit request
                    try {
                        getEcbmInterface().exitEmergencyCallbackMode();
                        mPhone.setOnEcbModeExitResponse(this, EVENT_EXIT_ECM_RESPONSE_CDMA, null);
                        pendingCallClirMode = mClirMode;
                        pendingCallInEcm = true;
                    } catch (ImsException e) {
                        e.printStackTrace();
                        mPendingMO.setDisconnectCause(DisconnectCause.ERROR_UNSPECIFIED);
                        sendEmptyMessageDelayed(EVENT_HANGUP_PENDINGMO, TIMEOUT_HANGUP_PENDINGMO);
                    }
                }
                break;

            case EVENT_EXIT_ECM_RESPONSE_CDMA:
                // no matter the result, we still do the same here
                if (pendingCallInEcm) {
                    dialInternal(mPendingMO, pendingCallClirMode,
                            mPendingCallVideoState, mPendingIntentExtras);
                    mPendingIntentExtras = null;
                    pendingCallInEcm = false;
                }
                mPhone.unsetOnEcbModeExitResponse(this);
                break;
            case EVENT_VT_DATA_USAGE_UPDATE:
                ar = (AsyncResult) msg.obj;
                ImsCall call = (ImsCall) ar.userObj;
                Long usage = (long) ar.result;
                log("VT data usage update. usage = " + usage + ", imsCall = " + call);
                if (usage > 0) {
                    updateVtDataUsage(call, usage);
                }
                break;
            case EVENT_DATA_ENABLED_CHANGED:
                ar = (AsyncResult) msg.obj;
                if (ar.result instanceof Pair) {
                    Pair<Boolean, Integer> p = (Pair<Boolean, Integer>) ar.result;
                    onDataEnabledChanged(p.first, p.second);
                }
                break;
            case EVENT_CHECK_FOR_WIFI_HANDOVER:
                if (msg.obj instanceof ImsCall) {
                    ImsCall imsCall = (ImsCall) msg.obj;
                    if (imsCall != mForegroundCall.getImsCall()) {
                        Rlog.i(LOG_TAG, "handoverCheck: no longer FG; check skipped.");
                        unregisterForConnectivityChanges();
                        // Handover check and its not the foreground call any more.
                        return;
                    }
                    if (!mHasAttemptedStartOfCallHandover) {
                        mHasAttemptedStartOfCallHandover = true;
                    }
                    if (!imsCall.isWifiCall()) {
                        // Call did not handover to wifi, notify of handover failure.
                        ImsPhoneConnection conn = findConnection(imsCall);
                        if (conn != null) {
                            Rlog.i(LOG_TAG, "handoverCheck: handover failed.");
                            conn.onHandoverToWifiFailed();
                        }

                        if (imsCall.isVideoCall()
                                && conn.getDisconnectCause() == DisconnectCause.NOT_DISCONNECTED) {
                            registerForConnectivityChanges();
                        }
                    }
                }
                break;
            case EVENT_ON_FEATURE_CAPABILITY_CHANGED: {
                SomeArgs args = (SomeArgs) msg.obj;
                try {
                    ImsFeature.Capabilities capabilities = (ImsFeature.Capabilities) args.arg1;
                    handleFeatureCapabilityChanged(capabilities);
                } finally {
                    args.recycle();
                }
                break;
            }
            case EVENT_SUPP_SERVICE_INDICATION: {
                ar = (AsyncResult) msg.obj;
                ImsPhoneMmiCode mmiCode = new ImsPhoneMmiCode(mPhone);
                try {
                    mmiCode.setIsSsInfo(true);
                    mmiCode.processImsSsData(ar);
                } catch (ImsException e) {
                    Rlog.e(LOG_TAG, "Exception in parsing SS Data: " + e);
                }
                break;
            }
            case EVENT_REDIAL_WIFI_E911_CALL: {
                Pair<ImsCall, ImsReasonInfo> callInfo =
                        (Pair<ImsCall, ImsReasonInfo>) ((AsyncResult) msg.obj).userObj;
                removeMessages(EVENT_REDIAL_WIFI_E911_TIMEOUT);
                mPhone.getDefaultPhone().mCi.unregisterForOn(this);
                ImsPhoneConnection oldConnection = findConnection(callInfo.first);
                if (oldConnection == null) {
                    sendCallStartFailedDisconnect(callInfo.first, callInfo.second);
                    break;
                }
                mForegroundCall.detach(oldConnection);
                removeConnection(oldConnection);
                try {
                    Connection newConnection =
                            mPhone.getDefaultPhone().dial(mLastDialString, mLastDialArgs);
                    oldConnection.onOriginalConnectionReplaced(newConnection);

                    final ImsCall imsCall = mForegroundCall.getImsCall();
                    final ImsCallProfile callProfile = imsCall.getCallProfile();
                    /* update EXTRA_EMERGENCY_CALL for clients to infer
                       from this extra that the call is emergency call */
                    callProfile.setCallExtraBoolean(
                            ImsCallProfile.EXTRA_EMERGENCY_CALL, true);
                    ImsPhoneConnection conn = findConnection(imsCall);
                    conn.updateExtras(imsCall);
                } catch (CallStateException e) {
                    sendCallStartFailedDisconnect(callInfo.first, callInfo.second);
                }
                break;
            }
            case EVENT_REDIAL_WIFI_E911_TIMEOUT: {
                Pair<ImsCall, ImsReasonInfo> callInfo = (Pair<ImsCall, ImsReasonInfo>) msg.obj;
                mPhone.getDefaultPhone().mCi.unregisterForOn(this);
                removeMessages(EVENT_REDIAL_WIFI_E911_CALL);
                sendCallStartFailedDisconnect(callInfo.first, callInfo.second);
                break;
            }

            case EVENT_REDIAL_WITHOUT_RTT: {
                Pair<ImsCall, ImsReasonInfo> callInfo = (Pair<ImsCall, ImsReasonInfo>) msg.obj;
                removeMessages(EVENT_REDIAL_WITHOUT_RTT);
                ImsPhoneConnection oldConnection = findConnection(callInfo.first);
                if (oldConnection == null) {
                    sendCallStartFailedDisconnect(callInfo.first, callInfo.second);
                    break;
                }
                mForegroundCall.detach(oldConnection);
                removeConnection(oldConnection);
                try {
                    mPendingMO = null;
                    ImsDialArgs newDialArgs = ImsDialArgs.Builder.from(mLastDialArgs)
                            .setRttTextStream(null)
                            .build();
                    Connection newConnection =
                            mPhone.getDefaultPhone().dial(mLastDialString, newDialArgs);
                    oldConnection.onOriginalConnectionReplaced(newConnection);
                } catch (CallStateException e) {
                    sendCallStartFailedDisconnect(callInfo.first, callInfo.second);
                }
                break;
            }
        }
    }

    /**
     * Update video call data usage
     *
     * @param call The IMS call
     * @param dataUsage The aggregated data usage for the call
     */
    @VisibleForTesting(visibility = PRIVATE)
    public void updateVtDataUsage(ImsCall call, long dataUsage) {
        long oldUsage = 0L;
        if (mVtDataUsageMap.containsKey(call.uniqueId)) {
            oldUsage = mVtDataUsageMap.get(call.uniqueId);
        }

        long delta = dataUsage - oldUsage;
        mVtDataUsageMap.put(call.uniqueId, dataUsage);

        log("updateVtDataUsage: call=" + call + ", delta=" + delta);

        long currentTime = SystemClock.elapsedRealtime();
        int isRoaming = mPhone.getServiceState().getDataRoaming() ? 1 : 0;

        // Create the snapshot of total video call data usage.
        NetworkStats vtDataUsageSnapshot = new NetworkStats(currentTime, 1);
        vtDataUsageSnapshot.combineAllValues(mVtDataUsageSnapshot);
        // Since the modem only reports the total vt data usage rather than rx/tx separately,
        // the only thing we can do here is splitting the usage into half rx and half tx.
        // Uid -1 indicates this is for the overall device data usage.
        vtDataUsageSnapshot.combineValues(new NetworkStats.Entry(
                NetworkStatsService.VT_INTERFACE, -1, NetworkStats.SET_FOREGROUND,
                NetworkStats.TAG_NONE, NetworkStats.METERED_YES, isRoaming,
                NetworkStats.DEFAULT_NETWORK_YES, delta / 2, 0, delta / 2, 0, 0));
        mVtDataUsageSnapshot = vtDataUsageSnapshot;

        // Create the snapshot of video call data usage per dialer. combineValues will create
        // a separate entry if uid is different from the previous snapshot.
        NetworkStats vtDataUsageUidSnapshot = new NetworkStats(currentTime, 1);
        vtDataUsageUidSnapshot.combineAllValues(mVtDataUsageUidSnapshot);

        // The dialer uid might not be initialized correctly during boot up due to telecom service
        // not ready or its default dialer cache not ready. So we double check again here to see if
        // default dialer uid is really not available.
        if (mDefaultDialerUid.get() == NetworkStats.UID_ALL) {
            final TelecomManager telecomManager =
                    (TelecomManager) mPhone.getContext().getSystemService(Context.TELECOM_SERVICE);
            mDefaultDialerUid.set(
                    getPackageUid(mPhone.getContext(), telecomManager.getDefaultDialerPackage()));
        }

        // Since the modem only reports the total vt data usage rather than rx/tx separately,
        // the only thing we can do here is splitting the usage into half rx and half tx.
        vtDataUsageUidSnapshot.combineValues(new NetworkStats.Entry(
                NetworkStatsService.VT_INTERFACE, mDefaultDialerUid.get(),
                NetworkStats.SET_FOREGROUND, NetworkStats.TAG_NONE, NetworkStats.METERED_YES,
                isRoaming, NetworkStats.DEFAULT_NETWORK_YES, delta / 2, 0, delta / 2, 0, 0));
        mVtDataUsageUidSnapshot = vtDataUsageUidSnapshot;
    }

    @UnsupportedAppUsage
    @Override
    protected void log(String msg) {
        Rlog.d(LOG_TAG, "[" + mPhone.getPhoneId() + "] " + msg);
    }

    @UnsupportedAppUsage
    protected void loge(String msg) {
        Rlog.e(LOG_TAG, "[" + mPhone.getPhoneId() + "] " + msg);
    }

    void logi(String msg) {
        Rlog.i(LOG_TAG, "[" + mPhone.getPhoneId() + "] " + msg);
    }

    void logHoldSwapState(String loc) {
        String holdSwapState = "???";
        switch (mHoldSwitchingState) {
            case INACTIVE:
                holdSwapState = "INACTIVE";
                break;
            case PENDING_SINGLE_CALL_HOLD:
                holdSwapState = "PENDING_SINGLE_CALL_HOLD";
                break;
            case PENDING_SINGLE_CALL_UNHOLD:
                holdSwapState = "PENDING_SINGLE_CALL_UNHOLD";
                break;
            case SWAPPING_ACTIVE_AND_HELD:
                holdSwapState = "SWAPPING_ACTIVE_AND_HELD";
                break;
            case HOLDING_TO_ANSWER_INCOMING:
                holdSwapState = "HOLDING_TO_ANSWER_INCOMING";
                break;
            case PENDING_RESUME_FOREGROUND_AFTER_FAILURE:
                holdSwapState = "PENDING_RESUME_FOREGROUND_AFTER_FAILURE";
                break;
            case HOLDING_TO_DIAL_OUTGOING:
                holdSwapState = "HOLDING_TO_DIAL_OUTGOING";
                break;
        }
        logi("holdSwapState set to " + holdSwapState + " at " + loc);
    }

    /**
     * Logs the current state of the ImsPhoneCallTracker.  Useful for debugging issues with
     * call tracking.
     */
    /* package */
    void logState() {
        if (!VERBOSE_STATE_LOGGING) {
            return;
        }

        StringBuilder sb = new StringBuilder();
        sb.append("Current IMS PhoneCall State:\n");
        sb.append(" Foreground: ");
        sb.append(mForegroundCall);
        sb.append("\n");
        sb.append(" Background: ");
        sb.append(mBackgroundCall);
        sb.append("\n");
        sb.append(" Ringing: ");
        sb.append(mRingingCall);
        sb.append("\n");
        sb.append(" Handover: ");
        sb.append(mHandoverCall);
        sb.append("\n");
        Rlog.v(LOG_TAG, sb.toString());
    }

    @Override
    public void dump(FileDescriptor fd, PrintWriter printWriter, String[] args) {
        IndentingPrintWriter pw = new IndentingPrintWriter(printWriter, "  ");
        pw.println("ImsPhoneCallTracker extends:");
        pw.increaseIndent();
        super.dump(fd, pw, args);
        pw.decreaseIndent();
        pw.println(" mVoiceCallEndedRegistrants=" + mVoiceCallEndedRegistrants);
        pw.println(" mVoiceCallStartedRegistrants=" + mVoiceCallStartedRegistrants);
        pw.println(" mRingingCall=" + mRingingCall);
        pw.println(" mForegroundCall=" + mForegroundCall);
        pw.println(" mBackgroundCall=" + mBackgroundCall);
        pw.println(" mHandoverCall=" + mHandoverCall);
        pw.println(" mPendingMO=" + mPendingMO);
        pw.println(" mPhone=" + mPhone);
        pw.println(" mDesiredMute=" + mDesiredMute);
        pw.println(" mState=" + mState);
        pw.println(" mMmTelCapabilities=" + mMmTelCapabilities);
        pw.println(" mDefaultDialerUid=" + mDefaultDialerUid.get());
        pw.println(" mVtDataUsageSnapshot=" + mVtDataUsageSnapshot);
        pw.println(" mVtDataUsageUidSnapshot=" + mVtDataUsageUidSnapshot);
        pw.println(" mCallQualityMetrics=" + mCallQualityMetrics);
        pw.println(" mCallQualityMetricsHistory=" + mCallQualityMetricsHistory);
        pw.println(" mIsConferenceEventPackageHandlingEnabled=" + mIsConferenceEventPackageEnabled);
        pw.println(" Event Log:");
        pw.increaseIndent();
        mOperationLocalLog.dump(pw);
        pw.decreaseIndent();
        pw.println(" mIsEcmTimerCanceled=" + mIsEcmTimerCanceled);

        pw.flush();
        pw.println("++++++++++++++++++++++++++++++++");

        try {
            if (mImsManager != null) {
                mImsManager.dump(fd, pw, args);
            }
        } catch (Exception e) {
            e.printStackTrace();
        }

        if (mConnections != null && mConnections.size() > 0) {
            pw.println("mConnections:");
            for (int i = 0; i < mConnections.size(); i++) {
                pw.println("  [" + i + "]: " + mConnections.get(i));
            }
        }
    }

    @Override
    protected void handlePollCalls(AsyncResult ar) {
    }

    /* package */
    @UnsupportedAppUsage
    ImsEcbm getEcbmInterface() throws ImsException {
        if (mImsManager == null) {
            throw getImsManagerIsNullException();
        }

        ImsEcbm ecbm = mImsManager.getEcbmInterface();
        return ecbm;
    }

    /* package */
    ImsMultiEndpoint getMultiEndpointInterface() throws ImsException {
        if (mImsManager == null) {
            throw getImsManagerIsNullException();
        }

        try {
            return mImsManager.getMultiEndpointInterface();
        } catch (ImsException e) {
            if (e.getCode() == ImsReasonInfo.CODE_MULTIENDPOINT_NOT_SUPPORTED) {
                return null;
            } else {
                throw e;
            }

        }
    }

    public boolean isInEmergencyCall() {
        return mIsInEmergencyCall;
    }

    /**
     * @return true if the IMS capability for the specified registration technology is currently
     * available.
     */
    public boolean isImsCapabilityAvailable(int capability, int regTech) {
        return (getImsRegistrationTech() == regTech) && mMmTelCapabilities.isCapable(capability);
    }

    public boolean isVolteEnabled() {
        return isImsCapabilityAvailable(MmTelFeature.MmTelCapabilities.CAPABILITY_TYPE_VOICE,
                ImsRegistrationImplBase.REGISTRATION_TECH_LTE);
    }

    public boolean isVowifiEnabled() {
        return isImsCapabilityAvailable(MmTelFeature.MmTelCapabilities.CAPABILITY_TYPE_VOICE,
                ImsRegistrationImplBase.REGISTRATION_TECH_IWLAN);
    }

    public boolean isVideoCallEnabled() {
        // Currently no reliance on transport technology.
        return mMmTelCapabilities.isCapable(MmTelFeature.MmTelCapabilities.CAPABILITY_TYPE_VIDEO);
    }

    @Override
    public PhoneConstants.State getState() {
        return mState;
    }

    public int getImsRegistrationTech() {
        if (mImsManager != null) {
            return mImsManager.getRegistrationTech();
        }
        return ImsRegistrationImplBase.REGISTRATION_TECH_NONE;
    }

    /**
     * Asynchronously gets the IMS registration technology for MMTEL.
     */
    public void getImsRegistrationTech(Consumer<Integer> callback) {
        if (mImsManager != null) {
            mImsManager.getRegistrationTech(callback);
        } else {
            callback.accept(ImsRegistrationImplBase.REGISTRATION_TECH_NONE);
        }
    }

    private void retryGetImsService() {
        // The binder connection is already up. Do not try to get it again.
        if (mImsManager.isServiceAvailable()) {
            return;
        }

        mImsManagerConnector.connect();
    }

    @UnsupportedAppUsage
    private void setVideoCallProvider(ImsPhoneConnection conn, ImsCall imsCall)
            throws RemoteException {
        IImsVideoCallProvider imsVideoCallProvider =
                imsCall.getCallSession().getVideoCallProvider();
        if (imsVideoCallProvider != null) {
            // TODO: Remove this when we can better formalize the format of session modify requests.
            boolean useVideoPauseWorkaround = mPhone.getContext().getResources().getBoolean(
                    com.android.internal.R.bool.config_useVideoPauseWorkaround);

            ImsVideoCallProviderWrapper imsVideoCallProviderWrapper =
                    new ImsVideoCallProviderWrapper(imsVideoCallProvider);
            if (useVideoPauseWorkaround) {
                imsVideoCallProviderWrapper.setUseVideoPauseWorkaround(useVideoPauseWorkaround);
            }
            conn.setVideoProvider(imsVideoCallProviderWrapper);
            imsVideoCallProviderWrapper.registerForDataUsageUpdate
                    (this, EVENT_VT_DATA_USAGE_UPDATE, imsCall);
            imsVideoCallProviderWrapper.addImsVideoProviderCallback(conn);
        }
    }

    public boolean isUtEnabled() {
        // Currently no reliance on transport technology
        return mMmTelCapabilities.isCapable(MmTelFeature.MmTelCapabilities.CAPABILITY_TYPE_UT);
    }

    /**
     * Given a call subject, removes any characters considered by the current carrier to be
     * invalid, as well as escaping (using \) any characters which the carrier requires to be
     * escaped.
     *
     * @param callSubject The call subject.
     * @return The call subject with invalid characters removed and escaping applied as required.
     */
    private String cleanseInstantLetteringMessage(String callSubject) {
        if (TextUtils.isEmpty(callSubject)) {
            return callSubject;
        }

        // Get the carrier config for the current sub.
        CarrierConfigManager configMgr = (CarrierConfigManager)
                mPhone.getContext().getSystemService(Context.CARRIER_CONFIG_SERVICE);
        // Bail if we can't find the carrier config service.
        if (configMgr == null) {
            return callSubject;
        }

        PersistableBundle carrierConfig = configMgr.getConfigForSubId(mPhone.getSubId());
        // Bail if no carrier config found.
        if (carrierConfig == null) {
            return callSubject;
        }

        // Try to replace invalid characters
        String invalidCharacters = carrierConfig.getString(
                CarrierConfigManager.KEY_CARRIER_INSTANT_LETTERING_INVALID_CHARS_STRING);
        if (!TextUtils.isEmpty(invalidCharacters)) {
            callSubject = callSubject.replaceAll(invalidCharacters, "");
        }

        // Try to escape characters which need to be escaped.
        String escapedCharacters = carrierConfig.getString(
                CarrierConfigManager.KEY_CARRIER_INSTANT_LETTERING_ESCAPED_CHARS_STRING);
        if (!TextUtils.isEmpty(escapedCharacters)) {
            callSubject = escapeChars(escapedCharacters, callSubject);
        }
        return callSubject;
    }

    /**
     * Given a source string, return a string where a set of characters are escaped using the
     * backslash character.
     *
     * @param toEscape The characters to escape with a backslash.
     * @param source The source string.
     * @return The source string with characters escaped.
     */
    private String escapeChars(String toEscape, String source) {
        StringBuilder escaped = new StringBuilder();
        for (char c : source.toCharArray()) {
            if (toEscape.contains(Character.toString(c))) {
                escaped.append("\\");
            }
            escaped.append(c);
        }

        return escaped.toString();
    }

    /**
     * Initiates a pull of an external call.
     *
     * Initiates a pull by making a dial request with the {@link ImsCallProfile#EXTRA_IS_CALL_PULL}
     * extra specified.  We call {@link ImsPhone#notifyUnknownConnection(Connection)} which notifies
     * Telecom of the new dialed connection.  The
     * {@code PstnIncomingCallNotifier#maybeSwapWithUnknownConnection} logic ensures that the new
     * {@link ImsPhoneConnection} resulting from the dial gets swapped with the
     * {@link ImsExternalConnection}, which effectively makes the external call become a regular
     * call.  Magic!
     *
     * @param number The phone number of the call to be pulled.
     * @param videoState The desired video state of the pulled call.
     * @param dialogId The {@link ImsExternalConnection#getCallId()} dialog id associated with the
     *                 call which is being pulled.
     */
    @Override
    public void pullExternalCall(String number, int videoState, int dialogId) {
        Bundle extras = new Bundle();
        extras.putBoolean(ImsCallProfile.EXTRA_IS_CALL_PULL, true);
        extras.putInt(ImsExternalCallTracker.EXTRA_IMS_EXTERNAL_CALL_ID, dialogId);
        try {
            Connection connection = dial(number, videoState, extras);
            mPhone.notifyUnknownConnection(connection);
        } catch (CallStateException e) {
            loge("pullExternalCall failed - " + e);
        }
    }

    private ImsException getImsManagerIsNullException() {
        return new ImsException("no ims manager", ImsReasonInfo.CODE_LOCAL_ILLEGAL_STATE);
    }

    /**
     * Determines if answering an incoming call will cause the active call to be disconnected.
     * <p>
     * This will be the case if
     * {@link CarrierConfigManager#KEY_DROP_VIDEO_CALL_WHEN_ANSWERING_AUDIO_CALL_BOOL} is
     * {@code true} for the carrier, the active call is a video call over WIFI, and the incoming
     * call is an audio call.
     *
     * @param activeCall The active call.
     * @param incomingCall The incoming call.
     * @return {@code true} if answering the incoming call will cause the active call to be
     *      disconnected, {@code false} otherwise.
     */
    private boolean shouldDisconnectActiveCallOnAnswer(ImsCall activeCall,
            ImsCall incomingCall) {

        if (activeCall == null || incomingCall == null) {
            return false;
        }

        if (!mDropVideoCallWhenAnsweringAudioCall) {
            return false;
        }

        boolean isActiveCallVideo = activeCall.isVideoCall() ||
                (mTreatDowngradedVideoCallsAsVideoCalls && activeCall.wasVideoCall());
        boolean isActiveCallOnWifi = activeCall.isWifiCall();
        boolean isVoWifiEnabled = mImsManager.isWfcEnabledByPlatform()
                && mImsManager.isWfcEnabledByUser();
        boolean isIncomingCallAudio = !incomingCall.isVideoCall();
        log("shouldDisconnectActiveCallOnAnswer : isActiveCallVideo=" + isActiveCallVideo +
                " isActiveCallOnWifi=" + isActiveCallOnWifi + " isIncomingCallAudio=" +
                isIncomingCallAudio + " isVowifiEnabled=" + isVoWifiEnabled);

        return isActiveCallVideo && isActiveCallOnWifi && isIncomingCallAudio && !isVoWifiEnabled;
    }

    /**
     * Get aggregated video call data usage since boot.
     *
     * @param perUidStats True if requesting data usage per uid, otherwise overall usage.
     * @return Snapshot of video call data usage
     */
    public NetworkStats getVtDataUsage(boolean perUidStats) {

        // If there is an ongoing VT call, request the latest VT usage from the modem. The latest
        // usage will return asynchronously so it won't be counted in this round, but it will be
        // eventually counted when next getVtDataUsage is called.
        if (mState != PhoneConstants.State.IDLE) {
            for (ImsPhoneConnection conn : mConnections) {
                VideoProvider videoProvider = conn.getVideoProvider();
                if (videoProvider != null) {
                    videoProvider.onRequestConnectionDataUsage();
                }
            }
        }

        return perUidStats ? mVtDataUsageUidSnapshot : mVtDataUsageSnapshot;
    }

    public void registerPhoneStateListener(PhoneStateListener listener) {
        mPhoneStateListeners.add(listener);
    }

    public void unregisterPhoneStateListener(PhoneStateListener listener) {
        mPhoneStateListeners.remove(listener);
    }

    /**
     * Notifies local telephony listeners of changes to the IMS phone state.
     *
     * @param oldState The old state.
     * @param newState The new state.
     */
    private void notifyPhoneStateChanged(PhoneConstants.State oldState,
            PhoneConstants.State newState) {

        for (PhoneStateListener listener : mPhoneStateListeners) {
            listener.onPhoneStateChanged(oldState, newState);
        }
    }

    /** Modify video call to a new video state.
     *
     * @param imsCall IMS call to be modified
     * @param newVideoState New video state. (Refer to VideoProfile)
     */
    private void modifyVideoCall(ImsCall imsCall, int newVideoState) {
        ImsPhoneConnection conn = findConnection(imsCall);
        if (conn != null) {
            int oldVideoState = conn.getVideoState();
            if (conn.getVideoProvider() != null) {
                conn.getVideoProvider().onSendSessionModifyRequest(
                        new VideoProfile(oldVideoState), new VideoProfile(newVideoState));
            }
        }
    }

    public boolean isViLteDataMetered() {
        return mIsViLteDataMetered;
    }

    /**
     * Handler of data enabled changed event
     * @param enabled True if data is enabled, otherwise disabled.
     * @param reason Reason for data enabled/disabled. See {@link DataEnabledChangedReason}.
     */
    private void onDataEnabledChanged(boolean enabled, @DataEnabledChangedReason int reason) {

        log("onDataEnabledChanged: enabled=" + enabled + ", reason=" + reason);

        mIsDataEnabled = enabled;

        if (!mIsViLteDataMetered) {
            log("Ignore data " + ((enabled) ? "enabled" : "disabled") + " - carrier policy "
                    + "indicates that data is not metered for ViLTE calls.");
            return;
        }

        // Inform connections that data has been disabled to ensure we turn off video capability
        // if this is an LTE call.
        for (ImsPhoneConnection conn : mConnections) {
            ImsCall imsCall = conn.getImsCall();
            boolean isLocalVideoCapable = enabled || (imsCall != null && imsCall.isWifiCall());
            conn.setLocalVideoCapable(isLocalVideoCapable);
        }

        int reasonCode;
        if (reason == DataEnabledSettings.REASON_POLICY_DATA_ENABLED) {
            reasonCode = ImsReasonInfo.CODE_DATA_LIMIT_REACHED;
        } else if (reason == DataEnabledSettings.REASON_USER_DATA_ENABLED) {
            reasonCode = ImsReasonInfo.CODE_DATA_DISABLED;
        } else {
            // Unexpected code, default to data disabled.
            reasonCode = ImsReasonInfo.CODE_DATA_DISABLED;
        }

        // Potentially send connection events so the InCall UI knows that video calls are being
        // downgraded due to data being enabled/disabled.
        maybeNotifyDataDisabled(enabled, reasonCode);
        // Handle video state changes required as a result of data being enabled/disabled.
        handleDataEnabledChange(enabled, reasonCode);

        // We do not want to update the ImsConfig for REASON_REGISTERED, since it can happen before
        // the carrier config has loaded and will deregister IMS.
        if (!mShouldUpdateImsConfigOnDisconnect
                && reason != DataEnabledSettings.REASON_REGISTERED && mCarrierConfigLoaded) {
            // This will call into updateVideoCallFeatureValue and eventually all clients will be
            // asynchronously notified that the availability of VT over LTE has changed.
            if (mImsManager != null) {
                mImsManager.updateImsServiceConfig(true);
            }
        }
    }

    private void maybeNotifyDataDisabled(boolean enabled, int reasonCode) {
        if (!enabled) {
            // If data is disabled while there are ongoing VT calls which are not taking place over
            // wifi, then they should be disconnected to prevent the user from incurring further
            // data charges.
            for (ImsPhoneConnection conn : mConnections) {
                ImsCall imsCall = conn.getImsCall();
                if (imsCall != null && imsCall.isVideoCall() && !imsCall.isWifiCall()) {
                    if (conn.hasCapabilities(
                            Connection.Capability.SUPPORTS_DOWNGRADE_TO_VOICE_LOCAL |
                                    Connection.Capability.SUPPORTS_DOWNGRADE_TO_VOICE_REMOTE)) {

                        // If the carrier supports downgrading to voice, then we can simply issue a
                        // downgrade to voice instead of terminating the call.
                        if (reasonCode == ImsReasonInfo.CODE_DATA_DISABLED) {
                            conn.onConnectionEvent(TelephonyManager.EVENT_DOWNGRADE_DATA_DISABLED,
                                    null);
                        } else if (reasonCode == ImsReasonInfo.CODE_DATA_LIMIT_REACHED) {
                            conn.onConnectionEvent(
                                    TelephonyManager.EVENT_DOWNGRADE_DATA_LIMIT_REACHED, null);
                        }
                    }
                }
            }
        }
    }

    /**
     * Handles changes to the enabled state of mobile data.
     * When data is disabled, handles auto-downgrade of video calls over LTE.
     * When data is enabled, handled resuming of video calls paused when data was disabled.
     * @param enabled {@code true} if mobile data is enabled, {@code false} if mobile data is
     *                            disabled.
     * @param reasonCode The {@link ImsReasonInfo} code for the data enabled state change.
     */
    private void handleDataEnabledChange(boolean enabled, int reasonCode) {
        if (!enabled) {
            // If data is disabled while there are ongoing VT calls which are not taking place over
            // wifi, then they should be disconnected to prevent the user from incurring further
            // data charges.
            for (ImsPhoneConnection conn : mConnections) {
                ImsCall imsCall = conn.getImsCall();
                if (imsCall != null && imsCall.isVideoCall() && !imsCall.isWifiCall()) {
                    log("handleDataEnabledChange - downgrading " + conn);
                    downgradeVideoCall(reasonCode, conn);
                }
            }
        } else if (mSupportPauseVideo) {
            // Data was re-enabled, so un-pause previously paused video calls.
            for (ImsPhoneConnection conn : mConnections) {
                // If video is paused, check to see if there are any pending pauses due to enabled
                // state of data changing.
                log("handleDataEnabledChange - resuming " + conn);
                if (VideoProfile.isPaused(conn.getVideoState()) &&
                        conn.wasVideoPausedFromSource(VideoPauseTracker.SOURCE_DATA_ENABLED)) {
                    // The data enabled state was a cause of a pending pause, so potentially
                    // resume the video now.
                    conn.resumeVideo(VideoPauseTracker.SOURCE_DATA_ENABLED);
                }
            }
            mShouldUpdateImsConfigOnDisconnect = false;
        }
    }

    /**
     * Handles downgrading a video call.  The behavior depends on carrier capabilities; we will
     * attempt to take one of the following actions (in order of precedence):
     * 1. If supported by the carrier, the call will be downgraded to an audio-only call.
     * 2. If the carrier supports video pause signalling, the video will be paused.
     * 3. The call will be disconnected.
     * @param reasonCode The {@link ImsReasonInfo} reason code for the downgrade.
     * @param conn The {@link ImsPhoneConnection} to downgrade.
     */
    private void downgradeVideoCall(int reasonCode, ImsPhoneConnection conn) {
        ImsCall imsCall = conn.getImsCall();
        if (imsCall != null) {
            if (conn.hasCapabilities(
                    Connection.Capability.SUPPORTS_DOWNGRADE_TO_VOICE_LOCAL |
                            Connection.Capability.SUPPORTS_DOWNGRADE_TO_VOICE_REMOTE)
                            && !mSupportPauseVideo) {
                log("downgradeVideoCall :: callId=" + conn.getTelecomCallId()
                        + " Downgrade to audio");
                // If the carrier supports downgrading to voice, then we can simply issue a
                // downgrade to voice instead of terminating the call.
                modifyVideoCall(imsCall, VideoProfile.STATE_AUDIO_ONLY);
            } else if (mSupportPauseVideo && reasonCode != ImsReasonInfo.CODE_WIFI_LOST) {
                // The carrier supports video pause signalling, so pause the video if we didn't just
                // lose wifi; in that case just disconnect.
                log("downgradeVideoCall :: callId=" + conn.getTelecomCallId()
                        + " Pause audio");
                mShouldUpdateImsConfigOnDisconnect = true;
                conn.pauseVideo(VideoPauseTracker.SOURCE_DATA_ENABLED);
            } else {
                log("downgradeVideoCall :: callId=" + conn.getTelecomCallId()
                        + " Disconnect call.");
                // At this point the only choice we have is to terminate the call.
                imsCall.terminate(ImsReasonInfo.CODE_USER_TERMINATED, reasonCode);
            }
        }
    }

    private void resetImsCapabilities() {
        log("Resetting Capabilities...");
        boolean tmpIsVideoCallEnabled = isVideoCallEnabled();
        mMmTelCapabilities = new MmTelFeature.MmTelCapabilities();
        mPhone.setServiceState(ServiceState.STATE_OUT_OF_SERVICE);
        mPhone.resetImsRegistrationState();
        mPhone.processDisconnectReason(new ImsReasonInfo(ImsReasonInfo.CODE_LOCAL_IMS_SERVICE_DOWN,
                ImsReasonInfo.CODE_UNSPECIFIED));
        boolean isVideoEnabled = isVideoCallEnabled();
        if (tmpIsVideoCallEnabled != isVideoEnabled) {
            mPhone.notifyForVideoCapabilityChanged(isVideoEnabled);
        }
    }

    /**
     * @return {@code true} if the device is connected to a WIFI network, {@code false} otherwise.
     */
    private boolean isWifiConnected() {
        ConnectivityManager cm = (ConnectivityManager) mPhone.getContext()
                .getSystemService(Context.CONNECTIVITY_SERVICE);
        if (cm != null) {
            NetworkInfo ni = cm.getActiveNetworkInfo();
            if (ni != null && ni.isConnected()) {
                return ni.getType() == ConnectivityManager.TYPE_WIFI;
            }
        }
        return false;
    }

    /**
     * Registers for changes to network connectivity.  Specifically requests the availability of new
     * WIFI networks which an IMS video call could potentially hand over to.
     */
    private void registerForConnectivityChanges() {
        if (mIsMonitoringConnectivity || !mNotifyVtHandoverToWifiFail) {
            return;
        }
        ConnectivityManager cm = (ConnectivityManager) mPhone.getContext()
                .getSystemService(Context.CONNECTIVITY_SERVICE);
        if (cm != null) {
            Rlog.i(LOG_TAG, "registerForConnectivityChanges");
            NetworkRequest.Builder builder = new NetworkRequest.Builder();
            builder.addTransportType(NetworkCapabilities.TRANSPORT_WIFI);
            cm.registerNetworkCallback(builder.build(), mNetworkCallback);
            mIsMonitoringConnectivity = true;
        }
    }

    /**
     * Unregister for connectivity changes.  Will be called when a call disconnects or if the call
     * ends up handing over to WIFI.
     */
    private void unregisterForConnectivityChanges() {
        if (!mIsMonitoringConnectivity || !mNotifyVtHandoverToWifiFail) {
            return;
        }
        ConnectivityManager cm = (ConnectivityManager) mPhone.getContext()
                .getSystemService(Context.CONNECTIVITY_SERVICE);
        if (cm != null) {
            Rlog.i(LOG_TAG, "unregisterForConnectivityChanges");
            cm.unregisterNetworkCallback(mNetworkCallback);
            mIsMonitoringConnectivity = false;
        }
    }

    /**
     * If the foreground call is a video call, schedule a handover check if one is not already
     * scheduled.  This method is intended ONLY for use when scheduling to watch for mid-call
     * handovers.
     */
    private void scheduleHandoverCheck() {
        ImsCall fgCall = mForegroundCall.getImsCall();
        ImsPhoneConnection conn = mForegroundCall.getFirstConnection();
        if (!mNotifyVtHandoverToWifiFail || fgCall == null || !fgCall.isVideoCall() || conn == null
                || conn.getDisconnectCause() != DisconnectCause.NOT_DISCONNECTED) {
            return;
        }

        if (!hasMessages(EVENT_CHECK_FOR_WIFI_HANDOVER)) {
            Rlog.i(LOG_TAG, "scheduleHandoverCheck: schedule");
            sendMessageDelayed(obtainMessage(EVENT_CHECK_FOR_WIFI_HANDOVER, fgCall),
                    HANDOVER_TO_WIFI_TIMEOUT_MS);
        }
    }

    /**
     * @return {@code true} if downgrading of a video call to audio is supported.
         */
    public boolean isCarrierDowngradeOfVtCallSupported() {
        return mSupportDowngradeVtToAudio;
    }

    @VisibleForTesting
    public void setDataEnabled(boolean isDataEnabled) {
        mIsDataEnabled = isDataEnabled;
    }

    // Removes old call quality metrics if mCallQualityMetricsHistory exceeds its max size
    private void pruneCallQualityMetricsHistory() {
        if (mCallQualityMetricsHistory.size() > MAX_CALL_QUALITY_HISTORY) {
            mCallQualityMetricsHistory.poll();
        }
    }

    private void handleFeatureCapabilityChanged(ImsFeature.Capabilities capabilities) {
        boolean tmpIsVideoCallEnabled = isVideoCallEnabled();
        // Check enabledFeatures to determine capabilities. We ignore disabledFeatures.
        StringBuilder sb;
        if (DBG) {
            sb = new StringBuilder(120);
            sb.append("handleFeatureCapabilityChanged: ");
        }
        sb.append(capabilities);
        mMmTelCapabilities = new MmTelFeature.MmTelCapabilities(capabilities);

        boolean isVideoEnabled = isVideoCallEnabled();
        boolean isVideoEnabledStatechanged = tmpIsVideoCallEnabled != isVideoEnabled;
        if (DBG) {
            sb.append(" isVideoEnabledStateChanged=");
            sb.append(isVideoEnabledStatechanged);
        }

        if (isVideoEnabledStatechanged) {
            log("handleFeatureCapabilityChanged - notifyForVideoCapabilityChanged="
                    + isVideoEnabled);
            mPhone.notifyForVideoCapabilityChanged(isVideoEnabled);
        }

        if (DBG) log(sb.toString());

        String logMessage = "handleFeatureCapabilityChanged: isVolteEnabled=" + isVolteEnabled()
                + ", isVideoCallEnabled=" + isVideoCallEnabled()
                + ", isVowifiEnabled=" + isVowifiEnabled()
                + ", isUtEnabled=" + isUtEnabled();
        if (DBG) {
            log(logMessage);
        }
        mRegLocalLog.log(logMessage);

        mPhone.onFeatureCapabilityChanged();

        mMetrics.writeOnImsCapabilities(mPhone.getPhoneId(), getImsRegistrationTech(),
                mMmTelCapabilities);
    }

    @VisibleForTesting
    public void onCallHoldReceived(ImsCall imsCall) {
        if (DBG) log("onCallHoldReceived");

        ImsPhoneConnection conn = findConnection(imsCall);
        if (conn != null) {
            if (!mOnHoldToneStarted && (ImsPhoneCall.isLocalTone(imsCall)
                    || mAlwaysPlayRemoteHoldTone) &&
                    conn.getState() == ImsPhoneCall.State.ACTIVE) {
                mPhone.startOnHoldTone(conn);
                mOnHoldToneStarted = true;
                mOnHoldToneId = System.identityHashCode(conn);
            }
            conn.onConnectionEvent(android.telecom.Connection.EVENT_CALL_REMOTELY_HELD, null);

            boolean useVideoPauseWorkaround = mPhone.getContext().getResources().getBoolean(
                    com.android.internal.R.bool.config_useVideoPauseWorkaround);
            if (useVideoPauseWorkaround && mSupportPauseVideo &&
                    VideoProfile.isVideo(conn.getVideoState())) {
                // If we are using the video pause workaround, the vendor IMS code has issues
                // with video pause signalling.  In this case, when a call is remotely
                // held, the modem does not reliably change the video state of the call to be
                // paused.
                // As a workaround, we will turn on that bit now.
                conn.changeToPausedState();
            }
        }

        SuppServiceNotification supp = new SuppServiceNotification();
        supp.notificationType = SuppServiceNotification.NOTIFICATION_TYPE_CODE_2;
        supp.code = SuppServiceNotification.CODE_2_CALL_ON_HOLD;
        mPhone.notifySuppSvcNotification(supp);
        mMetrics.writeOnImsCallHoldReceived(mPhone.getPhoneId(), imsCall.getCallSession());
    }

    @VisibleForTesting
    public void setAlwaysPlayRemoteHoldTone(boolean shouldPlayRemoteHoldTone) {
        mAlwaysPlayRemoteHoldTone = shouldPlayRemoteHoldTone;
    }

    private String getNetworkCountryIso() {
        String countryIso = "";
        if (mPhone != null) {
            ServiceStateTracker sst = mPhone.getServiceStateTracker();
            if (sst != null) {
                LocaleTracker lt = sst.getLocaleTracker();
                if (lt != null) {
                    countryIso = lt.getCurrentCountry();
                }
            }
        }
        return countryIso;
    }

    @Override
    public ImsPhone getPhone() {
        return mPhone;
    }

    /**
     * Sets whether CEP handling is enabled or disabled.
     * @param isEnabled
     */
    public void setConferenceEventPackageEnabled(boolean isEnabled) {
        log("setConferenceEventPackageEnabled isEnabled=" + isEnabled);
        mIsConferenceEventPackageEnabled = isEnabled;
    }

    /**
     * @return {@code true} is conference event package handling is enabled, {@code false}
     * otherwise.
     */
    public boolean isConferenceEventPackageEnabled() {
        return mIsConferenceEventPackageEnabled;
    }

    @VisibleForTesting
    public ImsCall.Listener getImsCallListener() {
        return mImsCallListener;
    }

    @VisibleForTesting
    public ArrayList<ImsPhoneConnection> getConnections() {
        return mConnections;
    }
}<|MERGE_RESOLUTION|>--- conflicted
+++ resolved
@@ -260,12 +260,6 @@
         }
     }
 
-<<<<<<< HEAD
-    // TODO: 1. Directly reports diff in updateVtDataUsage.
-    //       2. Remove unused getVtDataUsage.
-    //       3. Add tests.
-    private class VtDataUsageProvider extends AbstractNetworkStatsProvider {
-=======
     /**
      * A class implementing {@link AbstractNetworkStatsProvider} to report VT data usage to system.
      */
@@ -273,7 +267,6 @@
     //       2. Remove unused getVtDataUsage.
     @VisibleForTesting(visibility = PRIVATE)
     public class VtDataUsageProvider extends AbstractNetworkStatsProvider {
->>>>>>> 354d78de
         private int mToken = 0;
         private NetworkStats mIfaceSnapshot = new NetworkStats(0L, 0);
         private NetworkStats mUidSnapshot = new NetworkStats(0L, 0);
