/*
 * Copyright (C) 2013 The Android Open Source Project
 *
 * Licensed under the Apache License, Version 2.0 (the "License");
 * you may not use this file except in compliance with the License.
 * You may obtain a copy of the License at
 *
 *      http://www.apache.org/licenses/LICENSE-2.0
 *
 * Unless required by applicable law or agreed to in writing, software
 * distributed under the License is distributed on an "AS IS" BASIS,
 * WITHOUT WARRANTIES OR CONDITIONS OF ANY KIND, either express or implied.
 * See the License for the specific language governing permissions and
 * limitations under the License.
 */

package com.android.internal.telephony.imsphone;

import static com.android.internal.telephony.Phone.CS_FALLBACK;

import android.annotation.NonNull;
import android.annotation.UnsupportedAppUsage;
import android.content.BroadcastReceiver;
import android.content.Context;
import android.content.Intent;
import android.content.IntentFilter;
import android.content.SharedPreferences;
import android.content.pm.PackageManager;
import android.net.ConnectivityManager;
import android.net.Network;
import android.net.NetworkCapabilities;
import android.net.NetworkInfo;
import android.net.NetworkRequest;
import android.net.NetworkStats;
import android.net.Uri;
import android.os.AsyncResult;
import android.os.Bundle;
import android.os.Handler;
import android.os.Message;
import android.os.PersistableBundle;
import android.os.Registrant;
import android.os.RegistrantList;
import android.os.RemoteException;
import android.os.SystemClock;
import android.os.SystemProperties;
import android.preference.PreferenceManager;
import android.provider.Settings;
import android.telecom.ConferenceParticipant;
import android.telecom.TelecomManager;
import android.telecom.VideoProfile;
import android.telephony.AccessNetworkConstants;
import android.telephony.CallQuality;
import android.telephony.CarrierConfigManager;
import android.telephony.DisconnectCause;
import android.telephony.PhoneNumberUtils;
import android.telephony.Rlog;
import android.telephony.ServiceState;
import android.telephony.SubscriptionInfo;
import android.telephony.SubscriptionManager;
import android.telephony.TelephonyManager;
import android.telephony.emergency.EmergencyNumber;
import android.telephony.ims.ImsCallProfile;
import android.telephony.ims.ImsCallSession;
import android.telephony.ims.ImsMmTelManager;
import android.telephony.ims.ImsReasonInfo;
import android.telephony.ims.ImsStreamMediaProfile;
import android.telephony.ims.ImsSuppServiceNotification;
import android.telephony.ims.ProvisioningManager;
import android.telephony.ims.RegistrationManager;
import android.telephony.ims.feature.ImsFeature;
import android.telephony.ims.feature.MmTelFeature;
import android.telephony.ims.stub.ImsRegistrationImplBase;
import android.text.TextUtils;
import android.util.ArrayMap;
import android.util.LocalLog;
import android.util.Log;
import android.util.Pair;

import com.android.ims.FeatureConnector;
import com.android.ims.ImsCall;
import com.android.ims.ImsConfig;
import com.android.ims.ImsConfigListener;
import com.android.ims.ImsEcbm;
import com.android.ims.ImsException;
import com.android.ims.ImsManager;
import com.android.ims.ImsMultiEndpoint;
import com.android.ims.ImsUtInterface;
import com.android.ims.internal.IImsCallSession;
import com.android.ims.internal.IImsVideoCallProvider;
import com.android.ims.internal.ImsVideoCallProviderWrapper;
import com.android.ims.internal.VideoPauseTracker;
import com.android.internal.annotations.VisibleForTesting;
import com.android.internal.os.SomeArgs;
import com.android.internal.telephony.Call;
import com.android.internal.telephony.CallStateException;
import com.android.internal.telephony.CallTracker;
import com.android.internal.telephony.CommandException;
import com.android.internal.telephony.CommandsInterface;
import com.android.internal.telephony.Connection;
import com.android.internal.telephony.EcbmHandler;
import com.android.internal.telephony.LocaleTracker;
import com.android.internal.telephony.Phone;
import com.android.internal.telephony.PhoneConstants;
import com.android.internal.telephony.ServiceStateTracker;
import com.android.internal.telephony.SubscriptionController;
import com.android.internal.telephony.TelephonyProperties;
import com.android.internal.telephony.dataconnection.DataEnabledSettings;
import com.android.internal.telephony.dataconnection.DataEnabledSettings.DataEnabledChangedReason;
import com.android.internal.telephony.gsm.SuppServiceNotification;
import com.android.internal.telephony.imsphone.ImsPhone.ImsDialArgs;
import com.android.internal.telephony.metrics.CallQualityMetrics;
import com.android.internal.telephony.metrics.TelephonyMetrics;
import com.android.internal.telephony.nano.TelephonyProto.ImsConnectionState;
import com.android.internal.telephony.nano.TelephonyProto.TelephonyCallSession;
import com.android.internal.telephony.nano.TelephonyProto.TelephonyCallSession.Event.ImsCommand;
import com.android.internal.telephony.util.QtiImsUtils;
import com.android.internal.util.IndentingPrintWriter;
import com.android.server.net.NetworkStatsService;

import java.io.FileDescriptor;
import java.io.PrintWriter;
import java.util.ArrayList;
import java.util.HashMap;
import java.util.List;
import java.util.Map;
import java.util.Queue;
import java.util.concurrent.ConcurrentHashMap;
import java.util.concurrent.ConcurrentLinkedQueue;
import java.util.concurrent.Executor;
import java.util.concurrent.LinkedBlockingQueue;
import java.util.concurrent.atomic.AtomicInteger;
import java.util.function.Consumer;
import java.util.regex.Pattern;

/**
 * {@hide}
 */
public class ImsPhoneCallTracker extends CallTracker implements ImsPullCall {
    static final String LOG_TAG = "ImsPhoneCallTracker";
    static final String VERBOSE_STATE_TAG = "IPCTState";

    public interface PhoneStateListener {
        void onPhoneStateChanged(PhoneConstants.State oldState, PhoneConstants.State newState);
    }

    public interface SharedPreferenceProxy {
        SharedPreferences getDefaultSharedPreferences(Context context);
    }

    public interface PhoneNumberUtilsProxy {
        boolean isEmergencyNumber(String number);
    }

    private static final boolean DBG = true;

    // When true, dumps the state of ImsPhoneCallTracker after changes to foreground and background
    // calls.  This is helpful for debugging.  It is also possible to enable this at runtime by
    // setting the IPCTState log tag to VERBOSE.
    private static final boolean FORCE_VERBOSE_STATE_LOGGING = false; /* stopship if true */
    private static final boolean VERBOSE_STATE_LOGGING = FORCE_VERBOSE_STATE_LOGGING ||
            Rlog.isLoggable(VERBOSE_STATE_TAG, Log.VERBOSE);

    private MmTelFeature.MmTelCapabilities mMmTelCapabilities =
            new MmTelFeature.MmTelCapabilities();

    private TelephonyMetrics mMetrics;
    private final Map<String, CallQualityMetrics> mCallQualityMetrics = new ConcurrentHashMap<>();
    private final ConcurrentLinkedQueue<CallQualityMetrics> mCallQualityMetricsHistory =
            new ConcurrentLinkedQueue<>();
    private boolean mCarrierConfigLoaded = false;

    private final MmTelFeatureListener mMmTelFeatureListener = new MmTelFeatureListener();
    private class MmTelFeatureListener extends MmTelFeature.Listener {
        @Override
        public void onIncomingCall(IImsCallSession c, Bundle extras) {
            if (DBG) log("onReceive : incoming call intent");
            mOperationLocalLog.log("onIncomingCall Received");

            if (extras == null) extras = new Bundle();
            if (mImsManager == null) return;

            try {
                // Network initiated USSD will be treated by mImsUssdListener
                boolean isUssd = extras.getBoolean(MmTelFeature.EXTRA_IS_USSD, false);
                // For compatibility purposes with older vendor implmentations.
                isUssd |= extras.getBoolean(ImsManager.EXTRA_USSD, false);
                if (isUssd) {
                    if (DBG) log("onReceive : USSD");
                    mUssdSession = mImsManager.takeCall(c, mImsUssdListener);
                    if (mUssdSession != null) {
                        mUssdSession.accept(ImsCallProfile.CALL_TYPE_VOICE);
                    }
                    return;
                }

                boolean isUnknown = extras.getBoolean(MmTelFeature.EXTRA_IS_UNKNOWN_CALL, false);
                // For compatibility purposes with older vendor implmentations.
                isUnknown |= extras.getBoolean(ImsManager.EXTRA_IS_UNKNOWN_CALL, false);
                if (DBG) {
                    log("onReceive : isUnknown = " + isUnknown
                            + " fg = " + mForegroundCall.getState()
                            + " bg = " + mBackgroundCall.getState());
                }

                // Normal MT/Unknown call
                ImsCall imsCall = mImsManager.takeCall(c, mImsCallListener);
                ImsPhoneConnection conn = new ImsPhoneConnection(mPhone, imsCall,
                        ImsPhoneCallTracker.this,
                        (isUnknown ? mForegroundCall : mRingingCall), isUnknown);

                // If there is an active call.
                if (mForegroundCall.hasConnections()) {
                    ImsCall activeCall = mForegroundCall.getFirstConnection().getImsCall();
                    if (activeCall != null && imsCall != null) {
                        // activeCall could be null if the foreground call is in a disconnected
                        // state.  If either of the calls is null there is no need to check if
                        // one will be disconnected on answer.
                        boolean answeringWillDisconnect =
                                shouldDisconnectActiveCallOnAnswer(activeCall, imsCall);
                        conn.setActiveCallDisconnectedOnAnswer(answeringWillDisconnect);
                    }
                }
                conn.setAllowAddCallDuringVideoCall(mAllowAddCallDuringVideoCall);
                conn.setAllowHoldingVideoCall(mAllowHoldingVideoCall);
                addConnection(conn);

                setVideoCallProvider(conn, imsCall);

                TelephonyMetrics.getInstance().writeOnImsCallReceive(mPhone.getPhoneId(),
                        imsCall.getSession());

                if (isUnknown) {
                    mPhone.notifyUnknownConnection(conn);
                } else {
                    if ((mForegroundCall.getState() != ImsPhoneCall.State.IDLE)
                            || (mBackgroundCall.getState() != ImsPhoneCall.State.IDLE)) {
                        conn.update(imsCall, ImsPhoneCall.State.WAITING);
                    }

                    mPhone.notifyNewRingingConnection(conn);
                    mPhone.notifyIncomingRing();
                }

                updatePhoneState();
                mPhone.notifyPreciseCallStateChanged();
            } catch (ImsException e) {
                loge("onReceive : exception " + e);
            } catch (RemoteException e) {
            }
        }

        @Override
        public void onVoiceMessageCountUpdate(int count) {
            if (mPhone != null && mPhone.mDefaultPhone != null) {
                if (DBG) log("onVoiceMessageCountChanged :: count=" + count);
                mPhone.mDefaultPhone.setVoiceMessageCount(count);
            } else {
                loge("onVoiceMessageCountUpdate: null phone");
            }
        }
    }

    private BroadcastReceiver mReceiver = new BroadcastReceiver() {
        @Override
        public void onReceive(Context context, Intent intent) {
            if (intent.getAction().equals(CarrierConfigManager.ACTION_CARRIER_CONFIG_CHANGED)) {
                int subId = intent.getIntExtra(PhoneConstants.SUBSCRIPTION_KEY,
                        SubscriptionManager.INVALID_SUBSCRIPTION_ID);
                if (subId == mPhone.getSubId()) {
                    cacheCarrierConfiguration(subId);
                    log("onReceive : Updating mAllowEmergencyVideoCalls = " +
                            mAllowEmergencyVideoCalls);
                }
            } else if (TelecomManager.ACTION_CHANGE_DEFAULT_DIALER.equals(intent.getAction())) {
                mDefaultDialerUid.set(getPackageUid(context, intent.getStringExtra(
                        TelecomManager.EXTRA_CHANGE_DEFAULT_DIALER_PACKAGE_NAME)));
            }
        }
    };

    /**
     * Tracks whether we are currently monitoring network connectivity for the purpose of warning
     * the user of an inability to handover from LTE to WIFI for video calls.
     */
    private boolean mIsMonitoringConnectivity = false;

    /**
     * A test flag which can be used to disable processing of the conference event package data
     * received from the network.
     */
    private boolean mIsConferenceEventPackageEnabled = true;

    /**
     * Network callback used to schedule the handover check when a wireless network connects.
     */
    private ConnectivityManager.NetworkCallback mNetworkCallback =
            new ConnectivityManager.NetworkCallback() {
                @Override
                public void onAvailable(Network network) {
                    Rlog.i(LOG_TAG, "Network available: " + network);
                    scheduleHandoverCheck();
                }
            };

    //***** Constants

    static final int MAX_CONNECTIONS = 7;
    static final int MAX_CONNECTIONS_PER_CALL = 5;

    // Max number of calls we will keep call quality history for (the history is saved in-memory and
    // included in bug reports).
    private static final int MAX_CALL_QUALITY_HISTORY = 10;

    private static final int EVENT_HANGUP_PENDINGMO = 18;
    private static final int EVENT_DIAL_PENDINGMO = 20;
    private static final int EVENT_EXIT_ECBM_BEFORE_PENDINGMO = 21;
    private static final int EVENT_VT_DATA_USAGE_UPDATE = 22;
    private static final int EVENT_DATA_ENABLED_CHANGED = 23;
    private static final int EVENT_CHECK_FOR_WIFI_HANDOVER = 25;
    private static final int EVENT_ON_FEATURE_CAPABILITY_CHANGED = 26;
    private static final int EVENT_SUPP_SERVICE_INDICATION = 27;
    private static final int EVENT_REDIAL_WIFI_E911_CALL = 28;
    private static final int EVENT_REDIAL_WIFI_E911_TIMEOUT = 29;
    private static final int EVENT_ANSWER_WAITING_CALL = 30;
    private static final int EVENT_RESUME_NOW_FOREGROUND_CALL = 31;
    private static final int EVENT_REDIAL_WITHOUT_RTT = 32;
    private static final int EVENT_RADIO_ON = 41;

    private static final int TIMEOUT_HANGUP_PENDINGMO = 500;

    private static final int HANDOVER_TO_WIFI_TIMEOUT_MS = 60000; // ms

    private static final int TIMEOUT_REDIAL_WIFI_E911_MS = 20000;

    private static final int TIMEOUT_PARTICIPANT_CONNECT_TIME_CACHE_MS = 60000; //ms

    // Following values are for mHoldSwitchingState
    private enum HoldSwapState {
        // Not in the middle of a hold/swap operation
        INACTIVE,
        // Pending a single call getting held
        PENDING_SINGLE_CALL_HOLD,
        // Pending a single call getting unheld
        PENDING_SINGLE_CALL_UNHOLD,
        // Pending swapping a active and a held call
        SWAPPING_ACTIVE_AND_HELD,
        // Pending holding a call to answer a call-waiting call
        HOLDING_TO_ANSWER_INCOMING,
        // Pending resuming the foreground call after some kind of failure
        PENDING_RESUME_FOREGROUND_AFTER_FAILURE,
        // Pending holding a call to dial another outgoing call
        HOLDING_TO_DIAL_OUTGOING,
        // Pending ending a call to dial another outgoing call (possibly emergency call)
        ENDING_TO_DIAL_OUTGOING,
    }

    //***** Instance Variables
    @UnsupportedAppUsage
    private ArrayList<ImsPhoneConnection> mConnections = new ArrayList<ImsPhoneConnection>();
    private RegistrantList mVoiceCallEndedRegistrants = new RegistrantList();
    private RegistrantList mVoiceCallStartedRegistrants = new RegistrantList();

    @UnsupportedAppUsage
    public ImsPhoneCall mRingingCall = new ImsPhoneCall(this, ImsPhoneCall.CONTEXT_RINGING);
    @UnsupportedAppUsage
    public ImsPhoneCall mForegroundCall = new ImsPhoneCall(this,
            ImsPhoneCall.CONTEXT_FOREGROUND);
    @UnsupportedAppUsage
    public ImsPhoneCall mBackgroundCall = new ImsPhoneCall(this,
            ImsPhoneCall.CONTEXT_BACKGROUND);
    @UnsupportedAppUsage
    public ImsPhoneCall mHandoverCall = new ImsPhoneCall(this, ImsPhoneCall.CONTEXT_HANDOVER);

    // Hold aggregated video call data usage for each video call since boot.
    // The ImsCall's call id is the key of the map.
    private final HashMap<Integer, Long> mVtDataUsageMap = new HashMap<>();
    private final Map<String, CacheEntry> mPhoneNumAndConnTime = new ConcurrentHashMap<>();
    private final Queue<CacheEntry> mUnknownPeerConnTime = new LinkedBlockingQueue<>();

    private static class CacheEntry {
        private long mCachedTime;
        private long mConnectTime;
        private long mConnectElapsedTime;
        /**
         * The direction of the call;
         * {@link android.telecom.Call.Details#DIRECTION_INCOMING} for incoming calls, or
         * {@link android.telecom.Call.Details#DIRECTION_OUTGOING} for outgoing calls.
         */
        private int mCallDirection;

        CacheEntry(long cachedTime, long connectTime, long connectElapsedTime, int callDirection) {
            mCachedTime = cachedTime;
            mConnectTime = connectTime;
            mConnectElapsedTime = connectElapsedTime;
            mCallDirection = callDirection;
        }
    }

    private volatile NetworkStats mVtDataUsageSnapshot = null;
    private volatile NetworkStats mVtDataUsageUidSnapshot = null;

    private final AtomicInteger mDefaultDialerUid = new AtomicInteger(NetworkStats.UID_ALL);

    @UnsupportedAppUsage
    private ImsPhoneConnection mPendingMO;
    private int mClirMode = CommandsInterface.CLIR_DEFAULT;
    @UnsupportedAppUsage
    private Object mSyncHold = new Object();

    @UnsupportedAppUsage
    private ImsCall mUssdSession = null;
    @UnsupportedAppUsage
    private Message mPendingUssd = null;

    @UnsupportedAppUsage
    ImsPhone mPhone;

    private boolean mDesiredMute = false;    // false = mute off
    @UnsupportedAppUsage
    private boolean mOnHoldToneStarted = false;
    @UnsupportedAppUsage
    private int mOnHoldToneId = -1;

    private PhoneConstants.State mState = PhoneConstants.State.IDLE;

    @UnsupportedAppUsage
    private ImsManager mImsManager;
    private ImsUtInterface mUtInterface;

    private Call.SrvccState mSrvccState = Call.SrvccState.NONE;

    private boolean mIsInEmergencyCall = false;
    private boolean mIsDataEnabled = false;

    private int pendingCallClirMode;
    private int mPendingCallVideoState;
    private Bundle mPendingIntentExtras;
    private boolean pendingCallInEcm = false;
    @UnsupportedAppUsage
    private boolean mSwitchingFgAndBgCalls = false;
    @UnsupportedAppUsage
    private ImsCall mCallExpectedToResume = null;
    @UnsupportedAppUsage
    private boolean mAllowEmergencyVideoCalls = false;
    private boolean mIgnoreDataEnabledChangedForVideoCalls = false;
    private boolean mIsViLteDataMetered = false;
    private boolean mAlwaysPlayRemoteHoldTone = false;
    private boolean mAutoRetryFailedWifiEmergencyCall = false;
    private boolean mIgnoreResetUtCapability = false;
    // Tracks the state of our background/foreground calls while a call hold/swap operation is
    // in progress. Values listed above.
    private HoldSwapState mHoldSwitchingState = HoldSwapState.INACTIVE;

    private String mLastDialString = null;
    private ImsDialArgs mLastDialArgs = null;

    /**
     * Listeners to changes in the phone state.  Intended for use by other interested IMS components
     * without the need to register a full blown {@link android.telephony.PhoneStateListener}.
     */
    private List<PhoneStateListener> mPhoneStateListeners = new ArrayList<>();

    /**
     * Carrier configuration option which determines if video calls which have been downgraded to an
     * audio call should be treated as if they are still video calls.
     */
    private boolean mTreatDowngradedVideoCallsAsVideoCalls = false;

    /**
     * Carrier configuration option which determines if an ongoing video call over wifi should be
     * dropped when an audio call is answered.
     */
    private boolean mDropVideoCallWhenAnsweringAudioCall = false;

    /**
     * Carrier configuration option which determines whether adding a call during a video call
     * should be allowed.
     */
    private boolean mAllowAddCallDuringVideoCall = true;


    /**
     * Carrier configuration option which determines whether holding a video call
     * should be allowed.
     */
    private boolean mAllowHoldingVideoCall = true;


    /**
     * Carrier configuration option which determines whether to notify the connection if a handover
     * to wifi fails.
     */
    private boolean mNotifyVtHandoverToWifiFail = false;

    /**
     * Carrier configuration option which determines whether the carrier supports downgrading a
     * TX/RX/TX-RX video call directly to an audio-only call.
     */
    private boolean mSupportDowngradeVtToAudio = false;

    /**
     * Carrier configuration option which determines whether the carrier wants to inform the user
     * when a video call is handed over from WIFI to LTE.
     * See {@link CarrierConfigManager#KEY_NOTIFY_HANDOVER_VIDEO_FROM_WIFI_TO_LTE_BOOL} for more
     * information.
     */
    private boolean mNotifyHandoverVideoFromWifiToLTE = false;

    /**
     * Carrier configuration option which determines whether the carrier wants to inform the user
     * when a video call is handed over from LTE to WIFI.
     * See {@link CarrierConfigManager#KEY_NOTIFY_HANDOVER_VIDEO_FROM_LTE_TO_WIFI_BOOL} for more
     * information.
     */
    private boolean mNotifyHandoverVideoFromLTEToWifi = false;

    /**
     * When {@code} false, indicates that no handover from LTE to WIFI has been attempted during the
     * start of the call.
     * When {@code true}, indicates that the start of call handover from LTE to WIFI has been
     * attempted (it may have succeeded or failed).
     */
    private boolean mHasAttemptedStartOfCallHandover = false;

    /**
     * Carrier configuration option which determines whether the carrier supports the
     * {@link VideoProfile#STATE_PAUSED} signalling.
     * See {@link CarrierConfigManager#KEY_SUPPORT_PAUSE_IMS_VIDEO_CALLS_BOOL} for more information.
     */
    private boolean mSupportPauseVideo = false;

    /**
     * Carrier configuration option which defines a mapping from pairs of
     * {@link ImsReasonInfo#getCode()} and {@link ImsReasonInfo#getExtraMessage()} values to a new
     * {@code ImsReasonInfo#CODE_*} value.
     *
     * See {@link CarrierConfigManager#KEY_IMS_REASONINFO_MAPPING_STRING_ARRAY}.
     */
    private Map<Pair<Integer, String>, Integer> mImsReasonCodeMap = new ArrayMap<>();

     /**
     * Carrier configuration option which indicates whether the carrier supports the hold
     * command while in an IMS call
     */
    private boolean mAllowHoldingCall = true;

    /**
     * TODO: Remove this code; it is a workaround.
     * When {@code true}, forces {@link ImsManager#updateImsServiceConfig(boolean)} to
     * be called when an ongoing video call is disconnected.  In some cases, where video pause is
     * supported by the carrier, when {@link #onDataEnabledChanged(boolean, int)} reports that data
     * has been disabled we will pause the video rather than disconnecting the call.  When this
     * happens we need to prevent the IMS service config from being updated, as this will cause VT
     * to be disabled mid-call, resulting in an inability to un-pause the video.
     */
    private boolean mShouldUpdateImsConfigOnDisconnect = false;

    /**
     * Default implementation for retrieving shared preferences; uses the actual PreferencesManager.
     */
    private SharedPreferenceProxy mSharedPreferenceProxy = (Context context) -> {
        return PreferenceManager.getDefaultSharedPreferences(context);
    };

    /**
     * Default implementation for determining if a number is an emergency number.  Uses the real
     * PhoneNumberUtils.
     */
    private PhoneNumberUtilsProxy mPhoneNumberUtilsProxy = (String string) -> {
        return mPhone.getDefaultPhone().isEmergencyNumber(string);
    };

    private final FeatureConnector<ImsManager> mImsManagerConnector;

    // Used exclusively for IMS Registration related events for logging.
    private final LocalLog mRegLocalLog = new LocalLog(100);
    // Used for important operational related events for logging.
    private final LocalLog mOperationLocalLog = new LocalLog(100);

    //***** Events


    //***** Constructors
    public ImsPhoneCallTracker(ImsPhone phone) {
        this(phone, phone.getContext().getMainExecutor());
    }

    @VisibleForTesting
    public ImsPhoneCallTracker(ImsPhone phone, Executor executor) {
        this.mPhone = phone;

        mMetrics = TelephonyMetrics.getInstance();

        IntentFilter intentfilter = new IntentFilter();
        intentfilter.addAction(CarrierConfigManager.ACTION_CARRIER_CONFIG_CHANGED);
        intentfilter.addAction(TelecomManager.ACTION_CHANGE_DEFAULT_DIALER);
        mPhone.getContext().registerReceiver(mReceiver, intentfilter);
        cacheCarrierConfiguration(mPhone.getSubId());

        mPhone.getDefaultPhone().getDataEnabledSettings().registerForDataEnabledChanged(
                this, EVENT_DATA_ENABLED_CHANGED, null);

        final TelecomManager telecomManager =
                (TelecomManager) mPhone.getContext().getSystemService(Context.TELECOM_SERVICE);
        mDefaultDialerUid.set(
                getPackageUid(mPhone.getContext(), telecomManager.getDefaultDialerPackage()));

        long currentTime = SystemClock.elapsedRealtime();
        mVtDataUsageSnapshot = new NetworkStats(currentTime, 1);
        mVtDataUsageUidSnapshot = new NetworkStats(currentTime, 1);

        // Allow the executor to be specified for testing.
        mImsManagerConnector = new FeatureConnector<ImsManager>(
                phone.getContext(), phone.getPhoneId(),
                new FeatureConnector.Listener<ImsManager>() {
                    @Override
                    public boolean isSupported() {
                        return ImsManager.isImsSupportedOnDevice(phone.getContext());
                    }

                    @Override
                    public ImsManager getFeatureManager() {
                        return ImsManager.getInstance(phone.getContext(), phone.getPhoneId());
                    }

                    @Override
                    public void connectionReady(ImsManager manager) throws ImsException {
                        mImsManager = manager;
                        startListeningForCalls();
                    }

                    @Override
                    public void connectionUnavailable() {
                        stopListeningForCalls();
                    }
                }, executor, "ImsPhoneCallTracker");
        mImsManagerConnector.connect();
    }

    /**
     * Test-only method used to mock out access to the shared preferences through the
     * {@link PreferenceManager}.
     * @param sharedPreferenceProxy
     */
    @VisibleForTesting
    public void setSharedPreferenceProxy(SharedPreferenceProxy sharedPreferenceProxy) {
        mSharedPreferenceProxy = sharedPreferenceProxy;
    }

    /**
     * Test-only method used to mock out access to the phone number utils class.
     * @param phoneNumberUtilsProxy
     */
    @VisibleForTesting
    public void setPhoneNumberUtilsProxy(PhoneNumberUtilsProxy phoneNumberUtilsProxy) {
        mPhoneNumberUtilsProxy = phoneNumberUtilsProxy;
    }

    /**
     * Test-only method used to set the ImsService retry timeout.
     */
    @VisibleForTesting
    public void setRetryTimeout(FeatureConnector.RetryTimeout retryTimeout) {
        mImsManagerConnector.mRetryTimeout = retryTimeout;
    }

    private int getPackageUid(Context context, String pkg) {
        if (pkg == null) {
            return NetworkStats.UID_ALL;
        }

        // Initialize to UID_ALL so at least it can be counted to overall data usage if
        // the dialer's package uid is not available.
        int uid = NetworkStats.UID_ALL;
        try {
            uid = context.getPackageManager().getPackageUid(pkg, 0);
        } catch (PackageManager.NameNotFoundException e) {
            loge("Cannot find package uid. pkg = " + pkg);
        }
        return uid;
    }

    private void startListeningForCalls() throws ImsException {
        log("startListeningForCalls");
        mOperationLocalLog.log("startListeningForCalls - Connecting to ImsService");
        mImsManager.open(mMmTelFeatureListener);
        mImsManager.addRegistrationCallback(mImsRegistrationCallback);
        mImsManager.addCapabilitiesCallback(mImsCapabilityCallback);

        mImsManager.setConfigListener(mImsConfigListener);

        mImsManager.getConfigInterface().addConfigCallback(mConfigCallback);

        // Get the ECBM interface and set EcbmHandler's listener object for notifications
        EcbmHandler ecbmHandler = EcbmHandler.getInstance();
        getEcbmInterface().setEcbmStateListener(
                ecbmHandler.getImsEcbmStateListener(mPhone.getPhoneId()));
        if (ecbmHandler.isInEcm()) {
            // Call exit ECBM which will invoke onECBMExited
            try {
                ecbmHandler.exitEmergencyCallbackMode();
            } catch (Exception e) {
                    e.printStackTrace();
            }
        }
        int mPreferredTtyMode = Settings.Secure.getInt(
                mPhone.getContext().getContentResolver(),
                Settings.Secure.PREFERRED_TTY_MODE,
                Phone.TTY_MODE_OFF);
        mImsManager.setUiTTYMode(mPhone.getContext(), mPreferredTtyMode, null);

        ImsMultiEndpoint multiEndpoint = getMultiEndpointInterface();
        if (multiEndpoint != null) {
            multiEndpoint.setExternalCallStateListener(
                    mPhone.getExternalCallTracker().getExternalCallStateListener());
        }

        //Set UT interface listener to receive UT indications.
        mUtInterface = getUtInterface();
        if (mUtInterface != null) {
            mUtInterface.registerForSuppServiceIndication(this,
                    EVENT_SUPP_SERVICE_INDICATION, null);
        }

        if (mCarrierConfigLoaded) {
            mImsManager.updateImsServiceConfig(true);
        }
        // For compatibility with apps that still use deprecated intent
        sendImsServiceStateIntent(ImsManager.ACTION_IMS_SERVICE_UP);
    }

    private void stopListeningForCalls() {
        log("stopListeningForCalls");
        mOperationLocalLog.log("stopListeningForCalls - Disconnecting from ImsService");
        resetImsCapabilities();
        // Only close on valid session.
        if (mImsManager != null) {
            try {
                mImsManager.getConfigInterface().removeConfigCallback(mConfigCallback.getBinder());
            } catch (ImsException e) {
                Log.w(LOG_TAG, "stopListeningForCalls: unable to remove config callback.");
            }
            mImsManager.close();
        }
        // For compatibility with apps that still use deprecated intent
        sendImsServiceStateIntent(ImsManager.ACTION_IMS_SERVICE_DOWN);
    }

    private void sendImsServiceStateIntent(String intentAction) {
        Intent intent = new Intent(intentAction);
        intent.putExtra(ImsManager.EXTRA_PHONE_ID, mPhone.getPhoneId());
        if (mPhone != null && mPhone.getContext() != null) {
            mPhone.getContext().sendBroadcast(intent);
        }
    }

    public void dispose() {
        if (DBG) log("dispose");
        mRingingCall.dispose();
        mBackgroundCall.dispose();
        mForegroundCall.dispose();
        mHandoverCall.dispose();

        clearDisconnected();
        if (mUtInterface != null) {
            mUtInterface.unregisterForSuppServiceIndication(this);
        }
        mPhone.getContext().unregisterReceiver(mReceiver);
        mPhone.getDefaultPhone().getDataEnabledSettings().unregisterForDataEnabledChanged(this);
        mImsManagerConnector.disconnect();
    }

    @Override
    protected void finalize() {
        log("ImsPhoneCallTracker finalized");
    }

    //***** Instance Methods

    //***** Public Methods
    @Override
    public void registerForVoiceCallStarted(Handler h, int what, Object obj) {
        Registrant r = new Registrant(h, what, obj);
        mVoiceCallStartedRegistrants.add(r);
    }

    @Override
    public void unregisterForVoiceCallStarted(Handler h) {
        mVoiceCallStartedRegistrants.remove(h);
    }

    @Override
    public void registerForVoiceCallEnded(Handler h, int what, Object obj) {
        Registrant r = new Registrant(h, what, obj);
        mVoiceCallEndedRegistrants.add(r);
    }

    @Override
    public void unregisterForVoiceCallEnded(Handler h) {
        mVoiceCallEndedRegistrants.remove(h);
    }

    public int getClirMode() {
        if (mSharedPreferenceProxy != null && mPhone.getDefaultPhone() != null) {
            SharedPreferences sp = mSharedPreferenceProxy.getDefaultSharedPreferences(
                    mPhone.getContext());
            return sp.getInt(Phone.CLIR_KEY + mPhone.getSubId(),
                    CommandsInterface.CLIR_DEFAULT);
        } else {
            loge("dial; could not get default CLIR mode.");
            return CommandsInterface.CLIR_DEFAULT;
        }
    }

    @UnsupportedAppUsage
    public Connection dial(String dialString, int videoState, Bundle intentExtras) throws
            CallStateException {
        ImsPhone.ImsDialArgs dialArgs =  new ImsPhone.ImsDialArgs.Builder()
                .setIntentExtras(intentExtras)
                .setVideoState(videoState)
                .setClirMode(getClirMode())
                .build();
        return dial(dialString, dialArgs);
    }

    public synchronized Connection dial(String dialString, ImsPhone.ImsDialArgs dialArgs)
            throws CallStateException {
        boolean isPhoneInEcmMode = isPhoneInEcbMode();
        boolean isEmergencyNumber = mPhoneNumberUtilsProxy.isEmergencyNumber(dialString);

        if (!shouldNumberBePlacedOnIms(isEmergencyNumber, dialString)) {
            Rlog.i(LOG_TAG, "dial: shouldNumberBePlacedOnIms = false");
            mOperationLocalLog.log("dial: shouldNumberBePlacedOnIms = false");
            throw new CallStateException(CS_FALLBACK);
        }

        int clirMode = dialArgs.clirMode;
        int videoState = dialArgs.videoState;

        if (DBG) log("dial clirMode=" + clirMode);
        mOperationLocalLog.log("dial requested.");
        String origNumber = dialString;
        if (isEmergencyNumber) {
            clirMode = CommandsInterface.CLIR_SUPPRESSION;
            if (DBG) log("dial emergency call, set clirModIe=" + clirMode);
        } else {
            dialString = convertNumberIfNecessary(mPhone, dialString);
        }

        // note that this triggers call state changed notif
        clearDisconnected();

        if (mImsManager == null) {
            throw new CallStateException("service not available");
        }

        // See if there are any issues which preclude placing a call; throw a CallStateException
        // if there is.
        checkForDialIssues();

        if (!canAddVideoCallDuringImsAudioCall(videoState)) {
            throw new CallStateException("cannot dial in current state");
        }

        if (isPhoneInEcmMode && isEmergencyNumber) {
            handleEcmTimer(EcbmHandler.CANCEL_ECM_TIMER);
        }

        // If the call is to an emergency number and the carrier does not support video emergency
        // calls, dial as an audio-only call.
        if (isEmergencyNumber && VideoProfile.isVideo(videoState) &&
                !mAllowEmergencyVideoCalls) {
            loge("dial: carrier does not support video emergency calls; downgrade to audio-only");
            videoState = VideoProfile.STATE_AUDIO_ONLY;
        }

        boolean holdBeforeDial = false;
        boolean hangupBeforeDial = false;

        // The new call must be assigned to the foreground call.
        // That call must be idle, so place anything that's
        // there on hold
        if (mForegroundCall.getState() == ImsPhoneCall.State.ACTIVE) {
            if (mBackgroundCall.getState() != ImsPhoneCall.State.IDLE) {
                //we should have failed in checkForDialIssues above before we get here
                throw new CallStateException(CallStateException.ERROR_TOO_MANY_CALLS,
                        "Already too many ongoing calls.");
            }
            // foreground call is empty for the newly dialed connection
            holdBeforeDial = true;
            // Cache the video state for pending MO call.
            mPendingCallVideoState = videoState;
            mPendingIntentExtras = dialArgs.intentExtras;

            if (shouldDisconnectActiveCallOnDial(isEmergencyNumber)) {
                holdBeforeDial = false;
                hangupBeforeDial = true;
                /* hangup active call and let onCallTerminated() to dial
                   the pending MO Call */
                mHoldSwitchingState = HoldSwapState.ENDING_TO_DIAL_OUTGOING;
                mForegroundCall.hangup();
            } else {
                holdActiveCallForPendingMo();
            }
        }

        ImsPhoneCall.State fgState = ImsPhoneCall.State.IDLE;
        ImsPhoneCall.State bgState = ImsPhoneCall.State.IDLE;

        mClirMode = clirMode;

        synchronized (mSyncHold) {
            if (holdBeforeDial) {
                fgState = mForegroundCall.getState();
                bgState = mBackgroundCall.getState();

                //holding foreground call failed
                if (fgState == ImsPhoneCall.State.ACTIVE) {
                    throw new CallStateException("cannot dial in current state");
                }

                //holding foreground call succeeded
                if (bgState == ImsPhoneCall.State.HOLDING) {
                    holdBeforeDial = false;
                }
            }

            mLastDialString = dialString;
            mLastDialArgs = dialArgs;
            mPendingMO = new ImsPhoneConnection(mPhone,
                    checkForTestEmergencyNumber(dialString), this, mForegroundCall,
                    isEmergencyNumber, dialArgs.intentExtras);
            if (isEmergencyNumber && dialArgs != null && dialArgs.intentExtras != null) {
                Rlog.i(LOG_TAG, "dial ims emergency dialer: " + dialArgs.intentExtras.getBoolean(
                        TelecomManager.EXTRA_IS_USER_INTENT_EMERGENCY_CALL));
                mPendingMO.setHasKnownUserIntentEmergency(dialArgs.intentExtras.getBoolean(
                        TelecomManager.EXTRA_IS_USER_INTENT_EMERGENCY_CALL));
            }
            mPendingMO.setVideoState(videoState);
            if (dialArgs.rttTextStream != null) {
                log("dial: setting RTT stream on mPendingMO");
                mPendingMO.setCurrentRttTextStream(dialArgs.rttTextStream);
            }
        }
        addConnection(mPendingMO);

        if (!holdBeforeDial && !hangupBeforeDial) {
            if ((!isPhoneInEcmMode) || (isPhoneInEcmMode && isEmergencyNumber)) {
                dialInternal(mPendingMO, clirMode, videoState, dialArgs.intentExtras);
            } else {
                try {
                    EcbmHandler.getInstance().exitEmergencyCallbackMode();
                } catch (Exception e) {
                    e.printStackTrace();
                    throw new CallStateException("service not available");
                }
                EcbmHandler.getInstance().setOnEcbModeExitResponse(this,
                        EVENT_EXIT_ECM_RESPONSE_CDMA, null);
                pendingCallClirMode = clirMode;
                mPendingCallVideoState = videoState;
                mPendingIntentExtras = dialArgs.intentExtras;
                pendingCallInEcm = true;
            }
        }

        if (mNumberConverted) {
            mPendingMO.restoreDialedNumberAfterConversion(origNumber);
            mNumberConverted = false;
        }

        updatePhoneState();
        mPhone.notifyPreciseCallStateChanged();

        return mPendingMO;
    }

    boolean isImsServiceReady() {
        if (mImsManager == null) {
            return false;
        }

        return mImsManager.isServiceReady();
    }

    public void addParticipant(String dialString) throws CallStateException {
        if (mForegroundCall != null) {
            ImsCall imsCall = mForegroundCall.getImsCall();
            if (imsCall == null) {
                loge("addParticipant : No foreground ims call");
            } else {
                ImsCallSession imsCallSession = imsCall.getCallSession();
                if (imsCallSession != null) {
                    String[] callees = new String[] { dialString };
                    imsCallSession.inviteParticipants(callees);
                } else {
                    loge("addParticipant : ImsCallSession does not exist");
                }
            }
        } else {
            loge("addParticipant : Foreground call does not exist");
        }
    }

    private boolean shouldNumberBePlacedOnIms(boolean isEmergency, String number) {
        int processCallResult;
        try {
            if (mImsManager != null) {
                processCallResult = mImsManager.shouldProcessCall(isEmergency,
                        new String[]{number});
                Rlog.i(LOG_TAG, "shouldProcessCall: number: " + Rlog.pii(LOG_TAG, number)
                        + ", result: " + processCallResult);
            } else {
                Rlog.w(LOG_TAG, "ImsManager unavailable, shouldProcessCall returning false.");
                return false;
            }
        } catch (ImsException e) {
            Rlog.w(LOG_TAG, "ImsService unavailable, shouldProcessCall returning false.");
            return false;
        }
        switch(processCallResult) {
            case MmTelFeature.PROCESS_CALL_IMS: {
                // The ImsService wishes to place the call over IMS
                return true;
            }
            case MmTelFeature.PROCESS_CALL_CSFB: {
                Rlog.i(LOG_TAG, "shouldProcessCall: place over CSFB instead.");
                return false;
            }
            default: {
                Rlog.w(LOG_TAG, "shouldProcessCall returned unknown result.");
                return false;
            }
        }
    }

    /**
     * Determines if the device will respect the value of the
     * {@link CarrierConfigManager#KEY_ALLOW_HOLD_IN_IMS_CALL_BOOL} configuration option.
     *
     * @return {@code false} if the device always supports holding IMS calls, {@code true} if it
     *      will use {@link CarrierConfigManager#KEY_ALLOW_HOLD_IN_IMS_CALL_BOOL} to determine if
     *      hold is supported.
     */
    private boolean doesDeviceRespectHoldCarrierConfig() {
        Phone phone = getPhone();
        if (phone == null) {
            return true;
        }
        return phone.getContext().getResources().getBoolean(
                com.android.internal.R.bool.config_device_respects_hold_carrier_config);
    }

    /**
     * Caches frequently used carrier configuration items locally.
     *
     * @param subId The sub id.
     */
    private void cacheCarrierConfiguration(int subId) {
        CarrierConfigManager carrierConfigManager = (CarrierConfigManager)
                mPhone.getContext().getSystemService(Context.CARRIER_CONFIG_SERVICE);
        if (carrierConfigManager == null
                || !SubscriptionController.getInstance().isActiveSubId(subId)) {
            loge("cacheCarrierConfiguration: No carrier config service found" + " "
                    + "or not active subId = " + subId);
            mCarrierConfigLoaded = false;
            return;
        }

        PersistableBundle carrierConfig = carrierConfigManager.getConfigForSubId(subId);
        if (carrierConfig == null) {
            loge("cacheCarrierConfiguration: Empty carrier config.");
            mCarrierConfigLoaded = false;
            return;
        }
        mCarrierConfigLoaded = true;

        updateCarrierConfigCache(carrierConfig);
    }

    /**
     * Updates the local carrier config cache from a bundle obtained from the carrier config
     * manager.  Also supports unit testing by injecting configuration at test time.
     * @param carrierConfig The config bundle.
     */
    @VisibleForTesting
    public void updateCarrierConfigCache(PersistableBundle carrierConfig) {
        mAllowEmergencyVideoCalls =
                carrierConfig.getBoolean(CarrierConfigManager.KEY_ALLOW_EMERGENCY_VIDEO_CALLS_BOOL);
        mTreatDowngradedVideoCallsAsVideoCalls =
                carrierConfig.getBoolean(
                        CarrierConfigManager.KEY_TREAT_DOWNGRADED_VIDEO_CALLS_AS_VIDEO_CALLS_BOOL);
        mDropVideoCallWhenAnsweringAudioCall =
                carrierConfig.getBoolean(
                        CarrierConfigManager.KEY_DROP_VIDEO_CALL_WHEN_ANSWERING_AUDIO_CALL_BOOL);
        mAllowAddCallDuringVideoCall =
                carrierConfig.getBoolean(
                        CarrierConfigManager.KEY_ALLOW_ADD_CALL_DURING_VIDEO_CALL_BOOL);
        mAllowHoldingVideoCall =
                carrierConfig.getBoolean(
                        CarrierConfigManager.KEY_ALLOW_HOLDING_VIDEO_CALL_BOOL);
        mNotifyVtHandoverToWifiFail = carrierConfig.getBoolean(
                CarrierConfigManager.KEY_NOTIFY_VT_HANDOVER_TO_WIFI_FAILURE_BOOL);
        mSupportDowngradeVtToAudio = carrierConfig.getBoolean(
                CarrierConfigManager.KEY_SUPPORT_DOWNGRADE_VT_TO_AUDIO_BOOL);
        mNotifyHandoverVideoFromWifiToLTE = carrierConfig.getBoolean(
                CarrierConfigManager.KEY_NOTIFY_HANDOVER_VIDEO_FROM_WIFI_TO_LTE_BOOL);
        mNotifyHandoverVideoFromLTEToWifi = carrierConfig.getBoolean(
                CarrierConfigManager.KEY_NOTIFY_HANDOVER_VIDEO_FROM_LTE_TO_WIFI_BOOL);
        mIgnoreDataEnabledChangedForVideoCalls = carrierConfig.getBoolean(
                CarrierConfigManager.KEY_IGNORE_DATA_ENABLED_CHANGED_FOR_VIDEO_CALLS);
        mIsViLteDataMetered = carrierConfig.getBoolean(
                CarrierConfigManager.KEY_VILTE_DATA_IS_METERED_BOOL);
        mSupportPauseVideo = carrierConfig.getBoolean(
                CarrierConfigManager.KEY_SUPPORT_PAUSE_IMS_VIDEO_CALLS_BOOL);
        mAlwaysPlayRemoteHoldTone = carrierConfig.getBoolean(
                CarrierConfigManager.KEY_ALWAYS_PLAY_REMOTE_HOLD_TONE_BOOL);
        mAutoRetryFailedWifiEmergencyCall = carrierConfig.getBoolean(
                CarrierConfigManager.KEY_AUTO_RETRY_FAILED_WIFI_EMERGENCY_CALL);
        mIgnoreResetUtCapability =  carrierConfig.getBoolean(
                CarrierConfigManager.KEY_IGNORE_RESET_UT_CAPABILITY_BOOL);
        mAllowHoldingCall = carrierConfig.getBoolean(
                CarrierConfigManager.KEY_ALLOW_HOLD_IN_IMS_CALL_BOOL);

        String[] mappings = carrierConfig
                .getStringArray(CarrierConfigManager.KEY_IMS_REASONINFO_MAPPING_STRING_ARRAY);
        if (mappings != null && mappings.length > 0) {
            for (String mapping : mappings) {
                String[] values = mapping.split(Pattern.quote("|"));
                if (values.length != 3) {
                    continue;
                }

                try {
                    Integer fromCode;
                    if (values[0].equals("*")) {
                        fromCode = null;
                    } else {
                        fromCode = Integer.parseInt(values[0]);
                    }
                    String message = values[1];
                    if (message == null) {
                        message = "";
                    }
                    int toCode = Integer.parseInt(values[2]);

                    addReasonCodeRemapping(fromCode, message, toCode);
                    log("Loaded ImsReasonInfo mapping : fromCode = " +
                            fromCode == null ? "any" : fromCode + " ; message = " +
                            message + " ; toCode = " + toCode);
                } catch (NumberFormatException nfe) {
                    loge("Invalid ImsReasonInfo mapping found: " + mapping);
                }
            }
        } else {
            log("No carrier ImsReasonInfo mappings defined.");
        }
    }

    @UnsupportedAppUsage
    private void handleEcmTimer(int action) {
        EcbmHandler.getInstance().handleTimerInEmergencyCallbackMode(action);
        switch (action) {
            case EcbmHandler.CANCEL_ECM_TIMER:
                break;
            case EcbmHandler.RESTART_ECM_TIMER:
                break;
            default:
                log("handleEcmTimer, unsupported action " + action);
        }
    }

    private void dialInternal(ImsPhoneConnection conn, int clirMode, int videoState,
            Bundle intentExtras) {

        if (conn == null) {
            return;
        }

        boolean isConferenceUri = false;
        boolean isSkipSchemaParsing = false;

        if (intentExtras != null) {
            isConferenceUri = intentExtras.getBoolean(
                    TelephonyProperties.EXTRA_DIAL_CONFERENCE_URI, false);
            isSkipSchemaParsing = intentExtras.getBoolean(
                    TelephonyProperties.EXTRA_SKIP_SCHEMA_PARSING, false);
        }


        if (!isConferenceUri && !isSkipSchemaParsing
                && (conn.getAddress()== null || conn.getAddress().length() == 0
                || conn.getAddress().indexOf(PhoneNumberUtils.WILD) >= 0)) {
            // Phone number is invalid
            conn.setDisconnectCause(DisconnectCause.INVALID_NUMBER);
            sendEmptyMessageDelayed(EVENT_HANGUP_PENDINGMO, TIMEOUT_HANGUP_PENDINGMO);
            return;
        }

        // Always unmute when initiating a new call
        setMute(false);
        boolean isEmergencyCall = mPhoneNumberUtilsProxy.isEmergencyNumber(conn.getAddress());
        int serviceType = isEmergencyCall
                ? ImsCallProfile.SERVICE_TYPE_EMERGENCY : ImsCallProfile.SERVICE_TYPE_NORMAL;
        int callType = ImsCallProfile.getCallTypeFromVideoState(videoState);
        //TODO(vt): Is this sufficient?  At what point do we know the video state of the call?
        conn.setVideoState(videoState);

        try {
            String[] callees = new String[] { conn.getAddress() };
            ImsCallProfile profile = mImsManager.createCallProfile(serviceType, callType);
            profile.setCallExtraInt(ImsCallProfile.EXTRA_OIR, clirMode);
            profile.setCallExtraBoolean(TelephonyProperties.EXTRAS_IS_CONFERENCE_URI,
                    isConferenceUri);

            if (isEmergencyCall) {
                // Set emergency call information in ImsCallProfile
                setEmergencyCallInfo(profile, conn);
            }

            boolean isStartRttCall = true;

            // Translate call subject intent-extra from Telecom-specific extra key to the
            // ImsCallProfile key.
            if (intentExtras != null) {
                if (intentExtras.containsKey(android.telecom.TelecomManager.EXTRA_CALL_SUBJECT)) {
                    intentExtras.putString(ImsCallProfile.EXTRA_DISPLAY_TEXT,
                            cleanseInstantLetteringMessage(intentExtras.getString(
                                    android.telecom.TelecomManager.EXTRA_CALL_SUBJECT))
                    );
                }

                isStartRttCall = intentExtras.getBoolean(
                    android.telecom.TelecomManager.EXTRA_START_CALL_WITH_RTT, true);
                if (DBG) log("dialInternal: isStartRttCall = " + isStartRttCall);

                // Set the RTT mode to 1 if sim supports RTT and if the connection has
                // valid RTT text stream
                if (mPhone.isRttSupported() && conn.hasRttTextStream() && isStartRttCall) {
                    profile.mMediaProfile.mRttMode = ImsStreamMediaProfile.RTT_MODE_FULL;
                }

                if (intentExtras.containsKey(ImsCallProfile.EXTRA_IS_CALL_PULL)) {
                    profile.mCallExtras.putBoolean(ImsCallProfile.EXTRA_IS_CALL_PULL,
                            intentExtras.getBoolean(ImsCallProfile.EXTRA_IS_CALL_PULL));
                    int dialogId = intentExtras.getInt(
                            ImsExternalCallTracker.EXTRA_IMS_EXTERNAL_CALL_ID);
                    conn.setIsPulledCall(true);
                    conn.setPulledDialogId(dialogId);
                }

                // Pack the OEM-specific call extras.
                profile.mCallExtras.putBundle(ImsCallProfile.EXTRA_OEM_EXTRAS, intentExtras);

                // NOTE: Extras to be sent over the network are packed into the
                // intentExtras individually, with uniquely defined keys.
                // These key-value pairs are processed by IMS Service before
                // being sent to the lower layers/to the network.
            }

            int mode = QtiImsUtils.getRttOperatingMode(mPhone.getContext(), mPhone.getPhoneId());
            if (DBG) log("RTT: setRttModeBasedOnOperator mode = " + mode);

            // Override RTT mode as per operator requirements not supported by AOSP
            if (mPhone.isRttSupported() && mPhone.isRttOn()) {
                if (isStartRttCall &&
                        (!profile.isVideoCall() || QtiImsUtils.isRttSupportedOnVtCalls(
                        mPhone.getPhoneId(),mPhone.getContext()))) {
                    profile.getMediaProfile().setRttMode(mode);
                }
            }

            ImsCall imsCall = mImsManager.makeCall(profile, callees, mImsCallListener);
            conn.setImsCall(imsCall);

            mMetrics.writeOnImsCallStart(mPhone.getPhoneId(),
                    imsCall.getSession());

            setVideoCallProvider(conn, imsCall);
            conn.setAllowAddCallDuringVideoCall(mAllowAddCallDuringVideoCall);
            conn.setAllowHoldingVideoCall(mAllowHoldingVideoCall);
        } catch (ImsException e) {
            loge("dialInternal : " + e);
            mOperationLocalLog.log("dialInternal exception: " + e);
            conn.setDisconnectCause(DisconnectCause.ERROR_UNSPECIFIED);
            sendEmptyMessageDelayed(EVENT_HANGUP_PENDINGMO, TIMEOUT_HANGUP_PENDINGMO);
            retryGetImsService();
        } catch (RemoteException e) {
        }
    }

    /**
     * Accepts a call with the specified video state.  The video state is the video state that the
     * user has agreed upon in the InCall UI.
     *
     * @param videoState The video State
     * @throws CallStateException
     */
    public void acceptCall(int videoState) throws CallStateException {
        if (DBG) log("acceptCall");
        mOperationLocalLog.log("accepted incoming call");

        if (mForegroundCall.getState().isAlive()
                && mBackgroundCall.getState().isAlive()) {
            throw new CallStateException("cannot accept call");
        }

        ImsStreamMediaProfile mediaProfile = new ImsStreamMediaProfile();
        if ((mRingingCall.getState() == ImsPhoneCall.State.WAITING)
                && mForegroundCall.getState().isAlive()) {
            setMute(false);

            boolean answeringWillDisconnect = false;
            ImsCall activeCall = mForegroundCall.getImsCall();
            ImsCall ringingCall = mRingingCall.getImsCall();
            if (mForegroundCall.hasConnections() && mRingingCall.hasConnections()) {
                answeringWillDisconnect =
                        shouldDisconnectActiveCallOnAnswer(activeCall, ringingCall);
            }

            // Cache video state for pending MT call.
            mPendingCallVideoState = videoState;

            if (answeringWillDisconnect) {
                // We need to disconnect the foreground call before answering the background call.
                mForegroundCall.hangup();
                try {
                    mediaProfile = addRttAttributeIfRequired(ringingCall, mediaProfile);
                    ringingCall.accept(ImsCallProfile.getCallTypeFromVideoState(videoState),
                            mediaProfile);
                } catch (ImsException e) {
                    throw new CallStateException("cannot accept call");
                }
            } else {
                holdActiveCallForWaitingCall();
            }
        } else if (mRingingCall.getState().isRinging()) {
            if (DBG) log("acceptCall: incoming...");
            // Always unmute when answering a new call
            setMute(false);
            try {
                ImsCall imsCall = mRingingCall.getImsCall();
                if (imsCall != null) {
                    mediaProfile = addRttAttributeIfRequired(imsCall, mediaProfile);
                    imsCall.accept(ImsCallProfile.getCallTypeFromVideoState(videoState),
                            mediaProfile);
                    mMetrics.writeOnImsCommand(mPhone.getPhoneId(), imsCall.getSession(),
                            ImsCommand.IMS_CMD_ACCEPT);
                } else {
                    throw new CallStateException("no valid ims call");
                }
            } catch (ImsException e) {
                throw new CallStateException("cannot accept call");
            }
        } else {
            throw new CallStateException("phone not ringing");
        }
    }

    public void rejectCall () throws CallStateException {
        if (DBG) log("rejectCall");
        mOperationLocalLog.log("rejected incoming call");

        if (mRingingCall.getState().isRinging()) {
            hangup(mRingingCall);
        } else {
            throw new CallStateException("phone not ringing");
        }
    }

    /**
     * Set the emergency call information if it is an emergency call.
     */
    private void setEmergencyCallInfo(ImsCallProfile profile, Connection conn) {
        EmergencyNumber num = conn.getEmergencyNumberInfo();
        if (num != null) {
            profile.setEmergencyCallInfo(num, conn.hasKnownUserIntentEmergency());
        }
    }

    @UnsupportedAppUsage
    private void switchAfterConferenceSuccess() {
        if (DBG) log("switchAfterConferenceSuccess fg =" + mForegroundCall.getState() +
                ", bg = " + mBackgroundCall.getState());

        if (mBackgroundCall.getState() == ImsPhoneCall.State.HOLDING) {
            log("switchAfterConferenceSuccess");
            mForegroundCall.switchWith(mBackgroundCall);
        }
    }

    private void holdActiveCallForPendingMo() throws CallStateException {
        if (mHoldSwitchingState == HoldSwapState.PENDING_SINGLE_CALL_HOLD
                || mHoldSwitchingState == HoldSwapState.SWAPPING_ACTIVE_AND_HELD) {
            logi("Ignoring hold request while already holding or swapping");
            return;
        }
        HoldSwapState oldHoldState = mHoldSwitchingState;
        ImsCall callToHold = mForegroundCall.getImsCall();

        mHoldSwitchingState = HoldSwapState.HOLDING_TO_DIAL_OUTGOING;
        logHoldSwapState("holdActiveCallForPendingMo");

        mForegroundCall.switchWith(mBackgroundCall);
        try {
            callToHold.hold();
            mMetrics.writeOnImsCommand(mPhone.getPhoneId(), callToHold.getSession(),
                    ImsCommand.IMS_CMD_HOLD);
        } catch (ImsException e) {
            mForegroundCall.switchWith(mBackgroundCall);
            mHoldSwitchingState = oldHoldState;
            logHoldSwapState("holdActiveCallForPendingMo - fail");
            throw new CallStateException(e.getMessage());
        }
    }

    /**
     * Holds the active call, possibly resuming the already-held background call if it exists.
     */
    public void holdActiveCall() throws CallStateException {
        if (mForegroundCall.getState() == ImsPhoneCall.State.ACTIVE) {
            if (mHoldSwitchingState == HoldSwapState.PENDING_SINGLE_CALL_HOLD
                    || mHoldSwitchingState == HoldSwapState.SWAPPING_ACTIVE_AND_HELD) {
                logi("Ignoring hold request while already holding or swapping");
                return;
            }
            HoldSwapState oldHoldState = mHoldSwitchingState;
            ImsCall callToHold = mForegroundCall.getImsCall();
            if (mBackgroundCall.getState().isAlive()) {
                mCallExpectedToResume = mBackgroundCall.getImsCall();
                mHoldSwitchingState = HoldSwapState.SWAPPING_ACTIVE_AND_HELD;
            } else {
                mHoldSwitchingState = HoldSwapState.PENDING_SINGLE_CALL_HOLD;
            }
            logHoldSwapState("holdActiveCall");
            mForegroundCall.switchWith(mBackgroundCall);
            try {
                callToHold.hold();
                mMetrics.writeOnImsCommand(mPhone.getPhoneId(), callToHold.getSession(),
                        ImsCommand.IMS_CMD_HOLD);
            } catch (ImsException e) {
                mForegroundCall.switchWith(mBackgroundCall);
                mHoldSwitchingState = oldHoldState;
                logHoldSwapState("holdActiveCall - fail");
                throw new CallStateException(e.getMessage());
            }
        }
    }

    /**
     * Hold the currently active call in order to answer the waiting call.
     */
    public void holdActiveCallForWaitingCall() throws CallStateException {
        boolean switchingWithWaitingCall = !mBackgroundCall.getState().isAlive()
                && mRingingCall.getState() == ImsPhoneCall.State.WAITING;
        if (switchingWithWaitingCall) {
            ImsCall callToHold = mForegroundCall.getImsCall();
            HoldSwapState oldHoldState = mHoldSwitchingState;
            mHoldSwitchingState = HoldSwapState.HOLDING_TO_ANSWER_INCOMING;
            mForegroundCall.switchWith(mBackgroundCall);
            logHoldSwapState("holdActiveCallForWaitingCall");
            try {
                callToHold.hold();
                mMetrics.writeOnImsCommand(mPhone.getPhoneId(), callToHold.getSession(),
                        ImsCommand.IMS_CMD_HOLD);
            } catch (ImsException e) {
                mForegroundCall.switchWith(mBackgroundCall);
                mHoldSwitchingState = oldHoldState;
                logHoldSwapState("holdActiveCallForWaitingCall - fail");
                throw new CallStateException(e.getMessage());
            }
        }
    }

    /**
     * Unhold the currently held call.
     */
    void unholdHeldCall() throws CallStateException {
        ImsCall imsCall = mBackgroundCall.getImsCall();
        if (mHoldSwitchingState == HoldSwapState.PENDING_SINGLE_CALL_UNHOLD
                || mHoldSwitchingState == HoldSwapState.SWAPPING_ACTIVE_AND_HELD) {
            logi("Ignoring unhold request while already unholding or swapping");
            return;
        }
        if (imsCall != null) {
            mCallExpectedToResume = imsCall;
            HoldSwapState oldHoldState = mHoldSwitchingState;
            mHoldSwitchingState = HoldSwapState.PENDING_SINGLE_CALL_UNHOLD;
            mForegroundCall.switchWith(mBackgroundCall);
            logHoldSwapState("unholdCurrentCall");
            try {
                imsCall.resume();
                mMetrics.writeOnImsCommand(mPhone.getPhoneId(), imsCall.getSession(),
                        ImsCommand.IMS_CMD_RESUME);
            } catch (ImsException e) {
                mForegroundCall.switchWith(mBackgroundCall);
                mHoldSwitchingState = oldHoldState;
                logHoldSwapState("unholdCurrentCall - fail");
                throw new CallStateException(e.getMessage());
            }
        }
    }

    private void resumeForegroundCall() throws ImsException {
        //resume foreground call after holding background call
        //they were switched before holding
        ImsCall imsCall = mForegroundCall.getImsCall();
        if (imsCall != null) {
            imsCall.resume();
            mMetrics.writeOnImsCommand(mPhone.getPhoneId(), imsCall.getSession(),
                    ImsCommand.IMS_CMD_RESUME);
        }
    }

    private void answerWaitingCall() throws ImsException {
        //accept waiting call after holding background call
        ImsCall imsCall = mRingingCall.getImsCall();
        if (imsCall != null) {
            imsCall.accept(
                    ImsCallProfile.getCallTypeFromVideoState(mPendingCallVideoState));
            mMetrics.writeOnImsCommand(mPhone.getPhoneId(), imsCall.getSession(),
                    ImsCommand.IMS_CMD_ACCEPT);
        }
    }

    // Clean up expired cache entries.
    private void maintainConnectTimeCache() {
        long threshold = SystemClock.elapsedRealtime() - TIMEOUT_PARTICIPANT_CONNECT_TIME_CACHE_MS;
        // The cached time is the system elapsed millisecond when the CacheEntry is created.
        mPhoneNumAndConnTime.entrySet().removeIf(e -> e.getValue().mCachedTime < threshold);
        // Remove all the cached records which are older than current caching threshold. Since the
        // queue is FIFO, keep polling records until the queue is empty or the head of the queue is
        // fresh enough.
        while (!mUnknownPeerConnTime.isEmpty()
                && mUnknownPeerConnTime.peek().mCachedTime < threshold) {
            mUnknownPeerConnTime.poll();
        }
    }

    private void cacheConnectionTimeWithPhoneNumber(@NonNull ImsPhoneConnection connection) {
        int callDirection =
                connection.isIncoming() ? android.telecom.Call.Details.DIRECTION_INCOMING
                        : android.telecom.Call.Details.DIRECTION_OUTGOING;
        CacheEntry cachedConnectTime = new CacheEntry(SystemClock.elapsedRealtime(),
                connection.getConnectTime(), connection.getConnectTimeReal(), callDirection);
        maintainConnectTimeCache();
        if (PhoneConstants.PRESENTATION_ALLOWED == connection.getNumberPresentation()) {
            // In case of merging calls with the same number, use the latest connect time. Since
            // that call might be dropped and re-connected. So if the connectTime is earlier than
            // the cache, skip.
            String phoneNumber = getFormattedPhoneNumber(connection.getAddress());
            if (mPhoneNumAndConnTime.containsKey(phoneNumber)
                    && connection.getConnectTime()
                        <= mPhoneNumAndConnTime.get(phoneNumber).mConnectTime) {
                // Use the latest connect time.
                return;
            }
            mPhoneNumAndConnTime.put(phoneNumber, cachedConnectTime);
        } else {
            mUnknownPeerConnTime.add(cachedConnectTime);
        }
    }

    private CacheEntry findConnectionTimeUsePhoneNumber(
            @NonNull ConferenceParticipant participant) {
        maintainConnectTimeCache();
        if (PhoneConstants.PRESENTATION_ALLOWED == participant.getParticipantPresentation()) {
            if (participant.getHandle() == null
                    || participant.getHandle().getSchemeSpecificPart() == null) {
                return null;
            }

            String number = ConferenceParticipant.getParticipantAddress(participant.getHandle(),
                    getCountryIso()).getSchemeSpecificPart();
            if (TextUtils.isEmpty(number)) {
                return null;
            }
            String formattedNumber = getFormattedPhoneNumber(number);
            return mPhoneNumAndConnTime.get(formattedNumber);
        } else {
            return mUnknownPeerConnTime.poll();
        }
    }

    private String getFormattedPhoneNumber(String number) {
        String countryIso = getCountryIso();
        if (countryIso == null) {
            return number;
        }
        String phoneNumber = PhoneNumberUtils.formatNumberToE164(number, countryIso);
        return phoneNumber == null ? number : phoneNumber;
    }

    private String getCountryIso() {
        int subId = mPhone.getSubId();
        SubscriptionInfo info =
                SubscriptionManager.from(mPhone.getContext()).getActiveSubscriptionInfo(subId);
        return info == null ? null : info.getCountryIso();
    }

    public void
    conference() {
        ImsCall fgImsCall = mForegroundCall.getImsCall();
        if (fgImsCall == null) {
            log("conference no foreground ims call");
            return;
        }

        ImsCall bgImsCall = mBackgroundCall.getImsCall();
        if (bgImsCall == null) {
            log("conference no background ims call");
            return;
        }

        if (fgImsCall.isCallSessionMergePending()) {
            log("conference: skip; foreground call already in process of merging.");
            return;
        }

        if (bgImsCall.isCallSessionMergePending()) {
            log("conference: skip; background call already in process of merging.");
            return;
        }

        // Keep track of the connect time of the earliest call so that it can be set on the
        // {@code ImsConference} when it is created.
        long foregroundConnectTime = mForegroundCall.getEarliestConnectTime();
        long backgroundConnectTime = mBackgroundCall.getEarliestConnectTime();
        long conferenceConnectTime;
        if (foregroundConnectTime > 0 && backgroundConnectTime > 0) {
            conferenceConnectTime = Math.min(mForegroundCall.getEarliestConnectTime(),
                    mBackgroundCall.getEarliestConnectTime());
            log("conference - using connect time = " + conferenceConnectTime);
        } else if (foregroundConnectTime > 0) {
            log("conference - bg call connect time is 0; using fg = " + foregroundConnectTime);
            conferenceConnectTime = foregroundConnectTime;
        } else {
            log("conference - fg call connect time is 0; using bg = " + backgroundConnectTime);
            conferenceConnectTime = backgroundConnectTime;
        }

        String foregroundId = "";
        ImsPhoneConnection foregroundConnection = mForegroundCall.getFirstConnection();
        if (foregroundConnection != null) {
            foregroundConnection.setConferenceConnectTime(conferenceConnectTime);
            foregroundConnection.handleMergeStart();
            foregroundId = foregroundConnection.getTelecomCallId();
            cacheConnectionTimeWithPhoneNumber(foregroundConnection);
        }
        String backgroundId = "";
        ImsPhoneConnection backgroundConnection = findConnection(bgImsCall);
        if (backgroundConnection != null) {
            backgroundConnection.handleMergeStart();
            backgroundId = backgroundConnection.getTelecomCallId();
            cacheConnectionTimeWithPhoneNumber(backgroundConnection);
        }
        log("conference: fgCallId=" + foregroundId + ", bgCallId=" + backgroundId);
        mOperationLocalLog.log("conference: fgCallId=" + foregroundId + ", bgCallId="
                + backgroundId);

        try {
            fgImsCall.merge(bgImsCall);
        } catch (ImsException e) {
            log("conference " + e.getMessage());
        }
    }

    public void
    explicitCallTransfer() {
        //TODO : implement
    }

    @UnsupportedAppUsage
    public void
    clearDisconnected() {
        if (DBG) log("clearDisconnected");

        internalClearDisconnected();

        updatePhoneState();
        mPhone.notifyPreciseCallStateChanged();
    }

    public boolean
    canConference() {
        return mForegroundCall.getState() == ImsPhoneCall.State.ACTIVE
            && mBackgroundCall.getState() == ImsPhoneCall.State.HOLDING
            && !mBackgroundCall.isFull()
            && !mForegroundCall.isFull();
    }

    private boolean canAddVideoCallDuringImsAudioCall(int videoState) {
        if (mAllowHoldingVideoCall) {
            return true;
        }

        ImsCall call = mForegroundCall.getImsCall();
        if (call == null) {
            call = mBackgroundCall.getImsCall();
        }

        boolean isImsAudioCallActiveOrHolding = (mForegroundCall.getState() == Call.State.ACTIVE ||
               mBackgroundCall.getState() == Call.State.HOLDING) && call != null &&
               !call.isVideoCall();

        /* return TRUE if there doesn't exist ims audio call in either active
           or hold states */
        return !isImsAudioCallActiveOrHolding || !VideoProfile.isVideo(videoState);
    }

    /**
     * Determines if there are issues which would preclude dialing an outgoing call.  Throws a
     * {@link CallStateException} if there is an issue.
     * @throws CallStateException
     */
    public void checkForDialIssues() throws CallStateException {
        String disableCall = SystemProperties.get(
                TelephonyProperties.PROPERTY_DISABLE_CALL, "false");
        if (disableCall.equals("true")) {
            throw new CallStateException(CallStateException.ERROR_CALLING_DISABLED,
                    "ro.telephony.disable-call has been used to disable calling.");
        }
        if (mPendingMO != null) {
            throw new CallStateException(CallStateException.ERROR_ALREADY_DIALING,
                    "Another outgoing call is already being dialed.");
        }
        if (mRingingCall.isRinging()) {
            throw new CallStateException(CallStateException.ERROR_CALL_RINGING,
                    "Can't place a call while another is ringing.");
        }
        if (mForegroundCall.getState().isAlive() & mBackgroundCall.getState().isAlive()) {
            throw new CallStateException(CallStateException.ERROR_TOO_MANY_CALLS,
                    "Already an active foreground and background call.");
        }
    }

    public boolean
    canTransfer() {
        return mForegroundCall.getState() == ImsPhoneCall.State.ACTIVE
            && mBackgroundCall.getState() == ImsPhoneCall.State.HOLDING;
    }

    //***** Private Instance Methods

    private void
    internalClearDisconnected() {
        mRingingCall.clearDisconnected();
        mForegroundCall.clearDisconnected();
        mBackgroundCall.clearDisconnected();
        mHandoverCall.clearDisconnected();
    }

    @UnsupportedAppUsage
    private void
    updatePhoneState() {
        PhoneConstants.State oldState = mState;

        boolean isPendingMOIdle = mPendingMO == null || !mPendingMO.getState().isAlive();

        if (mRingingCall.isRinging()) {
            mState = PhoneConstants.State.RINGING;
        } else if (!isPendingMOIdle || !mForegroundCall.isIdle() || !mBackgroundCall.isIdle()) {
            // There is a non-idle call, so we're off the hook.
            mState = PhoneConstants.State.OFFHOOK;
        } else {
            mState = PhoneConstants.State.IDLE;
        }

        if (mState == PhoneConstants.State.IDLE && oldState != mState) {
            mVoiceCallEndedRegistrants.notifyRegistrants(
                    new AsyncResult(null, null, null));
        } else if (oldState == PhoneConstants.State.IDLE && oldState != mState) {
            mVoiceCallStartedRegistrants.notifyRegistrants (
                    new AsyncResult(null, null, null));
        }

        if (DBG) {
            log("updatePhoneState pendingMo = " + (mPendingMO == null ? "null"
                    : mPendingMO.getState()) + ", fg= " + mForegroundCall.getState() + "("
                    + mForegroundCall.getConnections().size() + "), bg= " + mBackgroundCall
                    .getState() + "(" + mBackgroundCall.getConnections().size() + ")");
            log("updatePhoneState oldState=" + oldState + ", newState=" + mState);
        }

        if (mState != oldState) {
            mPhone.notifyPhoneStateChanged();
            mMetrics.writePhoneState(mPhone.getPhoneId(), mState);
            notifyPhoneStateChanged(oldState, mState);
        }
    }

    private void
    handleRadioNotAvailable() {
        // handlePollCalls will clear out its
        // call list when it gets the CommandException
        // error result from this
        pollCallsWhenSafe();
    }

    private void
    dumpState() {
        List l;

        log("Phone State:" + mState);

        log("Ringing call: " + mRingingCall.toString());

        l = mRingingCall.getConnections();
        for (int i = 0, s = l.size(); i < s; i++) {
            log(l.get(i).toString());
        }

        log("Foreground call: " + mForegroundCall.toString());

        l = mForegroundCall.getConnections();
        for (int i = 0, s = l.size(); i < s; i++) {
            log(l.get(i).toString());
        }

        log("Background call: " + mBackgroundCall.toString());

        l = mBackgroundCall.getConnections();
        for (int i = 0, s = l.size(); i < s; i++) {
            log(l.get(i).toString());
        }

    }

    //***** Called from ImsPhone
    /**
     * Set the TTY mode. This is the actual tty mode (varies depending on peripheral status)
     */
    public void setTtyMode(int ttyMode) {
        if (mImsManager == null) {
            Log.w(LOG_TAG, "ImsManager is null when setting TTY mode");
            return;
        }

        try {
            mImsManager.setTtyMode(ttyMode);
        } catch (ImsException e) {
            loge("setTtyMode : " + e);
            retryGetImsService();
        }
    }

    /**
     * Sets the UI TTY mode. This is the preferred TTY mode that the user sets in the call
     * settings screen.
     */
    public void setUiTTYMode(int uiTtyMode, Message onComplete) {
        if (mImsManager == null) {
            mPhone.sendErrorResponse(onComplete, getImsManagerIsNullException());
            return;
        }

        try {
            mImsManager.setUiTTYMode(mPhone.getContext(), uiTtyMode, onComplete);
        } catch (ImsException e) {
            loge("setUITTYMode : " + e);
            mPhone.sendErrorResponse(onComplete, e);
            retryGetImsService();
        }
    }

    public void setMute(boolean mute) {
        mDesiredMute = mute;
        mForegroundCall.setMute(mute);
    }

    public boolean getMute() {
        return mDesiredMute;
    }

    /**
     * Sends a DTMF code. According to <a href="http://tools.ietf.org/html/rfc2833">RFC 2833</a>,
     * event 0 ~ 9 maps to decimal value 0 ~ 9, '*' to 10, '#' to 11, event 'A' ~ 'D' to 12 ~ 15,
     * and event flash to 16. Currently, event flash is not supported.
     *
     * @param c that represents the DTMF to send. '0' ~ '9', 'A' ~ 'D', '*', '#' are valid inputs.
     * @param result the result message to send when done. If non-null, the {@link Message} must
     *         contain a valid {@link android.os.Messenger} in the {@link Message#replyTo} field,
     *         since this can be used across IPC boundaries.
     */
    public void sendDtmf(char c, Message result) {
        if (DBG) log("sendDtmf");

        ImsCall imscall = mForegroundCall.getImsCall();
        if (imscall != null) {
            imscall.sendDtmf(c, result);
        }
    }

    public void
    startDtmf(char c) {
        if (DBG) log("startDtmf");

        ImsCall imscall = mForegroundCall.getImsCall();
        if (imscall != null) {
            imscall.startDtmf(c);
        } else {
            loge("startDtmf : no foreground call");
        }
    }

    public void
    stopDtmf() {
        if (DBG) log("stopDtmf");

        ImsCall imscall = mForegroundCall.getImsCall();
        if (imscall != null) {
            imscall.stopDtmf();
        } else {
            loge("stopDtmf : no foreground call");
        }
    }

    //***** Called from ImsPhoneConnection

    public void hangup (ImsPhoneConnection conn) throws CallStateException {
        if (DBG) log("hangup connection");

        if (conn.getOwner() != this) {
            throw new CallStateException ("ImsPhoneConnection " + conn
                    + "does not belong to ImsPhoneCallTracker " + this);
        }

        hangup(conn.getCall());
    }

    //***** Called from ImsPhoneCall

    public void hangup (ImsPhoneCall call) throws CallStateException {
        if (DBG) log("hangup call");

        if (call.getConnections().size() == 0) {
            throw new CallStateException("no connections");
        }

        ImsCall imsCall = call.getImsCall();
        boolean rejectCall = false;

        if (call == mRingingCall) {
            if (Phone.DEBUG_PHONE) log("(ringing) hangup incoming");
            rejectCall = true;
        } else if (call == mForegroundCall) {
            if (call.isDialingOrAlerting()) {
                if (Phone.DEBUG_PHONE) {
                    log("(foregnd) hangup dialing or alerting...");
                }
            } else {
                if (Phone.DEBUG_PHONE) {
                    log("(foregnd) hangup foreground");
                }
                //held call will be resumed by onCallTerminated
            }
        } else if (call == mBackgroundCall) {
            if (Phone.DEBUG_PHONE) {
                log("(backgnd) hangup waiting or background");
            }
        } else {
            throw new CallStateException ("ImsPhoneCall " + call +
                    "does not belong to ImsPhoneCallTracker " + this);
        }

        call.onHangupLocal();

        try {
            if (imsCall != null) {
                if (rejectCall) {
                    imsCall.reject(ImsReasonInfo.CODE_USER_DECLINE);
                    mMetrics.writeOnImsCommand(mPhone.getPhoneId(), imsCall.getSession(),
                            ImsCommand.IMS_CMD_REJECT);
                } else {
                    imsCall.terminate(ImsReasonInfo.CODE_USER_TERMINATED);
                    mMetrics.writeOnImsCommand(mPhone.getPhoneId(), imsCall.getSession(),
                            ImsCommand.IMS_CMD_TERMINATE);
                }
            } else if (mPendingMO != null && call == mForegroundCall) {
                // is holding a foreground call
                mPendingMO.update(null, ImsPhoneCall.State.DISCONNECTED);
                mPendingMO.onDisconnect();
                removeConnection(mPendingMO);
                mPendingMO = null;
                updatePhoneState();
                removeMessages(EVENT_DIAL_PENDINGMO);
            }
        } catch (ImsException e) {
            throw new CallStateException(e.getMessage());
        }

        mPhone.notifyPreciseCallStateChanged();
    }

    void callEndCleanupHandOverCallIfAny() {
        if (mHandoverCall.mConnections.size() > 0) {
            if (DBG) log("callEndCleanupHandOverCallIfAny, mHandoverCall.mConnections="
                    + mHandoverCall.mConnections);
            mHandoverCall.mConnections.clear();
            mConnections.clear();
            mState = PhoneConstants.State.IDLE;
        }
    }

    public void sendUSSD (String ussdString, Message response) {
        if (DBG) log("sendUSSD");

        try {
            if (mUssdSession != null) {
                // Doesn't need mPendingUssd here. Listeners would use it if not null.
                mPendingUssd = null;
                mUssdSession.sendUssd(ussdString);
                AsyncResult.forMessage(response, null, null);
                response.sendToTarget();
                return;
            }

            if (mImsManager == null) {
                mPhone.sendErrorResponse(response, getImsManagerIsNullException());
                return;
            }

            String[] callees = new String[] { ussdString };
            ImsCallProfile profile = mImsManager.createCallProfile(
                    ImsCallProfile.SERVICE_TYPE_NORMAL, ImsCallProfile.CALL_TYPE_VOICE);
            profile.setCallExtraInt(ImsCallProfile.EXTRA_DIALSTRING,
                    ImsCallProfile.DIALSTRING_USSD);

            mUssdSession = mImsManager.makeCall(profile, callees, mImsUssdListener);
            mPendingUssd = response;
            if (DBG) log("pending ussd updated, " + mPendingUssd);
        } catch (ImsException e) {
            loge("sendUSSD : " + e);
            mPhone.sendErrorResponse(response, e);
            retryGetImsService();
        }
    }

    /**
     * Cancel USSD session.
     *
     * @param msg The message to dispatch when the USSD session terminated.
     */
    public void cancelUSSD(Message msg) {
        if (mUssdSession == null) return;
        mPendingUssd = msg;
        mUssdSession.terminate(ImsReasonInfo.CODE_USER_TERMINATED);
    }

    @UnsupportedAppUsage
    private synchronized ImsPhoneConnection findConnection(final ImsCall imsCall) {
        for (ImsPhoneConnection conn : mConnections) {
            if (conn.getImsCall() == imsCall) {
                return conn;
            }
        }
        return null;
    }

    @UnsupportedAppUsage
    private synchronized void removeConnection(ImsPhoneConnection conn) {
        mConnections.remove(conn);
        // If not emergency call is remaining, notify emergency call registrants
        if (mIsInEmergencyCall) {
            boolean isEmergencyCallInList = false;
            // if no emergency calls pending, set this to false
            for (ImsPhoneConnection imsPhoneConnection : mConnections) {
                if (imsPhoneConnection != null && imsPhoneConnection.isEmergency() == true) {
                    isEmergencyCallInList = true;
                    break;
                }
            }

            if (!isEmergencyCallInList) {
                mIsInEmergencyCall = false;
                mPhone.sendEmergencyCallStateChange(false);
            }
        }
    }

    @UnsupportedAppUsage
    private synchronized void addConnection(ImsPhoneConnection conn) {
        mConnections.add(conn);
        if (conn.isEmergency()) {
            mIsInEmergencyCall = true;
            mPhone.sendEmergencyCallStateChange(true);
        }
    }

    @UnsupportedAppUsage
    private void processCallStateChange(ImsCall imsCall, ImsPhoneCall.State state, int cause) {
        if (DBG) log("processCallStateChange " + imsCall + " state=" + state + " cause=" + cause);
        // This method is called on onCallUpdate() where there is not necessarily a call state
        // change. In these situations, we'll ignore the state related updates and only process
        // the change in media capabilities (as expected).  The default is to not ignore state
        // changes so we do not change existing behavior.
        processCallStateChange(imsCall, state, cause, false /* do not ignore state update */);
    }

    @UnsupportedAppUsage
    private void processCallStateChange(ImsCall imsCall, ImsPhoneCall.State state, int cause,
            boolean ignoreState) {
        if (DBG) {
            log("processCallStateChange state=" + state + " cause=" + cause
                    + " ignoreState=" + ignoreState);
        }

        if (imsCall == null) return;

        boolean changed = false;
        ImsPhoneConnection conn = findConnection(imsCall);

        if (conn == null) {
            // TODO : what should be done?
            return;
        }

        // processCallStateChange is triggered for onCallUpdated as well.
        // onCallUpdated should not modify the state of the call
        // It should modify only other capabilities of call through updateMediaCapabilities
        // State updates will be triggered through individual callbacks
        // i.e. onCallHeld, onCallResume, etc and conn.update will be responsible for the update
        conn.updateMediaCapabilities(imsCall);
        if (ignoreState) {
            conn.updateAddressDisplay(imsCall);
            conn.updateExtras(imsCall);

            maybeSetVideoCallProvider(conn, imsCall);
            return;
        }

        changed = conn.update(imsCall, state);
        if (state == ImsPhoneCall.State.DISCONNECTED) {
            changed = conn.onDisconnect(cause) || changed;
            //detach the disconnected connections
            conn.getCall().detach(conn);
            removeConnection(conn);

            // remove conference participants from the cached list when call is disconnected
            List<ConferenceParticipant> cpList = imsCall.getConferenceParticipants();
            if (cpList != null) {
                for (ConferenceParticipant cp : cpList) {
                    String number = ConferenceParticipant.getParticipantAddress(cp.getHandle(),
                            getCountryIso()).getSchemeSpecificPart();
                    if (!TextUtils.isEmpty(number)) {
                        String formattedNumber = getFormattedPhoneNumber(number);
                        mPhoneNumAndConnTime.remove(formattedNumber);
                    }
                }
            }
        }

        if (changed) {
            if (conn.getCall() == mHandoverCall) return;
            updatePhoneState();
            mPhone.notifyPreciseCallStateChanged();
        }
    }

    private void maybeSetVideoCallProvider(ImsPhoneConnection conn, ImsCall imsCall) {
        android.telecom.Connection.VideoProvider connVideoProvider = conn.getVideoProvider();
        if (connVideoProvider != null || imsCall.getCallSession().getVideoCallProvider() == null) {
            return;
        }

        try {
            setVideoCallProvider(conn, imsCall);
        } catch (RemoteException e) {
            loge("maybeSetVideoCallProvider: exception " + e);
        }
    }

    /**
     * Adds a reason code remapping, for test purposes.
     *
     * @param fromCode The from code, or {@code null} if all.
     * @param message The message to map.
     * @param toCode The code to remap to.
     */
    @VisibleForTesting
    public void addReasonCodeRemapping(Integer fromCode, String message, Integer toCode) {
        if (message != null) {
            message = message.toLowerCase();
        }
        mImsReasonCodeMap.put(new Pair<>(fromCode, message), toCode);
    }

    /**
     * Returns the {@link ImsReasonInfo#getCode()}, potentially remapping to a new value based on
     * the {@link ImsReasonInfo#getCode()} and {@link ImsReasonInfo#getExtraMessage()}.
     *
     * See {@link #mImsReasonCodeMap}.
     *
     * @param reasonInfo The {@link ImsReasonInfo}.
     * @return The remapped code.
     */
    @VisibleForTesting
    public @ImsReasonInfo.ImsCode int maybeRemapReasonCode(ImsReasonInfo reasonInfo) {
        int code = reasonInfo.getCode();
        String reason = reasonInfo.getExtraMessage();
        if (reason == null) {
            reason = "";
        } else {
            reason = reason.toLowerCase();
        }
        log("maybeRemapReasonCode : fromCode = " + reasonInfo.getCode() + " ; message = "
                + reason);
        Pair<Integer, String> toCheck = new Pair<>(code, reason);
        Pair<Integer, String> wildcardToCheck = new Pair<>(null, reason);
        if (mImsReasonCodeMap.containsKey(toCheck)) {
            int toCode = mImsReasonCodeMap.get(toCheck);

            log("maybeRemapReasonCode : fromCode = " + reasonInfo.getCode() + " ; message = "
                    + reason + " ; toCode = " + toCode);
            return toCode;
        } else if (!reason.isEmpty() && mImsReasonCodeMap.containsKey(wildcardToCheck)) {
            // Handle the case where a wildcard is specified for the fromCode; in this case we will
            // match without caring about the fromCode.
            // If the reason is empty, we won't do wildcard remapping; otherwise we'd basically be
            // able to remap all ImsReasonInfo codes to a single code, which is not desirable.
            int toCode = mImsReasonCodeMap.get(wildcardToCheck);

            log("maybeRemapReasonCode : fromCode(wildcard) = " + reasonInfo.getCode() +
                    " ; message = " + reason + " ; toCode = " + toCode);
            return toCode;
        }
        return code;
    }

    @VisibleForTesting
    public boolean getSwitchingFgAndBgCallsValue() {
        return mSwitchingFgAndBgCalls;
    }

    @VisibleForTesting
    public void setSwitchingFgAndBgCallsValue(boolean value) {
        mSwitchingFgAndBgCalls = value;
    }

    /**
     * Maps an {@link ImsReasonInfo} reason code to a {@link DisconnectCause} cause code.
     * The {@link Call.State} provided is the state of the call prior to disconnection.
     * @param reasonInfo the {@link ImsReasonInfo} for the disconnection.
     * @param callState The {@link Call.State} prior to disconnection.
     * @return The {@link DisconnectCause} code.
     */
    @VisibleForTesting
    public int getDisconnectCauseFromReasonInfo(ImsReasonInfo reasonInfo, Call.State callState) {
        int cause = DisconnectCause.ERROR_UNSPECIFIED;

        int code = maybeRemapReasonCode(reasonInfo);
        switch (code) {
            case ImsReasonInfo.CODE_SIP_ALTERNATE_EMERGENCY_CALL:
                return DisconnectCause.IMS_SIP_ALTERNATE_EMERGENCY_CALL;
            case ImsReasonInfo.CODE_SIP_BAD_ADDRESS:
            case ImsReasonInfo.CODE_SIP_NOT_REACHABLE:
                return DisconnectCause.NUMBER_UNREACHABLE;

            case ImsReasonInfo.CODE_SIP_BUSY:
                return DisconnectCause.BUSY;

            case ImsReasonInfo.CODE_USER_TERMINATED:
                return DisconnectCause.LOCAL;

            case ImsReasonInfo.CODE_LOCAL_ENDED_BY_CONFERENCE_MERGE:
                return DisconnectCause.IMS_MERGED_SUCCESSFULLY;

            case ImsReasonInfo.CODE_LOCAL_CALL_DECLINE:
            case ImsReasonInfo.CODE_REMOTE_CALL_DECLINE:
                // If the call has been declined locally (on this device), or on remotely (on
                // another device using multiendpoint functionality), mark it as rejected.
                return DisconnectCause.INCOMING_REJECTED;

            case ImsReasonInfo.CODE_USER_TERMINATED_BY_REMOTE:
            case ImsReasonInfo.CODE_SIP_USER_REJECTED:
                return DisconnectCause.NORMAL;

            case ImsReasonInfo.CODE_SIP_FORBIDDEN:
                return DisconnectCause.SERVER_ERROR;

            case ImsReasonInfo.CODE_SIP_REDIRECTED:
            case ImsReasonInfo.CODE_SIP_BAD_REQUEST:
            case ImsReasonInfo.CODE_SIP_NOT_ACCEPTABLE:
            case ImsReasonInfo.CODE_SIP_GLOBAL_ERROR:
                return DisconnectCause.SERVER_ERROR;

            case ImsReasonInfo.CODE_EMERGENCY_CALL_OVER_WFC_NOT_AVAILABLE:
                return DisconnectCause.EMERGENCY_CALL_OVER_WFC_NOT_AVAILABLE;

            case ImsReasonInfo.CODE_WFC_SERVICE_NOT_AVAILABLE_IN_THIS_LOCATION:
                return DisconnectCause.WFC_SERVICE_NOT_AVAILABLE_IN_THIS_LOCATION;

            case ImsReasonInfo.CODE_SIP_SERVICE_UNAVAILABLE:
            case ImsReasonInfo.CODE_SIP_SERVER_ERROR:
                return DisconnectCause.SERVER_UNREACHABLE;

            case ImsReasonInfo.CODE_SIP_NOT_FOUND:
                return DisconnectCause.INVALID_NUMBER;

            case ImsReasonInfo.CODE_LOCAL_NETWORK_ROAMING:
            case ImsReasonInfo.CODE_LOCAL_NETWORK_IP_CHANGED:
            case ImsReasonInfo.CODE_LOCAL_IMS_SERVICE_DOWN:
            case ImsReasonInfo.CODE_LOCAL_SERVICE_UNAVAILABLE:
            case ImsReasonInfo.CODE_LOCAL_NOT_REGISTERED:
            case ImsReasonInfo.CODE_LOCAL_NETWORK_NO_LTE_COVERAGE:
            case ImsReasonInfo.CODE_LOCAL_NETWORK_NO_SERVICE:
            case ImsReasonInfo.CODE_LOCAL_CALL_VCC_ON_PROGRESSING:
                return DisconnectCause.OUT_OF_SERVICE;

            case ImsReasonInfo.CODE_SIP_REQUEST_TIMEOUT:
            case ImsReasonInfo.CODE_TIMEOUT_1XX_WAITING:
            case ImsReasonInfo.CODE_TIMEOUT_NO_ANSWER:
            case ImsReasonInfo.CODE_TIMEOUT_NO_ANSWER_CALL_UPDATE:
                return DisconnectCause.TIMED_OUT;

            case ImsReasonInfo.CODE_LOCAL_POWER_OFF:
                return DisconnectCause.POWER_OFF;

            case ImsReasonInfo.CODE_LOCAL_LOW_BATTERY:
            case ImsReasonInfo.CODE_LOW_BATTERY: {
                if (callState == Call.State.DIALING) {
                    return DisconnectCause.DIAL_LOW_BATTERY;
                } else {
                    return DisconnectCause.LOW_BATTERY;
                }
            }

            case ImsReasonInfo.CODE_CALL_BARRED:
                return DisconnectCause.CALL_BARRED;

            case ImsReasonInfo.CODE_FDN_BLOCKED:
                return DisconnectCause.FDN_BLOCKED;

            case ImsReasonInfo.CODE_IMEI_NOT_ACCEPTED:
                return DisconnectCause.IMEI_NOT_ACCEPTED;

            case ImsReasonInfo.CODE_ANSWERED_ELSEWHERE:
                return DisconnectCause.ANSWERED_ELSEWHERE;

            case ImsReasonInfo.CODE_CALL_END_CAUSE_CALL_PULL:
                return DisconnectCause.CALL_PULLED;

            case ImsReasonInfo.CODE_MAXIMUM_NUMBER_OF_CALLS_REACHED:
                return DisconnectCause.MAXIMUM_NUMBER_OF_CALLS_REACHED;

            case ImsReasonInfo.CODE_DATA_DISABLED:
                return DisconnectCause.DATA_DISABLED;

            case ImsReasonInfo.CODE_DATA_LIMIT_REACHED:
                return DisconnectCause.DATA_LIMIT_REACHED;

            case ImsReasonInfo.CODE_WIFI_LOST:
                return DisconnectCause.WIFI_LOST;

            case ImsReasonInfo.CODE_ACCESS_CLASS_BLOCKED:
                return DisconnectCause.IMS_ACCESS_BLOCKED;

            case ImsReasonInfo.CODE_EMERGENCY_TEMP_FAILURE:
                return DisconnectCause.EMERGENCY_TEMP_FAILURE;

            case ImsReasonInfo.CODE_EMERGENCY_PERM_FAILURE:
                return DisconnectCause.EMERGENCY_PERM_FAILURE;

            case ImsReasonInfo.CODE_DIAL_MODIFIED_TO_USSD:
                return DisconnectCause.DIAL_MODIFIED_TO_USSD;

            case ImsReasonInfo.CODE_DIAL_MODIFIED_TO_SS:
                return DisconnectCause.DIAL_MODIFIED_TO_SS;

            case ImsReasonInfo.CODE_DIAL_MODIFIED_TO_DIAL:
                return DisconnectCause.DIAL_MODIFIED_TO_DIAL;

            case ImsReasonInfo.CODE_DIAL_MODIFIED_TO_DIAL_VIDEO:
                return DisconnectCause.DIAL_MODIFIED_TO_DIAL_VIDEO;

            case ImsReasonInfo.CODE_DIAL_VIDEO_MODIFIED_TO_DIAL:
                return DisconnectCause.DIAL_VIDEO_MODIFIED_TO_DIAL;

            case ImsReasonInfo.CODE_DIAL_VIDEO_MODIFIED_TO_DIAL_VIDEO:
                return DisconnectCause.DIAL_VIDEO_MODIFIED_TO_DIAL_VIDEO;

            case ImsReasonInfo.CODE_DIAL_VIDEO_MODIFIED_TO_SS:
                return DisconnectCause.DIAL_VIDEO_MODIFIED_TO_SS;

            case ImsReasonInfo.CODE_DIAL_VIDEO_MODIFIED_TO_USSD:
                return DisconnectCause.DIAL_VIDEO_MODIFIED_TO_USSD;

            case QtiImsUtils.CODE_RETRY_ON_IMS_WITHOUT_RTT:
                return QtiImsUtils.RETRY_ON_IMS_WITHOUT_RTT;

            case ImsReasonInfo.CODE_UNOBTAINABLE_NUMBER:
                return DisconnectCause.UNOBTAINABLE_NUMBER;

            case ImsReasonInfo.CODE_MEDIA_NO_DATA:
                return DisconnectCause.MEDIA_TIMEOUT;

            case ImsReasonInfo.CODE_RADIO_INTERNAL_ERROR:
            case ImsReasonInfo.CODE_UNSPECIFIED:
                if (mPhone.getDefaultPhone().getServiceStateTracker().mRestrictedState
                        .isCsRestricted()) {
                    return DisconnectCause.CS_RESTRICTED;
                } else if (mPhone.getDefaultPhone().getServiceStateTracker().mRestrictedState
                        .isCsEmergencyRestricted()) {
                    return DisconnectCause.CS_RESTRICTED_EMERGENCY;
                } else if (mPhone.getDefaultPhone().getServiceStateTracker().mRestrictedState
                        .isCsNormalRestricted()) {
                    return DisconnectCause.CS_RESTRICTED_NORMAL;
                }
                break;

            default:
        }

        return cause;
    }

    /**
     * @return true if the phone is in Emergency Callback mode, otherwise false
     */
    private boolean isPhoneInEcbMode() {
        return EcbmHandler.getInstance() != null && EcbmHandler.getInstance().isInEcm();
    }

    /**
     * Before dialing pending MO request, check for the Emergency Callback mode.
     * If device is in Emergency callback mode, then exit the mode before dialing pending MO.
     */
    @UnsupportedAppUsage
    private void dialPendingMO() {
        boolean isPhoneInEcmMode = isPhoneInEcbMode();
        boolean isEmergencyNumber = mPendingMO.isEmergency();
        if ((!isPhoneInEcmMode) || (isPhoneInEcmMode && isEmergencyNumber)) {
            sendEmptyMessage(EVENT_DIAL_PENDINGMO);
        } else {
            sendEmptyMessage(EVENT_EXIT_ECBM_BEFORE_PENDINGMO);
        }
    }

    /**
     * Listen to the IMS call state change
     */
    @UnsupportedAppUsage
    private ImsCall.Listener mImsCallListener = new ImsCall.Listener() {
        @Override
        public void onCallProgressing(ImsCall imsCall) {
            if (DBG) log("onCallProgressing");

            mPendingMO = null;
            processCallStateChange(imsCall, ImsPhoneCall.State.ALERTING,
                    DisconnectCause.NOT_DISCONNECTED);
            mMetrics.writeOnImsCallProgressing(mPhone.getPhoneId(), imsCall.getCallSession());
        }

        @Override
        public void onCallStarted(ImsCall imsCall) {
            if (DBG) log("onCallStarted");

            if (mHoldSwitchingState == HoldSwapState.HOLDING_TO_ANSWER_INCOMING) {
                // If we put a call on hold to answer an incoming call, we should reset the
                // variables that keep track of the switch here.
                if (mCallExpectedToResume != null && mCallExpectedToResume == imsCall) {
                    if (DBG) log("onCallStarted: starting a call as a result of a switch.");
                    mHoldSwitchingState = HoldSwapState.INACTIVE;
                    mCallExpectedToResume = null;
                    logHoldSwapState("onCallStarted");
                }
            }

            mPendingMO = null;
            processCallStateChange(imsCall, ImsPhoneCall.State.ACTIVE,
                    DisconnectCause.NOT_DISCONNECTED);

            if (mNotifyVtHandoverToWifiFail && imsCall.isVideoCall() && !imsCall.isWifiCall()) {
                if (isWifiConnected()) {
                    // Schedule check to see if handover succeeded.
                    sendMessageDelayed(obtainMessage(EVENT_CHECK_FOR_WIFI_HANDOVER, imsCall),
                            HANDOVER_TO_WIFI_TIMEOUT_MS);
                    mHasAttemptedStartOfCallHandover = false;
                } else {
                    // No wifi connectivity, so keep track of network availability for potential
                    // handover.
                    registerForConnectivityChanges();
                    // No WIFI, so assume we've already attempted a handover.
                    mHasAttemptedStartOfCallHandover = true;
                }
            }
            mMetrics.writeOnImsCallStarted(mPhone.getPhoneId(), imsCall.getCallSession());
        }

        @Override
        public void onCallUpdated(ImsCall imsCall) {
            if (DBG) log("onCallUpdated");
            if (imsCall == null) {
                return;
            }
            ImsPhoneConnection conn = findConnection(imsCall);
            if (conn != null) {
                if (DBG) log("onCallUpdated: profile is " + imsCall.getCallProfile());
                processCallStateChange(imsCall, conn.getCall().mState,
                        DisconnectCause.NOT_DISCONNECTED, true /*ignore state update*/);
                mMetrics.writeImsCallState(mPhone.getPhoneId(),
                        imsCall.getCallSession(), conn.getCall().mState);
            }
        }

        /**
         * onCallStartFailed will be invoked when:
         * case 1) Dialing fails
         * case 2) Ringing call is disconnected by local or remote user
         */
        @Override
        public void onCallStartFailed(ImsCall imsCall, ImsReasonInfo reasonInfo) {
            if (DBG) log("onCallStartFailed reasonCode=" + reasonInfo.getCode());

            if (mHoldSwitchingState == HoldSwapState.HOLDING_TO_ANSWER_INCOMING) {
                // If we put a call on hold to answer an incoming call, we should reset the
                // variables that keep track of the switch here.
                if (mCallExpectedToResume != null && mCallExpectedToResume == imsCall) {
                    if (DBG) log("onCallStarted: starting a call as a result of a switch.");
                    mHoldSwitchingState = HoldSwapState.INACTIVE;
                    mCallExpectedToResume = null;
                    logHoldSwapState("onCallStartFailed");
                }
            }

            if (mPendingMO != null) {
                // To initiate dialing circuit-switched call
                if (reasonInfo.getCode() == ImsReasonInfo.CODE_LOCAL_CALL_CS_RETRY_REQUIRED
                        && mBackgroundCall.getState() == ImsPhoneCall.State.IDLE
                        && mRingingCall.getState() == ImsPhoneCall.State.IDLE) {
                    mForegroundCall.detach(mPendingMO);
                    removeConnection(mPendingMO);
                    mPendingMO.finalize();
                    mPendingMO = null;
                    mPhone.initiateSilentRedial();
                    return;
                } else {
                    sendCallStartFailedDisconnect(imsCall, reasonInfo);
                }
                mMetrics.writeOnImsCallStartFailed(mPhone.getPhoneId(), imsCall.getCallSession(),
                        reasonInfo);
            }
        }

        @Override
        public void onCallTerminated(ImsCall imsCall, ImsReasonInfo reasonInfo) {
            if (DBG) log("onCallTerminated reasonCode=" + reasonInfo.getCode());

            ImsPhoneConnection conn = findConnection(imsCall);
            Call.State callState;
            if (conn != null) {
                callState = conn.getState();
            } else {
                // Connection shouldn't be null, but if it is, we can assume the call was active.
                // This call state is only used for determining which disconnect message to show in
                // the case of the device's battery being low resulting in a call drop.
                callState = Call.State.ACTIVE;
            }
            int cause = getDisconnectCauseFromReasonInfo(reasonInfo, callState);

            if (DBG) log("cause = " + cause + " conn = " + conn);

            if (conn != null) {
                android.telecom.Connection.VideoProvider videoProvider = conn.getVideoProvider();
                if (videoProvider instanceof ImsVideoCallProviderWrapper) {
                    ImsVideoCallProviderWrapper wrapper = (ImsVideoCallProviderWrapper)
                            videoProvider;
                    wrapper.unregisterForDataUsageUpdate(ImsPhoneCallTracker.this);
                    wrapper.removeImsVideoProviderCallback(conn);
                }
            }
            if (mOnHoldToneId == System.identityHashCode(conn)) {
                if (conn != null && mOnHoldToneStarted) {
                    mPhone.stopOnHoldTone(conn);
                }
                mOnHoldToneStarted = false;
                mOnHoldToneId = -1;
            }
            if (conn != null) {
                if (conn.isPulledCall() && (
                        reasonInfo.getCode() == ImsReasonInfo.CODE_CALL_PULL_OUT_OF_SYNC ||
                        reasonInfo.getCode() == ImsReasonInfo.CODE_SIP_TEMPRARILY_UNAVAILABLE ||
                        reasonInfo.getCode() == ImsReasonInfo.CODE_SIP_FORBIDDEN) &&
                        mPhone != null && mPhone.getExternalCallTracker() != null) {

                    log("Call pull failed.");
                    // Call was being pulled, but the call pull has failed -- inform the associated
                    // TelephonyConnection that the pull failed, and provide it with the original
                    // external connection which was pulled so that it can be swapped back.
                    conn.onCallPullFailed(mPhone.getExternalCallTracker()
                            .getConnectionById(conn.getPulledDialogId()));
                    // Do not mark as disconnected; the call will just change from being a regular
                    // call to being an external call again.
                    cause = DisconnectCause.NOT_DISCONNECTED;

                } else if (conn.isIncoming() && conn.getConnectTime() == 0
                        && cause != DisconnectCause.ANSWERED_ELSEWHERE) {
                    // Missed
                    if (cause == DisconnectCause.NORMAL) {
                        cause = DisconnectCause.INCOMING_MISSED;
                    } else {
                        cause = DisconnectCause.INCOMING_REJECTED;
                    }
                    if (DBG) log("Incoming connection of 0 connect time detected - translated " +
                            "cause = " + cause);
                }
            }

            if (cause == DisconnectCause.NORMAL && conn != null && conn.getImsCall().isMerged()) {
                // Call was terminated while it is merged instead of a remote disconnect.
                cause = DisconnectCause.IMS_MERGED_SUCCESSFULLY;
            }

            String callId = imsCall.getSession().getCallId();
            mMetrics.writeOnImsCallTerminated(mPhone.getPhoneId(), imsCall.getCallSession(),
                    reasonInfo, mCallQualityMetrics.get(callId), conn.getEmergencyNumberInfo(),
                    getNetworkCountryIso());
            // Remove info for the callId from the current calls and add it to the history
            CallQualityMetrics lastCallMetrics = mCallQualityMetrics.remove(callId);
            if (lastCallMetrics != null) {
                mCallQualityMetricsHistory.add(lastCallMetrics);
            }
            pruneCallQualityMetricsHistory();
            mPhone.notifyImsReason(reasonInfo);

            boolean isEmergencySrvCategoryPresent = !TextUtils.isEmpty(imsCall.getCallProfile()
                    .getCallExtra(QtiImsUtils.EXTRA_EMERGENCY_SERVICE_CATEGORY));

            if (reasonInfo.getCode() == ImsReasonInfo.CODE_SIP_ALTERNATE_EMERGENCY_CALL
                    && mAutoRetryFailedWifiEmergencyCall && isEmergencySrvCategoryPresent) {
                Pair<ImsCall, ImsReasonInfo> callInfo = new Pair<>(imsCall, reasonInfo);
                mPhone.getDefaultPhone().mCi.registerForOn(ImsPhoneCallTracker.this,
                        EVENT_RADIO_ON, callInfo);
                sendMessageDelayed(obtainMessage(EVENT_REDIAL_WIFI_E911_TIMEOUT, callInfo),
                        TIMEOUT_REDIAL_WIFI_E911_MS);
                final ConnectivityManager mgr = (ConnectivityManager) mPhone.getContext()
                        .getSystemService(Context.CONNECTIVITY_SERVICE);
                mgr.setAirplaneMode(false);
                return;
            } else if (reasonInfo.getCode() == ImsReasonInfo.CODE_RETRY_ON_IMS_WITHOUT_RTT) {
                Pair<ImsCall, ImsReasonInfo> callInfo = new Pair<>(imsCall, reasonInfo);
                sendMessage(obtainMessage(EVENT_REDIAL_WITHOUT_RTT, callInfo));
                return;
            } else {
                processCallStateChange(imsCall, ImsPhoneCall.State.DISCONNECTED, cause);
            }

            if (mForegroundCall.getState() != ImsPhoneCall.State.ACTIVE) {
                if (mRingingCall.getState().isRinging()) {
                    // Drop pending MO. We should address incoming call first
                    mPendingMO = null;
                }
            }

            if (mHoldSwitchingState == HoldSwapState.SWAPPING_ACTIVE_AND_HELD) {
                if (DBG) {
                    log("onCallTerminated: Call terminated in the midst of Switching " +
                            "Fg and Bg calls.");
                }
                // If we are the in midst of swapping FG and BG calls and the call that was
                // terminated was the one that we expected to resume, we need to swap the FG and
                // BG calls back.
                if (imsCall == mCallExpectedToResume) {
                    if (DBG) {
                        log("onCallTerminated: switching " + mForegroundCall + " with "
                                + mBackgroundCall);
                    }
                    mForegroundCall.switchWith(mBackgroundCall);
                }
                // This call terminated in the midst of a switch after the other call was held, so
                // resume it back to ACTIVE state since the switch failed.
                log("onCallTerminated: foreground call in state " + mForegroundCall.getState() +
                        " and ringing call in state " + (mRingingCall == null ? "null" :
                        mRingingCall.getState().toString()));

                sendEmptyMessage(EVENT_RESUME_NOW_FOREGROUND_CALL);
                mHoldSwitchingState = HoldSwapState.INACTIVE;
                mCallExpectedToResume = null;
                logHoldSwapState("onCallTerminated swap active and hold case");
            } else if (mHoldSwitchingState == HoldSwapState.PENDING_SINGLE_CALL_UNHOLD
                    || mHoldSwitchingState == HoldSwapState.PENDING_SINGLE_CALL_HOLD) {
                mCallExpectedToResume = null;
                mHoldSwitchingState = HoldSwapState.INACTIVE;
                logHoldSwapState("onCallTerminated single call case");
            } else if (mHoldSwitchingState == HoldSwapState.HOLDING_TO_ANSWER_INCOMING) {
                // Check to see which call got terminated. If it's the one that was gonna get held,
                // ignore it. If it's the one that was gonna get answered, restore the one that
                // possibly got held.
                if (imsCall == mCallExpectedToResume) {
                    mForegroundCall.switchWith(mBackgroundCall);
                    mCallExpectedToResume = null;
                    mHoldSwitchingState = HoldSwapState.INACTIVE;
                    logHoldSwapState("onCallTerminated hold to answer case");
                    sendEmptyMessage(EVENT_RESUME_NOW_FOREGROUND_CALL);
                }
            } else if (mHoldSwitchingState == HoldSwapState.HOLDING_TO_DIAL_OUTGOING ||
                    mHoldSwitchingState == HoldSwapState.ENDING_TO_DIAL_OUTGOING) {
                // The call that we were gonna hold or end might've gotten terminated.
                // If that's the case, dial mPendingMo if present.
                if (mPendingMO == null
                        || mPendingMO.getDisconnectCause() != DisconnectCause.NOT_DISCONNECTED) {
                    mHoldSwitchingState = HoldSwapState.INACTIVE;
                    logHoldSwapState("onCallTerminated hold/end to dial but no pendingMo");
                } else if (imsCall != mPendingMO.getImsCall()) {
                    sendEmptyMessage(EVENT_DIAL_PENDINGMO);
                    mHoldSwitchingState = HoldSwapState.INACTIVE;
                    logHoldSwapState("onCallTerminated hold/end to dial, dial pendingMo");
                }
            }

            if (mShouldUpdateImsConfigOnDisconnect) {
                // Ensure we update the IMS config when the call is disconnected; we delayed this
                // because a video call was paused.
                if (mImsManager != null) {
                    mImsManager.updateImsServiceConfig(true);
                }
                mShouldUpdateImsConfigOnDisconnect = false;
            }
        }

        @Override
        public void onCallHeld(ImsCall imsCall) {
            if (DBG) {
                if (mForegroundCall.getImsCall() == imsCall) {
                    log("onCallHeld (fg) " + imsCall);
                } else if (mBackgroundCall.getImsCall() == imsCall) {
                    log("onCallHeld (bg) " + imsCall);
                }
            }

            synchronized (mSyncHold) {
                ImsPhoneCall.State oldState = mBackgroundCall.getState();
                processCallStateChange(imsCall, ImsPhoneCall.State.HOLDING,
                        DisconnectCause.NOT_DISCONNECTED);

                // Note: If we're performing a switchWaitingOrHoldingAndActive, the call to
                // processCallStateChange above may have caused the mBackgroundCall and
                // mForegroundCall references below to change meaning.  Watch out for this if you
                // are reading through this code.
                if (oldState == ImsPhoneCall.State.ACTIVE) {
                    // Note: This case comes up when we have just held a call in response to a
                    // switchWaitingOrHoldingAndActive.  We now need to resume the background call.
                    if (mForegroundCall.getState() == ImsPhoneCall.State.HOLDING
                            && mHoldSwitchingState == HoldSwapState.SWAPPING_ACTIVE_AND_HELD) {
                        sendEmptyMessage(EVENT_RESUME_NOW_FOREGROUND_CALL);
                    } else if (mRingingCall.getState() == ImsPhoneCall.State.WAITING
                            && mHoldSwitchingState == HoldSwapState.HOLDING_TO_ANSWER_INCOMING) {
                        sendEmptyMessage(EVENT_ANSWER_WAITING_CALL);
                    } else if (mPendingMO != null
                            && mHoldSwitchingState == HoldSwapState.HOLDING_TO_DIAL_OUTGOING) {
                        dialPendingMO();
                        mHoldSwitchingState = HoldSwapState.INACTIVE;
                        logHoldSwapState("onCallHeld hold to dial");
                    }  else if (mHoldSwitchingState == HoldSwapState.PENDING_SINGLE_CALL_HOLD
                            && doesDeviceRespectHoldCarrierConfig() && !mAllowHoldingCall) {
                        // In this case since holding/unholding call is not allowed from UI we are
                        // resuming the call which is currently in background.
                        // The current fix assumes that holdActiveCall() which also sets
                        // mHoldSwitchingState to HoldSwapState.PENDING_SINGLE_CALL_HOLD
                        // will only be called from UI and not from framework.
                        mForegroundCall.switchWith(mBackgroundCall);
                        sendEmptyMessage(EVENT_RESUME_NOW_FOREGROUND_CALL);
                        mHoldSwitchingState = HoldSwapState.INACTIVE;
                        logHoldSwapState("onCallHeld auto resume");
                    } else {
                        // In this case there will be no call resumed, so we can assume that we
                        // are done switching fg and bg calls now.
                        // This may happen if there is no BG call and we are holding a call so that
                        // we can dial another one.
                        mHoldSwitchingState = HoldSwapState.INACTIVE;
                        logHoldSwapState("onCallHeld normal case");
                    }
                } else if (oldState == ImsPhoneCall.State.IDLE
                        && (mHoldSwitchingState == HoldSwapState.SWAPPING_ACTIVE_AND_HELD
                                || mHoldSwitchingState
                                == HoldSwapState.HOLDING_TO_ANSWER_INCOMING)) {
                    // The other call terminated in the midst of a switch before this call was held,
                    // so resume the foreground call back to ACTIVE state since the switch failed.
                    if (mForegroundCall.getState() == ImsPhoneCall.State.HOLDING) {
                        sendEmptyMessage(EVENT_RESUME_NOW_FOREGROUND_CALL);
                        mHoldSwitchingState = HoldSwapState.INACTIVE;
                        mCallExpectedToResume = null;
                        logHoldSwapState("onCallHeld premature termination of other call");
                    }
                }
            }
            mMetrics.writeOnImsCallHeld(mPhone.getPhoneId(), imsCall.getCallSession());
        }

        @Override
        public void onCallHoldFailed(ImsCall imsCall, ImsReasonInfo reasonInfo) {
            if (DBG) log("onCallHoldFailed reasonCode=" + reasonInfo.getCode());

            synchronized (mSyncHold) {
                ImsPhoneCall.State bgState = mBackgroundCall.getState();
                if (reasonInfo.getCode() == ImsReasonInfo.CODE_LOCAL_CALL_TERMINATED) {
                    // disconnected while processing hold
                    if (mPendingMO != null) {
                        dialPendingMO();
                    } else if (mRingingCall.getState() == ImsPhoneCall.State.WAITING
                            && mHoldSwitchingState == HoldSwapState.HOLDING_TO_ANSWER_INCOMING) {
                        sendEmptyMessage(EVENT_ANSWER_WAITING_CALL);
                    }
                    mHoldSwitchingState = HoldSwapState.INACTIVE;
                } else if (mPendingMO != null && mPendingMO.isEmergency()) {
                    // If mPendingMO is an emergency call, disconnect the call that we tried to
                    // hold.
                    mBackgroundCall.getImsCall().terminate(ImsReasonInfo.CODE_UNSPECIFIED);
                    if (imsCall != mCallExpectedToResume) {
                        mCallExpectedToResume = null;
                    }
                    // Leave mHoldSwitchingState as is for now -- we'll reset it
                    // in onCallTerminated, which will also dial the outgoing emergency call.
                } else if (mRingingCall.getState() == ImsPhoneCall.State.WAITING
                        && mHoldSwitchingState == HoldSwapState.HOLDING_TO_ANSWER_INCOMING) {
                    // If we issued a hold request in order to answer an incoming call, we need
                    // to tell Telecom that we can't actually answer the incoming call.
                    mHoldSwitchingState = HoldSwapState.INACTIVE;
                    mForegroundCall.switchWith(mBackgroundCall);
                    logHoldSwapState("onCallHoldFailed unable to answer waiting call");
                } else if (bgState == ImsPhoneCall.State.ACTIVE) {
                    mForegroundCall.switchWith(mBackgroundCall);

                    if (mPendingMO != null) {
                        mPendingMO.setDisconnectCause(DisconnectCause.ERROR_UNSPECIFIED);
                        sendEmptyMessageDelayed(EVENT_HANGUP_PENDINGMO, TIMEOUT_HANGUP_PENDINGMO);
                    }
                    if (imsCall != mCallExpectedToResume) {
                        mCallExpectedToResume = null;
                    }
                    mHoldSwitchingState = HoldSwapState.INACTIVE;
                }
                ImsPhoneConnection conn = findConnection(imsCall);
                if (conn != null) {
                    conn.onConnectionEvent(android.telecom.Connection.EVENT_CALL_HOLD_FAILED, null);
                }
                mPhone.notifySuppServiceFailed(Phone.SuppService.HOLD);
            }
            mMetrics.writeOnImsCallHoldFailed(mPhone.getPhoneId(), imsCall.getCallSession(),
                    reasonInfo);
        }

        @Override
        public void onCallResumed(ImsCall imsCall) {
            if (DBG) log("onCallResumed");

            // If we are the in midst of swapping FG and BG calls and the call we end up resuming
            // is not the one we expected, we likely had a resume failure and we need to swap the
            // FG and BG calls back.
            if (mHoldSwitchingState == HoldSwapState.SWAPPING_ACTIVE_AND_HELD
                    || mHoldSwitchingState == HoldSwapState.PENDING_RESUME_FOREGROUND_AFTER_FAILURE
                    || mHoldSwitchingState == HoldSwapState.PENDING_SINGLE_CALL_UNHOLD) {
                if (imsCall != mCallExpectedToResume) {
                    // If the call which resumed isn't as expected, we need to swap back to the
                    // previous configuration; the swap has failed.
                    if (DBG) {
                        log("onCallResumed : switching " + mForegroundCall + " with "
                                + mBackgroundCall);
                    }
                    mForegroundCall.switchWith(mBackgroundCall);
                } else {
                    // The call which resumed is the one we expected to resume, so we can clear out
                    // the mSwitchingFgAndBgCalls flag.
                    if (DBG) {
                        log("onCallResumed : expected call resumed.");
                    }
                }
                mHoldSwitchingState = HoldSwapState.INACTIVE;
                mCallExpectedToResume = null;
                logHoldSwapState("onCallResumed");
            }
            processCallStateChange(imsCall, ImsPhoneCall.State.ACTIVE,
                    DisconnectCause.NOT_DISCONNECTED);
            mMetrics.writeOnImsCallResumed(mPhone.getPhoneId(), imsCall.getCallSession());
        }

        @Override
        public void onCallResumeFailed(ImsCall imsCall, ImsReasonInfo reasonInfo) {
            if (mHoldSwitchingState == HoldSwapState.SWAPPING_ACTIVE_AND_HELD
                    || mHoldSwitchingState
                    == HoldSwapState.PENDING_RESUME_FOREGROUND_AFTER_FAILURE) {
                // If we are in the midst of swapping the FG and BG calls and
                // we got a resume fail, we need to swap back the FG and BG calls.
                // Since the FG call was held, will also try to resume the same.
                if (imsCall == mCallExpectedToResume) {
                    if (DBG) {
                        log("onCallResumeFailed : switching " + mForegroundCall + " with "
                                + mBackgroundCall);
                    }
                    mForegroundCall.switchWith(mBackgroundCall);
                    if (mForegroundCall.getState() == ImsPhoneCall.State.HOLDING) {
                        sendEmptyMessage(EVENT_RESUME_NOW_FOREGROUND_CALL);
                    }
                }

                //Call swap is done, reset the relevant variables
                mCallExpectedToResume = null;
                mHoldSwitchingState = HoldSwapState.INACTIVE;
                logHoldSwapState("onCallResumeFailed: multi calls");
            } else if (mHoldSwitchingState == HoldSwapState.PENDING_SINGLE_CALL_UNHOLD) {
                if (imsCall == mCallExpectedToResume) {
                    if (DBG) {
                        log("onCallResumeFailed: single call unhold case");
                    }
                    mForegroundCall.switchWith(mBackgroundCall);

                    mCallExpectedToResume = null;
                    mHoldSwitchingState = HoldSwapState.INACTIVE;
                    logHoldSwapState("onCallResumeFailed: single call");
                } else {
                    Rlog.w(LOG_TAG, "onCallResumeFailed: got a resume failed for a different call"
                            + " in the single call unhold case");
                }
            }
            mPhone.notifySuppServiceFailed(Phone.SuppService.RESUME);
            mMetrics.writeOnImsCallResumeFailed(mPhone.getPhoneId(), imsCall.getCallSession(),
                    reasonInfo);
        }

        @Override
        public void onCallResumeReceived(ImsCall imsCall) {
            if (DBG) log("onCallResumeReceived");
            ImsPhoneConnection conn = findConnection(imsCall);
            if (conn != null) {
                if (mOnHoldToneStarted) {
                    mPhone.stopOnHoldTone(conn);
                    mOnHoldToneStarted = false;
                }
                conn.onConnectionEvent(android.telecom.Connection.EVENT_CALL_REMOTELY_UNHELD, null);
            }

            boolean useVideoPauseWorkaround = mPhone.getContext().getResources().getBoolean(
                    com.android.internal.R.bool.config_useVideoPauseWorkaround);
            if (useVideoPauseWorkaround && mSupportPauseVideo &&
                    VideoProfile.isVideo(conn.getVideoState())) {
                // If we are using the video pause workaround, the vendor IMS code has issues
                // with video pause signalling.  In this case, when a call is remotely
                // held, the modem does not reliably change the video state of the call to be
                // paused.
                // As a workaround, we will turn on that bit now.
                conn.changeToUnPausedState();
            }

            SuppServiceNotification supp = new SuppServiceNotification();
            // Type of notification: 0 = MO; 1 = MT
            // Refer SuppServiceNotification class documentation.
            supp.notificationType = 1;
            supp.code = SuppServiceNotification.CODE_2_CALL_RETRIEVED;
            mPhone.notifySuppSvcNotification(supp);
            mMetrics.writeOnImsCallResumeReceived(mPhone.getPhoneId(), imsCall.getCallSession());
        }

        @Override
        public void onCallHoldReceived(ImsCall imsCall) {
            ImsPhoneCallTracker.this.onCallHoldReceived(imsCall);
        }

        @Override
        public void onCallSuppServiceReceived(ImsCall call,
                ImsSuppServiceNotification suppServiceInfo) {
            if (DBG) log("onCallSuppServiceReceived: suppServiceInfo=" + suppServiceInfo);

            SuppServiceNotification supp = new SuppServiceNotification();
            supp.notificationType = suppServiceInfo.notificationType;
            supp.code = suppServiceInfo.code;
            supp.index = suppServiceInfo.index;
            supp.number = suppServiceInfo.number;
            supp.history = suppServiceInfo.history;

            mPhone.notifySuppSvcNotification(supp);
        }

        @Override
        public void onCallMerged(final ImsCall call, final ImsCall peerCall, boolean swapCalls) {
            if (DBG) log("onCallMerged");

            ImsPhoneCall foregroundImsPhoneCall = findConnection(call).getCall();
            ImsPhoneConnection peerConnection = findConnection(peerCall);
            ImsPhoneCall peerImsPhoneCall = peerConnection == null ? null
                    : peerConnection.getCall();

            if (swapCalls) {
                switchAfterConferenceSuccess();
            }
            foregroundImsPhoneCall.merge(peerImsPhoneCall, ImsPhoneCall.State.ACTIVE);

            final ImsPhoneConnection conn = findConnection(call);
            try {
                log("onCallMerged: ImsPhoneConnection=" + conn);
                log("onCallMerged: CurrentVideoProvider=" + conn.getVideoProvider());
                setVideoCallProvider(conn, call);
                log("onCallMerged: CurrentVideoProvider=" + conn.getVideoProvider());
            } catch (Exception e) {
                loge("onCallMerged: exception " + e);
            }

            // After merge complete, update foreground as Active
            // and background call as Held, if background call exists
            processCallStateChange(mForegroundCall.getImsCall(), ImsPhoneCall.State.ACTIVE,
                    DisconnectCause.NOT_DISCONNECTED);
            if (peerConnection != null) {
                processCallStateChange(mBackgroundCall.getImsCall(), ImsPhoneCall.State.HOLDING,
                    DisconnectCause.NOT_DISCONNECTED);
            }

            if (conn != null) {
                conn.handleMergeComplete();
            }

            // Check if the merge was requested by an existing conference call. In that
            // case, no further action is required.
            if (!call.isMergeRequestedByConf()) {
                log("onCallMerged :: calling onMultipartyStateChanged()");
                onMultipartyStateChanged(call, true);
            } else {
                log("onCallMerged :: Merge requested by existing conference.");
                // Reset the flag.
                call.resetIsMergeRequestedByConf(false);
            }

            // Notify completion of merge
            if (conn != null) {
                conn.handleMergeComplete();
            }
            logState();
        }

        @Override
        public void onCallMergeFailed(ImsCall call, ImsReasonInfo reasonInfo) {
            if (DBG) log("onCallMergeFailed reasonInfo=" + reasonInfo);

            // TODO: the call to notifySuppServiceFailed throws up the "merge failed" dialog
            // We should move this into the InCallService so that it is handled appropriately
            // based on the user facing UI.
            mPhone.notifySuppServiceFailed(Phone.SuppService.CONFERENCE);

            call.resetIsMergeRequestedByConf(false);

            // Start plumbing this even through Telecom so other components can take
            // appropriate action.
            ImsPhoneConnection conn = findConnection(call);
            if (conn != null) {
                conn.onConferenceMergeFailed();
                conn.handleMergeComplete();
            }
        }

        private void updateConferenceParticipantsTiming(List<ConferenceParticipant> participants) {
            for (ConferenceParticipant participant : participants) {
                // Every time participants are newly created from parcel, update their connect time.
                CacheEntry cachedConnectTime = findConnectionTimeUsePhoneNumber(participant);
                if (cachedConnectTime != null) {
                    participant.setConnectTime(cachedConnectTime.mConnectTime);
                    participant.setConnectElapsedTime(cachedConnectTime.mConnectElapsedTime);
                    participant.setCallDirection(cachedConnectTime.mCallDirection);
                }
            }
        }

        /**
         * Called when the state of IMS conference participant(s) has changed.
         *
         * @param call the call object that carries out the IMS call.
         * @param participants the participant(s) and their new state information.
         */
        @Override
        public void onConferenceParticipantsStateChanged(ImsCall call,
                List<ConferenceParticipant> participants) {
            if (DBG) log("onConferenceParticipantsStateChanged");

            if (!mIsConferenceEventPackageEnabled) {
                logi("onConferenceParticipantsStateChanged - CEP handling disabled");
                return;
            }

            ImsPhoneConnection conn = findConnection(call);
            if (conn != null) {
                updateConferenceParticipantsTiming(participants);
                conn.updateConferenceParticipants(participants);
            }
        }

        @Override
        public void onCallSessionTtyModeReceived(ImsCall call, int mode) {
            mPhone.onTtyModeReceived(mode);
        }

        @Override
        public void onCallHandover(ImsCall imsCall, int srcAccessTech, int targetAccessTech,
            ImsReasonInfo reasonInfo) {
            // Check with the DCTracker to see if data is enabled; there may be a case when
            // ImsPhoneCallTracker isn't being informed of the right data enabled state via its
            // registration, so we'll refresh now.
            boolean isDataEnabled = mPhone.getDefaultPhone().getDataEnabledSettings()
                    .isDataEnabled();

            if (DBG) {
                log("onCallHandover ::  srcAccessTech=" + srcAccessTech + ", targetAccessTech="
                        + targetAccessTech + ", reasonInfo=" + reasonInfo + ", dataEnabled="
                        + mIsDataEnabled + "/" + isDataEnabled + ", dataMetered="
                        + mIsViLteDataMetered);
            }
            if (mIsDataEnabled != isDataEnabled) {
                loge("onCallHandover: data enabled state doesn't match! (was=" + mIsDataEnabled
                        + ", actually=" + isDataEnabled);
                mIsDataEnabled = isDataEnabled;
            }

            // Only consider it a valid handover to WIFI if the source radio tech is known.
            boolean isHandoverToWifi = srcAccessTech != ServiceState.RIL_RADIO_TECHNOLOGY_UNKNOWN
                    && srcAccessTech != ServiceState.RIL_RADIO_TECHNOLOGY_IWLAN
                    && targetAccessTech == ServiceState.RIL_RADIO_TECHNOLOGY_IWLAN;
            // Only consider it a handover from WIFI if the source and target radio tech is known.
            boolean isHandoverFromWifi =
                    srcAccessTech == ServiceState.RIL_RADIO_TECHNOLOGY_IWLAN
                            && targetAccessTech != ServiceState.RIL_RADIO_TECHNOLOGY_UNKNOWN
                            && targetAccessTech != ServiceState.RIL_RADIO_TECHNOLOGY_IWLAN;

            ImsPhoneConnection conn = findConnection(imsCall);
            if (conn != null) {
                ImsPhoneCall imsPhoneCall = conn.getCall();
                if (imsPhoneCall != null) {
                    // We might be playing ringback on the handover connection; we should stop
                    // playing it at this point (otherwise it could play indefinitely).
                    imsPhoneCall.maybeStopRingback();
                }
                if (conn.getDisconnectCause() == DisconnectCause.NOT_DISCONNECTED) {
                    if (isHandoverToWifi) {
                        removeMessages(EVENT_CHECK_FOR_WIFI_HANDOVER);
                        if (mIsViLteDataMetered) {
                            conn.setLocalVideoCapable(true);
                        }

                        if (mNotifyHandoverVideoFromLTEToWifi && mHasAttemptedStartOfCallHandover) {
                            // This is a handover which happened mid-call (ie not the start of call
                            // handover from LTE to WIFI), so we'll notify the InCall UI.
                            conn.onConnectionEvent(
                                    TelephonyManager.EVENT_HANDOVER_VIDEO_FROM_LTE_TO_WIFI, null);
                        }

                        // We are on WIFI now so no need to get notified of network availability.
                        unregisterForConnectivityChanges();
                    } else if (isHandoverFromWifi && imsCall.isVideoCall()) {
                        // A video call just dropped from WIFI to LTE; we want to be informed if a
                        // new WIFI
                        // network comes into range.
                        registerForConnectivityChanges();
                    }
                }

                if (isHandoverToWifi && mIsViLteDataMetered) {
                    conn.setLocalVideoCapable(true);
                }

                if (isHandoverFromWifi && imsCall.isVideoCall()) {
                    if (mIsViLteDataMetered) {
                        conn.setLocalVideoCapable(mIsDataEnabled);
                    }

                    if (mNotifyHandoverVideoFromWifiToLTE && mIsDataEnabled) {
                        if (conn.getDisconnectCause() == DisconnectCause.NOT_DISCONNECTED) {
                            log("onCallHandover :: notifying of WIFI to LTE handover.");
                            conn.onConnectionEvent(
                                    TelephonyManager.EVENT_HANDOVER_VIDEO_FROM_WIFI_TO_LTE, null);
                        } else {
                            // Call has already had a disconnect request issued by the user or is
                            // in the process of disconnecting; do not inform the UI of this as it
                            // is not relevant.
                            log("onCallHandover :: skip notify of WIFI to LTE handover for "
                                    + "disconnected call.");
                        }
                    }

                    if (!mIsDataEnabled && mIsViLteDataMetered) {
                        // Call was downgraded from WIFI to LTE and data is metered; downgrade the
                        // call now.
                        log("onCallHandover :: data is not enabled; attempt to downgrade.");
                        downgradeVideoCall(ImsReasonInfo.CODE_WIFI_LOST, conn);
                    }
                }
            } else {
                loge("onCallHandover :: connection null.");
            }
            // If there's a handover, then we're not in the "start of call" handover phase.
            if (!mHasAttemptedStartOfCallHandover) {
                mHasAttemptedStartOfCallHandover = true;
            }
            mMetrics.writeOnImsCallHandoverEvent(mPhone.getPhoneId(),
                    TelephonyCallSession.Event.Type.IMS_CALL_HANDOVER, imsCall.getCallSession(),
                    srcAccessTech, targetAccessTech, reasonInfo);
        }

        @Override
        public void onCallHandoverFailed(ImsCall imsCall, int srcAccessTech, int targetAccessTech,
            ImsReasonInfo reasonInfo) {
            if (DBG) {
                log("onCallHandoverFailed :: srcAccessTech=" + srcAccessTech +
                    ", targetAccessTech=" + targetAccessTech + ", reasonInfo=" + reasonInfo);
            }
            mMetrics.writeOnImsCallHandoverEvent(mPhone.getPhoneId(),
                    TelephonyCallSession.Event.Type.IMS_CALL_HANDOVER_FAILED,
                    imsCall.getCallSession(), srcAccessTech, targetAccessTech, reasonInfo);

            boolean isHandoverToWifi = srcAccessTech != ServiceState.RIL_RADIO_TECHNOLOGY_IWLAN &&
                    targetAccessTech == ServiceState.RIL_RADIO_TECHNOLOGY_IWLAN;
            ImsPhoneConnection conn = findConnection(imsCall);
            if (conn != null && isHandoverToWifi) {
                log("onCallHandoverFailed - handover to WIFI Failed");

                // If we know we failed to handover, don't check for failure in the future.
                removeMessages(EVENT_CHECK_FOR_WIFI_HANDOVER);

                if (imsCall.isVideoCall()
                        && conn.getDisconnectCause() == DisconnectCause.NOT_DISCONNECTED) {
                    // Start listening for a WIFI network to come into range for potential handover.
                    registerForConnectivityChanges();
                }

                if (mNotifyVtHandoverToWifiFail) {
                    // Only notify others if carrier config indicates to do so.
                    conn.onHandoverToWifiFailed();
                }
            }
            if (!mHasAttemptedStartOfCallHandover) {
                mHasAttemptedStartOfCallHandover = true;
            }
        }

        @Override
        public void onRttModifyRequestReceived(ImsCall imsCall) {
            ImsPhoneConnection conn = findConnection(imsCall);
            if (conn != null) {
                conn.onRttModifyRequestReceived();
            }
        }

        @Override
        public void onRttModifyResponseReceived(ImsCall imsCall, int status) {
            ImsPhoneConnection conn = findConnection(imsCall);
            if (conn != null) {
                conn.onRttModifyResponseReceived(status);
            }
        }

        @Override
        public void onRttMessageReceived(ImsCall imsCall, String message) {
            ImsPhoneConnection conn = findConnection(imsCall);
            if (conn != null) {
                conn.onRttMessageReceived(message);
            }
        }

        @Override
        public void onRttAudioIndicatorChanged(ImsCall imsCall, ImsStreamMediaProfile profile) {
          ImsPhoneConnection conn = findConnection(imsCall);
            if (conn != null) {
                conn.onRttAudioIndicatorChanged(profile);
            }
        }

        /**
         * Handles a change to the multiparty state for an {@code ImsCall}.  Notifies the associated
         * {@link ImsPhoneConnection} of the change.
         *
         * @param imsCall The IMS call.
         * @param isMultiParty {@code true} if the call became multiparty, {@code false}
         *      otherwise.
         */
        @Override
        public void onMultipartyStateChanged(ImsCall imsCall, boolean isMultiParty) {
            if (DBG) log("onMultipartyStateChanged to " + (isMultiParty ? "Y" : "N"));

            ImsPhoneConnection conn = findConnection(imsCall);
            if (conn != null) {
                conn.updateMultipartyState(isMultiParty);
            }
        }

        /**
         * Handles a change to the call quality for an {@code ImsCall}.
         * Notifies apps through the System API {@link PhoneStateListener#onCallAttributesChanged}.
         */
        @Override
        public void onCallQualityChanged(ImsCall imsCall, CallQuality callQuality) {
            // convert ServiceState.radioTech to TelephonyManager.NetworkType constant
            mPhone.onCallQualityChanged(callQuality,
                    ServiceState.rilRadioTechnologyToNetworkType(imsCall.getRadioTechnology()));
            String callId = imsCall.getSession().getCallId();
            CallQualityMetrics cqm = mCallQualityMetrics.get(callId);
            if (cqm == null) {
                cqm = new CallQualityMetrics(mPhone);
            }
            cqm.saveCallQuality(callQuality);
            mCallQualityMetrics.put(callId, cqm);
        }
    };

    /**
     * Listen to the IMS call state change
     */
    private ImsCall.Listener mImsUssdListener = new ImsCall.Listener() {
        @Override
        public void onCallStarted(ImsCall imsCall) {
            if (DBG) log("mImsUssdListener onCallStarted");

            if (imsCall == mUssdSession) {
                if (mPendingUssd != null) {
                    AsyncResult.forMessage(mPendingUssd);
                    mPendingUssd.sendToTarget();
                    mPendingUssd = null;
                }
            }
        }

        @Override
        public void onCallStartFailed(ImsCall imsCall, ImsReasonInfo reasonInfo) {
            if (DBG) log("mImsUssdListener onCallStartFailed reasonCode=" + reasonInfo.getCode());

            onCallTerminated(imsCall, reasonInfo);
        }

        @Override
        public void onCallTerminated(ImsCall imsCall, ImsReasonInfo reasonInfo) {
            if (DBG) log("mImsUssdListener onCallTerminated reasonCode=" + reasonInfo.getCode());
            removeMessages(EVENT_CHECK_FOR_WIFI_HANDOVER);
            mHasAttemptedStartOfCallHandover = false;
            unregisterForConnectivityChanges();

            if (imsCall == mUssdSession) {
                mUssdSession = null;
                if (mPendingUssd != null) {
                    CommandException ex =
                            new CommandException(CommandException.Error.GENERIC_FAILURE);
                    AsyncResult.forMessage(mPendingUssd, null, ex);
                    mPendingUssd.sendToTarget();
                    mPendingUssd = null;
                }
            }
            imsCall.close();
        }

        @Override
        public void onCallUssdMessageReceived(ImsCall call,
                int mode, String ussdMessage) {
            if (DBG) log("mImsUssdListener onCallUssdMessageReceived mode=" + mode);

            int ussdMode = -1;

            switch(mode) {
                case ImsCall.USSD_MODE_REQUEST:
                    ussdMode = CommandsInterface.USSD_MODE_REQUEST;
                    break;

                case ImsCall.USSD_MODE_NOTIFY:
                    ussdMode = CommandsInterface.USSD_MODE_NOTIFY;
                    break;
            }

            mPhone.onIncomingUSSD(ussdMode, ussdMessage);
        }
    };

    private final RegistrationManager.RegistrationCallback mImsRegistrationCallback =
            new RegistrationManager.RegistrationCallback() {

                @Override
                public void onRegistered(int imsRadioTech) {
                    if (DBG) {
                        log("onImsConnected imsRadioTech="
                                + AccessNetworkConstants.transportTypeToString(imsRadioTech));
                    }
                    mRegLocalLog.log("onImsConnected imsRadioTech="
                            + AccessNetworkConstants.transportTypeToString(imsRadioTech));
                    mPhone.setServiceState(ServiceState.STATE_IN_SERVICE);
                    mPhone.setImsRegistrationState(
                            RegistrationManager.REGISTRATION_STATE_REGISTERED);
                    mMetrics.writeOnImsConnectionState(mPhone.getPhoneId(),
                            ImsConnectionState.State.CONNECTED, null);
                }

                @Override
                public void onRegistering(int imsRadioTech) {
                    if (DBG) {
                        log("onImsProgressing imsRadioTech="
                                + AccessNetworkConstants.transportTypeToString(imsRadioTech));
                    }
                    mRegLocalLog.log("onImsProgressing imsRadioTech="
                            + AccessNetworkConstants.transportTypeToString(imsRadioTech));
                    mPhone.setServiceState(ServiceState.STATE_OUT_OF_SERVICE);
                    mPhone.setImsRegistrationState(
                            RegistrationManager.REGISTRATION_STATE_REGISTERING);
                    mMetrics.writeOnImsConnectionState(mPhone.getPhoneId(),
                            ImsConnectionState.State.PROGRESSING, null);
                }

                @Override
                public void onUnregistered(ImsReasonInfo imsReasonInfo) {
                    if (DBG) log("onImsDisconnected imsReasonInfo=" + imsReasonInfo);
                    mRegLocalLog.log("onImsDisconnected imsRadioTech=" + imsReasonInfo);
                    mPhone.setServiceState(ServiceState.STATE_OUT_OF_SERVICE);
                    mPhone.setImsRegistrationState(
                            RegistrationManager.REGISTRATION_STATE_NOT_REGISTERED);
                    mPhone.processDisconnectReason(imsReasonInfo);
                    mMetrics.writeOnImsConnectionState(mPhone.getPhoneId(),
                            ImsConnectionState.State.DISCONNECTED, imsReasonInfo);
                }

                @Override
                public void onSubscriberAssociatedUriChanged(Uri[] uris) {
                    if (DBG) log("registrationAssociatedUriChanged");
                    mPhone.setCurrentSubscriberUris(uris);
                }
            };

    private final ImsMmTelManager.CapabilityCallback mImsCapabilityCallback =
            new ImsMmTelManager.CapabilityCallback() {
                @Override
                public void onCapabilitiesStatusChanged(
                        MmTelFeature.MmTelCapabilities capabilities) {
                    if (DBG) log("onCapabilitiesStatusChanged: " + capabilities);
                    SomeArgs args = SomeArgs.obtain();
                    args.arg1 = capabilities;
                    // Remove any pending updates; they're already stale, so no need to process
                    // them.
                    removeMessages(EVENT_ON_FEATURE_CAPABILITY_CHANGED);
                    obtainMessage(EVENT_ON_FEATURE_CAPABILITY_CHANGED, args).sendToTarget();
                }
            };

    private ImsConfigListener.Stub mImsConfigListener = new ImsConfigListener.Stub() {
        @Override
        public void onGetFeatureResponse(int feature, int network, int value, int status) {}

        @Override
        public void onSetFeatureResponse(int feature, int network, int value, int status) {
            mMetrics.writeImsSetFeatureValue(mPhone.getPhoneId(), feature, network, value);
        }

        @Override
        public void onGetVideoQuality(int status, int quality) {}

        @Override
        public void onSetVideoQuality(int status) {}

    };

    private final ProvisioningManager.Callback mConfigCallback =
            new ProvisioningManager.Callback() {
        @Override
        public void onProvisioningIntChanged(int item, int value) {
            sendConfigChangedIntent(item, Integer.toString(value));
        }

        @Override
        public void onProvisioningStringChanged(int item, String value) {
            sendConfigChangedIntent(item, value);
        }

        // send IMS_CONFIG_CHANGED intent for older services that do not implement the new callback
        // interface.
        private void sendConfigChangedIntent(int item, String value) {
            log("sendConfigChangedIntent - [" + item + ", " + value + "]");
            Intent configChangedIntent = new Intent(ImsConfig.ACTION_IMS_CONFIG_CHANGED);
            configChangedIntent.putExtra(ImsConfig.EXTRA_CHANGED_ITEM, item);
            configChangedIntent.putExtra(ImsConfig.EXTRA_NEW_VALUE, value);
            if (mPhone != null && mPhone.getContext() != null) {
                mPhone.getContext().sendBroadcast(configChangedIntent);
            }
        }
    };

    public void sendCallStartFailedDisconnect(ImsCall imsCall, ImsReasonInfo reasonInfo) {
        mPendingMO = null;
        ImsPhoneConnection conn = findConnection(imsCall);
        Call.State callState;
        if (conn != null) {
            callState = conn.getState();
        } else {
            // Need to fall back in case connection is null; it shouldn't be, but a sane
            // fallback is to assume we're dialing.  This state is only used to
            // determine which disconnect string to show in the case of a low battery
            // disconnect.
            callState = Call.State.DIALING;
        }
        int cause = getDisconnectCauseFromReasonInfo(reasonInfo, callState);

        processCallStateChange(imsCall, ImsPhoneCall.State.DISCONNECTED, cause);
        mPhone.notifyImsReason(reasonInfo);
    }

    @UnsupportedAppUsage
    public ImsUtInterface getUtInterface() throws ImsException {
        if (mImsManager == null) {
            throw getImsManagerIsNullException();
        }

        ImsUtInterface ut = mImsManager.getSupplementaryServiceConfiguration();
        return ut;
    }

    private void transferHandoverConnections(ImsPhoneCall call) {
        if (call.mConnections != null) {
            for (Connection c : call.mConnections) {
                c.mPreHandoverState = call.mState;
                log ("Connection state before handover is " + c.getStateBeforeHandover());
            }
        }
        if (mHandoverCall.mConnections == null ) {
            mHandoverCall.mConnections = call.mConnections;
        } else { // Multi-call SRVCC
            mHandoverCall.mConnections.addAll(call.mConnections);
        }
        if (mHandoverCall.mConnections != null) {
            if (call.getImsCall() != null) {
                call.getImsCall().close();
            }
            for (Connection c : mHandoverCall.mConnections) {
                ((ImsPhoneConnection)c).changeParent(mHandoverCall);
                ((ImsPhoneConnection)c).releaseWakeLock();
            }
        }
        if (call.getState().isAlive()) {
            log ("Call is alive and state is " + call.mState);
            mHandoverCall.mState = call.mState;
        }
        call.mConnections.clear();
        call.mState = ImsPhoneCall.State.IDLE;
        if (mPendingMO != null) {
            // If the call is handed over before moving to alerting (i.e. e911 CSFB redial), clear
            // pending MO here.
            logi("pending MO on handover, clearing...");
            mPendingMO = null;
        }
    }

    /* package */
    void notifySrvccState(Call.SrvccState state) {
        if (DBG) log("notifySrvccState state=" + state);

        mSrvccState = state;

        if (mSrvccState == Call.SrvccState.COMPLETED) {
            resetState();
            transferHandoverConnections(mForegroundCall);
            transferHandoverConnections(mBackgroundCall);
            transferHandoverConnections(mRingingCall);
        }
    }

    private void resetState() {
        mIsInEmergencyCall = false;
    }

    //****** Overridden from Handler

    @Override
    public void
    handleMessage (Message msg) {
        AsyncResult ar;
        if (DBG) log("handleMessage what=" + msg.what);

        switch (msg.what) {
            case EVENT_HANGUP_PENDINGMO:
                if (mPendingMO != null) {
                    mPendingMO.onDisconnect();
                    removeConnection(mPendingMO);
                    mPendingMO = null;
                }
                mPendingIntentExtras = null;
                updatePhoneState();
                mPhone.notifyPreciseCallStateChanged();
                break;
            case EVENT_RESUME_NOW_FOREGROUND_CALL:
                try {
                    resumeForegroundCall();
                } catch (ImsException e) {
                    if (Phone.DEBUG_PHONE) {
                        loge("handleMessage EVENT_RESUME_NOW_FOREGROUND_CALL exception=" + e);
                    }
                }
                break;
            case EVENT_ANSWER_WAITING_CALL:
                try {
                    answerWaitingCall();
                } catch (ImsException e) {
                    if (Phone.DEBUG_PHONE) {
                        loge("handleMessage EVENT_ANSWER_WAITING_CALL exception=" + e);
                    }
                }
                break;
            case EVENT_DIAL_PENDINGMO:
                dialInternal(mPendingMO, mClirMode, mPendingCallVideoState, mPendingIntentExtras);
                mPendingIntentExtras = null;
                break;

            case EVENT_EXIT_ECBM_BEFORE_PENDINGMO:
                if (mPendingMO != null) {
                    //Send ECBM exit request
                    try {
                        EcbmHandler.getInstance().exitEmergencyCallbackMode();
                        EcbmHandler.getInstance().setOnEcbModeExitResponse(this,
                                EVENT_EXIT_ECM_RESPONSE_CDMA, null);
                        pendingCallClirMode = mClirMode;
                        pendingCallInEcm = true;
                    } catch (Exception e) {
                        e.printStackTrace();
                        mPendingMO.setDisconnectCause(DisconnectCause.ERROR_UNSPECIFIED);
                        sendEmptyMessageDelayed(EVENT_HANGUP_PENDINGMO, TIMEOUT_HANGUP_PENDINGMO);
                    }
                }
                break;

            case EVENT_EXIT_ECM_RESPONSE_CDMA:
                // no matter the result, we still do the same here
                if (pendingCallInEcm) {
                    dialInternal(mPendingMO, pendingCallClirMode,
                            mPendingCallVideoState, mPendingIntentExtras);
                    mPendingIntentExtras = null;
                    pendingCallInEcm = false;
                }
                EcbmHandler.getInstance().unsetOnEcbModeExitResponse(this);
                break;
            case EVENT_VT_DATA_USAGE_UPDATE:
                ar = (AsyncResult) msg.obj;
                ImsCall call = (ImsCall) ar.userObj;
                Long usage = (long) ar.result;
                log("VT data usage update. usage = " + usage + ", imsCall = " + call);
                if (usage > 0) {
                    updateVtDataUsage(call, usage);
                }
                break;
            case EVENT_DATA_ENABLED_CHANGED:
                ar = (AsyncResult) msg.obj;
                if (ar.result instanceof Pair) {
                    Pair<Boolean, Integer> p = (Pair<Boolean, Integer>) ar.result;
                    onDataEnabledChanged(p.first, p.second);
                }
                break;
            case EVENT_CHECK_FOR_WIFI_HANDOVER:
                if (msg.obj instanceof ImsCall) {
                    ImsCall imsCall = (ImsCall) msg.obj;
                    if (imsCall != mForegroundCall.getImsCall()) {
                        Rlog.i(LOG_TAG, "handoverCheck: no longer FG; check skipped.");
                        unregisterForConnectivityChanges();
                        // Handover check and its not the foreground call any more.
                        return;
                    }
                    if (!mHasAttemptedStartOfCallHandover) {
                        mHasAttemptedStartOfCallHandover = true;
                    }
                    if (!imsCall.isWifiCall()) {
                        // Call did not handover to wifi, notify of handover failure.
                        ImsPhoneConnection conn = findConnection(imsCall);
                        if (conn != null) {
                            Rlog.i(LOG_TAG, "handoverCheck: handover failed.");
                            conn.onHandoverToWifiFailed();
                        }

                        if (imsCall.isVideoCall()
                                && conn.getDisconnectCause() == DisconnectCause.NOT_DISCONNECTED) {
                            registerForConnectivityChanges();
                        }
                    }
                }
                break;
            case EVENT_ON_FEATURE_CAPABILITY_CHANGED: {
                SomeArgs args = (SomeArgs) msg.obj;
                try {
                    ImsFeature.Capabilities capabilities = (ImsFeature.Capabilities) args.arg1;
                    handleFeatureCapabilityChanged(capabilities);
                } finally {
                    args.recycle();
                }
                break;
            }
            case EVENT_SUPP_SERVICE_INDICATION: {
                ar = (AsyncResult) msg.obj;
                ImsPhoneMmiCode mmiCode = new ImsPhoneMmiCode(mPhone);
                try {
                    mmiCode.setIsSsInfo(true);
                    mmiCode.processImsSsData(ar);
                } catch (ImsException e) {
                    Rlog.e(LOG_TAG, "Exception in parsing SS Data: " + e);
                }
                break;
            }
            case EVENT_RADIO_ON: {
                Pair<ImsCall, ImsReasonInfo> callInfo =
                        (Pair<ImsCall, ImsReasonInfo>) ((AsyncResult) msg.obj).userObj;
                mPhone.getDefaultPhone().mCi.unregisterForOn(this);
                sendMessage(obtainMessage(EVENT_REDIAL_WIFI_E911_CALL, callInfo));
                break;
            }
            case EVENT_REDIAL_WIFI_E911_CALL: {
                Pair<ImsCall, ImsReasonInfo> callInfo =
                        (Pair<ImsCall, ImsReasonInfo>) msg.obj;
                removeMessages(EVENT_REDIAL_WIFI_E911_TIMEOUT);
                ImsPhoneConnection oldConnection = findConnection(callInfo.first);
                if (oldConnection == null) {
                    sendCallStartFailedDisconnect(callInfo.first, callInfo.second);
                    loge("EVENT_REDIAL_WIFI_E911_CALL: null oldConnection");
                    break;
                }
                mForegroundCall.detach(oldConnection);
                removeConnection(oldConnection);
                try {
                    Connection newConnection =
                            mPhone.getDefaultPhone().dial(mLastDialString, mLastDialArgs);
                    oldConnection.onOriginalConnectionReplaced(newConnection);

                    final ImsCall imsCall = mForegroundCall.getImsCall();
                    final ImsCallProfile callProfile = imsCall.getCallProfile();
                    /* update EXTRA_EMERGENCY_CALL for clients to infer
                       from this extra that the call is emergency call */
                    callProfile.setCallExtraBoolean(
                            ImsCallProfile.EXTRA_EMERGENCY_CALL, true);
                    ImsPhoneConnection conn = findConnection(imsCall);
                    conn.updateExtras(imsCall);
                } catch (CallStateException e) {
                    sendCallStartFailedDisconnect(callInfo.first, callInfo.second);
                }
                break;
            }
            case EVENT_REDIAL_WIFI_E911_TIMEOUT: {
                Pair<ImsCall, ImsReasonInfo> callInfo = (Pair<ImsCall, ImsReasonInfo>) msg.obj;
                mPhone.getDefaultPhone().mCi.unregisterForOn(this);
                removeMessages(EVENT_RADIO_ON);
                removeMessages(EVENT_REDIAL_WIFI_E911_CALL);
                sendCallStartFailedDisconnect(callInfo.first, callInfo.second);
                break;
            }
            case EVENT_REDIAL_WITHOUT_RTT: {
                Pair<ImsCall, ImsReasonInfo> callInfo = (Pair<ImsCall, ImsReasonInfo>) msg.obj;
                removeMessages(EVENT_REDIAL_WITHOUT_RTT);

                ImsPhoneConnection oldConnection = findConnection(callInfo.first);
                if (oldConnection == null) {
                    sendCallStartFailedDisconnect(callInfo.first, callInfo.second);
                    loge("EVENT_REDIAL_WITHOUT_RTT: null oldConnection");
                    return;
                }
                mForegroundCall.detach(oldConnection);
                removeConnection(oldConnection);
                try {
                    mPendingMO = null;
                    mLastDialArgs.intentExtras.putBoolean(
                            android.telecom.TelecomManager.EXTRA_START_CALL_WITH_RTT, false);
                    mLastDialArgs = ImsPhone.ImsDialArgs.Builder.from(mLastDialArgs)
                                            .setRttTextStream(null).build();
                    Connection newConnection =
                            mPhone.getDefaultPhone().dial(mLastDialString, mLastDialArgs);
                    oldConnection.onOriginalConnectionReplaced(newConnection);

                    final ImsCall imsCall = mForegroundCall.getImsCall();
                    final ImsCallProfile callProfile = imsCall.getCallProfile();
                    /* update EXTRA_RETRY_ON_IMS_WITHOUT_RTT for clients to infer
                       from this extra that the call is re-dialed without RTT */
                    callProfile.setCallExtraBoolean(
                            QtiImsUtils.EXTRA_RETRY_ON_IMS_WITHOUT_RTT, true);
                    ImsPhoneConnection conn = findConnection(imsCall);
                    conn.updateExtras(imsCall);
                } catch (CallStateException e) {
                    sendCallStartFailedDisconnect(callInfo.first, callInfo.second);
                }

                break;
            }
        }
    }

    /**
     * Update video call data usage
     *
     * @param call The IMS call
     * @param dataUsage The aggregated data usage for the call
     */
    private void updateVtDataUsage(ImsCall call, long dataUsage) {
        long oldUsage = 0L;
        if (mVtDataUsageMap.containsKey(call.uniqueId)) {
            oldUsage = mVtDataUsageMap.get(call.uniqueId);
        }

        long delta = dataUsage - oldUsage;
        mVtDataUsageMap.put(call.uniqueId, dataUsage);

        log("updateVtDataUsage: call=" + call + ", delta=" + delta);

        long currentTime = SystemClock.elapsedRealtime();
        int isRoaming = mPhone.getServiceState().getDataRoaming() ? 1 : 0;

        // Create the snapshot of total video call data usage.
        NetworkStats vtDataUsageSnapshot = new NetworkStats(currentTime, 1);
        vtDataUsageSnapshot.combineAllValues(mVtDataUsageSnapshot);
        // Since the modem only reports the total vt data usage rather than rx/tx separately,
        // the only thing we can do here is splitting the usage into half rx and half tx.
        // Uid -1 indicates this is for the overall device data usage.
        vtDataUsageSnapshot.combineValues(new NetworkStats.Entry(
                NetworkStatsService.VT_INTERFACE, -1, NetworkStats.SET_FOREGROUND,
                NetworkStats.TAG_NONE, NetworkStats.METERED_YES, isRoaming,
                NetworkStats.DEFAULT_NETWORK_YES, delta / 2, 0, delta / 2, 0, 0));
        mVtDataUsageSnapshot = vtDataUsageSnapshot;

        // Create the snapshot of video call data usage per dialer. combineValues will create
        // a separate entry if uid is different from the previous snapshot.
        NetworkStats vtDataUsageUidSnapshot = new NetworkStats(currentTime, 1);
        vtDataUsageUidSnapshot.combineAllValues(mVtDataUsageUidSnapshot);

        // The dialer uid might not be initialized correctly during boot up due to telecom service
        // not ready or its default dialer cache not ready. So we double check again here to see if
        // default dialer uid is really not available.
        if (mDefaultDialerUid.get() == NetworkStats.UID_ALL) {
            final TelecomManager telecomManager =
                    (TelecomManager) mPhone.getContext().getSystemService(Context.TELECOM_SERVICE);
            mDefaultDialerUid.set(
                    getPackageUid(mPhone.getContext(), telecomManager.getDefaultDialerPackage()));
        }

        // Since the modem only reports the total vt data usage rather than rx/tx separately,
        // the only thing we can do here is splitting the usage into half rx and half tx.
        vtDataUsageUidSnapshot.combineValues(new NetworkStats.Entry(
                NetworkStatsService.VT_INTERFACE, mDefaultDialerUid.get(),
                NetworkStats.SET_FOREGROUND, NetworkStats.TAG_NONE, NetworkStats.METERED_YES,
                isRoaming, NetworkStats.DEFAULT_NETWORK_YES, delta / 2, 0, delta / 2, 0, 0));
        mVtDataUsageUidSnapshot = vtDataUsageUidSnapshot;
    }

    @UnsupportedAppUsage
    @Override
    protected void log(String msg) {
        Rlog.d(LOG_TAG, "[" + mPhone.getPhoneId() + "] " + msg);
    }

    @UnsupportedAppUsage
    protected void loge(String msg) {
        Rlog.e(LOG_TAG, "[" + mPhone.getPhoneId() + "] " + msg);
    }

    void logi(String msg) {
        Rlog.i(LOG_TAG, "[" + mPhone.getPhoneId() + "] " + msg);
    }

    void logHoldSwapState(String loc) {
        String holdSwapState = "???";
        switch (mHoldSwitchingState) {
            case INACTIVE:
                holdSwapState = "INACTIVE";
                break;
            case PENDING_SINGLE_CALL_HOLD:
                holdSwapState = "PENDING_SINGLE_CALL_HOLD";
                break;
            case PENDING_SINGLE_CALL_UNHOLD:
                holdSwapState = "PENDING_SINGLE_CALL_UNHOLD";
                break;
            case SWAPPING_ACTIVE_AND_HELD:
                holdSwapState = "SWAPPING_ACTIVE_AND_HELD";
                break;
            case HOLDING_TO_ANSWER_INCOMING:
                holdSwapState = "HOLDING_TO_ANSWER_INCOMING";
                break;
            case PENDING_RESUME_FOREGROUND_AFTER_FAILURE:
                holdSwapState = "PENDING_RESUME_FOREGROUND_AFTER_FAILURE";
                break;
            case HOLDING_TO_DIAL_OUTGOING:
                holdSwapState = "HOLDING_TO_DIAL_OUTGOING";
                break;
        }
        logi("holdSwapState set to " + holdSwapState + " at " + loc);
    }

    /**
     * Logs the current state of the ImsPhoneCallTracker.  Useful for debugging issues with
     * call tracking.
     */
    /* package */
    void logState() {
        if (!VERBOSE_STATE_LOGGING) {
            return;
        }

        StringBuilder sb = new StringBuilder();
        sb.append("Current IMS PhoneCall State:\n");
        sb.append(" Foreground: ");
        sb.append(mForegroundCall);
        sb.append("\n");
        sb.append(" Background: ");
        sb.append(mBackgroundCall);
        sb.append("\n");
        sb.append(" Ringing: ");
        sb.append(mRingingCall);
        sb.append("\n");
        sb.append(" Handover: ");
        sb.append(mHandoverCall);
        sb.append("\n");
        Rlog.v(LOG_TAG, sb.toString());
    }

    @Override
    public void dump(FileDescriptor fd, PrintWriter printWriter, String[] args) {
        IndentingPrintWriter pw = new IndentingPrintWriter(printWriter, "  ");
        pw.println("ImsPhoneCallTracker extends:");
        pw.increaseIndent();
        super.dump(fd, pw, args);
        pw.decreaseIndent();
        pw.println(" mVoiceCallEndedRegistrants=" + mVoiceCallEndedRegistrants);
        pw.println(" mVoiceCallStartedRegistrants=" + mVoiceCallStartedRegistrants);
        pw.println(" mRingingCall=" + mRingingCall);
        pw.println(" mForegroundCall=" + mForegroundCall);
        pw.println(" mBackgroundCall=" + mBackgroundCall);
        pw.println(" mHandoverCall=" + mHandoverCall);
        pw.println(" mPendingMO=" + mPendingMO);
        pw.println(" mPhone=" + mPhone);
        pw.println(" mDesiredMute=" + mDesiredMute);
        pw.println(" mState=" + mState);
        pw.println(" mMmTelCapabilities=" + mMmTelCapabilities);
        pw.println(" mDefaultDialerUid=" + mDefaultDialerUid.get());
        pw.println(" mVtDataUsageSnapshot=" + mVtDataUsageSnapshot);
        pw.println(" mVtDataUsageUidSnapshot=" + mVtDataUsageUidSnapshot);
        pw.println(" mCallQualityMetrics=" + mCallQualityMetrics);
        pw.println(" mCallQualityMetricsHistory=" + mCallQualityMetricsHistory);
        pw.println(" mIsConferenceEventPackageHandlingEnabled=" + mIsConferenceEventPackageEnabled);
        pw.println(" Registration Log:");
        pw.increaseIndent();
        mRegLocalLog.dump(pw);
        pw.decreaseIndent();
        pw.println(" Event Log:");
        pw.increaseIndent();
        mOperationLocalLog.dump(pw);
        pw.decreaseIndent();

        pw.flush();
        pw.println("++++++++++++++++++++++++++++++++");

        try {
            if (mImsManager != null) {
                mImsManager.dump(fd, pw, args);
            }
        } catch (Exception e) {
            e.printStackTrace();
        }

        if (mConnections != null && mConnections.size() > 0) {
            pw.println("mConnections:");
            for (int i = 0; i < mConnections.size(); i++) {
                pw.println("  [" + i + "]: " + mConnections.get(i));
            }
        }
    }

    @Override
    protected void handlePollCalls(AsyncResult ar) {
    }

    @UnsupportedAppUsage
    /* package */
    public ImsEcbm getEcbmInterface() throws ImsException {
        if (mImsManager == null) {
            throw getImsManagerIsNullException();
        }

        ImsEcbm ecbm = mImsManager.getEcbmInterface();
        return ecbm;
    }

    /* package */
    ImsMultiEndpoint getMultiEndpointInterface() throws ImsException {
        if (mImsManager == null) {
            throw getImsManagerIsNullException();
        }

        try {
            return mImsManager.getMultiEndpointInterface();
        } catch (ImsException e) {
            if (e.getCode() == ImsReasonInfo.CODE_MULTIENDPOINT_NOT_SUPPORTED) {
                return null;
            } else {
                throw e;
            }

        }
    }

    public boolean isInEmergencyCall() {
        return mIsInEmergencyCall;
    }

    /**
     * @return true if the IMS capability for the specified registration technology is currently
     * available.
     */
    public boolean isImsCapabilityAvailable(int capability, int regTech) {
        return (getImsRegistrationTech() == regTech) && mMmTelCapabilities.isCapable(capability);
    }

    public boolean isVolteEnabled() {
        return isImsCapabilityAvailable(MmTelFeature.MmTelCapabilities.CAPABILITY_TYPE_VOICE,
                ImsRegistrationImplBase.REGISTRATION_TECH_LTE);
    }

    public boolean isVowifiEnabled() {
        return isImsCapabilityAvailable(MmTelFeature.MmTelCapabilities.CAPABILITY_TYPE_VOICE,
                ImsRegistrationImplBase.REGISTRATION_TECH_IWLAN);
    }

    public boolean isVideoCallEnabled() {
        // Currently no reliance on transport technology.
        return mMmTelCapabilities.isCapable(MmTelFeature.MmTelCapabilities.CAPABILITY_TYPE_VIDEO);
    }

    @Override
    public PhoneConstants.State getState() {
        return mState;
    }

    public int getImsRegistrationTech() {
        if (mImsManager != null) {
            return mImsManager.getRegistrationTech();
        }
        return ImsRegistrationImplBase.REGISTRATION_TECH_NONE;
    }

    /**
     * Asynchronously gets the IMS registration technology for MMTEL.
     */
    public void getImsRegistrationTech(Consumer<Integer> callback) {
        if (mImsManager != null) {
            mImsManager.getRegistrationTech(callback);
        } else {
            callback.accept(ImsRegistrationImplBase.REGISTRATION_TECH_NONE);
        }
    }

    private void retryGetImsService() {
        // The binder connection is already up. Do not try to get it again.
        if (mImsManager.isServiceAvailable()) {
            return;
        }

        mImsManagerConnector.connect();
    }

    @UnsupportedAppUsage
    private void setVideoCallProvider(ImsPhoneConnection conn, ImsCall imsCall)
            throws RemoteException {
        IImsVideoCallProvider imsVideoCallProvider =
                imsCall.getCallSession().getVideoCallProvider();
        if (imsVideoCallProvider != null) {
            // TODO: Remove this when we can better formalize the format of session modify requests.
            boolean useVideoPauseWorkaround = mPhone.getContext().getResources().getBoolean(
                    com.android.internal.R.bool.config_useVideoPauseWorkaround);

            ImsVideoCallProviderWrapper imsVideoCallProviderWrapper =
                    new ImsVideoCallProviderWrapper(imsVideoCallProvider);
            if (useVideoPauseWorkaround) {
                imsVideoCallProviderWrapper.setUseVideoPauseWorkaround(useVideoPauseWorkaround);
            }
            conn.setVideoProvider(imsVideoCallProviderWrapper);
            imsVideoCallProviderWrapper.registerForDataUsageUpdate
                    (this, EVENT_VT_DATA_USAGE_UPDATE, imsCall);
            imsVideoCallProviderWrapper.addImsVideoProviderCallback(conn);
        }
    }

    public boolean isUtEnabled() {
        // Currently no reliance on transport technology
        return mMmTelCapabilities.isCapable(MmTelFeature.MmTelCapabilities.CAPABILITY_TYPE_UT);
    }

    /**
     * Given a call subject, removes any characters considered by the current carrier to be
     * invalid, as well as escaping (using \) any characters which the carrier requires to be
     * escaped.
     *
     * @param callSubject The call subject.
     * @return The call subject with invalid characters removed and escaping applied as required.
     */
    private String cleanseInstantLetteringMessage(String callSubject) {
        if (TextUtils.isEmpty(callSubject)) {
            return callSubject;
        }

        // Get the carrier config for the current sub.
        CarrierConfigManager configMgr = (CarrierConfigManager)
                mPhone.getContext().getSystemService(Context.CARRIER_CONFIG_SERVICE);
        // Bail if we can't find the carrier config service.
        if (configMgr == null) {
            return callSubject;
        }

        PersistableBundle carrierConfig = configMgr.getConfigForSubId(mPhone.getSubId());
        // Bail if no carrier config found.
        if (carrierConfig == null) {
            return callSubject;
        }

        // Try to replace invalid characters
        String invalidCharacters = carrierConfig.getString(
                CarrierConfigManager.KEY_CARRIER_INSTANT_LETTERING_INVALID_CHARS_STRING);
        if (!TextUtils.isEmpty(invalidCharacters)) {
            callSubject = callSubject.replaceAll(invalidCharacters, "");
        }

        // Try to escape characters which need to be escaped.
        String escapedCharacters = carrierConfig.getString(
                CarrierConfigManager.KEY_CARRIER_INSTANT_LETTERING_ESCAPED_CHARS_STRING);
        if (!TextUtils.isEmpty(escapedCharacters)) {
            callSubject = escapeChars(escapedCharacters, callSubject);
        }
        return callSubject;
    }

    /**
     * Given a source string, return a string where a set of characters are escaped using the
     * backslash character.
     *
     * @param toEscape The characters to escape with a backslash.
     * @param source The source string.
     * @return The source string with characters escaped.
     */
    private String escapeChars(String toEscape, String source) {
        StringBuilder escaped = new StringBuilder();
        for (char c : source.toCharArray()) {
            if (toEscape.contains(Character.toString(c))) {
                escaped.append("\\");
            }
            escaped.append(c);
        }

        return escaped.toString();
    }

    /**
     * Initiates a pull of an external call.
     *
     * Initiates a pull by making a dial request with the {@link ImsCallProfile#EXTRA_IS_CALL_PULL}
     * extra specified.  We call {@link ImsPhone#notifyUnknownConnection(Connection)} which notifies
     * Telecom of the new dialed connection.  The
     * {@code PstnIncomingCallNotifier#maybeSwapWithUnknownConnection} logic ensures that the new
     * {@link ImsPhoneConnection} resulting from the dial gets swapped with the
     * {@link ImsExternalConnection}, which effectively makes the external call become a regular
     * call.  Magic!
     *
     * @param number The phone number of the call to be pulled.
     * @param videoState The desired video state of the pulled call.
     * @param dialogId The {@link ImsExternalConnection#getCallId()} dialog id associated with the
     *                 call which is being pulled.
     */
    @Override
    public void pullExternalCall(String number, int videoState, int dialogId) {
        Bundle extras = new Bundle();
        extras.putBoolean(ImsCallProfile.EXTRA_IS_CALL_PULL, true);
        extras.putInt(ImsExternalCallTracker.EXTRA_IMS_EXTERNAL_CALL_ID, dialogId);
        try {
            Connection connection = dial(number, videoState, extras);
            mPhone.notifyUnknownConnection(connection);
        } catch (CallStateException e) {
            loge("pullExternalCall failed - " + e);
        }
    }

    private ImsException getImsManagerIsNullException() {
        return new ImsException("no ims manager", ImsReasonInfo.CODE_LOCAL_ILLEGAL_STATE);
    }

    private boolean shouldDisconnectActiveCallOnDial(boolean isEmergencyNumber) {
        if (mAllowHoldingVideoCall) {
            return false;
        }

        boolean isActiveVideoCall = false;
        if (mForegroundCall.getState() == ImsPhoneCall.State.ACTIVE) {
            ImsCall activeImsCall = mForegroundCall.getImsCall();
            if (activeImsCall != null) {
                isActiveVideoCall = activeImsCall.isVideoCall();
            }
        }

       return (isActiveVideoCall && isEmergencyNumber);
    }

    /**
     * Determines if answering an incoming call will cause the active call to be disconnected.
     * <p>
     * This will be the case if
     * {@link CarrierConfigManager#KEY_DROP_VIDEO_CALL_WHEN_ANSWERING_AUDIO_CALL_BOOL} is
     * {@code true} for the carrier, the active call is a video call over WIFI, and the incoming
     * call is an audio call.
     *
     * @param activeCall The active call.
     * @param incomingCall The incoming call.
     * @return {@code true} if answering the incoming call will cause the active call to be
     *      disconnected, {@code false} otherwise.
     */
    private boolean shouldDisconnectActiveCallOnAnswer(ImsCall activeCall,
            ImsCall incomingCall) {

        if (activeCall == null || incomingCall == null) {
            return false;
        }

        if (!mDropVideoCallWhenAnsweringAudioCall) {
            return false;
        }

        boolean isActiveCallVideo = activeCall.isVideoCall() ||
                (mTreatDowngradedVideoCallsAsVideoCalls && activeCall.wasVideoCall());
        boolean isActiveCallOnWifi = activeCall.isWifiCall();
        boolean isVoWifiEnabled = mImsManager.isWfcEnabledByPlatform()
                && mImsManager.isWfcEnabledByUser();
        boolean isIncomingCallAudio = !incomingCall.isVideoCall();
        log("shouldDisconnectActiveCallOnAnswer : isActiveCallVideo=" + isActiveCallVideo +
                " isActiveCallOnWifi=" + isActiveCallOnWifi + " isIncomingCallAudio=" +
                isIncomingCallAudio + " isVowifiEnabled=" + isVoWifiEnabled);

        return isActiveCallVideo && isActiveCallOnWifi && isIncomingCallAudio && !isVoWifiEnabled;
    }

    /**
     * Get aggregated video call data usage since boot.
     *
     * @param perUidStats True if requesting data usage per uid, otherwise overall usage.
     * @return Snapshot of video call data usage
     */
    public NetworkStats getVtDataUsage(boolean perUidStats) {

        // If there is an ongoing VT call, request the latest VT usage from the modem. The latest
        // usage will return asynchronously so it won't be counted in this round, but it will be
        // eventually counted when next getVtDataUsage is called.
        if (mState != PhoneConstants.State.IDLE) {
            for (ImsPhoneConnection conn : mConnections) {
                android.telecom.Connection.VideoProvider videoProvider = conn.getVideoProvider();
                if (videoProvider != null) {
                    videoProvider.onRequestConnectionDataUsage();
                }
            }
        }

        return perUidStats ? mVtDataUsageUidSnapshot : mVtDataUsageSnapshot;
    }

    public void registerPhoneStateListener(PhoneStateListener listener) {
        mPhoneStateListeners.add(listener);
    }

    public void unregisterPhoneStateListener(PhoneStateListener listener) {
        mPhoneStateListeners.remove(listener);
    }

    /**
     * Notifies local telephony listeners of changes to the IMS phone state.
     *
     * @param oldState The old state.
     * @param newState The new state.
     */
    private void notifyPhoneStateChanged(PhoneConstants.State oldState,
            PhoneConstants.State newState) {

        for (PhoneStateListener listener : mPhoneStateListeners) {
            listener.onPhoneStateChanged(oldState, newState);
        }
    }

    /** Modify video call to a new video state.
     *
     * @param imsCall IMS call to be modified
     * @param newVideoState New video state. (Refer to VideoProfile)
     */
    private void modifyVideoCall(ImsCall imsCall, int newVideoState) {
        ImsPhoneConnection conn = findConnection(imsCall);
        if (conn != null) {
            int oldVideoState = conn.getVideoState();
            if (conn.getVideoProvider() != null) {
                conn.getVideoProvider().onSendSessionModifyRequest(
                        new VideoProfile(oldVideoState), new VideoProfile(newVideoState));
            }
        }
    }

    public boolean isViLteDataMetered() {
        return mIsViLteDataMetered;
    }

    /**
     * Handler of data enabled changed event
     * @param enabled True if data is enabled, otherwise disabled.
     * @param reason Reason for data enabled/disabled. See {@link DataEnabledChangedReason}.
     */
    private void onDataEnabledChanged(boolean enabled, @DataEnabledChangedReason int reason) {

        log("onDataEnabledChanged: enabled=" + enabled + ", reason=" + reason);

        mIsDataEnabled = enabled;

        if (!mIsViLteDataMetered) {
            log("Ignore data " + ((enabled) ? "enabled" : "disabled") + " - carrier policy "
                    + "indicates that data is not metered for ViLTE calls.");
            return;
        }

        // Inform connections that data has been disabled to ensure we turn off video capability
        // if this is an LTE call.
        for (ImsPhoneConnection conn : mConnections) {
            ImsCall imsCall = conn.getImsCall();
            boolean isLocalVideoCapable = enabled || (imsCall != null && imsCall.isWifiCall());
            conn.setLocalVideoCapable(isLocalVideoCapable);
        }

        int reasonCode;
        if (reason == DataEnabledSettings.REASON_POLICY_DATA_ENABLED) {
            reasonCode = ImsReasonInfo.CODE_DATA_LIMIT_REACHED;
        } else if (reason == DataEnabledSettings.REASON_USER_DATA_ENABLED) {
            reasonCode = ImsReasonInfo.CODE_DATA_DISABLED;
        } else {
            // Unexpected code, default to data disabled.
            reasonCode = ImsReasonInfo.CODE_DATA_DISABLED;
        }

        // Potentially send connection events so the InCall UI knows that video calls are being
        // downgraded due to data being enabled/disabled.
        maybeNotifyDataDisabled(enabled, reasonCode);
        // Handle video state changes required as a result of data being enabled/disabled.
        handleDataEnabledChange(enabled, reasonCode);

        // We do not want to update the ImsConfig for REASON_REGISTERED, since it can happen before
        // the carrier config has loaded and will deregister IMS.
        if (!mShouldUpdateImsConfigOnDisconnect
                && reason != DataEnabledSettings.REASON_REGISTERED && mCarrierConfigLoaded) {
            // This will call into updateVideoCallFeatureValue and eventually all clients will be
            // asynchronously notified that the availability of VT over LTE has changed.
            if (mImsManager != null) {
                mImsManager.updateImsServiceConfig(true);
            }
        }
    }

    private void maybeNotifyDataDisabled(boolean enabled, int reasonCode) {
        if (!enabled) {
            // If data is disabled while there are ongoing VT calls which are not taking place over
            // wifi, then they should be disconnected to prevent the user from incurring further
            // data charges.
            for (ImsPhoneConnection conn : mConnections) {
                ImsCall imsCall = conn.getImsCall();
                if (imsCall != null && imsCall.isVideoCall() && !imsCall.isWifiCall()) {
                    if (conn.hasCapabilities(
                            Connection.Capability.SUPPORTS_DOWNGRADE_TO_VOICE_LOCAL |
                                    Connection.Capability.SUPPORTS_DOWNGRADE_TO_VOICE_REMOTE)) {

                        // If the carrier supports downgrading to voice, then we can simply issue a
                        // downgrade to voice instead of terminating the call.
                        if (reasonCode == ImsReasonInfo.CODE_DATA_DISABLED) {
                            conn.onConnectionEvent(TelephonyManager.EVENT_DOWNGRADE_DATA_DISABLED,
                                    null);
                        } else if (reasonCode == ImsReasonInfo.CODE_DATA_LIMIT_REACHED) {
                            conn.onConnectionEvent(
                                    TelephonyManager.EVENT_DOWNGRADE_DATA_LIMIT_REACHED, null);
                        }
                    }
                }
            }
        }
    }

    /**
     * Handles changes to the enabled state of mobile data.
     * When data is disabled, handles auto-downgrade of video calls over LTE.
     * When data is enabled, handled resuming of video calls paused when data was disabled.
     * @param enabled {@code true} if mobile data is enabled, {@code false} if mobile data is
     *                            disabled.
     * @param reasonCode The {@link ImsReasonInfo} code for the data enabled state change.
     */
    private void handleDataEnabledChange(boolean enabled, int reasonCode) {
        if (!enabled) {
            // If data is disabled while there are ongoing VT calls which are not taking place over
            // wifi, then they should be disconnected to prevent the user from incurring further
            // data charges.
            for (ImsPhoneConnection conn : mConnections) {
                ImsCall imsCall = conn.getImsCall();
                if (imsCall != null && imsCall.isVideoCall() && !imsCall.isWifiCall()) {
                    log("handleDataEnabledChange - downgrading " + conn);
                    downgradeVideoCall(reasonCode, conn);
                }
            }
        } else if (mSupportPauseVideo) {
            // Data was re-enabled, so un-pause previously paused video calls.
            for (ImsPhoneConnection conn : mConnections) {
                // If video is paused, check to see if there are any pending pauses due to enabled
                // state of data changing.
                log("handleDataEnabledChange - resuming " + conn);
                if (VideoProfile.isPaused(conn.getVideoState()) &&
                        conn.wasVideoPausedFromSource(VideoPauseTracker.SOURCE_DATA_ENABLED)) {
                    // The data enabled state was a cause of a pending pause, so potentially
                    // resume the video now.
                    conn.resumeVideo(VideoPauseTracker.SOURCE_DATA_ENABLED);
                }
            }
            mShouldUpdateImsConfigOnDisconnect = false;
        }
    }

    /**
     * Handles downgrading a video call.  The behavior depends on carrier capabilities; we will
     * attempt to take one of the following actions (in order of precedence):
     * 1. If supported by the carrier, the call will be downgraded to an audio-only call.
     * 2. If the carrier supports video pause signalling, the video will be paused.
     * 3. The call will be disconnected.
     * @param reasonCode The {@link ImsReasonInfo} reason code for the downgrade.
     * @param conn The {@link ImsPhoneConnection} to downgrade.
     */
    private void downgradeVideoCall(int reasonCode, ImsPhoneConnection conn) {
        ImsCall imsCall = conn.getImsCall();
        if (imsCall != null) {
            if (conn.hasCapabilities(
                    Connection.Capability.SUPPORTS_DOWNGRADE_TO_VOICE_LOCAL |
                            Connection.Capability.SUPPORTS_DOWNGRADE_TO_VOICE_REMOTE)
                            && !mSupportPauseVideo) {
                log("downgradeVideoCall :: callId=" + conn.getTelecomCallId()
                        + " Downgrade to audio");
                // If the carrier supports downgrading to voice, then we can simply issue a
                // downgrade to voice instead of terminating the call.
                modifyVideoCall(imsCall, VideoProfile.STATE_AUDIO_ONLY);
            } else if (mSupportPauseVideo && reasonCode != ImsReasonInfo.CODE_WIFI_LOST) {
                // The carrier supports video pause signalling, so pause the video if we didn't just
                // lose wifi; in that case just disconnect.
                log("downgradeVideoCall :: callId=" + conn.getTelecomCallId()
                        + " Pause audio");
                mShouldUpdateImsConfigOnDisconnect = true;
                conn.pauseVideo(VideoPauseTracker.SOURCE_DATA_ENABLED);
            } else {
                log("downgradeVideoCall :: callId=" + conn.getTelecomCallId()
                        + " Disconnect call.");
                // At this point the only choice we have is to terminate the call.
                imsCall.terminate(ImsReasonInfo.CODE_USER_TERMINATED, reasonCode);
            }
        }
    }

    private void resetImsCapabilities() {
        log("Resetting Capabilities...");
        boolean tmpIsVideoCallEnabled = isVideoCallEnabled();
<<<<<<< HEAD

        if (mIgnoreResetUtCapability) {
            //UT capability should not be reset (for IMS deregistration and for IMS feature state
            //not ready) and it should always depend on the modem indication for UT capability
            mMmTelCapabilities.removeCapabilities(
                    MmTelFeature.MmTelCapabilities.CAPABILITY_TYPE_VOICE);
            mMmTelCapabilities.removeCapabilities(
                    MmTelFeature.MmTelCapabilities.CAPABILITY_TYPE_VIDEO);
            mMmTelCapabilities.removeCapabilities(
                    MmTelFeature.MmTelCapabilities.CAPABILITY_TYPE_SMS);
        } else {
            mMmTelCapabilities = new MmTelFeature.MmTelCapabilities();
        }
=======
        mMmTelCapabilities = new MmTelFeature.MmTelCapabilities();
        mPhone.setServiceState(ServiceState.STATE_OUT_OF_SERVICE);
        mPhone.setImsRegistrationState(
                RegistrationManager.REGISTRATION_STATE_NOT_REGISTERED);
        mPhone.processDisconnectReason(new ImsReasonInfo(ImsReasonInfo.CODE_LOCAL_IMS_SERVICE_DOWN,
                ImsReasonInfo.CODE_UNSPECIFIED));
>>>>>>> 34602725
        boolean isVideoEnabled = isVideoCallEnabled();
        if (tmpIsVideoCallEnabled != isVideoEnabled) {
            mPhone.notifyForVideoCapabilityChanged(isVideoEnabled);
        }
    }

    /**
     * @return {@code true} if the device is connected to a WIFI network, {@code false} otherwise.
     */
    private boolean isWifiConnected() {
        ConnectivityManager cm = (ConnectivityManager) mPhone.getContext()
                .getSystemService(Context.CONNECTIVITY_SERVICE);
        if (cm != null) {
            NetworkInfo ni = cm.getActiveNetworkInfo();
            if (ni != null && ni.isConnected()) {
                return ni.getType() == ConnectivityManager.TYPE_WIFI;
            }
        }
        return false;
    }

    /**
     * Registers for changes to network connectivity.  Specifically requests the availability of new
     * WIFI networks which an IMS video call could potentially hand over to.
     */
    private void registerForConnectivityChanges() {
        if (mIsMonitoringConnectivity || !mNotifyVtHandoverToWifiFail) {
            return;
        }
        ConnectivityManager cm = (ConnectivityManager) mPhone.getContext()
                .getSystemService(Context.CONNECTIVITY_SERVICE);
        if (cm != null) {
            Rlog.i(LOG_TAG, "registerForConnectivityChanges");
            NetworkCapabilities capabilities = new NetworkCapabilities();
            capabilities.addTransportType(NetworkCapabilities.TRANSPORT_WIFI);
            NetworkRequest.Builder builder = new NetworkRequest.Builder();
            builder.setCapabilities(capabilities);
            cm.registerNetworkCallback(builder.build(), mNetworkCallback);
            mIsMonitoringConnectivity = true;
        }
    }

    /**
     * Unregister for connectivity changes.  Will be called when a call disconnects or if the call
     * ends up handing over to WIFI.
     */
    private void unregisterForConnectivityChanges() {
        if (!mIsMonitoringConnectivity || !mNotifyVtHandoverToWifiFail) {
            return;
        }
        ConnectivityManager cm = (ConnectivityManager) mPhone.getContext()
                .getSystemService(Context.CONNECTIVITY_SERVICE);
        if (cm != null) {
            Rlog.i(LOG_TAG, "unregisterForConnectivityChanges");
            cm.unregisterNetworkCallback(mNetworkCallback);
            mIsMonitoringConnectivity = false;
        }
    }

    /**
     * If the foreground call is a video call, schedule a handover check if one is not already
     * scheduled.  This method is intended ONLY for use when scheduling to watch for mid-call
     * handovers.
     */
    private void scheduleHandoverCheck() {
        ImsCall fgCall = mForegroundCall.getImsCall();
        ImsPhoneConnection conn = mForegroundCall.getFirstConnection();
        if (!mNotifyVtHandoverToWifiFail || fgCall == null || !fgCall.isVideoCall() || conn == null
                || conn.getDisconnectCause() != DisconnectCause.NOT_DISCONNECTED) {
            return;
        }

        if (!hasMessages(EVENT_CHECK_FOR_WIFI_HANDOVER)) {
            Rlog.i(LOG_TAG, "scheduleHandoverCheck: schedule");
            sendMessageDelayed(obtainMessage(EVENT_CHECK_FOR_WIFI_HANDOVER, fgCall),
                    HANDOVER_TO_WIFI_TIMEOUT_MS);
        }
    }

    /**
     * @return {@code true} if downgrading of a video call to audio is supported.
         */
    public boolean isCarrierDowngradeOfVtCallSupported() {
        return mSupportDowngradeVtToAudio;
    }

    @VisibleForTesting
    public void setDataEnabled(boolean isDataEnabled) {
        mIsDataEnabled = isDataEnabled;
    }

    // Removes old call quality metrics if mCallQualityMetricsHistory exceeds its max size
    private void pruneCallQualityMetricsHistory() {
        if (mCallQualityMetricsHistory.size() > MAX_CALL_QUALITY_HISTORY) {
            mCallQualityMetricsHistory.poll();
        }
    }

    private void handleFeatureCapabilityChanged(ImsFeature.Capabilities capabilities) {
        boolean tmpIsVideoCallEnabled = isVideoCallEnabled();
        // Check enabledFeatures to determine capabilities. We ignore disabledFeatures.
        StringBuilder sb;
        if (DBG) {
            sb = new StringBuilder(120);
            sb.append("handleFeatureCapabilityChanged: ");
        }
        sb.append(capabilities);
        mMmTelCapabilities = new MmTelFeature.MmTelCapabilities(capabilities);

        boolean isVideoEnabled = isVideoCallEnabled();
        boolean isVideoEnabledStatechanged = tmpIsVideoCallEnabled != isVideoEnabled;
        if (DBG) {
            sb.append(" isVideoEnabledStateChanged=");
            sb.append(isVideoEnabledStatechanged);
        }

        if (isVideoEnabledStatechanged) {
            log("handleFeatureCapabilityChanged - notifyForVideoCapabilityChanged="
                    + isVideoEnabled);
            mPhone.notifyForVideoCapabilityChanged(isVideoEnabled);
        }

        if (DBG) log(sb.toString());

        String logMessage = "handleFeatureCapabilityChanged: isVolteEnabled=" + isVolteEnabled()
                + ", isVideoCallEnabled=" + isVideoCallEnabled()
                + ", isVowifiEnabled=" + isVowifiEnabled()
                + ", isUtEnabled=" + isUtEnabled();
        if (DBG) {
            log(logMessage);
        }
        mRegLocalLog.log(logMessage);

        mPhone.onFeatureCapabilityChanged();

        mMetrics.writeOnImsCapabilities(mPhone.getPhoneId(), getImsRegistrationTech(),
                mMmTelCapabilities);
    }

    @VisibleForTesting
    public void onCallHoldReceived(ImsCall imsCall) {
        if (DBG) log("onCallHoldReceived");

        ImsPhoneConnection conn = findConnection(imsCall);
        if (conn != null) {
            if (!mOnHoldToneStarted && (ImsPhoneCall.isLocalTone(imsCall)
                    || mAlwaysPlayRemoteHoldTone) &&
                    conn.getState() == ImsPhoneCall.State.ACTIVE) {
                mPhone.startOnHoldTone(conn);
                mOnHoldToneStarted = true;
                mOnHoldToneId = System.identityHashCode(conn);
            }
            conn.onConnectionEvent(android.telecom.Connection.EVENT_CALL_REMOTELY_HELD, null);

            boolean useVideoPauseWorkaround = mPhone.getContext().getResources().getBoolean(
                    com.android.internal.R.bool.config_useVideoPauseWorkaround);
            if (useVideoPauseWorkaround && mSupportPauseVideo &&
                    VideoProfile.isVideo(conn.getVideoState())) {
                // If we are using the video pause workaround, the vendor IMS code has issues
                // with video pause signalling.  In this case, when a call is remotely
                // held, the modem does not reliably change the video state of the call to be
                // paused.
                // As a workaround, we will turn on that bit now.
                conn.changeToPausedState();
            }
        }

        SuppServiceNotification supp = new SuppServiceNotification();
        supp.notificationType = SuppServiceNotification.NOTIFICATION_TYPE_CODE_2;
        supp.code = SuppServiceNotification.CODE_2_CALL_ON_HOLD;
        mPhone.notifySuppSvcNotification(supp);
        mMetrics.writeOnImsCallHoldReceived(mPhone.getPhoneId(), imsCall.getCallSession());
    }

    @VisibleForTesting
    public void setAlwaysPlayRemoteHoldTone(boolean shouldPlayRemoteHoldTone) {
        mAlwaysPlayRemoteHoldTone = shouldPlayRemoteHoldTone;
    }

    // Accept the call as RTT if incoming call as RTT attribute set
    private ImsStreamMediaProfile addRttAttributeIfRequired(ImsCall call,
            ImsStreamMediaProfile mediaProfile) {

        if (!mPhone.isRttSupported()) {
            return mediaProfile;
        }

        ImsCallProfile profile = call.getCallProfile();
        if (profile.mMediaProfile != null && profile.mMediaProfile.isRttCall() &&
                (mPhone.isRttVtCallAllowed(call))) {
            if (DBG) log("RTT: addRttAttributeIfRequired = " +
                    profile.mMediaProfile.isRttCall());
            // If RTT UI option is on, then incoming RTT call should always be accepted
            // as RTT, irrespective of Modes
            mediaProfile.setRttMode(ImsStreamMediaProfile.RTT_MODE_FULL);
        }
        return mediaProfile;
    }

    private String getNetworkCountryIso() {
        String countryIso = "";
        if (mPhone != null) {
            ServiceStateTracker sst = mPhone.getServiceStateTracker();
            if (sst != null) {
                LocaleTracker lt = sst.getLocaleTracker();
                if (lt != null) {
                    countryIso = lt.getCurrentCountry();
                }
            }
        }
        return countryIso;
    }

    @Override
    public ImsPhone getPhone() {
        return mPhone;
    }

    /**
     * Sets whether CEP handling is enabled or disabled.
     * @param isEnabled
     */
    public void setConferenceEventPackageEnabled(boolean isEnabled) {
        log("setConferenceEventPackageEnabled isEnabled=" + isEnabled);
        mIsConferenceEventPackageEnabled = isEnabled;
    }

    /**
     * @return {@code true} is conference event package handling is enabled, {@code false}
     * otherwise.
     */
    public boolean isConferenceEventPackageEnabled() {
        return mIsConferenceEventPackageEnabled;
    }
}<|MERGE_RESOLUTION|>--- conflicted
+++ resolved
@@ -4435,7 +4435,6 @@
     private void resetImsCapabilities() {
         log("Resetting Capabilities...");
         boolean tmpIsVideoCallEnabled = isVideoCallEnabled();
-<<<<<<< HEAD
 
         if (mIgnoreResetUtCapability) {
             //UT capability should not be reset (for IMS deregistration and for IMS feature state
@@ -4449,14 +4448,11 @@
         } else {
             mMmTelCapabilities = new MmTelFeature.MmTelCapabilities();
         }
-=======
-        mMmTelCapabilities = new MmTelFeature.MmTelCapabilities();
         mPhone.setServiceState(ServiceState.STATE_OUT_OF_SERVICE);
         mPhone.setImsRegistrationState(
                 RegistrationManager.REGISTRATION_STATE_NOT_REGISTERED);
         mPhone.processDisconnectReason(new ImsReasonInfo(ImsReasonInfo.CODE_LOCAL_IMS_SERVICE_DOWN,
                 ImsReasonInfo.CODE_UNSPECIFIED));
->>>>>>> 34602725
         boolean isVideoEnabled = isVideoCallEnabled();
         if (tmpIsVideoCallEnabled != isVideoEnabled) {
             mPhone.notifyForVideoCapabilityChanged(isVideoEnabled);
