--- conflicted
+++ resolved
@@ -3798,38 +3798,6 @@
     public void setDataEnabled(boolean isDataEnabled) {
         mIsDataEnabled = isDataEnabled;
     }
-<<<<<<< HEAD
-
-    private void handleFeatureCapabilityChanged(int serviceClass,
-            int[] enabledFeatures, int[] disabledFeatures) {
-        if (serviceClass == ImsServiceClass.MMTEL) {
-            boolean tmpIsVideoCallEnabled = isVideoCallEnabled();
-            // Check enabledFeatures to determine capabilities. We ignore disabledFeatures.
-            StringBuilder sb;
-            if (DBG) {
-                sb = new StringBuilder(120);
-                sb.append("handleFeatureCapabilityChanged: ");
-            }
-            for (int  i = ImsConfig.FeatureConstants.FEATURE_TYPE_VOICE_OVER_LTE;
-                    i <= ImsConfig.FeatureConstants.FEATURE_TYPE_UT_OVER_WIFI &&
-                            i < enabledFeatures.length; i++) {
-                if (enabledFeatures[i] == i) {
-                    // If the feature is set to its own integer value it is enabled.
-                    if (DBG) {
-                        sb.append(mImsFeatureStrings[i]);
-                        sb.append(":true ");
-                    }
-
-                    mImsFeatureEnabled[i] = true;
-                } else if (enabledFeatures[i]
-                        == ImsConfig.FeatureConstants.FEATURE_TYPE_UNKNOWN) {
-                    // FEATURE_TYPE_UNKNOWN indicates that a feature is disabled.
-                    if (DBG) {
-                        sb.append(mImsFeatureStrings[i]);
-                        sb.append(":false ");
-                    }
-=======
->>>>>>> 02ccd753
 
     private void handleFeatureCapabilityChanged(ImsFeature.Capabilities capabilities) {
         boolean tmpIsVideoCallEnabled = isVideoCallEnabled();
