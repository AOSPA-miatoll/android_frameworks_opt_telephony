--- conflicted
+++ resolved
@@ -1096,7 +1096,6 @@
     }
 
     /**
-<<<<<<< HEAD
      * Hang up all ongoing connections in the case that the ImsService has been disconnected and the
      * existing calls have been orphaned. This method assumes that there is no connection to the
      * ImsService and DOES NOT try to terminate the connections on the service side before
@@ -1118,8 +1117,6 @@
     }
 
     /**
-=======
->>>>>>> 5ab0c664
      * Requests modem to hang up all connections.
      */
     public void hangupAllConnections() {
