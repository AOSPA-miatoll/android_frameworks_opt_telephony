--- conflicted
+++ resolved
@@ -1337,12 +1337,8 @@
                     ImsCommand.IMS_CMD_HOLD);
         } catch (ImsException e) {
             mForegroundCall.switchWith(mBackgroundCall);
-<<<<<<< HEAD
-            mHoldSwitchingState = HoldSwapState.INACTIVE;
-=======
             mHoldSwitchingState = oldHoldState;
             logHoldSwapState("holdActiveCallForPendingMo - fail");
->>>>>>> 2d55fe8c
             throw new CallStateException(e.getMessage());
         }
     }
@@ -1373,12 +1369,8 @@
                         ImsCommand.IMS_CMD_HOLD);
             } catch (ImsException e) {
                 mForegroundCall.switchWith(mBackgroundCall);
-<<<<<<< HEAD
-                mHoldSwitchingState = HoldSwapState.INACTIVE;
-=======
                 mHoldSwitchingState = oldHoldState;
                 logHoldSwapState("holdActiveCall - fail");
->>>>>>> 2d55fe8c
                 throw new CallStateException(e.getMessage());
             }
         }
@@ -1402,12 +1394,8 @@
                         ImsCommand.IMS_CMD_HOLD);
             } catch (ImsException e) {
                 mForegroundCall.switchWith(mBackgroundCall);
-<<<<<<< HEAD
-                mHoldSwitchingState = HoldSwapState.INACTIVE;
-=======
                 mHoldSwitchingState = oldHoldState;
                 logHoldSwapState("holdActiveCallForWaitingCall - fail");
->>>>>>> 2d55fe8c
                 throw new CallStateException(e.getMessage());
             }
         }
@@ -1439,13 +1427,6 @@
                 logHoldSwapState("unholdCurrentCall - fail");
                 throw new CallStateException(e.getMessage());
             }
-<<<<<<< HEAD
-        } catch (ImsException e) {
-            mForegroundCall.switchWith(mBackgroundCall);
-            mHoldSwitchingState = HoldSwapState.INACTIVE;
-            throw new CallStateException(e.getMessage());
-=======
->>>>>>> 2d55fe8c
         }
     }
 
