/*
 * Copyright (C) 2013 The Android Open Source Project
 *
 * Licensed under the Apache License, Version 2.0 (the "License");
 * you may not use this file except in compliance with the License.
 * You may obtain a copy of the License at
 *
 *      http://www.apache.org/licenses/LICENSE-2.0
 *
 * Unless required by applicable law or agreed to in writing, software
 * distributed under the License is distributed on an "AS IS" BASIS,
 * WITHOUT WARRANTIES OR CONDITIONS OF ANY KIND, either express or implied.
 * See the License for the specific language governing permissions and
 * limitations under the License.
 */

package com.android.internal.telephony.imsphone;

import static android.telephony.CarrierConfigManager.USSD_OVER_CS_PREFERRED;
import static android.telephony.CarrierConfigManager.USSD_OVER_IMS_ONLY;

import static com.android.internal.annotations.VisibleForTesting.Visibility.PRIVATE;
import static com.android.internal.telephony.Phone.CS_FALLBACK;

import android.annotation.NonNull;
import android.app.usage.NetworkStatsManager;
import android.compat.annotation.UnsupportedAppUsage;
import android.content.BroadcastReceiver;
import android.content.Context;
import android.content.Intent;
import android.content.IntentFilter;
import android.content.SharedPreferences;
import android.content.pm.PackageManager;
import android.net.ConnectivityManager;
import android.net.Network;
import android.net.NetworkCapabilities;
import android.net.NetworkInfo;
import android.net.NetworkRequest;
import android.net.NetworkStats;
import android.net.netstats.provider.NetworkStatsProvider;
import android.os.AsyncResult;
import android.os.Build;
import android.os.Bundle;
import android.os.Handler;
import android.os.Message;
import android.os.ParcelUuid;
import android.os.PersistableBundle;
import android.os.Registrant;
import android.os.RegistrantList;
import android.os.RemoteException;
import android.os.SystemClock;
import android.preference.PreferenceManager;
import android.provider.Settings;
import android.sysprop.TelephonyProperties;
import android.telecom.Connection.VideoProvider;
import android.telecom.TelecomManager;
import android.telecom.VideoProfile;
import android.telephony.CallQuality;
import android.telephony.CarrierConfigManager;
import android.telephony.DisconnectCause;
import android.telephony.PhoneNumberUtils;
import android.telephony.ServiceState;
import android.telephony.SubscriptionInfo;
import android.telephony.SubscriptionManager;
import android.telephony.TelephonyLocalConnection;
import android.telephony.TelephonyManager;
import android.telephony.emergency.EmergencyNumber;
import android.telephony.ims.ImsCallProfile;
import android.telephony.ims.ImsConferenceState;
import android.telephony.ims.ImsMmTelManager;
import android.telephony.ims.ImsReasonInfo;
import android.telephony.ims.ImsStreamMediaProfile;
import android.telephony.ims.ImsSuppServiceNotification;
import android.telephony.ims.ProvisioningManager;
import android.telephony.ims.RtpHeaderExtension;
import android.telephony.ims.RtpHeaderExtensionType;
import android.telephony.ims.feature.ImsFeature;
import android.telephony.ims.feature.MmTelFeature;
import android.telephony.ims.stub.ImsRegistrationImplBase;
import android.text.TextUtils;
import android.util.ArrayMap;
import android.util.ArraySet;
import android.util.LocalLog;
import android.util.Log;
import android.util.Pair;
import android.util.SparseIntArray;

import com.android.ims.FeatureConnector;
import com.android.ims.ImsCall;
import com.android.ims.ImsConfig;
import com.android.ims.ImsEcbm;
import com.android.ims.ImsException;
import com.android.ims.ImsManager;
import com.android.ims.ImsUtInterface;
import com.android.ims.internal.ConferenceParticipant;
import com.android.ims.internal.IImsCallSession;
import com.android.ims.internal.IImsVideoCallProvider;
import com.android.ims.internal.ImsVideoCallProviderWrapper;
import com.android.ims.internal.VideoPauseTracker;
import com.android.internal.annotations.VisibleForTesting;
import com.android.internal.os.SomeArgs;
import com.android.internal.telephony.Call;
import com.android.internal.telephony.CallFailCause;
import com.android.internal.telephony.CallStateException;
import com.android.internal.telephony.CallTracker;
import com.android.internal.telephony.CommandException;
import com.android.internal.telephony.CommandsInterface;
import com.android.internal.telephony.Connection;
import com.android.internal.telephony.EcbmHandler;
import com.android.internal.telephony.IccCardConstants;
import com.android.internal.telephony.LocaleTracker;
import com.android.internal.telephony.Phone;
import com.android.internal.telephony.PhoneConstants;
import com.android.internal.telephony.ServiceStateTracker;
import com.android.internal.telephony.SubscriptionController;
import com.android.internal.telephony.d2d.RtpTransport;
import com.android.internal.telephony.data.DataSettingsManager;
import com.android.internal.telephony.dataconnection.DataEnabledSettings;
import com.android.internal.telephony.dataconnection.DataEnabledSettings.DataEnabledChangedReason;
import com.android.internal.telephony.emergency.EmergencyNumberTracker;
import com.android.internal.telephony.gsm.SuppServiceNotification;
import com.android.internal.telephony.imsphone.ImsPhone.ImsDialArgs;
import com.android.internal.telephony.imsphone.ImsPhone.ImsDialArgs.DeferDial;
import com.android.internal.telephony.metrics.CallQualityMetrics;
import com.android.internal.telephony.metrics.TelephonyMetrics;
import com.android.internal.telephony.nano.TelephonyProto.TelephonyCallSession;
import com.android.internal.telephony.nano.TelephonyProto.TelephonyCallSession.Event.ImsCommand;
import com.android.internal.telephony.util.QtiImsUtils;
import com.android.internal.telephony.util.TelephonyUtils;
import com.android.internal.util.IndentingPrintWriter;
import com.android.telephony.Rlog;

import java.io.FileDescriptor;
import java.io.PrintWriter;
import java.util.ArrayList;
import java.util.HashMap;
import java.util.List;
import java.util.Map;
import java.util.Objects;
import java.util.Optional;
import java.util.Queue;
import java.util.Set;
import java.util.concurrent.CancellationException;
import java.util.concurrent.CompletableFuture;
import java.util.concurrent.CompletionException;
import java.util.concurrent.ConcurrentHashMap;
import java.util.concurrent.ConcurrentLinkedQueue;
import java.util.concurrent.Executor;
import java.util.concurrent.LinkedBlockingQueue;
import java.util.concurrent.atomic.AtomicInteger;
import java.util.function.Consumer;
import java.util.regex.Pattern;

/**
 * {@hide}
 */
public class ImsPhoneCallTracker extends CallTracker implements ImsPullCall {
    static final String LOG_TAG = "ImsPhoneCallTracker";
    static final String VERBOSE_STATE_TAG = "IPCTState";

    /**
     * Class which contains configuration items obtained from the config.xml in
     * packages/services/Telephony which are injected in the ImsPhoneCallTracker at phone creation
     * time.
     */
    public static class Config {
        /**
         * The value for config.xml/config_use_device_to_device_communication.
         * When {@code true}, the device supports device to device communication using both DTMF
         * and RTP header extensions.
         */
        public boolean isD2DCommunicationSupported;
    }

    public interface PhoneStateListener {
        void onPhoneStateChanged(PhoneConstants.State oldState, PhoneConstants.State newState);
    }

    public interface SharedPreferenceProxy {
        SharedPreferences getDefaultSharedPreferences(Context context);
    }

    private static final boolean DBG = true;

    // When true, dumps the state of ImsPhoneCallTracker after changes to foreground and background
    // calls.  This is helpful for debugging.  It is also possible to enable this at runtime by
    // setting the IPCTState log tag to VERBOSE.
    private static final boolean FORCE_VERBOSE_STATE_LOGGING = false; /* stopship if true */
    private static final boolean VERBOSE_STATE_LOGGING = FORCE_VERBOSE_STATE_LOGGING ||
            Rlog.isLoggable(VERBOSE_STATE_TAG, Log.VERBOSE);
    private static final int CONNECTOR_RETRY_DELAY_MS = 5000; // 5 seconds.

    private static final int MAX_BACKGROUND_CALLS_DSDA = 2;

    private MmTelFeature.MmTelCapabilities mMmTelCapabilities =
            new MmTelFeature.MmTelCapabilities();

    private TelephonyMetrics mMetrics;
    private final Map<String, CallQualityMetrics> mCallQualityMetrics = new ConcurrentHashMap<>();
    private final ConcurrentLinkedQueue<CallQualityMetrics> mCallQualityMetricsHistory =
            new ConcurrentLinkedQueue<>();
    // True if there is a carrier config loaded for a specific subscription (and not the default
    // configuration).
    private boolean mCarrierConfigLoadedForSubscription = false;
    // Cache the latest carrier config received for a subscription. The configuration will be
    // applied to the ImsService when startListeningForCalls is called.
    private Pair<Integer, PersistableBundle> mCarrierConfigForSubId = null;
    // The subId of the last ImsService attached to this tracker or empty if there has not been
    // an attached ImsService yet.
    private Optional<Integer> mCurrentlyConnectedSubId = Optional.empty();

    private final MmTelFeatureListener mMmTelFeatureListener = new MmTelFeatureListener();
    private class MmTelFeatureListener extends MmTelFeature.Listener {

        private void processIncomingCall(IImsCallSession c, Bundle extras) {
            if (DBG) log("processIncomingCall: incoming call intent");

            if (extras == null) extras = new Bundle();
            if (mImsManager == null) return;

            try {
                // Network initiated USSD will be treated by mImsUssdListener
                boolean isUssd = extras.getBoolean(MmTelFeature.EXTRA_IS_USSD, false);
                // For compatibility purposes with older vendor implmentations.
                isUssd |= extras.getBoolean(ImsManager.EXTRA_USSD, false);
                if (isUssd) {
                    if (DBG) log("processIncomingCall: USSD");
                    mOperationLocalLog.log("processIncomingCall: USSD");
                    mUssdSession = mImsManager.takeCall(c, mImsUssdListener);
                    if (mUssdSession != null) {
                        mUssdSession.accept(ImsCallProfile.CALL_TYPE_VOICE);
                    }
                    return;
                }

                boolean isUnknown = extras.getBoolean(MmTelFeature.EXTRA_IS_UNKNOWN_CALL, false);
                // For compatibility purposes with older vendor implmentations.
                isUnknown |= extras.getBoolean(ImsManager.EXTRA_IS_UNKNOWN_CALL, false);
                if (DBG) {
                    log("processIncomingCall: isUnknown = " + isUnknown
                            + " fg = " + mForegroundCall.getState()
                            + " bg = " + mBackgroundCall.getState());
                }

                // Normal MT/Unknown call
                ImsCall imsCall = mImsManager.takeCall(c, mImsCallListener);
                ImsPhoneConnection conn = new ImsPhoneConnection(mPhone, imsCall,
                        ImsPhoneCallTracker.this,
                        (isUnknown ? mForegroundCall : mRingingCall), isUnknown);

                boolean isPseudoDsdaCall = isPseudoDsdaCall();
                conn.setActiveCallDisconnectedOnAnswer(isPseudoDsdaCall);
                // If there is an active call and incoming call is not a Psuedo Dsda call.
                if (mForegroundCall.hasConnections() && !isPseudoDsdaCall) {
                    ImsCall activeCall = mForegroundCall.getFirstConnection().getImsCall();
                    if (activeCall != null && imsCall != null) {
                        // activeCall could be null if the foreground call is in a disconnected
                        // state.  If either of the calls is null there is no need to check if
                        // one will be disconnected on answer.
                        boolean answeringWillDisconnect =
                                shouldDisconnectActiveCallOnAnswer(activeCall, imsCall);
                        conn.setActiveCallDisconnectedOnAnswer(answeringWillDisconnect);
                    }
                }
                conn.setAllowAddCallDuringVideoCall(mAllowAddCallDuringVideoCall);
                conn.setAllowHoldingVideoCall(mAllowHoldingVideoCall);

                if ((c != null) && (c.getCallProfile() != null)
                        && (c.getCallProfile().getCallExtras() != null)
                        && (c.getCallProfile().getCallExtras()
                          .containsKey(ImsCallProfile.EXTRA_CALL_DISCONNECT_CAUSE))) {
                    String error = c.getCallProfile()
                            .getCallExtra(ImsCallProfile.EXTRA_CALL_DISCONNECT_CAUSE, null);
                    if (error != null) {
                        try {
                            int cause = getDisconnectCauseFromReasonInfo(
                                        new ImsReasonInfo(Integer.parseInt(error), 0, null),
                                    conn.getState());
                            if (cause == DisconnectCause.INCOMING_AUTO_REJECTED) {
                                conn.setDisconnectCause(cause);
                                if (DBG) log("onIncomingCall : incoming call auto rejected");
                                mOperationLocalLog.log("processIncomingCall: auto rejected");
                            }
                        } catch (NumberFormatException e) {
                            Rlog.e(LOG_TAG, "Exception in parsing Integer Data: " + e);
                        }
                    }
                }

                mOperationLocalLog.log("onIncomingCall: isUnknown=" + isUnknown + ", connId="
                        + System.identityHashCode(conn));

                addConnection(conn);

                setVideoCallProvider(conn, imsCall);

                TelephonyMetrics.getInstance().writeOnImsCallReceive(mPhone.getPhoneId(),
                        imsCall.getSession());
                mPhone.getVoiceCallSessionStats().onImsCallReceived(conn);

                if (isUnknown) {
                    // Check for condition where an unknown connection replaces a pending
                    // MO call.  This will cause problems later in all likelihood.
                    if (mPendingMO != null
                            && Objects.equals(mPendingMO.getAddress(), conn.getAddress())) {
                        mOperationLocalLog.log("onIncomingCall: unknown call " + conn
                                + " replaces " + mPendingMO);
                    }
                    mPhone.notifyUnknownConnection(conn);
                } else {
                    if ((mForegroundCall.getState() != ImsPhoneCall.State.IDLE)
                            || (mBackgroundCall.getState() != ImsPhoneCall.State.IDLE)) {
                        conn.update(imsCall, ImsPhoneCall.State.WAITING);
                    }

                    mPhone.notifyNewRingingConnection(conn);
                    mPhone.notifyIncomingRing();
                }

                updatePhoneState();
                mPhone.notifyPreciseCallStateChanged();
            } catch (ImsException | RemoteException e) {
                loge("processIncomingCall: exception " + e);
                mOperationLocalLog.log("onIncomingCall: exception processing: "  + e);
            }
        }

        @Override
        public void onIncomingCall(IImsCallSession c, Bundle extras) {
            // we want to ensure we block this binder thread until incoming call setup completes
            // as to avoid race conditions where the ImsService tries to update the state of the
            // call before the listeners have been attached.
            executeAndWait(()-> processIncomingCall(c, extras));
        }

        @Override
        public void onVoiceMessageCountUpdate(int count) {
            TelephonyUtils.runWithCleanCallingIdentity(()-> {
                if (mPhone != null && mPhone.mDefaultPhone != null) {
                    if (DBG) log("onVoiceMessageCountChanged :: count=" + count);
                    mPhone.mDefaultPhone.setVoiceMessageCount(count);
                } else {
                    loge("onVoiceMessageCountUpdate: null phone");
                }
            }, mExecutor);
        }

        /**
         * Schedule the given Runnable on mExecutor and block this thread until it finishes.
         * @param r The Runnable to run.
         */
        private void executeAndWait(Runnable r) {
            try {
                CompletableFuture.runAsync(
                        () -> TelephonyUtils.runWithCleanCallingIdentity(r), mExecutor).join();
            } catch (CancellationException | CompletionException e) {
                logw("Binder - exception: " + e.getMessage());
            }
        }
    }

    /**
     * A class implementing {@link NetworkStatsProvider} to report VT data usage to system.
     */
    // TODO: Directly reports diff in updateVtDataUsage.
    @VisibleForTesting(visibility = PRIVATE)
    public class VtDataUsageProvider extends NetworkStatsProvider {
        private int mToken = 0;
        private NetworkStats mIfaceSnapshot = new NetworkStats(0L, 0);
        private NetworkStats mUidSnapshot = new NetworkStats(0L, 0);
        @Override
        public void onRequestStatsUpdate(int token) {
            // If there is an ongoing VT call, request the latest VT usage from the modem. The
            // latest usage will return asynchronously so it won't be counted in this round, but it
            // will be eventually counted when next requestStatsUpdate is called.
            if (mState != PhoneConstants.State.IDLE) {
                for (ImsPhoneConnection conn : mConnections) {
                    final VideoProvider videoProvider = conn.getVideoProvider();
                    if (videoProvider != null) {
                        videoProvider.onRequestConnectionDataUsage();
                    }
                }
            }

            final NetworkStats ifaceDiff = mVtDataUsageSnapshot.subtract(mIfaceSnapshot);
            final NetworkStats uidDiff = mVtDataUsageUidSnapshot.subtract(mUidSnapshot);
            mVtDataUsageProvider.notifyStatsUpdated(mToken, ifaceDiff, uidDiff);
            mIfaceSnapshot = mIfaceSnapshot.add(ifaceDiff);
            mUidSnapshot = mUidSnapshot.add(uidDiff);
            mToken = token;
        }

        @Override
        public void onSetLimit(String iface, long quotaBytes) {
            // No-op
        }

        @Override
        public void onSetAlert(long quotaBytes) {
            // No-op
        }
    }

    private final BroadcastReceiver mReceiver = new BroadcastReceiver() {
        @Override
        public void onReceive(Context context, Intent intent) {
            if (intent.getAction().equals(CarrierConfigManager.ACTION_CARRIER_CONFIG_CHANGED)) {
                int subId = intent.getIntExtra(CarrierConfigManager.EXTRA_SUBSCRIPTION_INDEX,
                        SubscriptionManager.INVALID_SUBSCRIPTION_ID);
                int phoneId = intent.getIntExtra(CarrierConfigManager.EXTRA_SLOT_INDEX,
                        SubscriptionManager.INVALID_PHONE_INDEX);
                if (mPhone.getPhoneId() != phoneId) {
                    log("onReceive: Skipping indication for other phoneId: " + phoneId);
                    return;
                }
                PersistableBundle carrierConfig = getCarrierConfigBundle(subId);
                mCarrierConfigForSubId = new Pair<>(subId, carrierConfig);
                if (!mCurrentlyConnectedSubId.isEmpty()
                        && subId == mCurrentlyConnectedSubId.get()) {
                    log("onReceive: Applying carrier config for subId: " + subId);
                    updateCarrierConfiguration(subId, carrierConfig);
                } else {
                    // cache the latest config update until ImsService connects for this subId.
                    // Once it has connected, startListeningForCalls will apply the config.
                    log("onReceive: caching carrier config until ImsService connects for subId: "
                            + subId);
                }
            } else if (TelecomManager.ACTION_DEFAULT_DIALER_CHANGED.equals(intent.getAction())) {
                mDefaultDialerUid.set(getPackageUid(context, intent.getStringExtra(
                        TelecomManager.EXTRA_CHANGE_DEFAULT_DIALER_PACKAGE_NAME)));
            }
        }
    };

    /**
     * Tracks whether we are currently monitoring network connectivity for the purpose of warning
     * the user of an inability to handover from LTE to WIFI for video calls.
     */
    private boolean mIsMonitoringConnectivity = false;

    /**
     * A test flag which can be used to disable processing of the conference event package data
     * received from the network.
     */
    private boolean mIsConferenceEventPackageEnabled = true;

    /**
     * The Telephony config.xml values pertinent to ImsPhoneCallTracker.
     */
    private Config mConfig = null;

    /**
     * Whether D2D has been force enabled via the d2d telephony command.
     */
    private boolean mDeviceToDeviceForceEnabled = false;

    /**
     * Network callback used to schedule the handover check when a wireless network connects.
     */
    private ConnectivityManager.NetworkCallback mNetworkCallback =
            new ConnectivityManager.NetworkCallback() {
                @Override
                public void onAvailable(Network network) {
                    Rlog.i(LOG_TAG, "Network available: " + network);
                    scheduleHandoverCheck();
                }
            };

    //***** Constants

    static final int MAX_CONNECTIONS = 7;
    static final int MAX_CONNECTIONS_PER_CALL = 5;

    // Max number of calls we will keep call quality history for (the history is saved in-memory and
    // included in bug reports).
    private static final int MAX_CALL_QUALITY_HISTORY = 10;

    private static final int EVENT_HANGUP_PENDINGMO = 18;
    private static final int EVENT_DIAL_PENDINGMO = 20;
    private static final int EVENT_EXIT_ECBM_BEFORE_PENDINGMO = 21;
    private static final int EVENT_VT_DATA_USAGE_UPDATE = 22;
    private static final int EVENT_DATA_ENABLED_CHANGED = 23;
    private static final int EVENT_CHECK_FOR_WIFI_HANDOVER = 25;
    private static final int EVENT_ON_FEATURE_CAPABILITY_CHANGED = 26;
    private static final int EVENT_SUPP_SERVICE_INDICATION = 27;
    private static final int EVENT_REDIAL_WIFI_E911_CALL = 28;
    private static final int EVENT_REDIAL_WIFI_E911_TIMEOUT = 29;
    private static final int EVENT_ANSWER_WAITING_CALL = 30;
    private static final int EVENT_RESUME_NOW_FOREGROUND_CALL = 31;
    private static final int EVENT_REDIAL_WITHOUT_RTT = 32;

    private static final int TIMEOUT_HANGUP_PENDINGMO = 500;

    private static final int HANDOVER_TO_WIFI_TIMEOUT_MS = 60000; // ms

    private static final int TIMEOUT_REDIAL_WIFI_E911_MS = 20000;

    private static final int TIMEOUT_PARTICIPANT_CONNECT_TIME_CACHE_MS = 60000; //ms

    // Following values are for mHoldSwitchingState
    private enum HoldSwapState {
        // Not in the middle of a hold/swap operation
        INACTIVE,
        // Pending a single call getting held
        PENDING_SINGLE_CALL_HOLD,
        // Pending a single call getting unheld
        PENDING_SINGLE_CALL_UNHOLD,
        // Pending swapping a active and a held call
        SWAPPING_ACTIVE_AND_HELD,
        // Pending holding a call to answer a call-waiting call
        HOLDING_TO_ANSWER_INCOMING,
        // Pending resuming the foreground call after some kind of failure
        PENDING_RESUME_FOREGROUND_AFTER_FAILURE,
        // Pending holding a call to dial another outgoing call
        HOLDING_TO_DIAL_OUTGOING,
        // Pending ending a call to dial another outgoing call (possibly emergency call)
        ENDING_TO_DIAL_OUTGOING,
        // Pending 2nd call getting held, when one is already HELD
        PENDING_DOUBLE_CALL_HOLD,
        // Pending call getting unheld, when 2 calls are HELD
        PENDING_DOUBLE_CALL_UNHOLD,
    }

    //***** Instance Variables
    @UnsupportedAppUsage(maxTargetSdk = Build.VERSION_CODES.R, trackingBug = 170729553)
    private ArrayList<ImsPhoneConnection> mConnections = new ArrayList<ImsPhoneConnection>();
    private RegistrantList mVoiceCallEndedRegistrants = new RegistrantList();
    private RegistrantList mVoiceCallStartedRegistrants = new RegistrantList();

    @UnsupportedAppUsage(maxTargetSdk = Build.VERSION_CODES.R, trackingBug = 170729553)
    public ImsPhoneCall mRingingCall = new ImsPhoneCall(this, ImsPhoneCall.CONTEXT_RINGING);
    @UnsupportedAppUsage(maxTargetSdk = Build.VERSION_CODES.R, trackingBug = 170729553)
    public ImsPhoneCall mForegroundCall = new ImsPhoneCall(this,
            ImsPhoneCall.CONTEXT_FOREGROUND);
    @UnsupportedAppUsage(maxTargetSdk = Build.VERSION_CODES.R, trackingBug = 170729553)
    public ImsPhoneCall mBackgroundCall = new ImsPhoneCall(this,
            ImsPhoneCall.CONTEXT_BACKGROUND);
    @UnsupportedAppUsage(maxTargetSdk = Build.VERSION_CODES.R, trackingBug = 170729553)
    public ImsPhoneCall mHandoverCall = new ImsPhoneCall(this, ImsPhoneCall.CONTEXT_HANDOVER);

    // Hold aggregated video call data usage for each video call since boot.
    // The ImsCall's call id is the key of the map.
    private final HashMap<Integer, Long> mVtDataUsageMap = new HashMap<>();
    private final Map<String, CacheEntry> mPhoneNumAndConnTime = new ConcurrentHashMap<>();
    private final Queue<CacheEntry> mUnknownPeerConnTime = new LinkedBlockingQueue<>();

    private static class CacheEntry {
        private long mCachedTime;
        private long mConnectTime;
        private long mConnectElapsedTime;
        /**
         * The direction of the call;
         * {@link android.telecom.Call.Details#DIRECTION_INCOMING} for incoming calls, or
         * {@link android.telecom.Call.Details#DIRECTION_OUTGOING} for outgoing calls.
         */
        private int mCallDirection;

        CacheEntry(long cachedTime, long connectTime, long connectElapsedTime, int callDirection) {
            mCachedTime = cachedTime;
            mConnectTime = connectTime;
            mConnectElapsedTime = connectElapsedTime;
            mCallDirection = callDirection;
        }
    }

    private volatile NetworkStats mVtDataUsageSnapshot = null;
    private volatile NetworkStats mVtDataUsageUidSnapshot = null;
    private final VtDataUsageProvider mVtDataUsageProvider = new VtDataUsageProvider();

    private final AtomicInteger mDefaultDialerUid = new AtomicInteger(NetworkStats.UID_ALL);

    @UnsupportedAppUsage(maxTargetSdk = Build.VERSION_CODES.R, trackingBug = 170729553)
    private ImsPhoneConnection mPendingMO;
    private int mClirMode = CommandsInterface.CLIR_DEFAULT;
    @UnsupportedAppUsage(maxTargetSdk = Build.VERSION_CODES.R, trackingBug = 170729553)
    private Object mSyncHold = new Object();

    @UnsupportedAppUsage(maxTargetSdk = Build.VERSION_CODES.R, trackingBug = 170729553)
    private ImsCall mUssdSession = null;
    @UnsupportedAppUsage(maxTargetSdk = Build.VERSION_CODES.R, trackingBug = 170729553)
    private Message mPendingUssd = null;

    @UnsupportedAppUsage(maxTargetSdk = Build.VERSION_CODES.R, trackingBug = 170729553)
    ImsPhone mPhone;

    private boolean mDesiredMute = false;    // false = mute off
    @UnsupportedAppUsage(maxTargetSdk = Build.VERSION_CODES.R, trackingBug = 170729553)
    private boolean mOnHoldToneStarted = false;
    @UnsupportedAppUsage(maxTargetSdk = Build.VERSION_CODES.R, trackingBug = 170729553)
    private int mOnHoldToneId = -1;

    private PhoneConstants.State mState = PhoneConstants.State.IDLE;

    @UnsupportedAppUsage(maxTargetSdk = Build.VERSION_CODES.R, trackingBug = 170729553)
    private ImsManager mImsManager;
    private ImsUtInterface mUtInterface;

    private Call.SrvccState mSrvccState = Call.SrvccState.NONE;

    private boolean mIsInEmergencyCall = false;
    private boolean mIsDataEnabled = false;

    private int pendingCallClirMode;
    private int mPendingCallVideoState;
    private Bundle mPendingIntentExtras;
    private boolean pendingCallInEcm = false;
    @UnsupportedAppUsage(maxTargetSdk = Build.VERSION_CODES.R, trackingBug = 170729553)
    private boolean mSwitchingFgAndBgCalls = false;
    @UnsupportedAppUsage(maxTargetSdk = Build.VERSION_CODES.R, trackingBug = 170729553)
    private ImsCall mCallExpectedToResume = null;
    @UnsupportedAppUsage(maxTargetSdk = Build.VERSION_CODES.R, trackingBug = 170729553)
    private boolean mAllowEmergencyVideoCalls = false;
    private boolean mIgnoreDataEnabledChangedForVideoCalls = false;
    private boolean mIsViLteDataMetered = false;
    private boolean mAlwaysPlayRemoteHoldTone = false;
    private boolean mAutoRetryFailedWifiEmergencyCall = false;
    private boolean mSupportCepOnPeer = true;
    private boolean mSupportD2DUsingRtp = false;
    private boolean mSupportSdpForRtpHeaderExtensions = false;
    private boolean mIgnoreResetUtCapability = false;
    // Tracks the state of our background/foreground calls while a call hold/swap operation is
    // in progress. Values listed above.
    private HoldSwapState mHoldSwitchingState = HoldSwapState.INACTIVE;

    private String mLastDialString = null;
    private ImsDialArgs mLastDialArgs = null;
    private Executor mExecutor = Runnable::run;

    private boolean mPendingExitEcbmReq;
    private boolean mPendingExitScbmReq;

    /**
     * Listeners to changes in the phone state.  Intended for use by other interested IMS components
     * without the need to register a full blown {@link android.telephony.PhoneStateListener}.
     */
    private List<PhoneStateListener> mPhoneStateListeners = new ArrayList<>();

    /**
     * Carrier configuration option which determines if video calls which have been downgraded to an
     * audio call should be treated as if they are still video calls.
     */
    private boolean mTreatDowngradedVideoCallsAsVideoCalls = false;

    /**
     * Carrier configuration option which determines if an ongoing video call over wifi should be
     * dropped when an audio call is answered.
     */
    private boolean mDropVideoCallWhenAnsweringAudioCall = false;

    /**
     * Carrier configuration option which determines whether adding a call during a video call
     * should be allowed.
     */
    private boolean mAllowAddCallDuringVideoCall = true;

    /**
     * Carrier configuration option which determines whether holding a video call
     * should be allowed.
     */
    private boolean mAllowHoldingVideoCall = true;

    /**
     * Carrier configuration option which determines whether to notify the connection if a handover
     * to wifi fails.
     */
    private boolean mNotifyVtHandoverToWifiFail = false;

    /**
     * Carrier configuration option which determines whether the carrier supports downgrading a
     * TX/RX/TX-RX video call directly to an audio-only call.
     */
    private boolean mSupportDowngradeVtToAudio = false;

    /**
     * Stores the mapping of {@code ImsReasonInfo#CODE_*} to {@code CallFailCause#*}
     */
    private static final SparseIntArray PRECISE_CAUSE_MAP = new SparseIntArray();
    static {
        PRECISE_CAUSE_MAP.append(ImsReasonInfo.CODE_LOCAL_ILLEGAL_ARGUMENT,
                CallFailCause.LOCAL_ILLEGAL_ARGUMENT);
        PRECISE_CAUSE_MAP.append(ImsReasonInfo.CODE_LOCAL_ILLEGAL_STATE,
                CallFailCause.LOCAL_ILLEGAL_STATE);
        PRECISE_CAUSE_MAP.append(ImsReasonInfo.CODE_LOCAL_INTERNAL_ERROR,
                CallFailCause.LOCAL_INTERNAL_ERROR);
        PRECISE_CAUSE_MAP.append(ImsReasonInfo.CODE_LOCAL_IMS_SERVICE_DOWN,
                CallFailCause.LOCAL_IMS_SERVICE_DOWN);
        PRECISE_CAUSE_MAP.append(ImsReasonInfo.CODE_LOCAL_NO_PENDING_CALL,
                CallFailCause.LOCAL_NO_PENDING_CALL);
        PRECISE_CAUSE_MAP.append(ImsReasonInfo.CODE_LOCAL_ENDED_BY_CONFERENCE_MERGE,
                CallFailCause.NORMAL_CLEARING);
        PRECISE_CAUSE_MAP.append(ImsReasonInfo.CODE_LOCAL_POWER_OFF,
                CallFailCause.LOCAL_POWER_OFF);
        PRECISE_CAUSE_MAP.append(ImsReasonInfo.CODE_LOCAL_LOW_BATTERY,
                CallFailCause.LOCAL_LOW_BATTERY);
        PRECISE_CAUSE_MAP.append(ImsReasonInfo.CODE_LOCAL_NETWORK_NO_SERVICE,
                CallFailCause.LOCAL_NETWORK_NO_SERVICE);
        PRECISE_CAUSE_MAP.append(ImsReasonInfo.CODE_LOCAL_NETWORK_NO_LTE_COVERAGE,
                CallFailCause.LOCAL_NETWORK_NO_LTE_COVERAGE);
        PRECISE_CAUSE_MAP.append(ImsReasonInfo.CODE_LOCAL_NETWORK_ROAMING,
                CallFailCause.LOCAL_NETWORK_ROAMING);
        PRECISE_CAUSE_MAP.append(ImsReasonInfo.CODE_LOCAL_NETWORK_IP_CHANGED,
                CallFailCause.LOCAL_NETWORK_IP_CHANGED);
        PRECISE_CAUSE_MAP.append(ImsReasonInfo.CODE_LOCAL_SERVICE_UNAVAILABLE,
                CallFailCause.LOCAL_SERVICE_UNAVAILABLE);
        PRECISE_CAUSE_MAP.append(ImsReasonInfo.CODE_LOCAL_NOT_REGISTERED,
                CallFailCause.LOCAL_NOT_REGISTERED);
        PRECISE_CAUSE_MAP.append(ImsReasonInfo.CODE_LOCAL_CALL_EXCEEDED,
                CallFailCause.LOCAL_MAX_CALL_EXCEEDED);
        PRECISE_CAUSE_MAP.append(ImsReasonInfo.CODE_LOCAL_CALL_DECLINE,
                CallFailCause.LOCAL_CALL_DECLINE);
        PRECISE_CAUSE_MAP.append(ImsReasonInfo.CODE_LOCAL_CALL_VCC_ON_PROGRESSING,
                CallFailCause.LOCAL_CALL_VCC_ON_PROGRESSING);
        PRECISE_CAUSE_MAP.append(ImsReasonInfo.CODE_LOCAL_CALL_RESOURCE_RESERVATION_FAILED,
                CallFailCause.LOCAL_CALL_RESOURCE_RESERVATION_FAILED);
        PRECISE_CAUSE_MAP.append(ImsReasonInfo.CODE_LOCAL_CALL_CS_RETRY_REQUIRED,
                CallFailCause.LOCAL_CALL_CS_RETRY_REQUIRED);
        PRECISE_CAUSE_MAP.append(ImsReasonInfo.CODE_LOCAL_CALL_VOLTE_RETRY_REQUIRED,
                CallFailCause.LOCAL_CALL_VOLTE_RETRY_REQUIRED);
        PRECISE_CAUSE_MAP.append(ImsReasonInfo.CODE_LOCAL_CALL_TERMINATED,
                CallFailCause.LOCAL_CALL_TERMINATED);
        PRECISE_CAUSE_MAP.append(ImsReasonInfo.CODE_LOCAL_HO_NOT_FEASIBLE,
                CallFailCause.LOCAL_HO_NOT_FEASIBLE);
        PRECISE_CAUSE_MAP.append(ImsReasonInfo.CODE_TIMEOUT_1XX_WAITING,
                CallFailCause.TIMEOUT_1XX_WAITING);
        PRECISE_CAUSE_MAP.append(ImsReasonInfo.CODE_TIMEOUT_NO_ANSWER,
                CallFailCause.TIMEOUT_NO_ANSWER);
        PRECISE_CAUSE_MAP.append(ImsReasonInfo.CODE_TIMEOUT_NO_ANSWER_CALL_UPDATE,
                CallFailCause.TIMEOUT_NO_ANSWER_CALL_UPDATE);
        PRECISE_CAUSE_MAP.append(ImsReasonInfo.CODE_FDN_BLOCKED,
                CallFailCause.FDN_BLOCKED);
        PRECISE_CAUSE_MAP.append(ImsReasonInfo.CODE_SIP_REDIRECTED,
                CallFailCause.SIP_REDIRECTED);
        PRECISE_CAUSE_MAP.append(ImsReasonInfo.CODE_SIP_BAD_REQUEST,
                CallFailCause.SIP_BAD_REQUEST);
        PRECISE_CAUSE_MAP.append(ImsReasonInfo.CODE_SIP_FORBIDDEN,
                CallFailCause.SIP_FORBIDDEN);
        PRECISE_CAUSE_MAP.append(ImsReasonInfo.CODE_SIP_NOT_FOUND,
                CallFailCause.SIP_NOT_FOUND);
        PRECISE_CAUSE_MAP.append(ImsReasonInfo.CODE_SIP_NOT_SUPPORTED,
                CallFailCause.SIP_NOT_SUPPORTED);
        PRECISE_CAUSE_MAP.append(ImsReasonInfo.CODE_SIP_REQUEST_TIMEOUT,
                CallFailCause.SIP_REQUEST_TIMEOUT);
        PRECISE_CAUSE_MAP.append(ImsReasonInfo.CODE_SIP_TEMPRARILY_UNAVAILABLE,
                CallFailCause.SIP_TEMPRARILY_UNAVAILABLE);
        PRECISE_CAUSE_MAP.append(ImsReasonInfo.CODE_SIP_BAD_ADDRESS,
                CallFailCause.SIP_BAD_ADDRESS);
        PRECISE_CAUSE_MAP.append(ImsReasonInfo.CODE_SIP_BUSY,
                CallFailCause.SIP_BUSY);
        PRECISE_CAUSE_MAP.append(ImsReasonInfo.CODE_SIP_REQUEST_CANCELLED,
                CallFailCause.SIP_REQUEST_CANCELLED);
        PRECISE_CAUSE_MAP.append(ImsReasonInfo.CODE_SIP_NOT_ACCEPTABLE,
                CallFailCause.SIP_NOT_ACCEPTABLE);
        PRECISE_CAUSE_MAP.append(ImsReasonInfo.CODE_SIP_NOT_REACHABLE,
                CallFailCause.SIP_NOT_REACHABLE);
        PRECISE_CAUSE_MAP.append(ImsReasonInfo.CODE_SIP_CLIENT_ERROR,
                CallFailCause.SIP_CLIENT_ERROR);
        PRECISE_CAUSE_MAP.append(ImsReasonInfo.CODE_SIP_TRANSACTION_DOES_NOT_EXIST,
                CallFailCause.SIP_TRANSACTION_DOES_NOT_EXIST);
        PRECISE_CAUSE_MAP.append(ImsReasonInfo.CODE_SIP_SERVER_INTERNAL_ERROR,
                CallFailCause.SIP_SERVER_INTERNAL_ERROR);
        PRECISE_CAUSE_MAP.append(ImsReasonInfo.CODE_SIP_SERVICE_UNAVAILABLE,
                CallFailCause.SIP_SERVICE_UNAVAILABLE);
        PRECISE_CAUSE_MAP.append(ImsReasonInfo.CODE_SIP_SERVER_TIMEOUT,
                CallFailCause.SIP_SERVER_TIMEOUT);
        PRECISE_CAUSE_MAP.append(ImsReasonInfo.CODE_SIP_SERVER_ERROR,
                CallFailCause.SIP_SERVER_ERROR);
        PRECISE_CAUSE_MAP.append(ImsReasonInfo.CODE_SIP_USER_REJECTED,
                CallFailCause.SIP_USER_REJECTED);
        PRECISE_CAUSE_MAP.append(ImsReasonInfo.CODE_SIP_GLOBAL_ERROR,
                CallFailCause.SIP_GLOBAL_ERROR);
        PRECISE_CAUSE_MAP.append(ImsReasonInfo.CODE_EMERGENCY_TEMP_FAILURE,
                CallFailCause.IMS_EMERGENCY_TEMP_FAILURE);
        PRECISE_CAUSE_MAP.append(ImsReasonInfo.CODE_EMERGENCY_PERM_FAILURE,
                CallFailCause.IMS_EMERGENCY_PERM_FAILURE);
        PRECISE_CAUSE_MAP.append(ImsReasonInfo.CODE_MEDIA_INIT_FAILED,
                CallFailCause.MEDIA_INIT_FAILED);
        PRECISE_CAUSE_MAP.append(ImsReasonInfo.CODE_MEDIA_NO_DATA,
                CallFailCause.MEDIA_NO_DATA);
        PRECISE_CAUSE_MAP.append(ImsReasonInfo.CODE_MEDIA_NOT_ACCEPTABLE,
                CallFailCause.MEDIA_NOT_ACCEPTABLE);
        PRECISE_CAUSE_MAP.append(ImsReasonInfo.CODE_MEDIA_UNSPECIFIED,
                CallFailCause.MEDIA_UNSPECIFIED);
        PRECISE_CAUSE_MAP.append(ImsReasonInfo.CODE_USER_TERMINATED,
                CallFailCause.USER_TERMINATED);
        PRECISE_CAUSE_MAP.append(ImsReasonInfo.CODE_USER_NOANSWER,
                CallFailCause.USER_NOANSWER);
        PRECISE_CAUSE_MAP.append(ImsReasonInfo.CODE_USER_IGNORE,
                CallFailCause.USER_IGNORE);
        PRECISE_CAUSE_MAP.append(ImsReasonInfo.CODE_USER_DECLINE,
                CallFailCause.USER_DECLINE);
        PRECISE_CAUSE_MAP.append(ImsReasonInfo.CODE_LOW_BATTERY,
                CallFailCause.LOW_BATTERY);
        PRECISE_CAUSE_MAP.append(ImsReasonInfo.CODE_BLACKLISTED_CALL_ID,
                CallFailCause.BLACKLISTED_CALL_ID);
        PRECISE_CAUSE_MAP.append(ImsReasonInfo.CODE_USER_TERMINATED_BY_REMOTE,
                CallFailCause.USER_TERMINATED_BY_REMOTE);
        PRECISE_CAUSE_MAP.append(ImsReasonInfo.CODE_UT_NOT_SUPPORTED,
                CallFailCause.UT_NOT_SUPPORTED);
        PRECISE_CAUSE_MAP.append(ImsReasonInfo.CODE_UT_SERVICE_UNAVAILABLE,
                CallFailCause.UT_SERVICE_UNAVAILABLE);
        PRECISE_CAUSE_MAP.append(ImsReasonInfo.CODE_UT_OPERATION_NOT_ALLOWED,
                CallFailCause.UT_OPERATION_NOT_ALLOWED);
        PRECISE_CAUSE_MAP.append(ImsReasonInfo.CODE_UT_NETWORK_ERROR,
                CallFailCause.UT_NETWORK_ERROR);
        PRECISE_CAUSE_MAP.append(ImsReasonInfo.CODE_UT_CB_PASSWORD_MISMATCH,
                CallFailCause.UT_CB_PASSWORD_MISMATCH);
        PRECISE_CAUSE_MAP.append(ImsReasonInfo.CODE_ECBM_NOT_SUPPORTED,
                CallFailCause.ECBM_NOT_SUPPORTED);
        PRECISE_CAUSE_MAP.append(ImsReasonInfo.CODE_MULTIENDPOINT_NOT_SUPPORTED,
                CallFailCause.MULTIENDPOINT_NOT_SUPPORTED);
        PRECISE_CAUSE_MAP.append(ImsReasonInfo.CODE_CALL_DROP_IWLAN_TO_LTE_UNAVAILABLE,
                CallFailCause.CALL_DROP_IWLAN_TO_LTE_UNAVAILABLE);
        PRECISE_CAUSE_MAP.append(ImsReasonInfo.CODE_ANSWERED_ELSEWHERE,
                CallFailCause.ANSWERED_ELSEWHERE);
        PRECISE_CAUSE_MAP.append(ImsReasonInfo.CODE_CALL_PULL_OUT_OF_SYNC,
                CallFailCause.CALL_PULL_OUT_OF_SYNC);
        PRECISE_CAUSE_MAP.append(ImsReasonInfo.CODE_CALL_END_CAUSE_CALL_PULL,
                CallFailCause.CALL_PULLED);
        PRECISE_CAUSE_MAP.append(ImsReasonInfo.CODE_SUPP_SVC_FAILED,
                CallFailCause.SUPP_SVC_FAILED);
        PRECISE_CAUSE_MAP.append(ImsReasonInfo.CODE_SUPP_SVC_CANCELLED,
                CallFailCause.SUPP_SVC_CANCELLED);
        PRECISE_CAUSE_MAP.append(ImsReasonInfo.CODE_SUPP_SVC_REINVITE_COLLISION,
                CallFailCause.SUPP_SVC_REINVITE_COLLISION);
        PRECISE_CAUSE_MAP.append(ImsReasonInfo.CODE_IWLAN_DPD_FAILURE,
                CallFailCause.IWLAN_DPD_FAILURE);
        PRECISE_CAUSE_MAP.append(ImsReasonInfo.CODE_EPDG_TUNNEL_ESTABLISH_FAILURE,
                CallFailCause.EPDG_TUNNEL_ESTABLISH_FAILURE);
        PRECISE_CAUSE_MAP.append(ImsReasonInfo.CODE_EPDG_TUNNEL_REKEY_FAILURE,
                CallFailCause.EPDG_TUNNEL_REKEY_FAILURE);
        PRECISE_CAUSE_MAP.append(ImsReasonInfo.CODE_EPDG_TUNNEL_LOST_CONNECTION,
                CallFailCause.EPDG_TUNNEL_LOST_CONNECTION);
        PRECISE_CAUSE_MAP.append(ImsReasonInfo.CODE_MAXIMUM_NUMBER_OF_CALLS_REACHED,
                CallFailCause.MAXIMUM_NUMBER_OF_CALLS_REACHED);
        PRECISE_CAUSE_MAP.append(ImsReasonInfo.CODE_REMOTE_CALL_DECLINE,
                CallFailCause.REMOTE_CALL_DECLINE);
        PRECISE_CAUSE_MAP.append(ImsReasonInfo.CODE_DATA_LIMIT_REACHED,
                CallFailCause.DATA_LIMIT_REACHED);
        PRECISE_CAUSE_MAP.append(ImsReasonInfo.CODE_DATA_DISABLED,
                CallFailCause.DATA_DISABLED);
        PRECISE_CAUSE_MAP.append(ImsReasonInfo.CODE_WIFI_LOST,
                CallFailCause.WIFI_LOST);
        PRECISE_CAUSE_MAP.append(ImsReasonInfo.CODE_RADIO_OFF,
                CallFailCause.RADIO_OFF);
        PRECISE_CAUSE_MAP.append(ImsReasonInfo.CODE_NO_VALID_SIM,
                CallFailCause.NO_VALID_SIM);
        PRECISE_CAUSE_MAP.append(ImsReasonInfo.CODE_RADIO_INTERNAL_ERROR,
                CallFailCause.RADIO_INTERNAL_ERROR);
        PRECISE_CAUSE_MAP.append(ImsReasonInfo.CODE_NETWORK_RESP_TIMEOUT,
                CallFailCause.NETWORK_RESP_TIMEOUT);
        PRECISE_CAUSE_MAP.append(ImsReasonInfo.CODE_NETWORK_REJECT,
                CallFailCause.NETWORK_REJECT);
        PRECISE_CAUSE_MAP.append(ImsReasonInfo.CODE_RADIO_ACCESS_FAILURE,
                CallFailCause.RADIO_ACCESS_FAILURE);
        PRECISE_CAUSE_MAP.append(ImsReasonInfo.CODE_RADIO_LINK_FAILURE,
                CallFailCause.RADIO_LINK_FAILURE);
        PRECISE_CAUSE_MAP.append(ImsReasonInfo.CODE_RADIO_LINK_LOST,
                CallFailCause.RADIO_LINK_LOST);
        PRECISE_CAUSE_MAP.append(ImsReasonInfo.CODE_RADIO_UPLINK_FAILURE,
                CallFailCause.RADIO_UPLINK_FAILURE);
        PRECISE_CAUSE_MAP.append(ImsReasonInfo.CODE_RADIO_SETUP_FAILURE,
                CallFailCause.RADIO_SETUP_FAILURE);
        PRECISE_CAUSE_MAP.append(ImsReasonInfo.CODE_RADIO_RELEASE_NORMAL,
                CallFailCause.RADIO_RELEASE_NORMAL);
        PRECISE_CAUSE_MAP.append(ImsReasonInfo.CODE_RADIO_RELEASE_ABNORMAL,
                CallFailCause.RADIO_RELEASE_ABNORMAL);
        PRECISE_CAUSE_MAP.append(ImsReasonInfo.CODE_ACCESS_CLASS_BLOCKED,
                CallFailCause.ACCESS_CLASS_BLOCKED);
        PRECISE_CAUSE_MAP.append(ImsReasonInfo.CODE_NETWORK_DETACH,
                CallFailCause.NETWORK_DETACH);
        PRECISE_CAUSE_MAP.append(ImsReasonInfo.CODE_UNOBTAINABLE_NUMBER,
                CallFailCause.UNOBTAINABLE_NUMBER);
        PRECISE_CAUSE_MAP.append(ImsReasonInfo.CODE_OEM_CAUSE_1,
                CallFailCause.OEM_CAUSE_1);
        PRECISE_CAUSE_MAP.append(ImsReasonInfo.CODE_OEM_CAUSE_2,
                CallFailCause.OEM_CAUSE_2);
        PRECISE_CAUSE_MAP.append(ImsReasonInfo.CODE_OEM_CAUSE_3,
                CallFailCause.OEM_CAUSE_3);
        PRECISE_CAUSE_MAP.append(ImsReasonInfo.CODE_OEM_CAUSE_4,
                CallFailCause.OEM_CAUSE_4);
        PRECISE_CAUSE_MAP.append(ImsReasonInfo.CODE_OEM_CAUSE_5,
                CallFailCause.OEM_CAUSE_5);
        PRECISE_CAUSE_MAP.append(ImsReasonInfo.CODE_OEM_CAUSE_6,
                CallFailCause.OEM_CAUSE_6);
        PRECISE_CAUSE_MAP.append(ImsReasonInfo.CODE_OEM_CAUSE_7,
                CallFailCause.OEM_CAUSE_7);
        PRECISE_CAUSE_MAP.append(ImsReasonInfo.CODE_OEM_CAUSE_8,
                CallFailCause.OEM_CAUSE_8);
        PRECISE_CAUSE_MAP.append(ImsReasonInfo.CODE_OEM_CAUSE_9,
                CallFailCause.OEM_CAUSE_9);
        PRECISE_CAUSE_MAP.append(ImsReasonInfo.CODE_OEM_CAUSE_10,
                CallFailCause.OEM_CAUSE_10);
        PRECISE_CAUSE_MAP.append(ImsReasonInfo.CODE_OEM_CAUSE_11,
                CallFailCause.OEM_CAUSE_11);
        PRECISE_CAUSE_MAP.append(ImsReasonInfo.CODE_OEM_CAUSE_12,
                CallFailCause.OEM_CAUSE_12);
        PRECISE_CAUSE_MAP.append(ImsReasonInfo.CODE_OEM_CAUSE_13,
                CallFailCause.OEM_CAUSE_13);
        PRECISE_CAUSE_MAP.append(ImsReasonInfo.CODE_OEM_CAUSE_14,
                CallFailCause.OEM_CAUSE_14);
        PRECISE_CAUSE_MAP.append(ImsReasonInfo.CODE_OEM_CAUSE_15,
                CallFailCause.OEM_CAUSE_15);
    }

    /**
     * Carrier configuration option which determines whether the carrier wants to inform the user
     * when a video call is handed over from WIFI to LTE.
     * See {@link CarrierConfigManager#KEY_NOTIFY_HANDOVER_VIDEO_FROM_WIFI_TO_LTE_BOOL} for more
     * information.
     */
    private boolean mNotifyHandoverVideoFromWifiToLTE = false;

    /**
     * Carrier configuration option which determines whether the carrier wants to inform the user
     * when a video call is handed over from LTE to WIFI.
     * See {@link CarrierConfigManager#KEY_NOTIFY_HANDOVER_VIDEO_FROM_LTE_TO_WIFI_BOOL} for more
     * information.
     */
    private boolean mNotifyHandoverVideoFromLTEToWifi = false;

    /**
     * When {@code} false, indicates that no handover from LTE to WIFI has been attempted during the
     * start of the call.
     * When {@code true}, indicates that the start of call handover from LTE to WIFI has been
     * attempted (it may have succeeded or failed).
     */
    private boolean mHasAttemptedStartOfCallHandover = false;

    /**
     * Carrier configuration option which determines whether the carrier supports the
     * {@link VideoProfile#STATE_PAUSED} signalling.
     * See {@link CarrierConfigManager#KEY_SUPPORT_PAUSE_IMS_VIDEO_CALLS_BOOL} for more information.
     */
    private boolean mSupportPauseVideo = false;

    /**
     * Carrier configuration option which defines a mapping from pairs of
     * {@link ImsReasonInfo#getCode()} and {@link ImsReasonInfo#getExtraMessage()} values to a new
     * {@code ImsReasonInfo#CODE_*} value.
     *
     * See {@link CarrierConfigManager#KEY_IMS_REASONINFO_MAPPING_STRING_ARRAY}.
     */
    private Map<Pair<Integer, String>, Integer> mImsReasonCodeMap = new ArrayMap<>();

     /**
     * Carrier configuration option which indicates whether the carrier supports the hold
     * command while in an IMS call
     */
    private boolean mAllowHoldingCall = true;

    /**
      * Carrier configuration option which specifies how the carrier handles USSD request.
      * See {@link CarrierConfigManager#KEY_CARRIER_USSD_METHOD_INT} for more information.
      */
    private int mUssdMethod = USSD_OVER_CS_PREFERRED;

    /**
     * TODO: Remove this code; it is a workaround.
     * When {@code true}, forces {@link ImsManager#updateImsServiceConfig} to
     * be called when an ongoing video call is disconnected.  In some cases, where video pause is
     * supported by the carrier, when {@link #onDataEnabledChanged(boolean, int)} reports that data
     * has been disabled we will pause the video rather than disconnecting the call.  When this
     * happens we need to prevent the IMS service config from being updated, as this will cause VT
     * to be disabled mid-call, resulting in an inability to un-pause the video.
     */
    private boolean mShouldUpdateImsConfigOnDisconnect = false;

    private Pair<Boolean, Integer> mPendingSilentRedialInfo = null;

    /**
     * Carrier config which determines whether RTT is allowed while roaming.
     * See {@link CarrierConfigManager.KEY_RTT_SUPPORTED_WHILE_ROAMING_BOOL} for more information
     */
    private boolean mAllowRttWhileRoaming = false;

    /**
     * Default implementation for retrieving shared preferences; uses the actual PreferencesManager.
     */
    private SharedPreferenceProxy mSharedPreferenceProxy = (Context context) -> {
        return PreferenceManager.getDefaultSharedPreferences(context);
    };

    private Runnable mConnectorRunnable = new Runnable() {
        @Override
        public void run() {
            mImsManagerConnector.connect();
        }
    };

    // TODO: make @NonNull after removing DataEnabledSettings
    private DataSettingsManager.DataSettingsManagerCallback mSettingsCallback;

    /**
     * Allows the FeatureConnector used to be swapped for easier testing.
     */
    @VisibleForTesting
    public interface ConnectorFactory {
        /**
         * Create a FeatureConnector for this class to use to connect to an ImsManager.
         */
        FeatureConnector<ImsManager> create(Context context, int phoneId,
                String logPrefix, FeatureConnector.Listener<ImsManager> listener,
                Executor executor);
    }
    private final ConnectorFactory mConnectorFactory;
    private final FeatureConnector<ImsManager> mImsManagerConnector;

    // Used exclusively for IMS Registration related events for logging.
    private final LocalLog mRegLocalLog = new LocalLog(64);
    // Used for important operational related events for logging.
    private final LocalLog mOperationLocalLog = new LocalLog(64);

    //***** Events


    //***** Constructors
    public ImsPhoneCallTracker(ImsPhone phone, ConnectorFactory factory) {
        this(phone, factory, phone.getContext().getMainExecutor());
    }

    @VisibleForTesting
    public ImsPhoneCallTracker(ImsPhone phone, ConnectorFactory factory, Executor executor) {
        this.mPhone = phone;
        mConnectorFactory = factory;
        if (executor != null) {
            mExecutor = executor;
        }

        mMetrics = TelephonyMetrics.getInstance();

        IntentFilter intentfilter = new IntentFilter();
        intentfilter.addAction(CarrierConfigManager.ACTION_CARRIER_CONFIG_CHANGED);
        intentfilter.addAction(TelecomManager.ACTION_DEFAULT_DIALER_CHANGED);
        mPhone.getContext().registerReceiver(mReceiver, intentfilter);
        updateCarrierConfiguration(mPhone.getSubId(), getCarrierConfigBundle(mPhone.getSubId()));

        if (mPhone.getDefaultPhone().isUsingNewDataStack()) {
            mSettingsCallback = new DataSettingsManager.DataSettingsManagerCallback(this::post) {
                    @Override
                    public void onDataEnabledChanged(boolean enabled,
                            @TelephonyManager.DataEnabledChangedReason int reason,
                            @NonNull String callingPackage) {
                        int internalReason;
                        switch (reason) {
                            case TelephonyManager.DATA_ENABLED_REASON_USER:
                                internalReason = DataEnabledSettings.REASON_USER_DATA_ENABLED;
                                break;
                            case TelephonyManager.DATA_ENABLED_REASON_POLICY:
                                internalReason = DataEnabledSettings.REASON_POLICY_DATA_ENABLED;
                                break;
                            case TelephonyManager.DATA_ENABLED_REASON_CARRIER:
                                internalReason = DataEnabledSettings.REASON_DATA_ENABLED_BY_CARRIER;
                                break;
                            case TelephonyManager.DATA_ENABLED_REASON_THERMAL:
                                internalReason = DataEnabledSettings.REASON_THERMAL_DATA_ENABLED;
                                break;
                            case TelephonyManager.DATA_ENABLED_REASON_OVERRIDE:
                                internalReason = DataEnabledSettings.REASON_OVERRIDE_RULE_CHANGED;
                                break;
                            default:
                                internalReason = DataEnabledSettings.REASON_INTERNAL_DATA_ENABLED;
                        }
                        ImsPhoneCallTracker.this.onDataEnabledChanged(enabled, internalReason);
                    }};
            mPhone.getDefaultPhone().getDataSettingsManager().registerCallback(mSettingsCallback);
        } else {
            mPhone.getDefaultPhone().getDataEnabledSettings().registerForDataEnabledChanged(
                    this, EVENT_DATA_ENABLED_CHANGED, null);
        }

        final TelecomManager telecomManager =
                (TelecomManager) mPhone.getContext().getSystemService(Context.TELECOM_SERVICE);
        mDefaultDialerUid.set(
                getPackageUid(mPhone.getContext(), telecomManager.getDefaultDialerPackage()));

        long currentTime = SystemClock.elapsedRealtime();
        mVtDataUsageSnapshot = new NetworkStats(currentTime, 1);
        mVtDataUsageUidSnapshot = new NetworkStats(currentTime, 1);
        final NetworkStatsManager statsManager =
                (NetworkStatsManager) mPhone.getContext().getSystemService(
                        Context.NETWORK_STATS_SERVICE);
        statsManager.registerNetworkStatsProvider(LOG_TAG, mVtDataUsageProvider);

        mImsManagerConnector = mConnectorFactory.create(mPhone.getContext(), mPhone.getPhoneId(),
                LOG_TAG, new FeatureConnector.Listener<ImsManager>() {
                    public void connectionReady(ImsManager manager, int subId) throws ImsException {
                        mImsManager = manager;
                        log("connectionReady for subId = " + subId);
                        startListeningForCalls(subId);
                    }

                    @Override
                    public void connectionUnavailable(int reason) {
                        logi("connectionUnavailable: " + reason);
                        if (reason == FeatureConnector.UNAVAILABLE_REASON_SERVER_UNAVAILABLE) {
                            postDelayed(mConnectorRunnable, CONNECTOR_RETRY_DELAY_MS);
                        }
                        stopListeningForCalls();
                    }
                }, executor);
        // It can take some time for ITelephony to get published, so defer connecting.
        post(mConnectorRunnable);
    }

    /**
     * Test-only method used to mock out access to the shared preferences through the
     * {@link PreferenceManager}.
     * @param sharedPreferenceProxy
     */
    @VisibleForTesting
    public void setSharedPreferenceProxy(SharedPreferenceProxy sharedPreferenceProxy) {
        mSharedPreferenceProxy = sharedPreferenceProxy;
    }

    private int getPackageUid(Context context, String pkg) {
        if (pkg == null) {
            return NetworkStats.UID_ALL;
        }

        // Initialize to UID_ALL so at least it can be counted to overall data usage if
        // the dialer's package uid is not available.
        int uid = NetworkStats.UID_ALL;
        try {
            uid = context.getPackageManager().getPackageUid(pkg, 0);
        } catch (PackageManager.NameNotFoundException e) {
            loge("Cannot find package uid. pkg = " + pkg);
        }
        return uid;
    }

    @VisibleForTesting
    public void startListeningForCalls(int subId) throws ImsException {
        log("startListeningForCalls");
        mOperationLocalLog.log("startListeningForCalls - Connecting to ImsService");
        ImsExternalCallTracker externalCallTracker = mPhone.getExternalCallTracker();
        ImsExternalCallTracker.ExternalCallStateListener externalCallStateListener =
                externalCallTracker != null
                        ? externalCallTracker.getExternalCallStateListener() : null;

        EcbmHandler ecbmHandler = EcbmHandler.getInstance();

        mImsManager.open(mMmTelFeatureListener,
            ecbmHandler.getImsEcbmStateListener(mPhone.getPhoneId()),
            externalCallStateListener);
        mImsManager.addRegistrationCallback(mPhone.getImsMmTelRegistrationCallback(), this::post);
        mImsManager.addCapabilitiesCallback(mImsCapabilityCallback, this::post);

        ImsManager.setImsStatsCallback(mPhone.getPhoneId(), mImsStatsCallback);

        mImsManager.getConfigInterface().addConfigCallback(mConfigCallback);

        // Get the ECBM interface and set EcbmHandler's listener object for notifications
        if (ecbmHandler.isInEcm()) {
            // Call exit ECBM which will invoke onECBMExited
            try {
                ecbmHandler.exitEmergencyCallbackMode();
            } catch (Exception e) {
                    e.printStackTrace();
            }
        }
        if (canExitScbm()) {
             try {
                 mPhone.mDefaultPhone.exitScbm();
             } catch (Exception e) {
                 e.printStackTrace();
             }
         }

        int mPreferredTtyMode = Settings.Secure.getInt(
                mPhone.getContext().getContentResolver(),
                Settings.Secure.PREFERRED_TTY_MODE,
                Phone.TTY_MODE_OFF);
        mImsManager.setUiTTYMode(mPhone.getContext(), mPreferredTtyMode, null);

        // Set UT interface listener to receive UT indications & keep track of the interface so the
        // handler reference can be cleared.
        mUtInterface = getUtInterface();
        if (mUtInterface != null) {
            mUtInterface.registerForSuppServiceIndication(this, EVENT_SUPP_SERVICE_INDICATION,
                    null);
        }

        if (mCarrierConfigForSubId != null && mCarrierConfigForSubId.first == subId) {
            // The carrier configuration was received by CarrierConfigManager before the indication
            // that the ImsService was connected or ImsService has restarted and we need to re-apply
            // the configuration.
            updateCarrierConfiguration(subId, mCarrierConfigForSubId.second);
        } else {
            log("startListeningForCalls - waiting for the first carrier config indication for this "
                    + "subscription");
        }
        // For compatibility with apps that still use deprecated intent
        sendImsServiceStateIntent(ImsManager.ACTION_IMS_SERVICE_UP);
        mCurrentlyConnectedSubId = Optional.of(subId);
    }

    /**
     * Configures RTP header extension types used during SDP negotiation.
     */
    private void maybeConfigureRtpHeaderExtensions() {
        // Where device to device communication is available, ensure that the
        // supported RTP header extension types defined in {@link RtpTransport} are
        // set as the offered RTP header extensions for this device.
        if (mDeviceToDeviceForceEnabled
                || (mConfig != null && mConfig.isD2DCommunicationSupported
                && mSupportD2DUsingRtp)) {
            ArraySet<RtpHeaderExtensionType> types = new ArraySet<>();
            if (mSupportSdpForRtpHeaderExtensions) {
                types.add(RtpTransport.CALL_STATE_RTP_HEADER_EXTENSION_TYPE);
                types.add(RtpTransport.DEVICE_STATE_RTP_HEADER_EXTENSION_TYPE);
                logi("maybeConfigureRtpHeaderExtensions: set offered RTP header extension types");

            } else {
                logi("maybeConfigureRtpHeaderExtensions: SDP negotiation not supported; not "
                        + "setting offered RTP header extension types");
            }
            try {
                mImsManager.setOfferedRtpHeaderExtensionTypes(types);
            } catch (ImsException e) {
                loge("maybeConfigureRtpHeaderExtensions: failed to set extensions; " + e);
            }
        }
    }

    /**
     * Used via the telephony shell command to force D2D to be enabled.
     * @param isEnabled {@code true} if D2D is force enabled.
     */
    public void setDeviceToDeviceForceEnabled(boolean isEnabled) {
        mDeviceToDeviceForceEnabled = isEnabled;
        maybeConfigureRtpHeaderExtensions();
    }

    private void stopListeningForCalls() {
        log("stopListeningForCalls");
        mOperationLocalLog.log("stopListeningForCalls - Disconnecting from ImsService");
        // Only close on valid session.
        if (mImsManager != null) {
            mImsManager.removeRegistrationListener(mPhone.getImsMmTelRegistrationCallback());
            mImsManager.removeCapabilitiesCallback(mImsCapabilityCallback);
            try {
                ImsManager.setImsStatsCallback(mPhone.getPhoneId(), null);
                mImsManager.getConfigInterface().removeConfigCallback(mConfigCallback.getBinder());
            } catch (ImsException e) {
                Log.w(LOG_TAG, "stopListeningForCalls: unable to remove config callback.");
            }
            // Will release other listeners for MMTEL/ECBM/UT/MultiEndpoint Indications set in #open
            mImsManager.close();
        }
        if (mUtInterface != null) {
            mUtInterface.unregisterForSuppServiceIndication(this);
            mUtInterface = null;
        }
        mCurrentlyConnectedSubId = Optional.empty();
        resetImsCapabilities();
        hangupAllOrphanedConnections(DisconnectCause.LOST_SIGNAL);
        // For compatibility with apps that still use deprecated intent
        sendImsServiceStateIntent(ImsManager.ACTION_IMS_SERVICE_DOWN);
    }

    /**
     * Hang up all ongoing connections in the case that the ImsService has been disconnected and the
     * existing calls have been orphaned. This method assumes that there is no connection to the
     * ImsService and DOES NOT try to terminate the connections on the service side before
     * disconnecting here, as it assumes they have already been disconnected when we lost the
     * connection to the ImsService.
     */
    @VisibleForTesting
    public void hangupAllOrphanedConnections(int disconnectCause) {
        Log.w(LOG_TAG, "hangupAllOngoingConnections called for cause " + disconnectCause);
        // Send a call terminate request to all available connections.
        // In the ImsPhoneCallTrackerTest, when the hangup() of the connection call,
        // onCallTerminated() is called immediately and the connection is removed.
        // As a result, an IndexOutOfBoundsException is thrown.
        // This is why it counts backwards.
        int size = getConnections().size();
        for (int index = size - 1; index > -1; index--) {
            try {
                getConnections().get(index).hangup();
            } catch (CallStateException e) {
                loge("Failed to disconnet call...");
            }
        }
        // Move connections to disconnected and notify the reason why.
        for (ImsPhoneConnection connection : mConnections) {
            connection.update(connection.getImsCall(), ImsPhoneCall.State.DISCONNECTED);
            connection.onDisconnect(disconnectCause);
            connection.getCall().detach(connection);
        }
        mConnections.clear();
        // Pending MO was added to mConnections previously, so it has already been disconnected
        // above. Remove all references to it.
        mPendingMO = null;
        updatePhoneState();
    }

    /**
     * Requests modem to hang up all connections.
     */
    public void hangupAllConnections() {
        getConnections().stream().forEach(c -> {
            logi("Disconnecting callId = " + c.getTelecomCallId());
            try {
                c.hangup();
            } catch (CallStateException e) {
                loge("Failed to disconnet call...");
            }
        });
    }

    /* Hang up all connections of the call
     * Throws CallStateException if hangup fails
     */
    public void hangupAllConnections(ImsPhoneCall call) throws CallStateException {
        List<Connection> connections = call.getConnections();
        for (Connection conn : connections) {
            conn.hangup();
        }
    }

    private void sendImsServiceStateIntent(String intentAction) {
        Intent intent = new Intent(intentAction);
        intent.putExtra(ImsManager.EXTRA_PHONE_ID, mPhone.getPhoneId());
        if (mPhone != null && mPhone.getContext() != null) {
            mPhone.getContext().sendBroadcast(intent);
        }
    }

    public void dispose() {
        if (DBG) log("dispose");
        mRingingCall.dispose();
        mBackgroundCall.dispose();
        mForegroundCall.dispose();
        mHandoverCall.dispose();

        clearDisconnected();
        mPhone.getContext().unregisterReceiver(mReceiver);
        if (mPhone.getDefaultPhone().isUsingNewDataStack()) {
            mPhone.getDefaultPhone().getDataSettingsManager().unregisterCallback(mSettingsCallback);
        } else {
            mPhone.getDefaultPhone().getDataEnabledSettings().unregisterForDataEnabledChanged(this);
        }
        mImsManagerConnector.disconnect();

        final NetworkStatsManager statsManager =
                (NetworkStatsManager) mPhone.getContext().getSystemService(
                        Context.NETWORK_STATS_SERVICE);
        statsManager.unregisterNetworkStatsProvider(mVtDataUsageProvider);
    }

    @Override
    protected void finalize() {
        log("ImsPhoneCallTracker finalized");
    }

    //***** Instance Methods

    //***** Public Methods
    @Override
    public void registerForVoiceCallStarted(Handler h, int what, Object obj) {
        Registrant r = new Registrant(h, what, obj);
        mVoiceCallStartedRegistrants.add(r);
    }

    @Override
    public void unregisterForVoiceCallStarted(Handler h) {
        mVoiceCallStartedRegistrants.remove(h);
    }

    @Override
    public void registerForVoiceCallEnded(Handler h, int what, Object obj) {
        Registrant r = new Registrant(h, what, obj);
        mVoiceCallEndedRegistrants.add(r);
    }

    @Override
    public void unregisterForVoiceCallEnded(Handler h) {
        mVoiceCallEndedRegistrants.remove(h);
    }

    public int getClirMode() {
        if (mSharedPreferenceProxy != null && mPhone.getDefaultPhone() != null) {
            SharedPreferences sp = mSharedPreferenceProxy.getDefaultSharedPreferences(
                    mPhone.getContext());
            return sp.getInt(Phone.CLIR_KEY + mPhone.getSubId(),
                    CommandsInterface.CLIR_DEFAULT);
        } else {
            loge("dial; could not get default CLIR mode.");
            return CommandsInterface.CLIR_DEFAULT;
        }
    }

    private boolean prepareForDialing(ImsPhone.ImsDialArgs dialArgs) throws CallStateException {
        boolean holdBeforeDial = false;
        boolean isEmergencyNumber = dialArgs.isEmergency;
        // note that this triggers call state changed notif
        clearDisconnected();
        if (mImsManager == null) {
            throw new CallStateException("service not available");
        }
        // If an emergency call, hang up the ringing call before checking for dial issues
        if (isEmergencyNumber && mRingingCall != null && mRingingCall.isRinging()) {
            rejectCall();
        }
        // Make room for emergency call
        if (isEmergencyNumber && hasMaximumLiveCalls()) {
            hangupFirstHeldCall();
        }
        // See if there are any issues which preclude placing a call; throw a CallStateException
        // if there is.
        checkForDialIssues();
        int videoState = dialArgs.videoState;
        if (!canAddVideoCallDuringImsAudioCall(videoState)) {
            throw new CallStateException("cannot dial in current state");
        }

        // The new call must be assigned to the foreground call.
        // That call must be idle, so place anything that's
        // there on hold
        if (mForegroundCall.getState() == ImsPhoneCall.State.ACTIVE) {
            if (mBackgroundCall.getState().isAlive()) {
                //we should have failed in checkForDialIssues above before we get here
                throw new CallStateException(CallStateException.ERROR_TOO_MANY_CALLS,
                        "Already too many ongoing calls.");
            }
            // foreground call is empty for the newly dialed connection
            holdBeforeDial = true;
            mPendingCallVideoState = videoState;
            mPendingIntentExtras = dialArgs.intentExtras;
            holdActiveCallForPendingMo();
        }

        ImsPhoneCall.State fgState = ImsPhoneCall.State.IDLE;
        ImsPhoneCall.State bgState = ImsPhoneCall.State.IDLE;

        synchronized (mSyncHold) {
            if (holdBeforeDial) {
                fgState = mForegroundCall.getState();
                bgState = mBackgroundCall.getState();
                //holding foreground call failed
                if (fgState == ImsPhoneCall.State.ACTIVE) {
                    throw new CallStateException("cannot dial in current state");
                }
                //holding foreground call succeeded
                if (bgState == ImsPhoneCall.State.HOLDING) {
                    holdBeforeDial = false;
                }
            }
        }
        return holdBeforeDial;
    }

    public Connection startConference(String[] participantsToDial, ImsPhone.ImsDialArgs dialArgs)
            throws CallStateException {

        int clirMode = dialArgs.clirMode;
        int videoState = dialArgs.videoState;
        DeferDial deferDial = dialArgs.deferDial;
        if (DBG) log("dial clirMode=" + clirMode + " deferDial =" + deferDial);
        boolean holdBeforeDial = prepareForDialing(dialArgs);

        mClirMode = clirMode;
        ImsPhoneConnection pendingConnection;
        synchronized (mSyncHold) {
            mLastDialArgs = dialArgs;
            if (deferDial == DeferDial.INVALID || deferDial == DeferDial.ENABLE) {
                // deferDial will be set to ENABLE if extra handling is required on the other sub,
                // ex:holding active call on the other sub, before dial request can be
                // instantiated. The flag tells ImsPhoneCallTracker to create the connection without
                // submitting the DIAL request to lower layers. Once extra handling has been
                // completed, deferDial will be set to DISABLE and DIAL request can be sent.
                // For legacy non DSDA use case, deferDial is INVALID
                pendingConnection = new ImsPhoneConnection(mPhone,
                        participantsToDial, this, mForegroundCall,
                        false);
                // Don't rely on the mPendingMO in this method; if the modem calls back through
                // onCallProgressing, we'll end up nulling out mPendingMO, which means that
                // TelephonyConnectionService would treat this call as an MMI code, which it is not,
                // which would mean that the MMI code dialog would error out.
                mPendingMO = pendingConnection;
                pendingConnection.setVideoState(videoState);
                if (dialArgs.rttTextStream != null) {
                    log("startConference: setting RTT stream on mPendingMO");
                    pendingConnection.setCurrentRttTextStream(dialArgs.rttTextStream);
                }
            } else {
                if (mPendingMO == null) {
                    // If deferDial is DISABLE, pendingMO should already have been created
                    throw new CallStateException("mPendingMo cannot be null. Incorrect dialargs");
                }
                // Reset DeferDial to default value INVALID and dial as usual
                deferDial = DeferDial.INVALID;
                pendingConnection = mPendingMO;
            }
        }
        pendingConnection.setDeferDialStatus(deferDial);

        if (deferDial == DeferDial.INVALID) {
            // mPendingMO needs to be added to the internal list of connections only once.For DSDA
            // across sub dial, this can be done at the time of creation of mPendingMO or when the
            // 2nd dial request comes. We are adding the connection when the 2nd dial request
            // comes as the defer flag gets reset to INVALID thus keeping legacy behavior the same
            addConnection(pendingConnection);
        }

        if (!holdBeforeDial) {
            dialInternal(pendingConnection, clirMode, videoState, dialArgs.intentExtras);
        }

        updatePhoneState();
        mPhone.notifyPreciseCallStateChanged();

        return pendingConnection;
    }

    @UnsupportedAppUsage(maxTargetSdk = Build.VERSION_CODES.R, trackingBug = 170729553)
    public Connection dial(String dialString, int videoState, Bundle intentExtras) throws
            CallStateException {
        ImsPhone.ImsDialArgs dialArgs =  new ImsPhone.ImsDialArgs.Builder()
                .setIntentExtras(intentExtras)
                .setVideoState(videoState)
                .setClirMode(getClirMode())
                .build();
        return dial(dialString, dialArgs);
    }

    public synchronized Connection dial(String dialString, ImsPhone.ImsDialArgs dialArgs)
            throws CallStateException {
        boolean isPhoneInEcmMode = isPhoneInEcbm();
        boolean isPhoneInEmergencyMode = isPhoneInEmergencyMode();
        boolean isEmergencyNumber = dialArgs.isEmergency;
        boolean isWpsCall = dialArgs.isWpsCall;

        if (!shouldNumberBePlacedOnIms(isEmergencyNumber, dialString)) {
            Rlog.i(LOG_TAG, "dial: shouldNumberBePlacedOnIms = false");
            mOperationLocalLog.log("dial: shouldNumberBePlacedOnIms = false");
            throw new CallStateException(CS_FALLBACK);
        }

        int clirMode = dialArgs.clirMode;
        int videoState = dialArgs.videoState;
        DeferDial deferDial = dialArgs.deferDial;

        if (DBG) log("dial clirMode=" + clirMode);
        String origNumber = dialString;
        if (isEmergencyNumber) {
            clirMode = CommandsInterface.CLIR_SUPPRESSION;
            if (DBG) log("dial emergency call, set clirModIe=" + clirMode);
        } else {
            dialString = convertNumberIfNecessary(mPhone, dialString);
        }

        mClirMode = clirMode;
        boolean holdBeforeDial = prepareForDialing(dialArgs);

        if (isPhoneInEcmMode && isEmergencyNumber) {
            EcbmHandler.getInstance().handleTimerInEmergencyCallbackMode(EcbmHandler.CANCEL_ECM_TIMER);
        }

        // If the call is to an emergency number and the carrier does not support video emergency
        // calls, dial as an audio-only call.
        if (isEmergencyNumber && VideoProfile.isVideo(videoState) &&
                !mAllowEmergencyVideoCalls) {
            loge("dial: carrier does not support video emergency calls; downgrade to audio-only");
            videoState = VideoProfile.STATE_AUDIO_ONLY;
        }

        // Cache the video state for pending MO call.
        mPendingCallVideoState = videoState;

        synchronized (mSyncHold) {
            mLastDialString = dialString;
            mLastDialArgs = dialArgs;
<<<<<<< HEAD
            log("dial: deferDial = " + deferDial);
            if (deferDial == DeferDial.INVALID || deferDial == DeferDial.ENABLE) {
                // deferDial will be set to ENABLE if extra handling is required on the other sub,
                // ex:holding active call on the other sub, before dial request can be
                // instantiated. The flag tells ImsPhoneCallTracker to create the connection without
                // submitting the DIAL request to lower layers. Once extra handling has been
                // completed, deferDial will be set to DISABLE and DIAL request can be sent.
                // For legacy non DSDA use case, deferDial is INVALID
                mPendingMO = new ImsPhoneConnection(mPhone, dialString, this, mForegroundCall,
                        isEmergencyNumber, isWpsCall);
            } else {
                if (mPendingMO == null) {
                    // If deferDial is DISABLE, pendingMO should already have been created
                    throw new CallStateException("mPendingMo cannot be null. Incorrect dialargs");
                }
                // Reset DeferDial to default value INVALID and dial as usual
                deferDial = DeferDial.INVALID;
            }
            mPendingMO.setDeferDialStatus(deferDial);
=======
            mPendingMO = new ImsPhoneConnection(mPhone, dialString, this, mForegroundCall,
                    isEmergencyNumber, isWpsCall);
            mOperationLocalLog.log("dial requested. connId=" + System.identityHashCode(mPendingMO));
>>>>>>> 72bba61d
            if (isEmergencyNumber && dialArgs != null && dialArgs.intentExtras != null) {
                Rlog.i(LOG_TAG, "dial ims emergency dialer: " + dialArgs.intentExtras.getBoolean(
                        TelecomManager.EXTRA_IS_USER_INTENT_EMERGENCY_CALL));
                mPendingMO.setHasKnownUserIntentEmergency(dialArgs.intentExtras.getBoolean(
                        TelecomManager.EXTRA_IS_USER_INTENT_EMERGENCY_CALL));
            }
            mPendingMO.setVideoState(videoState);
            if (dialArgs.rttTextStream != null) {
                log("dial: setting RTT stream on mPendingMO");
                mPendingMO.setCurrentRttTextStream(dialArgs.rttTextStream);
            }
        }

        if (deferDial == DeferDial.INVALID) {
            // mPendingMO needs to be added to the internal list of connections only once.For DSDA
            // across sub dial, this can be done at the time of creation of mPendingMO or when the
            // 2nd dial request comes. We are adding the connection when the 2nd dial request
            // comes as the defer flag gets reset to INVALID thus keeping legacy behavior the same
            addConnection(mPendingMO);
        }

        if (!holdBeforeDial) {
            if ((!isPhoneInEmergencyMode) || (isPhoneInEmergencyMode && isEmergencyNumber)) {
                dialInternal(mPendingMO, clirMode, videoState, dialArgs.retryCallFailCause,
                        dialArgs.retryCallFailNetworkType, dialArgs.intentExtras);
            } else {
                try {
                    exitEmergencyMode();
                } catch (Exception e) {
                    e.printStackTrace();
                    throw new CallStateException("service not available");
                }
                EcbmHandler.getInstance().setOnEcbModeExitResponse(this,
                        EVENT_EXIT_ECM_RESPONSE_CDMA, null);
                pendingCallClirMode = clirMode;
                mPendingCallVideoState = videoState;
                mPendingIntentExtras = dialArgs.intentExtras;
                pendingCallInEcm = true;
            }
        }

        if (mNumberConverted) {
            mPendingMO.restoreDialedNumberAfterConversion(origNumber);
            mNumberConverted = false;
        }

        updatePhoneState();
        mPhone.notifyPreciseCallStateChanged();

        return mPendingMO;
    }

    boolean isImsServiceReady() {
        if (mImsManager == null) {
            return false;
        }

        return mImsManager.isServiceReady();
    }

    private boolean shouldNumberBePlacedOnIms(boolean isEmergency, String number) {
        int processCallResult;
        try {
            if (mImsManager != null) {
                processCallResult = mImsManager.shouldProcessCall(isEmergency,
                        new String[]{number});
                Rlog.i(LOG_TAG, "shouldProcessCall: number: " + Rlog.pii(LOG_TAG, number)
                        + ", result: " + processCallResult);
            } else {
                Rlog.w(LOG_TAG, "ImsManager unavailable, shouldProcessCall returning false.");
                return false;
            }
        } catch (ImsException e) {
            Rlog.w(LOG_TAG, "ImsService unavailable, shouldProcessCall returning false.");
            return false;
        }
        switch(processCallResult) {
            case MmTelFeature.PROCESS_CALL_IMS: {
                // The ImsService wishes to place the call over IMS
                return true;
            }
            case MmTelFeature.PROCESS_CALL_CSFB: {
                Rlog.i(LOG_TAG, "shouldProcessCall: place over CSFB instead.");
                return false;
            }
            default: {
                Rlog.w(LOG_TAG, "shouldProcessCall returned unknown result.");
                return false;
            }
        }
    }

    /**
     * Determines if the device will respect the value of the
     * {@link CarrierConfigManager#KEY_ALLOW_HOLD_IN_IMS_CALL_BOOL} configuration option.
     *
     * @return {@code false} if the device always supports holding IMS calls, {@code true} if it
     *      will use {@link CarrierConfigManager#KEY_ALLOW_HOLD_IN_IMS_CALL_BOOL} to determine if
     *      hold is supported.
     */
    private boolean doesDeviceRespectHoldCarrierConfig() {
        Phone phone = getPhone();
        if (phone == null) {
            return true;
        }
        return phone.getContext().getResources().getBoolean(
                com.android.internal.R.bool.config_device_respects_hold_carrier_config);
    }

    /**
     * Caches frequently used carrier configuration items locally and notifies ImsService of new
     * configuration if the subId is valid (there is an active sub ID loaded).
     *
     * @param subId The sub id to use to update configuration, may be invalid if a SIM has been
     *              removed.
     */
    private void updateCarrierConfiguration(int subId, PersistableBundle carrierConfig) {
        // start by assuming the carrier config is not loaded for the provided subscription.
        mCarrierConfigLoadedForSubscription = false;

        if (carrierConfig == null) {
            loge("updateCarrierConfiguration: carrier config is null, skipping.");
            return;
        }

        // Ensure the local cache is up to date first (including default config for no SIM case) in
        // ImsPhoneCallTracker to ensure we do not carry over settings from the previously inserted
        // SIM for things like emergency calling.
        updateCarrierConfigCache(carrierConfig);
        log("updateCarrierConfiguration: Updating mAllowEmergencyVideoCalls = "
                + mAllowEmergencyVideoCalls);
        // Check for changes due to carrier config.
        maybeConfigureRtpHeaderExtensions();

        if (!SubscriptionController.getInstance().isActiveSubId(subId)) {
            loge("updateCarrierConfiguration: skipping notification to ImsService, non"
                    + "active subId = " + subId);
            return;
        }

        Phone defaultPhone = getPhone().getDefaultPhone();
        if (defaultPhone != null && defaultPhone.getIccCard() != null) {
            IccCardConstants.State state = defaultPhone.getIccCard().getState();
            // Bypass until PIN/PUK lock is removed as to ensure that we do not push a config down
            // when the device is still locked. A CARRIER_CONFIG_CHANGED indication will be sent
            // once the device moves to ready.
            if (state != null && (!state.iccCardExist() || state.isPinLocked())) {
                loge("updateCarrierConfiguration: card state is not ready, skipping "
                        + "notification to ImsService. State= " + state);
                return;
            }
        }

        if (!CarrierConfigManager.isConfigForIdentifiedCarrier(carrierConfig)) {
            logi("updateCarrierConfiguration: Empty or default carrier config, skipping "
                    + "notification to ImsService.");
            return;
        }
        QtiImsUtils.updateRttConfigCache(mPhone.getContext(),mPhone.getPhoneId(), carrierConfig);

        // Only update the ImsService configurations for the case where a new subscription has been
        // loaded and is active.
        logi("updateCarrierConfiguration: Updating ImsService configs.");
        mCarrierConfigLoadedForSubscription = true;
        updateImsServiceConfig();
    }

    /**
     * Updates the local carrier config cache from a bundle obtained from the carrier config
     * manager.  Also supports unit testing by injecting configuration at test time.
     * @param carrierConfig The config bundle.
     */
    @VisibleForTesting
    public void updateCarrierConfigCache(PersistableBundle carrierConfig) {
        mAllowEmergencyVideoCalls =
                carrierConfig.getBoolean(CarrierConfigManager.KEY_ALLOW_EMERGENCY_VIDEO_CALLS_BOOL);
        mTreatDowngradedVideoCallsAsVideoCalls =
                carrierConfig.getBoolean(
                        CarrierConfigManager.KEY_TREAT_DOWNGRADED_VIDEO_CALLS_AS_VIDEO_CALLS_BOOL);
        mDropVideoCallWhenAnsweringAudioCall =
                carrierConfig.getBoolean(
                        CarrierConfigManager.KEY_DROP_VIDEO_CALL_WHEN_ANSWERING_AUDIO_CALL_BOOL);
        mAllowAddCallDuringVideoCall =
                carrierConfig.getBoolean(
                        CarrierConfigManager.KEY_ALLOW_ADD_CALL_DURING_VIDEO_CALL_BOOL);
        mAllowHoldingVideoCall =
                carrierConfig.getBoolean(
                        CarrierConfigManager.KEY_ALLOW_HOLD_VIDEO_CALL_BOOL);
        mNotifyVtHandoverToWifiFail = carrierConfig.getBoolean(
                CarrierConfigManager.KEY_NOTIFY_VT_HANDOVER_TO_WIFI_FAILURE_BOOL);
        mSupportDowngradeVtToAudio = carrierConfig.getBoolean(
                CarrierConfigManager.KEY_SUPPORT_DOWNGRADE_VT_TO_AUDIO_BOOL);
        mNotifyHandoverVideoFromWifiToLTE = carrierConfig.getBoolean(
                CarrierConfigManager.KEY_NOTIFY_HANDOVER_VIDEO_FROM_WIFI_TO_LTE_BOOL);
        mNotifyHandoverVideoFromLTEToWifi = carrierConfig.getBoolean(
                CarrierConfigManager.KEY_NOTIFY_HANDOVER_VIDEO_FROM_LTE_TO_WIFI_BOOL);
        mIgnoreDataEnabledChangedForVideoCalls = carrierConfig.getBoolean(
                CarrierConfigManager.KEY_IGNORE_DATA_ENABLED_CHANGED_FOR_VIDEO_CALLS);
        mIsViLteDataMetered = carrierConfig.getBoolean(
                CarrierConfigManager.KEY_VILTE_DATA_IS_METERED_BOOL);
        mSupportPauseVideo = carrierConfig.getBoolean(
                CarrierConfigManager.KEY_SUPPORT_PAUSE_IMS_VIDEO_CALLS_BOOL);
        mAlwaysPlayRemoteHoldTone = carrierConfig.getBoolean(
                CarrierConfigManager.KEY_ALWAYS_PLAY_REMOTE_HOLD_TONE_BOOL);
        mAutoRetryFailedWifiEmergencyCall = carrierConfig.getBoolean(
                CarrierConfigManager.KEY_AUTO_RETRY_FAILED_WIFI_EMERGENCY_CALL);
        mSupportCepOnPeer = carrierConfig.getBoolean(
                CarrierConfigManager.KEY_SUPPORT_IMS_CONFERENCE_EVENT_PACKAGE_ON_PEER_BOOL);
        mSupportD2DUsingRtp = carrierConfig.getBoolean(
                CarrierConfigManager.KEY_SUPPORTS_DEVICE_TO_DEVICE_COMMUNICATION_USING_RTP_BOOL);
        mSupportSdpForRtpHeaderExtensions = carrierConfig.getBoolean(
                CarrierConfigManager
                        .KEY_SUPPORTS_SDP_NEGOTIATION_OF_D2D_RTP_HEADER_EXTENSIONS_BOOL);
        mIgnoreResetUtCapability =  carrierConfig.getBoolean(
                CarrierConfigManager.KEY_IGNORE_RESET_UT_CAPABILITY_BOOL);
        mAllowHoldingCall = carrierConfig.getBoolean(
                CarrierConfigManager.KEY_ALLOW_HOLD_IN_IMS_CALL_BOOL);

        if (mPhone.getContext().getResources().getBoolean(
                com.android.internal.R.bool.config_allow_ussd_over_ims)) {
            mUssdMethod = carrierConfig.getInt(CarrierConfigManager.KEY_CARRIER_USSD_METHOD_INT);
        }

        if (!mImsReasonCodeMap.isEmpty()) {
            mImsReasonCodeMap.clear();
        }
        String[] mappings = carrierConfig
                .getStringArray(CarrierConfigManager.KEY_IMS_REASONINFO_MAPPING_STRING_ARRAY);
        if (mappings != null && mappings.length > 0) {
            for (String mapping : mappings) {
                String[] values = mapping.split(Pattern.quote("|"));
                if (values.length != 3) {
                    continue;
                }

                try {
                    Integer fromCode;
                    if (values[0].equals("*")) {
                        fromCode = null;
                    } else {
                        fromCode = Integer.parseInt(values[0]);
                    }
                    String message = values[1];
                    if (message == null) {
                        message = "";
                    }
                    else if (message.equals("*")) {
                        message = null;
                    }
                    int toCode = Integer.parseInt(values[2]);

                    addReasonCodeRemapping(fromCode, message, toCode);
                    log("Loaded ImsReasonInfo mapping :" +
                            " fromCode = " + (fromCode == null ? "any" : fromCode) +
                            " ; message = " + (message == null ? "any" : message) +
                            " ; toCode = " + toCode);
                } catch (NumberFormatException nfe) {
                    loge("Invalid ImsReasonInfo mapping found: " + mapping);
                }
            }
        } else {
            log("No carrier ImsReasonInfo mappings defined.");
        }

        mAllowRttWhileRoaming = carrierConfig.getBoolean
                (CarrierConfigManager.KEY_RTT_SUPPORTED_WHILE_ROAMING_BOOL);
    }

    @UnsupportedAppUsage(maxTargetSdk = Build.VERSION_CODES.R, trackingBug = 170729553)
    private void handleEcmTimer(int action) {
        EcbmHandler.getInstance().handleTimerInEmergencyCallbackMode(action);
    }

    private void dialInternal(ImsPhoneConnection conn, int clirMode, int videoState,
            Bundle intentExtras) {
        dialInternal(conn, clirMode, videoState, ImsReasonInfo.CODE_UNSPECIFIED,
                TelephonyManager.NETWORK_TYPE_UNKNOWN, intentExtras);
    }

    private void dialInternal(ImsPhoneConnection conn, int clirMode, int videoState,
            int retryCallFailCause, int retryCallFailNetworkType, Bundle intentExtras) {
        if (conn == null || conn.getDeferDialStatus() == DeferDial.ENABLE) {
            // do not dial if deferDial is enabled
            return;
        }
        log("dialInternal: conn.getDeferDialStatus " + conn.getDeferDialStatus());
        if (!conn.isAdhocConference() &&
                (conn.getAddress()== null || conn.getAddress().length() == 0
                || conn.getAddress().indexOf(PhoneNumberUtils.WILD) >= 0)) {
            // Phone number is invalid
            conn.setDisconnectCause(DisconnectCause.INVALID_NUMBER);
            sendEmptyMessageDelayed(EVENT_HANGUP_PENDINGMO, TIMEOUT_HANGUP_PENDINGMO);
            return;
        }

        // Always unmute when initiating a new call
        setMute(false);
        boolean isEmergencyCall = conn.isEmergency();
        int serviceType = isEmergencyCall
                ? ImsCallProfile.SERVICE_TYPE_EMERGENCY : ImsCallProfile.SERVICE_TYPE_NORMAL;
        int callType = ImsCallProfile.getCallTypeFromVideoState(videoState);
        //TODO(vt): Is this sufficient?  At what point do we know the video state of the call?
        conn.setVideoState(videoState);

        try {
            String[] callees = new String[] { conn.getAddress() };
            ImsCallProfile profile = mImsManager.createCallProfile(serviceType, callType);
            if (conn.isAdhocConference()) {
                profile.setCallExtraBoolean(ImsCallProfile.EXTRA_CONFERENCE, true);
                // Also set value for EXTRA_CONFERENCE_DEPRECATED in case receivers are using old
                // values.
                profile.setCallExtraBoolean(ImsCallProfile.EXTRA_CONFERENCE_DEPRECATED, true);
            }
            profile.setCallExtraInt(ImsCallProfile.EXTRA_OIR, clirMode);
            profile.setCallExtraInt(ImsCallProfile.EXTRA_RETRY_CALL_FAIL_REASON,
                    retryCallFailCause);
            profile.setCallExtraInt(ImsCallProfile.EXTRA_RETRY_CALL_FAIL_NETWORKTYPE,
                    retryCallFailNetworkType);

            if (isEmergencyCall) {
                // Set emergency call information in ImsCallProfile
                setEmergencyCallInfo(profile, conn);
            }

            boolean isStartRttCall = true;

            // Translate call subject intent-extra from Telecom-specific extra key to the
            // ImsCallProfile key.
            if (intentExtras != null) {
                if (intentExtras.containsKey(android.telecom.TelecomManager.EXTRA_CALL_SUBJECT)) {
                    intentExtras.putString(ImsCallProfile.EXTRA_DISPLAY_TEXT,
                            cleanseInstantLetteringMessage(intentExtras.getString(
                                    android.telecom.TelecomManager.EXTRA_CALL_SUBJECT))
                    );
                    profile.setCallExtra(ImsCallProfile.EXTRA_CALL_SUBJECT,
                            intentExtras.getString(TelecomManager.EXTRA_CALL_SUBJECT));
                }

                boolean isExtraStartRttCall = intentExtras.getBoolean(
                    android.telecom.TelecomManager.EXTRA_START_CALL_WITH_RTT, true);
                boolean isSettingStartRttCall = QtiImsUtils.canStartRttCall(mPhone.getPhoneId(),
                                                                            mPhone.getContext());
                isStartRttCall = isExtraStartRttCall && isSettingStartRttCall;
                if (DBG) log("dialInternal: isStartRttCall = " + isStartRttCall);

                if (intentExtras.containsKey(android.telecom.TelecomManager.EXTRA_PRIORITY)) {
                    profile.setCallExtraInt(ImsCallProfile.EXTRA_PRIORITY, intentExtras.getInt(
                            android.telecom.TelecomManager.EXTRA_PRIORITY));
                }

                if (intentExtras.containsKey(android.telecom.TelecomManager.EXTRA_LOCATION)) {
                    profile.setCallExtraParcelable(ImsCallProfile.EXTRA_LOCATION,
                            intentExtras.getParcelable(
                                    android.telecom.TelecomManager.EXTRA_LOCATION));
                }

                if (intentExtras.containsKey(
                        android.telecom.TelecomManager.EXTRA_OUTGOING_PICTURE)) {
                    String url = TelephonyLocalConnection.getCallComposerServerUrlForHandle(
                            mPhone.getSubId(), ((ParcelUuid) intentExtras.getParcelable(
                                    TelecomManager.EXTRA_OUTGOING_PICTURE)).getUuid());
                    profile.setCallExtra(ImsCallProfile.EXTRA_PICTURE_URL, url);
                }

                // Set the RTT mode to 1 if sim supports RTT and if the connection has
                // valid RTT text stream
                if (isRttSupported() && conn.hasRttTextStream() && isStartRttCall && isRttOn()) {
                    if (DBG) log("dialInternal: setting RTT mode to full");
                    profile.mMediaProfile.mRttMode = ImsStreamMediaProfile.RTT_MODE_FULL;
                }

                if (intentExtras.containsKey(ImsCallProfile.EXTRA_IS_CALL_PULL)) {
                    profile.mCallExtras.putBoolean(ImsCallProfile.EXTRA_IS_CALL_PULL,
                            intentExtras.getBoolean(ImsCallProfile.EXTRA_IS_CALL_PULL));
                    int dialogId = intentExtras.getInt(
                            ImsExternalCallTracker.EXTRA_IMS_EXTERNAL_CALL_ID);
                    conn.setIsPulledCall(true);
                    conn.setPulledDialogId(dialogId);
                }

                // Pack the OEM-specific call extras.
                profile.mCallExtras.putBundle(ImsCallProfile.EXTRA_OEM_EXTRAS, intentExtras);

                // NOTE: Extras to be sent over the network are packed into the
                // intentExtras individually, with uniquely defined keys.
                // These key-value pairs are processed by IMS Service before
                // being sent to the lower layers/to the network.
            }

            // Override RTT mode as per operator requirements not supported by AOSP
            if (isStartRttCall && canMakeRttCall(profile, isEmergencyCall)) {
                int mode = QtiImsUtils.getRttOperatingMode(
                        mPhone.getPhoneId(), mPhone.getContext());
                if (DBG) log("dialInternal: set RTT operation mode: " + mode);
                profile.getMediaProfile().setRttMode(mode);
            }

            mPhone.getVoiceCallSessionStats().onImsDial(conn);

            ImsCall imsCall = mImsManager.makeCall(profile,
                    conn.isAdhocConference() ? conn.getParticipantsToDial() : callees,
                    mImsCallListener);
            conn.setImsCall(imsCall);

            mMetrics.writeOnImsCallStart(mPhone.getPhoneId(), imsCall.getSession());

            setVideoCallProvider(conn, imsCall);
            conn.setAllowAddCallDuringVideoCall(mAllowAddCallDuringVideoCall);
            conn.setAllowHoldingVideoCall(mAllowHoldingVideoCall);
        } catch (ImsException e) {
            loge("dialInternal : " + e);
            mOperationLocalLog.log("dialInternal exception: " + e);
            conn.setDisconnectCause(DisconnectCause.ERROR_UNSPECIFIED);
            sendEmptyMessageDelayed(EVENT_HANGUP_PENDINGMO, TIMEOUT_HANGUP_PENDINGMO);
        } catch (RemoteException e) {
        }
    }

    /**
     * Accepts a call with the specified video state.  The video state is the video state that the
     * user has agreed upon in the InCall UI.
     *
     * @param videoState The video State
     * @throws CallStateException
     */
    public void acceptCall(int videoState) throws CallStateException {
        if (DBG) log("acceptCall");
        mOperationLocalLog.log("accepted incoming call");

        if (!isInDsdaMode() && (mForegroundCall.getState().isAlive()
                && mBackgroundCall.getState().isAlive())) {
            throw new CallStateException("cannot accept call");
        } else if (hasMaximumLiveCalls()) {
            // Scenario: ACTIVE + HELD or HELD + HELD
            // Create room to accept incoming call
            hangupFirstHeldCall();
        }

        ImsStreamMediaProfile mediaProfile = new ImsStreamMediaProfile();
        if ((mRingingCall.getState() == ImsPhoneCall.State.WAITING)
                && mForegroundCall.getState().isAlive()) {
            setMute(false);

            boolean answeringWillDisconnect = false;
            ImsCall activeCall = mForegroundCall.getImsCall();
            ImsCall ringingCall = mRingingCall.getImsCall();
            if (mForegroundCall.hasConnections() && mRingingCall.hasConnections()) {
                answeringWillDisconnect =
                        shouldDisconnectActiveCallOnAnswer(activeCall, ringingCall);
            }

            // Cache video state for pending MT call.
            mPendingCallVideoState = videoState;

            if (answeringWillDisconnect) {
                // We need to disconnect the foreground call before answering the background call.
                mForegroundCall.hangup();
                mPhone.getVoiceCallSessionStats().onImsAcceptCall(mRingingCall.getConnections());
                try {
                    mediaProfile = addRttAttributeIfRequired(ringingCall, mediaProfile);
                    ringingCall.accept(ImsCallProfile.getCallTypeFromVideoState(videoState),
                            mediaProfile);
                } catch (ImsException e) {
                    throw new CallStateException("cannot accept call");
                }
            } else {
                holdActiveCallForWaitingCall();
            }
        } else if (mRingingCall.getState().isRinging()) {
            if (DBG) log("acceptCall: incoming...");
            // Always unmute when answering a new call
            setMute(false);
            try {
                ImsCall imsCall = mRingingCall.getImsCall();
                if (imsCall != null) {
                    mPhone.getVoiceCallSessionStats().onImsAcceptCall(
                            mRingingCall.getConnections());
                    mediaProfile = addRttAttributeIfRequired(imsCall, mediaProfile);
                    imsCall.accept(ImsCallProfile.getCallTypeFromVideoState(videoState),
                            mediaProfile);
                    mMetrics.writeOnImsCommand(mPhone.getPhoneId(), imsCall.getSession(),
                            ImsCommand.IMS_CMD_ACCEPT);
                } else {
                    throw new CallStateException("no valid ims call");
                }
            } catch (ImsException e) {
                throw new CallStateException("cannot accept call");
            }
        } else {
            throw new CallStateException("phone not ringing");
        }
    }

    public void rejectCall () throws CallStateException {
        if (DBG) log("rejectCall");
        mOperationLocalLog.log("rejected incoming call");

        if (mRingingCall.getState().isRinging()) {
            hangup(mRingingCall);
        } else {
            throw new CallStateException("phone not ringing");
        }
    }

    /**
     * Set the emergency call information if it is an emergency call.
     */
    private void setEmergencyCallInfo(ImsCallProfile profile, Connection conn) {
        EmergencyNumber num = conn.getEmergencyNumberInfo();
        if (num != null) {
            profile.setEmergencyCallInfo(num, conn.hasKnownUserIntentEmergency());
        }
    }

    @UnsupportedAppUsage(maxTargetSdk = Build.VERSION_CODES.R, trackingBug = 170729553)
    private void switchAfterConferenceSuccess() {
        if (DBG) log("switchAfterConferenceSuccess fg =" + mForegroundCall.getState() +
                ", bg = " + mBackgroundCall.getState());

        if (mBackgroundCall.getState() == ImsPhoneCall.State.HOLDING) {
            log("switchAfterConferenceSuccess");
            mForegroundCall.switchWith(mBackgroundCall);
        }
    }

    private void holdActiveCallForPendingMo() throws CallStateException {
        if (mHoldSwitchingState == HoldSwapState.PENDING_SINGLE_CALL_HOLD
                || mHoldSwitchingState == HoldSwapState.SWAPPING_ACTIVE_AND_HELD
                || mHoldSwitchingState == HoldSwapState.PENDING_DOUBLE_CALL_HOLD) {
            logi("Ignoring hold request while already holding or swapping");
            return;
        }
        HoldSwapState oldHoldState = mHoldSwitchingState;
        ImsCall callToHold = mForegroundCall.getImsCall();

        mHoldSwitchingState = HoldSwapState.HOLDING_TO_DIAL_OUTGOING;
        logHoldSwapState("holdActiveCallForPendingMo");

        mForegroundCall.switchWith(mBackgroundCall);
        try {
            callToHold.hold();
            mMetrics.writeOnImsCommand(mPhone.getPhoneId(), callToHold.getSession(),
                    ImsCommand.IMS_CMD_HOLD);
        } catch (ImsException e) {
            mForegroundCall.switchWith(mBackgroundCall);
            mHoldSwitchingState = oldHoldState;
            logHoldSwapState("holdActiveCallForPendingMo - fail");
            throw new CallStateException(e.getMessage());
        }
    }

    /**
     * Holds the active call, possibly resuming the already-held background call if it exists.
     */
    public void holdActiveCall() throws CallStateException {
        if (mForegroundCall.getState() == ImsPhoneCall.State.ACTIVE) {
            if (mHoldSwitchingState == HoldSwapState.PENDING_SINGLE_CALL_HOLD
                    || mHoldSwitchingState == HoldSwapState.SWAPPING_ACTIVE_AND_HELD
                    || mHoldSwitchingState == HoldSwapState.PENDING_DOUBLE_CALL_HOLD) {
                logi("Ignoring hold request while already holding or swapping");
                return;
            }
            HoldSwapState oldHoldState = mHoldSwitchingState;
            ImsCall callToHold = mForegroundCall.getImsCall();
            if (mBackgroundCall.getState().isAlive()) {
                mCallExpectedToResume = mBackgroundCall.getImsCall();
                mHoldSwitchingState = HoldSwapState.SWAPPING_ACTIVE_AND_HELD;
            } else {
                mHoldSwitchingState = HoldSwapState.PENDING_SINGLE_CALL_HOLD;
            }
            logHoldSwapState("holdActiveCall");
            mForegroundCall.switchWith(mBackgroundCall);
            try {
                callToHold.hold();
                mMetrics.writeOnImsCommand(mPhone.getPhoneId(), callToHold.getSession(),
                        ImsCommand.IMS_CMD_HOLD);
            } catch (ImsException | NullPointerException e) {
                mForegroundCall.switchWith(mBackgroundCall);
                mHoldSwitchingState = oldHoldState;
                logHoldSwapState("holdActiveCall - fail");
                throw new CallStateException(e.getMessage());
            }
        }
    }

    /**
     * Holds the active call and does not perform swapping even if there is an ACTIVE call
     * @throws CallStateException
     */
    public void holdActiveCallOnly() throws CallStateException {
        if (mForegroundCall.getState() != ImsPhoneCall.State.ACTIVE) {
            return;
        }
        if (mHoldSwitchingState == HoldSwapState.PENDING_SINGLE_CALL_HOLD
                || mHoldSwitchingState == HoldSwapState.SWAPPING_ACTIVE_AND_HELD
                || mHoldSwitchingState == HoldSwapState.PENDING_DOUBLE_CALL_HOLD) {
            logi("Ignoring hold request while already holding or swapping");
            return;
        }
        if (!mBackgroundCall.getState().isAlive()) {
            // there is only one ACTIVE call, legacy single hold use case
            holdActiveCall();
            return;
        }
        // case: ACTIVE + HELD, trying to hold active call
        HoldSwapState oldHoldState = mHoldSwitchingState;
        ImsCall callToHold = mForegroundCall.getImsCall();
        mHoldSwitchingState = HoldSwapState.PENDING_DOUBLE_CALL_HOLD;
        logHoldSwapState("holdActiveCallOnly");
        try {
            callToHold.hold();
            mMetrics.writeOnImsCommand(mPhone.getPhoneId(), callToHold.getSession(),
                    ImsCommand.IMS_CMD_HOLD);
        } catch (ImsException e) {
            mHoldSwitchingState = oldHoldState;
            logHoldSwapState("holdActiveCall - fail");
            throw new CallStateException(e.getMessage());
        }
    }

    /**
     * Hold the currently active call in order to answer the waiting call.
     */
    public void holdActiveCallForWaitingCall() throws CallStateException {
        boolean switchingWithWaitingCall = !mBackgroundCall.getState().isAlive()
                && mRingingCall.getState() == ImsPhoneCall.State.WAITING;
        if (switchingWithWaitingCall) {
            ImsCall callToHold = mForegroundCall.getImsCall();
            mCallExpectedToResume = mRingingCall.getImsCall();
            HoldSwapState oldHoldState = mHoldSwitchingState;
            mHoldSwitchingState = HoldSwapState.HOLDING_TO_ANSWER_INCOMING;
            ImsCall callExpectedToResume = mCallExpectedToResume;
            mCallExpectedToResume = mRingingCall.getImsCall();
            mForegroundCall.switchWith(mBackgroundCall);
            logHoldSwapState("holdActiveCallForWaitingCall");
            try {
                callToHold.hold();
                mMetrics.writeOnImsCommand(mPhone.getPhoneId(), callToHold.getSession(),
                        ImsCommand.IMS_CMD_HOLD);
            } catch (ImsException e) {
                mForegroundCall.switchWith(mBackgroundCall);
                mHoldSwitchingState = oldHoldState;
                mCallExpectedToResume = callExpectedToResume;
                logHoldSwapState("holdActiveCallForWaitingCall - fail");
                throw new CallStateException(e.getMessage());
            }
        }
    }

    /**
     * Unhold the currently held call.
     */
    public void unholdHeldCall() throws CallStateException {
        ImsCall imsCall = mBackgroundCall.getImsCall();
        if (mHoldSwitchingState == HoldSwapState.PENDING_SINGLE_CALL_UNHOLD
                || mHoldSwitchingState == HoldSwapState.SWAPPING_ACTIVE_AND_HELD
                || mHoldSwitchingState == HoldSwapState.PENDING_DOUBLE_CALL_HOLD) {
            logi("Ignoring unhold request while already unholding or swapping");
            return;
        }
        if (imsCall != null) {
            mCallExpectedToResume = imsCall;
            HoldSwapState oldHoldState = mHoldSwitchingState;
            mHoldSwitchingState = HoldSwapState.PENDING_SINGLE_CALL_UNHOLD;
            mForegroundCall.switchWith(mBackgroundCall);
            logHoldSwapState("unholdCurrentCall");
            try {
                imsCall.resume();
                mMetrics.writeOnImsCommand(mPhone.getPhoneId(), imsCall.getSession(),
                        ImsCommand.IMS_CMD_RESUME);
            } catch (ImsException e) {
                mForegroundCall.switchWith(mBackgroundCall);
                mHoldSwitchingState = oldHoldState;
                logHoldSwapState("unholdCurrentCall - fail");
                throw new CallStateException(e.getMessage());
            }
        }
    }

    /**
     * Unhold a particular held connection in DSDA use case
     */
    public void unholdHeldCall(ImsPhoneConnection connection) throws CallStateException {
        if (mHoldSwitchingState == HoldSwapState.PENDING_SINGLE_CALL_UNHOLD
                || mHoldSwitchingState == HoldSwapState.SWAPPING_ACTIVE_AND_HELD
                || mHoldSwitchingState == HoldSwapState.PENDING_DOUBLE_CALL_HOLD) {
            logi("Ignoring unhold request while already unholding or swapping");
            return;
        }
        if (getBackgroundCallCount() < MAX_BACKGROUND_CALLS_DSDA) {
            // legacy use case where there is only one HELD call
            unholdHeldCall();
            return;
        }
        ImsCall imsCall = connection.getImsCall();
        if (imsCall != null) {
            mCallExpectedToResume = imsCall;
            // case: HELD + HELD, trying to unhold one of the calls
            HoldSwapState oldHoldState = mHoldSwitchingState;
            mHoldSwitchingState = HoldSwapState.PENDING_DOUBLE_CALL_UNHOLD;
            logHoldSwapState("unholdCurrentCall");
            try {
                imsCall.resume();
                mMetrics.writeOnImsCommand(mPhone.getPhoneId(), imsCall.getSession(),
                        ImsCommand.IMS_CMD_RESUME);
            } catch (ImsException e) {
                mHoldSwitchingState = oldHoldState;
                logHoldSwapState("unholdCurrentCall - fail");
                throw new CallStateException(e.getMessage());
            }
        }
    }

    private void resumeForegroundCall() throws ImsException {
        //resume foreground call after holding background call
        //they were switched before holding
        ImsCall imsCall = mForegroundCall.getImsCall();
        if (imsCall != null) {
            imsCall.resume();
            mMetrics.writeOnImsCommand(mPhone.getPhoneId(), imsCall.getSession(),
                    ImsCommand.IMS_CMD_RESUME);
        }
    }

    private void answerWaitingCall() throws ImsException {
        //accept waiting call after holding background call
        ImsCall imsCall = mRingingCall.getImsCall();
        if (imsCall != null) {
            mPhone.getVoiceCallSessionStats().onImsAcceptCall(mRingingCall.getConnections());
            imsCall.accept(
                    ImsCallProfile.getCallTypeFromVideoState(mPendingCallVideoState));
            mMetrics.writeOnImsCommand(mPhone.getPhoneId(), imsCall.getSession(),
                    ImsCommand.IMS_CMD_ACCEPT);
        }
    }

    // Clean up expired cache entries.
    private void maintainConnectTimeCache() {
        long threshold = SystemClock.elapsedRealtime() - TIMEOUT_PARTICIPANT_CONNECT_TIME_CACHE_MS;
        // The cached time is the system elapsed millisecond when the CacheEntry is created.
        mPhoneNumAndConnTime.entrySet().removeIf(e -> e.getValue().mCachedTime < threshold);
        // Remove all the cached records which are older than current caching threshold. Since the
        // queue is FIFO, keep polling records until the queue is empty or the head of the queue is
        // fresh enough.
        while (!mUnknownPeerConnTime.isEmpty()
                && mUnknownPeerConnTime.peek().mCachedTime < threshold) {
            mUnknownPeerConnTime.poll();
        }
    }

    private void cacheConnectionTimeWithPhoneNumber(@NonNull ImsPhoneConnection connection) {
        int callDirection =
                connection.isIncoming() ? android.telecom.Call.Details.DIRECTION_INCOMING
                        : android.telecom.Call.Details.DIRECTION_OUTGOING;
        CacheEntry cachedConnectTime = new CacheEntry(SystemClock.elapsedRealtime(),
                connection.getConnectTime(), connection.getConnectTimeReal(), callDirection);
        maintainConnectTimeCache();
        if (PhoneConstants.PRESENTATION_ALLOWED == connection.getNumberPresentation()) {
            // In case of merging calls with the same number, use the latest connect time. Since
            // that call might be dropped and re-connected. So if the connectTime is earlier than
            // the cache, skip.
            String phoneNumber = getFormattedPhoneNumber(connection.getAddress());
            if (mPhoneNumAndConnTime.containsKey(phoneNumber)
                    && connection.getConnectTime()
                        <= mPhoneNumAndConnTime.get(phoneNumber).mConnectTime) {
                // Use the latest connect time.
                return;
            }
            mPhoneNumAndConnTime.put(phoneNumber, cachedConnectTime);
        } else {
            mUnknownPeerConnTime.add(cachedConnectTime);
        }
    }

    private CacheEntry findConnectionTimeUsePhoneNumber(
            @NonNull ConferenceParticipant participant) {
        maintainConnectTimeCache();
        if (PhoneConstants.PRESENTATION_ALLOWED == participant.getParticipantPresentation()) {
            if (participant.getHandle() == null
                    || participant.getHandle().getSchemeSpecificPart() == null) {
                return null;
            }

            String number = ConferenceParticipant.getParticipantAddress(participant.getHandle(),
                    getCountryIso()).getSchemeSpecificPart();
            if (TextUtils.isEmpty(number)) {
                return null;
            }
            String formattedNumber = getFormattedPhoneNumber(number);
            return mPhoneNumAndConnTime.get(formattedNumber);
        } else {
            return mUnknownPeerConnTime.poll();
        }
    }

    private String getFormattedPhoneNumber(String number) {
        String countryIso = getCountryIso();
        if (countryIso == null) {
            return number;
        }
        String phoneNumber = PhoneNumberUtils.formatNumberToE164(number, countryIso);
        return phoneNumber == null ? number : phoneNumber;
    }

    private String getCountryIso() {
        int subId = mPhone.getSubId();
        SubscriptionInfo info =
                SubscriptionManager.from(mPhone.getContext()).getActiveSubscriptionInfo(subId);
        return info == null ? null : info.getCountryIso();
    }

    public void
    conference() {
        ImsCall fgImsCall = mForegroundCall.getImsCall();
        if (fgImsCall == null) {
            log("conference no foreground ims call");
            return;
        }

        ImsCall bgImsCall = mBackgroundCall.getImsCall();
        if (bgImsCall == null) {
            log("conference no background ims call");
            return;
        }

        if (fgImsCall.isCallSessionMergePending()) {
            log("conference: skip; foreground call already in process of merging.");
            return;
        }

        if (bgImsCall.isCallSessionMergePending()) {
            log("conference: skip; background call already in process of merging.");
            return;
        }

        // Keep track of the connect time of the earliest call so that it can be set on the
        // {@code ImsConference} when it is created.
        long foregroundConnectTime = mForegroundCall.getEarliestConnectTime();
        long backgroundConnectTime = mBackgroundCall.getEarliestConnectTime();
        long conferenceConnectTime;
        if (foregroundConnectTime > 0 && backgroundConnectTime > 0) {
            conferenceConnectTime = Math.min(mForegroundCall.getEarliestConnectTime(),
                    mBackgroundCall.getEarliestConnectTime());
            log("conference - using connect time = " + conferenceConnectTime);
        } else if (foregroundConnectTime > 0) {
            log("conference - bg call connect time is 0; using fg = " + foregroundConnectTime);
            conferenceConnectTime = foregroundConnectTime;
        } else {
            log("conference - fg call connect time is 0; using bg = " + backgroundConnectTime);
            conferenceConnectTime = backgroundConnectTime;
        }

        String foregroundId = "";
        ImsPhoneConnection foregroundConnection = mForegroundCall.getFirstConnection();
        if (foregroundConnection != null) {
            foregroundConnection.setConferenceConnectTime(conferenceConnectTime);
            foregroundConnection.handleMergeStart();
            foregroundId = foregroundConnection.getTelecomCallId();
            cacheConnectionTimeWithPhoneNumber(foregroundConnection);
        }
        String backgroundId = "";
        ImsPhoneConnection backgroundConnection = findConnection(bgImsCall);
        if (backgroundConnection != null) {
            backgroundConnection.handleMergeStart();
            backgroundId = backgroundConnection.getTelecomCallId();
            cacheConnectionTimeWithPhoneNumber(backgroundConnection);
        }
        log("conference: fgCallId=" + foregroundId + ", bgCallId=" + backgroundId);
        mOperationLocalLog.log("conference: fgCallId=" + foregroundId + ", bgCallId="
                + backgroundId);

        try {
            fgImsCall.merge(bgImsCall);
        } catch (ImsException e) {
            log("conference " + e.getMessage());
            handleConferenceFailed(foregroundConnection, backgroundConnection);
        }
    }

    /**
     * Connects the two calls and disconnects the subscriber from both calls. Throws a
     * {@link CallStateException} if there is an issue.
     * @throws CallStateException
     */
    public void explicitCallTransfer() throws CallStateException {
        ImsCall fgImsCall = mForegroundCall.getImsCall();
        ImsCall bgImsCall = mBackgroundCall.getImsCall();
        if ((fgImsCall == null) || (bgImsCall == null) || !canTransfer()) {
            throw new CallStateException("cannot transfer");
        }

        try {
            // Per 3GPP TS 24.629 - A.2, the signalling for a consultative transfer should send the
            // REFER on the background held call with the foreground call specified as the
            // destination.
            bgImsCall.consultativeTransfer(fgImsCall);
        } catch (ImsException e) {
            throw new CallStateException(e.getMessage());
        }
    }

    @UnsupportedAppUsage(maxTargetSdk = Build.VERSION_CODES.R, trackingBug = 170729553)
    public void
    clearDisconnected() {
        if (DBG) log("clearDisconnected");

        internalClearDisconnected();

        updatePhoneState();
        mPhone.notifyPreciseCallStateChanged();
    }

    public boolean
    canConference() {
        return mForegroundCall.getState() == ImsPhoneCall.State.ACTIVE
            && mBackgroundCall.getState() == ImsPhoneCall.State.HOLDING
            && !mBackgroundCall.isFull()
            && !mForegroundCall.isFull();
    }

    private boolean canAddVideoCallDuringImsAudioCall(int videoState) {
        if (mAllowHoldingVideoCall) {
            return true;
        }

        ImsCall call = mForegroundCall.getImsCall();
        if (call == null) {
            call = mBackgroundCall.getImsCall();
        }

        boolean isImsAudioCallActiveOrHolding = (mForegroundCall.getState() == Call.State.ACTIVE ||
               mBackgroundCall.getState() == Call.State.HOLDING) && call != null &&
               !call.isVideoCall();

        /* return TRUE if there doesn't exist ims audio call in either active
           or hold states */
        return !isImsAudioCallActiveOrHolding || !VideoProfile.isVideo(videoState);
    }


    /**
     * Determines if there are issues which would preclude dialing an outgoing call.  Throws a
     * {@link CallStateException} if there is an issue.
     * @throws CallStateException
     */
    public void checkForDialIssues() throws CallStateException {
        boolean disableCall = TelephonyProperties.disable_call().orElse(false);
        if (disableCall) {
            throw new CallStateException(CallStateException.ERROR_CALLING_DISABLED,
                    "ro.telephony.disable-call has been used to disable calling.");
        }
        if (mPendingMO != null && mPendingMO.getDeferDialStatus() != DeferDial.ENABLE) {
            throw new CallStateException(CallStateException.ERROR_ALREADY_DIALING,
                    "Another outgoing call is already being dialed.");
        }
        if (mRingingCall.isRinging()) {
            throw new CallStateException(CallStateException.ERROR_CALL_RINGING,
                    "Can't place a call while another is ringing.");
        }
        if (hasMaximumLiveCalls()) {
            throw new CallStateException(CallStateException.ERROR_TOO_MANY_CALLS,
                    "Already an active foreground and background call.");
        }
    }

    public boolean
    canTransfer() {
        return mForegroundCall.getState() == ImsPhoneCall.State.ACTIVE
            && mBackgroundCall.getState() == ImsPhoneCall.State.HOLDING;
    }

    //***** Private Instance Methods

    private void
    internalClearDisconnected() {
        mRingingCall.clearDisconnected();
        mForegroundCall.clearDisconnected();
        mBackgroundCall.clearDisconnected();
        mHandoverCall.clearDisconnected();
    }

    @UnsupportedAppUsage(maxTargetSdk = Build.VERSION_CODES.R, trackingBug = 170729553)
    private void
    updatePhoneState() {
        PhoneConstants.State oldState = mState;

        boolean isPendingMOIdle = mPendingMO == null || !mPendingMO.getState().isAlive();

        if (mRingingCall.isRinging()) {
            mState = PhoneConstants.State.RINGING;
        } else if (!isPendingMOIdle || !mForegroundCall.isIdle() || !mBackgroundCall.isIdle()) {
            // There is a non-idle call, so we're off the hook.
            mState = PhoneConstants.State.OFFHOOK;
        } else {
            mState = PhoneConstants.State.IDLE;
        }

        if (mState == PhoneConstants.State.IDLE && oldState != mState) {
            mVoiceCallEndedRegistrants.notifyRegistrants(
                    new AsyncResult(null, null, null));
        } else if (oldState == PhoneConstants.State.IDLE && oldState != mState) {
            mVoiceCallStartedRegistrants.notifyRegistrants (
                    new AsyncResult(null, null, null));
        }

        if (DBG) {
            log("updatePhoneState pendingMo = " + (mPendingMO == null ? "null"
                    : mPendingMO.getState() + "(" + mPendingMO.getTelecomCallId() + "/objId:"
                            + System.identityHashCode(mPendingMO) + ")")
                    + ", rng= " + mRingingCall.getState() + "("
                    + mRingingCall.getConnectionSummary()
                    + "), fg= " + mForegroundCall.getState() + "("
                    + mForegroundCall.getConnectionSummary()
                    + "), bg= " + mBackgroundCall.getState()
                    + "(" + mBackgroundCall.getConnectionSummary() + ")");
            log("updatePhoneState oldState=" + oldState + ", newState=" + mState);
        }

        if (mState != oldState) {
            mPhone.notifyPhoneStateChanged();
            mMetrics.writePhoneState(mPhone.getPhoneId(), mState);
            notifyPhoneStateChanged(oldState, mState);
        }
    }

    private void
    handleRadioNotAvailable() {
        // handlePollCalls will clear out its
        // call list when it gets the CommandException
        // error result from this
        pollCallsWhenSafe();
    }

    private void
    dumpState() {
        List l;

        log("Phone State:" + mState);

        log("Ringing call: " + mRingingCall.toString());

        l = mRingingCall.getConnections();
        for (int i = 0, s = l.size(); i < s; i++) {
            log(l.get(i).toString());
        }

        log("Foreground call: " + mForegroundCall.toString());

        l = mForegroundCall.getConnections();
        for (int i = 0, s = l.size(); i < s; i++) {
            log(l.get(i).toString());
        }

        log("Background call: " + mBackgroundCall.toString());

        l = mBackgroundCall.getConnections();
        for (int i = 0, s = l.size(); i < s; i++) {
            log(l.get(i).toString());
        }

    }

    //***** Called from ImsPhone
    /**
     * Set the TTY mode. This is the actual tty mode (varies depending on peripheral status)
     */
    public void setTtyMode(int ttyMode) {
        if (mImsManager == null) {
            Log.w(LOG_TAG, "ImsManager is null when setting TTY mode");
            return;
        }

        try {
            mImsManager.setTtyMode(ttyMode);
        } catch (ImsException e) {
            loge("setTtyMode : " + e);
        }
    }

    /**
     * Sets the UI TTY mode. This is the preferred TTY mode that the user sets in the call
     * settings screen.
     */
    public void setUiTTYMode(int uiTtyMode, Message onComplete) {
        if (mImsManager == null) {
            mPhone.sendErrorResponse(onComplete, getImsManagerIsNullException());
            return;
        }

        try {
            mImsManager.setUiTTYMode(mPhone.getContext(), uiTtyMode, onComplete);
        } catch (ImsException e) {
            loge("setUITTYMode : " + e);
            mPhone.sendErrorResponse(onComplete, e);
        }
    }

    public void setMute(boolean mute) {
        mDesiredMute = mute;
        mForegroundCall.setMute(mute);
    }

    public boolean getMute() {
        return mDesiredMute;
    }

    /**
     * Sends a DTMF code. According to <a href="http://tools.ietf.org/html/rfc2833">RFC 2833</a>,
     * event 0 ~ 9 maps to decimal value 0 ~ 9, '*' to 10, '#' to 11, event 'A' ~ 'D' to 12 ~ 15,
     * and event flash to 16. Currently, event flash is not supported.
     *
     * @param c that represents the DTMF to send. '0' ~ '9', 'A' ~ 'D', '*', '#' are valid inputs.
     * @param result the result message to send when done. If non-null, the {@link Message} must
     *         contain a valid {@link android.os.Messenger} in the {@link Message#replyTo} field,
     *         since this can be used across IPC boundaries.
     */
    public void sendDtmf(char c, Message result) {
        if (DBG) log("sendDtmf");

        ImsCall imscall = mForegroundCall.getImsCall();
        if (imscall == null) {
            log("sendDtmf : ring call");
            imscall =  mRingingCall.getImsCall();
        }
        if (imscall != null) {
            imscall.sendDtmf(c, result);
        }
    }

    public void
    startDtmf(char c) {
        if (DBG) log("startDtmf");

        ImsCall imscall = mForegroundCall.getImsCall();
        if (imscall == null) {
            log("startDtmf : ring call");
            imscall =  mRingingCall.getImsCall();
        }
        if (imscall != null) {
            imscall.startDtmf(c);
        } else {
            loge("startDtmf : no foreground or ringing call");
        }
    }

    public void
    stopDtmf() {
        if (DBG) log("stopDtmf");

        ImsCall imscall = mForegroundCall.getImsCall();
        if (imscall == null) {
            log("stopDtmf : ring call");
            imscall =  mRingingCall.getImsCall();
        }
        if (imscall != null) {
            imscall.stopDtmf();
        } else {
            loge("stopDtmf : no foreground or ringing call");
        }
    }

    //***** Called from ImsPhoneConnection

    public void hangup (ImsPhoneConnection conn) throws CallStateException {
        if (DBG) log("hangup connection" + conn.getImsCall());

        if (conn.getOwner() != this) {
            throw new CallStateException ("ImsPhoneConnection " + conn
                    + "does not belong to ImsPhoneCallTracker " + this);
        }
        hangup(conn, android.telecom.Call.REJECT_REASON_DECLINED);
    }

    //***** Called from ImsPhoneCall

    public void hangup (ImsPhoneCall call) throws CallStateException {
        hangup(call, android.telecom.Call.REJECT_REASON_DECLINED);
    }

    public void hangup (ImsPhoneCall call, @android.telecom.Call.RejectReason int rejectReason)
            throws CallStateException {
        hangup(call.getFirstConnection(), rejectReason);
    }

    private void hangup (ImsPhoneConnection conn,
            @android.telecom.Call.RejectReason int rejectReason) throws CallStateException {
        if (DBG) log("hangup call - reason=" + rejectReason);

        ImsPhoneCall call = conn.getCall();
        if (call.getConnectionsCount() == 0) {
            throw new CallStateException("no connections");
        }
<<<<<<< HEAD
=======

        ImsCall imsCall = call.getImsCall();
        ImsPhoneConnection conn = findConnection(imsCall);
>>>>>>> 72bba61d
        boolean rejectCall = false;

        String logResult = "(undefined)";
        if (call == mRingingCall) {
            logResult = "(ringing) hangup incoming";
            rejectCall = true;
        } else if (call == mForegroundCall) {
            if (call.isDialingOrAlerting()) {
                logResult = "(foregnd) hangup dialing or alerting...";
            } else {
                logResult = "(foregnd) hangup foreground";
                //held call will be resumed by onCallTerminated
            }
        } else if (call == mBackgroundCall) {
            logResult = "(backgnd) hangup waiting or background";
        } else if (call == mHandoverCall) {
            logResult = "(handover) hangup handover (SRVCC) call";
        } else {
            mOperationLocalLog.log("hangup: ImsPhoneCall " + System.identityHashCode(conn)
                    + " does not belong to ImsPhoneCallTracker " + this);
            throw new CallStateException ("ImsPhoneCall " + call +
                    "does not belong to ImsPhoneCallTracker " + this);
        }
        if (Phone.DEBUG_PHONE) log(logResult);
        mOperationLocalLog.log("hangup: " + logResult + ", connId="
                + System.identityHashCode(conn));

        if (call.getConnections().size() > 1 && call == mBackgroundCall) {
            // separate two connections from same imsphonecall object
            mBackgroundCall.detach(conn);
            mForegroundCall.attach(conn);
            conn.changeParent(mForegroundCall);
            mForegroundCall.onHangupLocal();
        } else {
            call.onHangupLocal();
        }
        ImsCall imsCall = conn.getImsCall();

        try {
            if (imsCall != null) {
                if (rejectCall) {
                    if (rejectReason == android.telecom.Call.REJECT_REASON_UNWANTED) {
                        imsCall.reject(ImsReasonInfo.CODE_SIP_USER_MARKED_UNWANTED);
                    } else {
                        imsCall.reject(ImsReasonInfo.CODE_USER_DECLINE);
                    }
                    mMetrics.writeOnImsCommand(mPhone.getPhoneId(), imsCall.getSession(),
                            ImsCommand.IMS_CMD_REJECT);
                } else {
                    imsCall.terminate(ImsReasonInfo.CODE_USER_TERMINATED);
                    mMetrics.writeOnImsCommand(mPhone.getPhoneId(), imsCall.getSession(),
                            ImsCommand.IMS_CMD_TERMINATE);
                }
            } else if (mPendingMO != null && call == mForegroundCall) {
                // is holding a foreground call
                mPendingMO.update(null, ImsPhoneCall.State.DISCONNECTED);
                mPendingMO.onDisconnect();
                removeConnection(mPendingMO);
                mPendingMO = null;
                updatePhoneState();
                removeMessages(EVENT_DIAL_PENDINGMO);
            }
        } catch (ImsException e) {
            mOperationLocalLog.log("hangup: ImsException=" + e);
            throw new CallStateException(e.getMessage());
        }

        mPhone.notifyPreciseCallStateChanged();

    }

    void callEndCleanupHandOverCallIfAny() {
        List<Connection> connections = mHandoverCall.getConnections();
        if (connections.size() > 0) {
            if (DBG) log("callEndCleanupHandOverCallIfAny, mHandoverCall.mConnections="
                    + mHandoverCall.getConnections());
            mHandoverCall.clearConnections();
            mConnections.clear();
            mState = PhoneConstants.State.IDLE;
        }
    }


    public void sendUSSD (String ussdString, Message response) {
        if (DBG) log("sendUSSD");

        try {
            if (mUssdSession != null) {
                // Doesn't need mPendingUssd here. Listeners would use it if not null.
                mPendingUssd = null;
                mUssdSession.sendUssd(ussdString);
                AsyncResult.forMessage(response, null, null);
                response.sendToTarget();
                return;
            }

            if (mImsManager == null) {
                mPhone.sendErrorResponse(response, getImsManagerIsNullException());
                return;
            }

            String[] callees = new String[] { ussdString };
            ImsCallProfile profile = mImsManager.createCallProfile(
                    ImsCallProfile.SERVICE_TYPE_NORMAL, ImsCallProfile.CALL_TYPE_VOICE);
            profile.setCallExtraInt(ImsCallProfile.EXTRA_DIALSTRING,
                    ImsCallProfile.DIALSTRING_USSD);

            mUssdSession = mImsManager.makeCall(profile, callees, mImsUssdListener);
            mPendingUssd = response;
            if (DBG) log("pending ussd updated, " + mPendingUssd);
        } catch (ImsException e) {
            loge("sendUSSD : " + e);
            mPhone.sendErrorResponse(response, e);
        }
    }

    /**
     * Cancel USSD session.
     *
     * @param msg The message to dispatch when the USSD session terminated.
     */
    public void cancelUSSD(Message msg) {
        if (mUssdSession == null) return;
        mPendingUssd = msg;
        mUssdSession.terminate(ImsReasonInfo.CODE_USER_TERMINATED);
    }

    @UnsupportedAppUsage(maxTargetSdk = Build.VERSION_CODES.R, trackingBug = 170729553)
    private synchronized ImsPhoneConnection findConnection(final ImsCall imsCall) {
        for (ImsPhoneConnection conn : mConnections) {
            if (conn.getImsCall() == imsCall) {
                return conn;
            }
        }
        return null;
    }

    /**
     * Given a connection, detach it from any {@link ImsPhoneCall} it is associated with, remove it
     * from the connections lists, and ensure if it was the pending MO connection it gets removed
     * from there as well.
     * @param conn The connection to cleanup and remove.
     */
    public synchronized void cleanupAndRemoveConnection(ImsPhoneConnection conn) {
        mOperationLocalLog.log("cleanupAndRemoveConnection: " + conn);
        // If the connection is attached to a call, detach it.
        if (conn.getCall() != null) {
            conn.getCall().detach(conn);
        }
        // Remove it from the connection list.
        removeConnection(conn);

        // Finally, if it was the pending MO, then ensure that connection gets cleaned up as well.
        if (conn == mPendingMO) {
            mPendingMO.finalize();
            mPendingMO = null;
        }
    }

    @UnsupportedAppUsage(maxTargetSdk = Build.VERSION_CODES.R, trackingBug = 170729553)
    public synchronized void removeConnection(ImsPhoneConnection conn) {
        mConnections.remove(conn);

        // If not emergency call is remaining, notify emergency call registrants
        if (mIsInEmergencyCall) {
            boolean isEmergencyCallInList = false;
            // if no emergency calls pending, set this to false
            for (ImsPhoneConnection imsPhoneConnection : mConnections) {
                if (imsPhoneConnection != null && imsPhoneConnection.isEmergency() == true) {
                    isEmergencyCallInList = true;
                    break;
                }
            }

            if (!isEmergencyCallInList) {
                if (mPhone.isEcmCanceledForEmergency()) {
                    EcbmHandler.getInstance().handleTimerInEmergencyCallbackMode(EcbmHandler.RESTART_ECM_TIMER);
                }
                mIsInEmergencyCall = false;
                mPhone.sendEmergencyCallStateChange(false);
            }
        }
    }

    @UnsupportedAppUsage(maxTargetSdk = Build.VERSION_CODES.R, trackingBug = 170729553)
    private synchronized void addConnection(ImsPhoneConnection conn) {
        mConnections.add(conn);
        if (conn.isEmergency()) {
            mIsInEmergencyCall = true;
            mPhone.sendEmergencyCallStateChange(true);
        }
    }

    @UnsupportedAppUsage(maxTargetSdk = Build.VERSION_CODES.R, trackingBug = 170729553)
    private void processCallStateChange(ImsCall imsCall, ImsPhoneCall.State state, int cause) {
        if (DBG) log("processCallStateChange " + imsCall + " state=" + state + " cause=" + cause);
        // This method is called on onCallUpdate() where there is not necessarily a call state
        // change. In these situations, we'll ignore the state related updates and only process
        // the change in media capabilities (as expected).  The default is to not ignore state
        // changes so we do not change existing behavior.
        processCallStateChange(imsCall, state, cause, false /* do not ignore state update */);
    }

    @UnsupportedAppUsage(maxTargetSdk = Build.VERSION_CODES.R, trackingBug = 170729553)
    private void processCallStateChange(ImsCall imsCall, ImsPhoneCall.State state, int cause,
            boolean ignoreState) {
        if (DBG) {
            log("processCallStateChange state=" + state + " cause=" + cause
                    + " ignoreState=" + ignoreState);
        }

        if (imsCall == null) return;

        boolean changed = false;
        ImsPhoneConnection conn = findConnection(imsCall);

        if (conn == null) {
            // TODO : what should be done?
            return;
        }

        // processCallStateChange is triggered for onCallUpdated as well.
        // onCallUpdated should not modify the state of the call
        // It should modify only other capabilities of call through updateMediaCapabilities
        // State updates will be triggered through individual callbacks
        // i.e. onCallHeld, onCallResume, etc and conn.update will be responsible for the update
        conn.updateMediaCapabilities(imsCall);
        if (ignoreState) {
            conn.updateAddressDisplay(imsCall);
            conn.updateExtras(imsCall);
            // Some devices will change the audio direction between major call state changes, so we
            // need to check whether to start or stop ringback
            conn.maybeChangeRingbackState();

            maybeSetVideoCallProvider(conn, imsCall);
            return;
        }

        // Do not log operations that do not change the state
        mOperationLocalLog.log("processCallStateChange: state=" + state + " cause=" + cause
                + " connId=" + System.identityHashCode(conn));

        changed = conn.update(imsCall, state);
        if (state == ImsPhoneCall.State.DISCONNECTED) {
            changed = conn.onDisconnect(cause) || changed;
            //detach the disconnected connections
            conn.getCall().detach(conn);
            removeConnection(conn);

            // remove conference participants from the cached list when call is disconnected
            List<ConferenceParticipant> cpList = imsCall.getConferenceParticipants();
            if (cpList != null) {
                for (ConferenceParticipant cp : cpList) {
                    String number = ConferenceParticipant.getParticipantAddress(cp.getHandle(),
                            getCountryIso()).getSchemeSpecificPart();
                    if (!TextUtils.isEmpty(number)) {
                        String formattedNumber = getFormattedPhoneNumber(number);
                        mPhoneNumAndConnTime.remove(formattedNumber);
                    }
                }
            }
        }

        if (changed) {
            if (conn.getCall() == mHandoverCall) return;
            updatePhoneState();
            mPhone.notifyPreciseCallStateChanged();
        }
    }

    private void maybeSetVideoCallProvider(ImsPhoneConnection conn, ImsCall imsCall) {
        android.telecom.Connection.VideoProvider connVideoProvider = conn.getVideoProvider();
        if (connVideoProvider != null || imsCall.getCallSession().getVideoCallProvider() == null) {
            return;
        }

        try {
            setVideoCallProvider(conn, imsCall);
        } catch (RemoteException e) {
            loge("maybeSetVideoCallProvider: exception " + e);
        }
    }

    /**
     * Adds a reason code remapping, for test purposes.
     *
     * @param fromCode The from code, or {@code null} if all.
     * @param message The message to map.
     * @param toCode The code to remap to.
     */
    @VisibleForTesting
    public void addReasonCodeRemapping(Integer fromCode, String message, Integer toCode) {
        if (message != null) {
            message = message.toLowerCase();
        }
        mImsReasonCodeMap.put(new Pair<>(fromCode, message), toCode);
    }

    /**
     * Returns the {@link ImsReasonInfo#getCode()}, potentially remapping to a new value based on
     * the {@link ImsReasonInfo#getCode()} and {@link ImsReasonInfo#getExtraMessage()}.
     *
     * See {@link #mImsReasonCodeMap}.
     *
     * @param reasonInfo The {@link ImsReasonInfo}.
     * @return The remapped code.
     */
    @VisibleForTesting
    public @ImsReasonInfo.ImsCode int maybeRemapReasonCode(ImsReasonInfo reasonInfo) {
        int code = reasonInfo.getCode();
        String reason = reasonInfo.getExtraMessage();
        if (reason == null) {
            reason = "";
        } else {
            reason = reason.toLowerCase();
        }
        log("maybeRemapReasonCode : fromCode = " + reasonInfo.getCode() + " ; message = "
                + reason);
        Pair<Integer, String> toCheck = new Pair<>(code, reason);
        Pair<Integer, String> wildcardToCheck = new Pair<>(null, reason);
        Pair<Integer, String> wildcardMessageToCheck = new Pair<>(code, null);
        if (mImsReasonCodeMap.containsKey(toCheck)) {
            int toCode = mImsReasonCodeMap.get(toCheck);

            log("maybeRemapReasonCode : fromCode = " + reasonInfo.getCode() + " ; message = "
                    + reason + " ; toCode = " + toCode);
            return toCode;
        } else if (!reason.isEmpty() && mImsReasonCodeMap.containsKey(wildcardToCheck)) {
            // Handle the case where a wildcard is specified for the fromCode; in this case we will
            // match without caring about the fromCode.
            // If the reason is empty, we won't do wildcard remapping; otherwise we'd basically be
            // able to remap all ImsReasonInfo codes to a single code, which is not desirable.
            int toCode = mImsReasonCodeMap.get(wildcardToCheck);

            log("maybeRemapReasonCode : fromCode(wildcard) = " + reasonInfo.getCode() +
                    " ; message = " + reason + " ; toCode = " + toCode);
            return toCode;
        }
        else if (mImsReasonCodeMap.containsKey(wildcardMessageToCheck)) {
            // Handle the case where a wildcard is specified for the reason.
            // For example, we can set these two strings in
            // CarrierConfigManager.KEY_IMS_REASONINFO_MAPPING_STRING_ARRAY:
            //   - "1014|call completed elsewhere|1014"
            //   - "1014|*|510"
            // to remap CODE_ANSWERED_ELSEWHERE to CODE_USER_TERMINATED_BY_REMOTE
            // when reason is NOT "call completed elsewhere".
            int toCode = mImsReasonCodeMap.get(wildcardMessageToCheck);
            log("maybeRemapReasonCode : fromCode = " + reasonInfo.getCode() +
                    " ; message(wildcard) = " + reason + " ; toCode = " + toCode);
            return toCode;
        }
        return code;
    }

    @VisibleForTesting
    public boolean getSwitchingFgAndBgCallsValue() {
        return mSwitchingFgAndBgCalls;
    }

    @VisibleForTesting
    public void setSwitchingFgAndBgCallsValue(boolean value) {
        mSwitchingFgAndBgCalls = value;
    }

    /**
     * Maps an {@link ImsReasonInfo} reason code to a {@link DisconnectCause} cause code.
     * The {@link Call.State} provided is the state of the call prior to disconnection.
     * @param reasonInfo the {@link ImsReasonInfo} for the disconnection.
     * @param callState The {@link Call.State} prior to disconnection.
     * @return The {@link DisconnectCause} code.
     */
    @VisibleForTesting
    public int getDisconnectCauseFromReasonInfo(ImsReasonInfo reasonInfo, Call.State callState) {
        int cause = DisconnectCause.ERROR_UNSPECIFIED;

        int code = maybeRemapReasonCode(reasonInfo);
        switch (code) {
            case ImsReasonInfo.CODE_SIP_ALTERNATE_EMERGENCY_CALL:
                return DisconnectCause.IMS_SIP_ALTERNATE_EMERGENCY_CALL;
            case ImsReasonInfo.CODE_SIP_BAD_ADDRESS:
            case ImsReasonInfo.CODE_SIP_NOT_REACHABLE:
                return DisconnectCause.NUMBER_UNREACHABLE;

            case ImsReasonInfo.CODE_SIP_BUSY:
                return DisconnectCause.BUSY;

            case ImsReasonInfo.CODE_USER_TERMINATED:
                return DisconnectCause.LOCAL;

            case ImsReasonInfo.CODE_LOCAL_ENDED_BY_CONFERENCE_MERGE:
                return DisconnectCause.IMS_MERGED_SUCCESSFULLY;

            case ImsReasonInfo.CODE_LOCAL_CALL_DECLINE:
            case ImsReasonInfo.CODE_REMOTE_CALL_DECLINE:
            case ImsReasonInfo.CODE_REJECTED_ELSEWHERE:
                // If the call has been declined locally (on this device), or on remotely (on
                // another device using multiendpoint functionality), mark it as rejected.
                return DisconnectCause.INCOMING_REJECTED;

            case ImsReasonInfo.CODE_USER_TERMINATED_BY_REMOTE:
            case ImsReasonInfo.CODE_SIP_USER_REJECTED:
                return DisconnectCause.NORMAL;

            case ImsReasonInfo.CODE_SIP_FORBIDDEN:
                return DisconnectCause.SERVER_ERROR;

            case ImsReasonInfo.CODE_SIP_REDIRECTED:
            case ImsReasonInfo.CODE_SIP_NOT_ACCEPTABLE:
            case ImsReasonInfo.CODE_SIP_GLOBAL_ERROR:
                return DisconnectCause.SERVER_ERROR;

            case ImsReasonInfo.CODE_EMERGENCY_CALL_OVER_WFC_NOT_AVAILABLE:
                return DisconnectCause.EMERGENCY_CALL_OVER_WFC_NOT_AVAILABLE;

            case ImsReasonInfo.CODE_WFC_SERVICE_NOT_AVAILABLE_IN_THIS_LOCATION:
                return DisconnectCause.WFC_SERVICE_NOT_AVAILABLE_IN_THIS_LOCATION;

            case ImsReasonInfo.CODE_SIP_SERVICE_UNAVAILABLE:
            case ImsReasonInfo.CODE_SIP_SERVER_ERROR:
                return DisconnectCause.SERVER_UNREACHABLE;

            case ImsReasonInfo.CODE_SIP_NOT_FOUND:
                return DisconnectCause.INVALID_NUMBER;

            case ImsReasonInfo.CODE_LOCAL_NETWORK_ROAMING:
            case ImsReasonInfo.CODE_LOCAL_NETWORK_IP_CHANGED:
            case ImsReasonInfo.CODE_LOCAL_IMS_SERVICE_DOWN:
            case ImsReasonInfo.CODE_LOCAL_SERVICE_UNAVAILABLE:
            case ImsReasonInfo.CODE_LOCAL_NOT_REGISTERED:
            case ImsReasonInfo.CODE_LOCAL_NETWORK_NO_LTE_COVERAGE:
            case ImsReasonInfo.CODE_LOCAL_NETWORK_NO_SERVICE:
            case ImsReasonInfo.CODE_LOCAL_CALL_VCC_ON_PROGRESSING:
                return DisconnectCause.OUT_OF_SERVICE;

            case ImsReasonInfo.CODE_SIP_REQUEST_TIMEOUT:
            case ImsReasonInfo.CODE_TIMEOUT_1XX_WAITING:
            case ImsReasonInfo.CODE_TIMEOUT_NO_ANSWER:
            case ImsReasonInfo.CODE_TIMEOUT_NO_ANSWER_CALL_UPDATE:
                return DisconnectCause.TIMED_OUT;

            case ImsReasonInfo.CODE_LOCAL_POWER_OFF:
            case ImsReasonInfo.CODE_RADIO_OFF:
                return DisconnectCause.POWER_OFF;

            case ImsReasonInfo.CODE_LOCAL_LOW_BATTERY:
            case ImsReasonInfo.CODE_LOW_BATTERY: {
                if (callState == Call.State.DIALING) {
                    return DisconnectCause.DIAL_LOW_BATTERY;
                } else {
                    return DisconnectCause.LOW_BATTERY;
                }
            }

            case ImsReasonInfo.CODE_CALL_BARRED:
                return DisconnectCause.CALL_BARRED;

            case ImsReasonInfo.CODE_FDN_BLOCKED:
                return DisconnectCause.FDN_BLOCKED;

            case ImsReasonInfo.CODE_IMEI_NOT_ACCEPTED:
                return DisconnectCause.IMEI_NOT_ACCEPTED;

            case ImsReasonInfo.CODE_ANSWERED_ELSEWHERE:
                return DisconnectCause.ANSWERED_ELSEWHERE;

            case ImsReasonInfo.CODE_CALL_END_CAUSE_CALL_PULL:
                return DisconnectCause.CALL_PULLED;

            case ImsReasonInfo.CODE_MAXIMUM_NUMBER_OF_CALLS_REACHED:
                return DisconnectCause.MAXIMUM_NUMBER_OF_CALLS_REACHED;

            case ImsReasonInfo.CODE_DATA_DISABLED:
                return DisconnectCause.DATA_DISABLED;

            case ImsReasonInfo.CODE_DATA_LIMIT_REACHED:
                return DisconnectCause.DATA_LIMIT_REACHED;

            case ImsReasonInfo.CODE_WIFI_LOST:
                return DisconnectCause.WIFI_LOST;

            case ImsReasonInfo.CODE_ACCESS_CLASS_BLOCKED:
                return DisconnectCause.IMS_ACCESS_BLOCKED;

            case ImsReasonInfo.CODE_EMERGENCY_TEMP_FAILURE:
                return DisconnectCause.EMERGENCY_TEMP_FAILURE;

            case ImsReasonInfo.CODE_EMERGENCY_PERM_FAILURE:
                return DisconnectCause.EMERGENCY_PERM_FAILURE;

            case ImsReasonInfo.CODE_DIAL_MODIFIED_TO_USSD:
                return DisconnectCause.DIAL_MODIFIED_TO_USSD;

            case ImsReasonInfo.CODE_DIAL_MODIFIED_TO_SS:
                return DisconnectCause.DIAL_MODIFIED_TO_SS;

            case ImsReasonInfo.CODE_DIAL_MODIFIED_TO_DIAL:
                return DisconnectCause.DIAL_MODIFIED_TO_DIAL;

            case ImsReasonInfo.CODE_DIAL_MODIFIED_TO_DIAL_VIDEO:
                return DisconnectCause.DIAL_MODIFIED_TO_DIAL_VIDEO;

            case ImsReasonInfo.CODE_DIAL_VIDEO_MODIFIED_TO_DIAL:
                return DisconnectCause.DIAL_VIDEO_MODIFIED_TO_DIAL;

            case ImsReasonInfo.CODE_DIAL_VIDEO_MODIFIED_TO_DIAL_VIDEO:
                return DisconnectCause.DIAL_VIDEO_MODIFIED_TO_DIAL_VIDEO;

            case ImsReasonInfo.CODE_DIAL_VIDEO_MODIFIED_TO_SS:
                return DisconnectCause.DIAL_VIDEO_MODIFIED_TO_SS;

            case ImsReasonInfo.CODE_DIAL_VIDEO_MODIFIED_TO_USSD:
                return DisconnectCause.DIAL_VIDEO_MODIFIED_TO_USSD;

            case QtiImsUtils.CODE_RETRY_ON_IMS_WITHOUT_RTT:
                return QtiImsUtils.RETRY_ON_IMS_WITHOUT_RTT;

            case ImsReasonInfo.CODE_UNOBTAINABLE_NUMBER:
                return DisconnectCause.UNOBTAINABLE_NUMBER;

            case ImsReasonInfo.CODE_MEDIA_NO_DATA:
                return DisconnectCause.MEDIA_TIMEOUT;

            case ImsReasonInfo.CODE_RADIO_INTERNAL_ERROR:
            case ImsReasonInfo.CODE_UNSPECIFIED:
                if (mPhone.getDefaultPhone().getServiceStateTracker().mRestrictedState
                        .isCsRestricted()) {
                    return DisconnectCause.CS_RESTRICTED;
                } else if (mPhone.getDefaultPhone().getServiceStateTracker().mRestrictedState
                        .isCsEmergencyRestricted()) {
                    return DisconnectCause.CS_RESTRICTED_EMERGENCY;
                } else if (mPhone.getDefaultPhone().getServiceStateTracker().mRestrictedState
                        .isCsNormalRestricted()) {
                    return DisconnectCause.CS_RESTRICTED_NORMAL;
                }
                break;

            case ImsReasonInfo.CODE_SIP_BAD_REQUEST:
            case ImsReasonInfo.CODE_REJECT_CALL_ON_OTHER_SUB:
            case ImsReasonInfo.CODE_REJECT_ONGOING_E911_CALL:
            case ImsReasonInfo.CODE_REJECT_ONGOING_CALL_SETUP:
            case ImsReasonInfo.CODE_REJECT_MAX_CALL_LIMIT_REACHED:
            case ImsReasonInfo.CODE_REJECT_ONGOING_CALL_TRANSFER:
            case ImsReasonInfo.CODE_REJECT_ONGOING_CONFERENCE_CALL:
            case ImsReasonInfo.CODE_REJECT_ONGOING_HANDOVER:
            case ImsReasonInfo.CODE_REJECT_ONGOING_CALL_UPGRADE:
                return DisconnectCause.INCOMING_AUTO_REJECTED;
            case ImsReasonInfo.CODE_CONCURRENT_CALLS_NOT_POSSIBLE:
                return DisconnectCause.CONCURRENT_CALLS_NOT_POSSIBLE;
            default:
        }

        return cause;
    }

    private int getPreciseDisconnectCauseFromReasonInfo(ImsReasonInfo reasonInfo) {
        return PRECISE_CAUSE_MAP.get(maybeRemapReasonCode(reasonInfo),
                CallFailCause.ERROR_UNSPECIFIED);
    }

    /**
     * @return true if the phone is in Emergency Callback mode, otherwise false
     */
    private boolean isPhoneInEcbm() {
        return EcbmHandler.getInstance() != null && EcbmHandler.getInstance().isInEcm();
    }

    /**
     * @return true if the phone is in SMS callback mode and
     * exit SCBM supported, otherwise false
     */
    private boolean canExitScbm() {
        return mPhone.mDefaultPhone.isInScbm() &&
                mPhone.mDefaultPhone.isExitScbmFeatureSupported();
    }

    private boolean isPhoneInEmergencyMode() {
        return isPhoneInEcbm() || canExitScbm();
    }

    private void exitEmergencyMode() throws Exception {
        boolean isPhoneInEcbm = isPhoneInEcbm();
        boolean isPhoneInScbm = canExitScbm();
        if (isPhoneInEcbm) {
            try {
                EcbmHandler.getInstance().exitEmergencyCallbackMode();
            } catch (Exception e) {
                throw e;
            }
            EcbmHandler.getInstance().setOnEcbModeExitResponse(this,
                    EVENT_EXIT_ECM_RESPONSE_CDMA, null);
            mPendingExitEcbmReq = true;
        }
        if (isPhoneInScbm) {
            try {
                mPhone.mDefaultPhone.exitScbm();
            } catch (Exception e) {
                throw e;
            }
            mPhone.mDefaultPhone.setOnScbmExitResponse(this,
              EVENT_EXIT_SCBM_RESPONSE_CDMA, null);
            mPendingExitScbmReq = true;
        }
    }

    /**
     * Before dialing pending MO request, check for the Emergency Callback mode.
     * If device is in Emergency callback mode, then exit the mode before dialing pending MO.
     */
    @UnsupportedAppUsage(maxTargetSdk = Build.VERSION_CODES.R, trackingBug = 170729553)
    private void dialPendingMO() {
        boolean isPhoneInEmergencyMode = isPhoneInEmergencyMode();
        boolean isEmergencyNumber = mPendingMO.isEmergency();
        if ((!isPhoneInEmergencyMode()) || (isPhoneInEmergencyMode() && isEmergencyNumber)) {
            sendEmptyMessage(EVENT_DIAL_PENDINGMO);
        } else {
            sendEmptyMessage(EVENT_EXIT_ECBM_BEFORE_PENDINGMO);
        }
    }

    /**
     * Listen to the IMS call state change
     */
    @UnsupportedAppUsage(maxTargetSdk = Build.VERSION_CODES.R, trackingBug = 170729553)
    private ImsCall.Listener mImsCallListener = new ImsCall.Listener() {
        @Override
        public void onCallInitiating(ImsCall imsCall) {
            if (DBG) log("onCallInitiating");
            mPendingMO = null;
            processCallStateChange(imsCall, ImsPhoneCall.State.DIALING,
                    DisconnectCause.NOT_DISCONNECTED, true);
            mMetrics.writeOnImsCallInitiating(mPhone.getPhoneId(), imsCall.getCallSession());
        }

        @Override
        public void onCallProgressing(ImsCall imsCall) {
            if (DBG) log("onCallProgressing");

            mPendingMO = null;
            processCallStateChange(imsCall, ImsPhoneCall.State.ALERTING,
                    DisconnectCause.NOT_DISCONNECTED);
            mMetrics.writeOnImsCallProgressing(mPhone.getPhoneId(), imsCall.getCallSession());
        }

        @Override
        public void onCallStarted(ImsCall imsCall) {
            if (DBG) log("onCallStarted");

            if (mHoldSwitchingState == HoldSwapState.HOLDING_TO_ANSWER_INCOMING) {
                // If we put a call on hold to answer an incoming call, we should reset the
                // variables that keep track of the switch here.
                if (mCallExpectedToResume != null && mCallExpectedToResume == imsCall) {
                    if (DBG) log("onCallStarted: starting a call as a result of a switch.");
                    mHoldSwitchingState = HoldSwapState.INACTIVE;
                    mCallExpectedToResume = null;
                    logHoldSwapState("onCallStarted");
                }
            }

            mPendingMO = null;
            processCallStateChange(imsCall, ImsPhoneCall.State.ACTIVE,
                    DisconnectCause.NOT_DISCONNECTED);

            if (mNotifyVtHandoverToWifiFail && imsCall.isVideoCall() && !imsCall.isWifiCall()) {
                if (isWifiConnected()) {
                    // Schedule check to see if handover succeeded.
                    sendMessageDelayed(obtainMessage(EVENT_CHECK_FOR_WIFI_HANDOVER, imsCall),
                            HANDOVER_TO_WIFI_TIMEOUT_MS);
                    mHasAttemptedStartOfCallHandover = false;
                } else {
                    // No wifi connectivity, so keep track of network availability for potential
                    // handover.
                    registerForConnectivityChanges();
                    // No WIFI, so assume we've already attempted a handover.
                    mHasAttemptedStartOfCallHandover = true;
                }
            }
            mMetrics.writeOnImsCallStarted(mPhone.getPhoneId(), imsCall.getCallSession());
        }

        @Override
        public void onCallUpdated(ImsCall imsCall) {
            if (DBG) log("onCallUpdated");
            if (imsCall == null) {
                return;
            }
            ImsPhoneConnection conn = findConnection(imsCall);
            if (conn != null) {
                if (DBG) log("onCallUpdated: profile is " + imsCall.getCallProfile());
                processCallStateChange(imsCall, conn.getCall().mState,
                        DisconnectCause.NOT_DISCONNECTED, true /*ignore state update*/);
                mMetrics.writeImsCallState(mPhone.getPhoneId(),
                        imsCall.getCallSession(), conn.getCall().mState);
                mPhone.getVoiceCallSessionStats().onCallStateChanged(conn.getCall());
            }
        }

        /**
         * onCallStartFailed will be invoked when:
         * case 1) Dialing fails
         * case 2) Ringing call is disconnected by local or remote user
         */
        @Override
        public void onCallStartFailed(ImsCall imsCall, ImsReasonInfo reasonInfo) {
            if (DBG) log("onCallStartFailed reasonCode=" + reasonInfo.getCode());

            int eccCategory = EmergencyNumber.EMERGENCY_SERVICE_CATEGORY_UNSPECIFIED;
            if (imsCall != null && imsCall.getCallProfile() != null) {
                eccCategory = imsCall.getCallProfile().getEmergencyServiceCategories();
            }

            if (mHoldSwitchingState == HoldSwapState.HOLDING_TO_ANSWER_INCOMING) {
                // If we put a call on hold to answer an incoming call, we should reset the
                // variables that keep track of the switch here.
                if (mCallExpectedToResume != null && mCallExpectedToResume == imsCall) {
                    if (DBG) log("onCallStarted: starting a call as a result of a switch.");
                    mHoldSwitchingState = HoldSwapState.INACTIVE;
                    mCallExpectedToResume = null;
                    logHoldSwapState("onCallStartFailed");
                }
            }

            if (mPendingMO != null) {
                // To initiate dialing circuit-switched call
                if (reasonInfo.getCode() == ImsReasonInfo.CODE_LOCAL_CALL_CS_RETRY_REQUIRED
                        && mRingingCall.getState() == ImsPhoneCall.State.IDLE
                        && isForegroundHigherPriority()) {
                    mForegroundCall.detach(mPendingMO);
                    removeConnection(mPendingMO);
                    mPendingMO.finalize();
                    mPendingMO = null;
                    // if we need to perform CSFB of call, hang up any background call
                    // before redialing if it is a lower priority.
                    if (mBackgroundCall.getState().isAlive()) {
                        try {
                            hangup(mBackgroundCall);
                            mPendingSilentRedialInfo = new Pair<>(reasonInfo.getExtraCode() ==
                                ImsReasonInfo.EXTRA_CODE_CALL_RETRY_EMERGENCY, eccCategory);
                        } catch (CallStateException ex) {
                            mPendingSilentRedialInfo = null;
                        }
                    } else {
                        updatePhoneState();
                        mPhone.initiateSilentRedial(reasonInfo.getExtraCode() ==
                                ImsReasonInfo.EXTRA_CODE_CALL_RETRY_EMERGENCY, eccCategory);
                    }
                    return;
                } else {
                    sendCallStartFailedDisconnect(imsCall, reasonInfo);
                }
                mMetrics.writeOnImsCallStartFailed(mPhone.getPhoneId(), imsCall.getCallSession(),
                        reasonInfo);
            } else if (reasonInfo.getCode() == ImsReasonInfo.CODE_LOCAL_CALL_CS_RETRY_REQUIRED
                    && mForegroundCall.getState() == ImsPhoneCall.State.ALERTING) {
                if (DBG) log("onCallStartFailed: Initiated call by silent redial"
                        + " under ALERTING state.");
                ImsPhoneConnection conn = findConnection(imsCall);
                if (conn != null) {
                    mForegroundCall.detach(conn);
                    removeConnection(conn);
                }
                updatePhoneState();
                mPhone.initiateSilentRedial(reasonInfo.getExtraCode() ==
                        ImsReasonInfo.EXTRA_CODE_CALL_RETRY_EMERGENCY, eccCategory);
            }
        }

        @Override
        public void onCallTerminated(ImsCall imsCall, ImsReasonInfo reasonInfo) {
            if (DBG) log("onCallTerminated reasonCode=" + reasonInfo.getCode());

            ImsPhoneConnection conn = findConnection(imsCall);
            Call.State callState;
            if (conn != null) {
                callState = conn.getState();
            } else {
                // Connection shouldn't be null, but if it is, we can assume the call was active.
                // This call state is only used for determining which disconnect message to show in
                // the case of the device's battery being low resulting in a call drop.
                callState = Call.State.ACTIVE;
            }
            int cause = getDisconnectCauseFromReasonInfo(reasonInfo, callState);

            if (DBG) log("cause = " + cause + " conn = " + conn);

            if (conn != null) {
                android.telecom.Connection.VideoProvider videoProvider = conn.getVideoProvider();
                if (videoProvider instanceof ImsVideoCallProviderWrapper) {
                    ImsVideoCallProviderWrapper wrapper = (ImsVideoCallProviderWrapper)
                            videoProvider;
                    wrapper.unregisterForDataUsageUpdate(ImsPhoneCallTracker.this);
                    wrapper.removeImsVideoProviderCallback(conn);
                }
            }
            if (mOnHoldToneId == System.identityHashCode(conn)) {
                if (conn != null && mOnHoldToneStarted) {
                    mPhone.stopOnHoldTone(conn);
                }
                mOnHoldToneStarted = false;
                mOnHoldToneId = -1;
            }
            if (conn != null) {
                if (conn.isPulledCall() && (
                        reasonInfo.getCode() == ImsReasonInfo.CODE_CALL_PULL_OUT_OF_SYNC ||
                        reasonInfo.getCode() == ImsReasonInfo.CODE_SIP_TEMPRARILY_UNAVAILABLE ||
                        reasonInfo.getCode() == ImsReasonInfo.CODE_SIP_FORBIDDEN) &&
                        mPhone != null && mPhone.getExternalCallTracker() != null) {

                    log("Call pull failed.");
                    // Call was being pulled, but the call pull has failed -- inform the associated
                    // TelephonyConnection that the pull failed, and provide it with the original
                    // external connection which was pulled so that it can be swapped back.
                    conn.onCallPullFailed(mPhone.getExternalCallTracker()
                            .getConnectionById(conn.getPulledDialogId()));
                    // Do not mark as disconnected; the call will just change from being a regular
                    // call to being an external call again.
                    cause = DisconnectCause.NOT_DISCONNECTED;

                } else if (conn.isIncoming() && conn.getConnectTime() == 0
                        && cause != DisconnectCause.ANSWERED_ELSEWHERE) {

                    if (conn.getDisconnectCause() == DisconnectCause.LOCAL) {
                        // If the user initiated a disconnect of this connection, then we will treat
                        // this is a rejected call.
                        // Note; the record the fact that this is a local disconnect in
                        // ImsPhoneConnection#onHangupLocal
                        cause = DisconnectCause.INCOMING_REJECTED;
                    } else {
                        // Otherwise in all other cases consider it missed.
                        cause = DisconnectCause.INCOMING_MISSED;
                    }
                    if (DBG) log("Incoming connection of 0 connect time detected - translated " +
                            "cause = " + cause);
                }
            }

            if (cause == DisconnectCause.NORMAL && conn != null && conn.getImsCall().isMerged()) {
                // Call was terminated while it is merged instead of a remote disconnect.
                cause = DisconnectCause.IMS_MERGED_SUCCESSFULLY;
            }

            String callId = imsCall.getSession().getCallId();
            EmergencyNumberTracker emergencyNumberTracker = null;
            EmergencyNumber num = null;

            if (conn != null) {
                emergencyNumberTracker = conn.getEmergencyNumberTracker();
                num = conn.getEmergencyNumberInfo();
            }

            mMetrics.writeOnImsCallTerminated(mPhone.getPhoneId(), imsCall.getCallSession(),
                    reasonInfo, mCallQualityMetrics.get(callId), num,
                    getNetworkCountryIso(), emergencyNumberTracker != null
                    ? emergencyNumberTracker.getEmergencyNumberDbVersion()
                    : TelephonyManager.INVALID_EMERGENCY_NUMBER_DB_VERSION);
            mPhone.getVoiceCallSessionStats().onImsCallTerminated(conn, new ImsReasonInfo(
                    maybeRemapReasonCode(reasonInfo),
                    reasonInfo.mExtraCode, reasonInfo.mExtraMessage));
            // Remove info for the callId from the current calls and add it to the history
            CallQualityMetrics lastCallMetrics = mCallQualityMetrics.remove(callId);
            if (lastCallMetrics != null) {
                mCallQualityMetricsHistory.add(lastCallMetrics);
            }
            pruneCallQualityMetricsHistory();
            mPhone.notifyImsReason(reasonInfo);

            if (conn != null) {
                conn.setPreciseDisconnectCause(getPreciseDisconnectCauseFromReasonInfo(reasonInfo));
                conn.setImsReasonInfo(reasonInfo);
            }

            boolean isEmergencySrvCategoryPresent = !TextUtils.isEmpty(imsCall.getCallProfile()
                    .getCallExtra(QtiImsUtils.EXTRA_EMERGENCY_SERVICE_CATEGORY));

            if (reasonInfo.getCode() == ImsReasonInfo.CODE_SIP_ALTERNATE_EMERGENCY_CALL
                    && mAutoRetryFailedWifiEmergencyCall && isEmergencySrvCategoryPresent) {
                Pair<ImsCall, ImsReasonInfo> callInfo = new Pair<>(imsCall, reasonInfo);
                mPhone.getDefaultPhone().mCi.registerForOn(ImsPhoneCallTracker.this,
                        EVENT_REDIAL_WIFI_E911_CALL, callInfo);
                sendMessageDelayed(obtainMessage(EVENT_REDIAL_WIFI_E911_TIMEOUT, callInfo),
                        TIMEOUT_REDIAL_WIFI_E911_MS);
                final ConnectivityManager mgr = (ConnectivityManager) mPhone.getContext()
                        .getSystemService(Context.CONNECTIVITY_SERVICE);
                mgr.setAirplaneMode(false);
                return;
            } else if (reasonInfo.getCode() == ImsReasonInfo.CODE_RETRY_ON_IMS_WITHOUT_RTT) {
                Pair<ImsCall, ImsReasonInfo> callInfo = new Pair<>(imsCall, reasonInfo);
                sendMessage(obtainMessage(EVENT_REDIAL_WITHOUT_RTT, callInfo));
                return;
            } else {
                processCallStateChange(imsCall, ImsPhoneCall.State.DISCONNECTED, cause);
            }

            if (mForegroundCall.getState() != ImsPhoneCall.State.ACTIVE) {
                if (mRingingCall.getState().isRinging()) {
                    // Drop pending MO. We should address incoming call first
                    mPendingMO = null;
                }
            }

            if (mHoldSwitchingState == HoldSwapState.SWAPPING_ACTIVE_AND_HELD) {
                if (DBG) {
                    log("onCallTerminated: Call terminated in the midst of Switching " +
                            "Fg and Bg calls.");
                }
                // If we are the in midst of swapping FG and BG calls and the call that was
                // terminated was the one that we expected to resume, we need to swap the FG and
                // BG calls back.
                log("onCallTerminated: foreground call in state : " + mForegroundCall.getState() +
                        " , background call in state : " + mBackgroundCall.getState() +
                        " and ringing call in state : " + (mRingingCall == null ? "null" :
                        mRingingCall.getState().toString()));
                if (imsCall == mCallExpectedToResume) {
                    if (!mBackgroundCall.getImsCall().isPendingHold()) {
                        //Switch the calls only if the background call is not in a PENDING_HOLD
                        //state. Otherwise resuming the background call will anyways fail
                        //and we would have incorrectly switched the calls. The user won't be able
                        //to resume the held call later on.
                        if (DBG) {
                            log("onCallTerminated: switching " + mForegroundCall + " with "
                                    + mBackgroundCall);
                        }
                        // This call terminated in the midst of a switch after the other call was
                        // held, so resume it back to ACTIVE state since the switch failed.
                        mForegroundCall.switchWith(mBackgroundCall);
                        sendEmptyMessage(EVENT_RESUME_NOW_FOREGROUND_CALL);
                        mHoldSwitchingState = HoldSwapState.INACTIVE;
                    } else {
                        log("onCallTerminated: backgroung call has a PENDING_HOLD action in " +
                                "progress and cannot be resumed. Avoid switching the fg and bg "+
                                "calls and dont send EVENT_RESUME_NOW_FOREGROUND_CALL");
                        //Since the foreground call has ended and the background call
                        //is in PENDING_HOLD state
                        mHoldSwitchingState = HoldSwapState.PENDING_SINGLE_CALL_HOLD;
                    }
                } else {
                    // The call which was put on hold and not expected to resume got terminated.
                    // Just resume the foreground call as is done currently.
                    sendEmptyMessage(EVENT_RESUME_NOW_FOREGROUND_CALL);
                    mHoldSwitchingState = HoldSwapState.INACTIVE;
                }
                mCallExpectedToResume = null;
                logHoldSwapState("onCallTerminated swap active and hold case");
            } else if (mHoldSwitchingState == HoldSwapState.PENDING_SINGLE_CALL_UNHOLD
                    || mHoldSwitchingState == HoldSwapState.PENDING_SINGLE_CALL_HOLD
                    || mHoldSwitchingState == HoldSwapState.PENDING_DOUBLE_CALL_UNHOLD
                    || mHoldSwitchingState == HoldSwapState.PENDING_DOUBLE_CALL_HOLD) {
                mCallExpectedToResume = null;
                mHoldSwitchingState = HoldSwapState.INACTIVE;
                logHoldSwapState("onCallTerminated single call case");
            } else if (mHoldSwitchingState == HoldSwapState.HOLDING_TO_ANSWER_INCOMING) {
                // Check to see which call got terminated. If it's the one that was gonna get held,
                // ignore it. If it's the one that was gonna get answered, restore the one that
                // possibly got held.
                // If holding the active call is still in progress when the waiting call terminates
                // resume the held call in onCallHeld. Else resume the call here.
                if ((imsCall == mCallExpectedToResume) &&
                            mBackgroundCall.getState() == ImsPhoneCall.State.HOLDING) {
                    mForegroundCall.switchWith(mBackgroundCall);
                    mCallExpectedToResume = null;
                    mHoldSwitchingState = HoldSwapState.INACTIVE;
                    logHoldSwapState("onCallTerminated hold to answer case");
                    sendEmptyMessage(EVENT_RESUME_NOW_FOREGROUND_CALL);
                } else if (!mBackgroundCall.getState().isAlive() &&
                        mRingingCall.getState() == ImsPhoneCall.State.WAITING) {
                    // Answer ringing call only if user accepted the waiting call received on top
                    // of ACTIVE call and call to be HELD being terminated and received call END
                    // before HOLD response. If onCallHoldFailed is received before call END then
                    // ringing call will be answered in onCallHoldFailed.

                    // Do not trigger answer for ringing call if background call is alive which will
                    // be the case for accepting third incoming call. In case of third incoming call
                    // HOLD call will be ended first so need to check for background call here
                    // explicitly to avoid sending ANSWER for third incoming call before ACTIVE call
                    // becomes HELD.
                    sendEmptyMessage(EVENT_ANSWER_WAITING_CALL);
                }
            } else if (mHoldSwitchingState == HoldSwapState.HOLDING_TO_DIAL_OUTGOING ||
                    mHoldSwitchingState == HoldSwapState.ENDING_TO_DIAL_OUTGOING) {
                // The call that we were gonna hold or end might've gotten terminated.
                // If that's the case, dial mPendingMo if present.
                if (mPendingMO == null
                        || mPendingMO.getDisconnectCause() != DisconnectCause.NOT_DISCONNECTED) {
                    mHoldSwitchingState = HoldSwapState.INACTIVE;
                    logHoldSwapState("onCallTerminated hold/end to dial but no pendingMo");
                } else if (imsCall != mPendingMO.getImsCall()) {
                    sendEmptyMessage(EVENT_DIAL_PENDINGMO);
                    mHoldSwitchingState = HoldSwapState.INACTIVE;
                    logHoldSwapState("onCallTerminated hold/end to dial, dial pendingMo");
                }
            }

            if (mShouldUpdateImsConfigOnDisconnect) {
                // Ensure we update the IMS config when the call is disconnected; we delayed this
                // because a video call was paused.
                updateImsServiceConfig();
                mShouldUpdateImsConfigOnDisconnect = false;
            }

            if (mPendingSilentRedialInfo != null) {
                mPhone.initiateSilentRedial(mPendingSilentRedialInfo.first,
                                            mPendingSilentRedialInfo.second);
                mPendingSilentRedialInfo = null;
            }
        }

        @Override
        public void onCallHeld(ImsCall imsCall) {
            if (DBG) {
                if (mForegroundCall.getImsCall() == imsCall) {
                    log("onCallHeld (fg) " + imsCall);
                } else if (mBackgroundCall.getImsCall() == imsCall) {
                    log("onCallHeld (bg) " + imsCall);
                }
            }

            synchronized (mSyncHold) {
                ImsPhoneCall.State oldState = mBackgroundCall.getState();
                processCallStateChange(imsCall, ImsPhoneCall.State.HOLDING,
                        DisconnectCause.NOT_DISCONNECTED);

                // Note: If we're performing a switchWaitingOrHoldingAndActive, the call to
                // processCallStateChange above may have caused the mBackgroundCall and
                // mForegroundCall references below to change meaning.  Watch out for this if you
                // are reading through this code.
                if (oldState == ImsPhoneCall.State.ACTIVE) {
                    // Note: This case comes up when we have just held a call in response to a
                    // switchWaitingOrHoldingAndActive.  We now need to resume the background call.
                    if (mForegroundCall.getState() == ImsPhoneCall.State.HOLDING
                            && mHoldSwitchingState == HoldSwapState.SWAPPING_ACTIVE_AND_HELD) {
                        sendEmptyMessage(EVENT_RESUME_NOW_FOREGROUND_CALL);
                    } else if (mRingingCall.getState() == ImsPhoneCall.State.WAITING
                            && mHoldSwitchingState == HoldSwapState.HOLDING_TO_ANSWER_INCOMING) {
                        sendEmptyMessage(EVENT_ANSWER_WAITING_CALL);
                    } else if (mPendingMO != null
                            && mHoldSwitchingState == HoldSwapState.HOLDING_TO_DIAL_OUTGOING) {
                        dialPendingMO();
                        mHoldSwitchingState = HoldSwapState.INACTIVE;
                        logHoldSwapState("onCallHeld hold to dial");
                    }  else if (mHoldSwitchingState == HoldSwapState.PENDING_SINGLE_CALL_HOLD
                            && doesDeviceRespectHoldCarrierConfig() && !mAllowHoldingCall) {
                        // In this case since holding/unholding call is not allowed from UI we are
                        // resuming the call which is currently in background.
                        // The current fix assumes that holdActiveCall() which also sets
                        // mHoldSwitchingState to HoldSwapState.PENDING_SINGLE_CALL_HOLD
                        // will only be called from UI and not from framework.
                        mForegroundCall.switchWith(mBackgroundCall);
                        sendEmptyMessage(EVENT_RESUME_NOW_FOREGROUND_CALL);
                        mHoldSwitchingState = HoldSwapState.INACTIVE;
                        logHoldSwapState("onCallHeld auto resume");
                    } else if (mRingingCall.getState() == ImsPhoneCall.State.IDLE
                              && mHoldSwitchingState == HoldSwapState.HOLDING_TO_ANSWER_INCOMING) {
                        //Handle the case where waiting call gets terminated while HOLDING of ACTIVE
                        //call is still in progress and the held call is not resumed in
                        //onCallTerminated.
                        mForegroundCall.switchWith(mBackgroundCall);
                        sendEmptyMessage(EVENT_RESUME_NOW_FOREGROUND_CALL);
                        mHoldSwitchingState = HoldSwapState.INACTIVE;
                        mCallExpectedToResume = null;
                        logHoldSwapState("onCallHeld premature termination of waiting call");
                    } else {
                        // In this case there will be no call resumed, so we can assume that we
                        // are done switching fg and bg calls now.
                        // This may happen if there is no BG call and we are holding a call so that
                        // we can dial another one.
                        mHoldSwitchingState = HoldSwapState.INACTIVE;
                        logHoldSwapState("onCallHeld normal case");
                    }
                } else if (oldState == ImsPhoneCall.State.IDLE
                        && (mHoldSwitchingState == HoldSwapState.SWAPPING_ACTIVE_AND_HELD
                                || mHoldSwitchingState
                                == HoldSwapState.HOLDING_TO_ANSWER_INCOMING)) {
                    // The other call terminated in the midst of a switch before this call was held,
                    // so resume the foreground call back to ACTIVE state since the switch failed.
                    if (mForegroundCall.getState() == ImsPhoneCall.State.HOLDING) {
                        sendEmptyMessage(EVENT_RESUME_NOW_FOREGROUND_CALL);
                        mHoldSwitchingState = HoldSwapState.INACTIVE;
                        mCallExpectedToResume = null;
                        logHoldSwapState("onCallHeld premature termination of other call");
                    }
                } else if (mHoldSwitchingState == HoldSwapState.PENDING_DOUBLE_CALL_HOLD) {
                    // Foreground call can have only one connection
                    ImsPhoneConnection connToHold = mForegroundCall.getFirstConnection();
                    if (imsCall == connToHold.getImsCall()) {
                        // In two call hold use case, we did not switch background and foreground
                        // connection. So do it now
                        mForegroundCall.detach(connToHold);
                        mBackgroundCall.attach(connToHold);
                        connToHold.changeParent(mBackgroundCall);
                        mHoldSwitchingState = HoldSwapState.INACTIVE;
                        logHoldSwapState("onCallHeld DOUBLE HOLD");
                    } else {
                        log ("onCallHeld DOUBLE HOLD: some other call got HELD");
                    }
                }
            }
            mMetrics.writeOnImsCallHeld(mPhone.getPhoneId(), imsCall.getCallSession());
        }

        @Override
        public void onCallHoldFailed(ImsCall imsCall, ImsReasonInfo reasonInfo) {
            if (DBG) log("onCallHoldFailed reasonCode=" + reasonInfo.getCode());

            synchronized (mSyncHold) {
                ImsPhoneCall.State bgState = mBackgroundCall.getState();
                if (reasonInfo.getCode() == ImsReasonInfo.CODE_LOCAL_CALL_TERMINATED) {
                    // disconnected while processing hold
                    if (mPendingMO != null) {
                        dialPendingMO();
                    } else if (mRingingCall.getState() == ImsPhoneCall.State.WAITING
                            && mHoldSwitchingState == HoldSwapState.HOLDING_TO_ANSWER_INCOMING) {
                        sendEmptyMessage(EVENT_ANSWER_WAITING_CALL);
                    }
                    mHoldSwitchingState = HoldSwapState.INACTIVE;
                } else if (mPendingMO != null && mPendingMO.isEmergency()) {
                    // If mPendingMO is an emergency call, disconnect the call that we tried to
                    // hold.
                    mBackgroundCall.getImsCall().terminate(ImsReasonInfo.CODE_UNSPECIFIED);
                    if (imsCall != mCallExpectedToResume) {
                        mCallExpectedToResume = null;
                    }
                    // Leave mHoldSwitchingState as is for now -- we'll reset it
                    // in onCallTerminated, which will also dial the outgoing emergency call.
                } else if (mRingingCall.getState() == ImsPhoneCall.State.WAITING
                        && mHoldSwitchingState == HoldSwapState.HOLDING_TO_ANSWER_INCOMING) {
                    // If we issued a hold request in order to answer an incoming call, we need
                    // to tell Telecom that we can't actually answer the incoming call.
                    mHoldSwitchingState = HoldSwapState.INACTIVE;
                    mForegroundCall.switchWith(mBackgroundCall);
                    logHoldSwapState("onCallHoldFailed unable to answer waiting call");
                } else if (bgState == ImsPhoneCall.State.ACTIVE) {
                    mForegroundCall.switchWith(mBackgroundCall);

                    if (mPendingMO != null) {
                        mPendingMO.setDisconnectCause(DisconnectCause.ERROR_UNSPECIFIED);
                        sendEmptyMessageDelayed(EVENT_HANGUP_PENDINGMO, TIMEOUT_HANGUP_PENDINGMO);
                    }
                    if (imsCall != mCallExpectedToResume) {
                        mCallExpectedToResume = null;
                    }
                    mHoldSwitchingState = HoldSwapState.INACTIVE;
                } else if (mHoldSwitchingState == HoldSwapState.PENDING_DOUBLE_CALL_HOLD) {
                    mHoldSwitchingState = HoldSwapState.INACTIVE;
                }
                ImsPhoneConnection conn = findConnection(imsCall);
                if (conn != null && conn.getState() != ImsPhoneCall.State.DISCONNECTED) {
                    conn.onConnectionEvent(android.telecom.Connection.EVENT_CALL_HOLD_FAILED, null);
                }
                mPhone.notifySuppServiceFailed(Phone.SuppService.HOLD);
            }
            mMetrics.writeOnImsCallHoldFailed(mPhone.getPhoneId(), imsCall.getCallSession(),
                    reasonInfo);
        }

        @Override
        public void onCallResumed(ImsCall imsCall) {
            if (DBG) log("onCallResumed");

            // If we are the in midst of swapping FG and BG calls and the call we end up resuming
            // is not the one we expected, we likely had a resume failure and we need to swap the
            // FG and BG calls back.
            if (mHoldSwitchingState == HoldSwapState.SWAPPING_ACTIVE_AND_HELD
                    || mHoldSwitchingState == HoldSwapState.PENDING_RESUME_FOREGROUND_AFTER_FAILURE
                    || mHoldSwitchingState == HoldSwapState.PENDING_SINGLE_CALL_UNHOLD) {
                if (imsCall != mCallExpectedToResume) {
                    // If the call which resumed isn't as expected, we need to swap back to the
                    // previous configuration; the swap has failed.
                    if (DBG) {
                        log("onCallResumed : switching " + mForegroundCall + " with "
                                + mBackgroundCall);
                    }
                    mForegroundCall.switchWith(mBackgroundCall);
                } else {
                    // The call which resumed is the one we expected to resume, so we can clear out
                    // the mSwitchingFgAndBgCalls flag.
                    if (DBG) {
                        log("onCallResumed : expected call resumed.");
                    }
                }
                mHoldSwitchingState = HoldSwapState.INACTIVE;
                mCallExpectedToResume = null;
                logHoldSwapState("onCallResumed");
            } else if (mHoldSwitchingState == HoldSwapState.PENDING_DOUBLE_CALL_UNHOLD) {
                if (imsCall != mCallExpectedToResume) {
                    if (DBG) {
                        log("onCallResumed : another call resumed while in DOUBLE_HOLD");
                    }
                } else {
                    // The call which resumed is the one we expected to resume, so remove resumed
                    // call from bg call and add to fg call
                    if (DBG) {
                        log("onCallResumed : expected call resumed.");
                    }
                }
                ImsPhoneConnection conn = findConnection(imsCall);
                // In two call unhold use case, we did not switch background and foreground
                // connection. So do it now
                mBackgroundCall.detach(conn);
                mForegroundCall.attach(conn);
                conn.changeParent(mForegroundCall);
                mHoldSwitchingState = HoldSwapState.INACTIVE;
                mCallExpectedToResume = null;
                logHoldSwapState("onCallResumed");
            }
            processCallStateChange(imsCall, ImsPhoneCall.State.ACTIVE,
                    DisconnectCause.NOT_DISCONNECTED);
            mMetrics.writeOnImsCallResumed(mPhone.getPhoneId(), imsCall.getCallSession());
        }

        @Override
        public void onCallResumeFailed(ImsCall imsCall, ImsReasonInfo reasonInfo) {
            log("onCallResumeFailed : mHoldSwitchingState = " + mHoldSwitchingState
                    + " fg state = " + mForegroundCall.getState() + " bg state = "
                    + mBackgroundCall.getState());
            if (mHoldSwitchingState == HoldSwapState.SWAPPING_ACTIVE_AND_HELD
                    || mHoldSwitchingState
                    == HoldSwapState.PENDING_RESUME_FOREGROUND_AFTER_FAILURE) {
                // If we are in the midst of swapping the FG and BG calls and
                // we got a resume fail, we need to swap back the FG and BG calls.
                // Since the FG call was held, will also try to resume the same.
                if (imsCall == mCallExpectedToResume) {
                    if (DBG) {
                        log("onCallResumeFailed : switching " + mForegroundCall + " with "
                                + mBackgroundCall);
                    }
                    mForegroundCall.switchWith(mBackgroundCall);
                    if (mForegroundCall.getState() == ImsPhoneCall.State.HOLDING) {
                        sendEmptyMessage(EVENT_RESUME_NOW_FOREGROUND_CALL);
                    }
                }

                //Call swap is done, reset the relevant variables
                mCallExpectedToResume = null;
                mHoldSwitchingState = HoldSwapState.INACTIVE;
                logHoldSwapState("onCallResumeFailed: multi calls");
            } else if (mHoldSwitchingState == HoldSwapState.PENDING_SINGLE_CALL_UNHOLD) {
                if (imsCall == mCallExpectedToResume) {
                    if (DBG) {
                        log("onCallResumeFailed: single call unhold case");
                    }
                    mForegroundCall.switchWith(mBackgroundCall);

                    mCallExpectedToResume = null;
                    mHoldSwitchingState = HoldSwapState.INACTIVE;
                    logHoldSwapState("onCallResumeFailed: single call");
                } else {
                    Rlog.w(LOG_TAG, "onCallResumeFailed: got a resume failed for a different call"
                            + " in the single call unhold case");
                }
            } else if (mHoldSwitchingState == HoldSwapState.INACTIVE &&
                    mForegroundCall.getState() == ImsPhoneCall.State.HOLDING &&
                    mBackgroundCall.getState() == ImsPhoneCall.State.IDLE) {
                // When resume request fails, make sure the holding call is moved to background
                if (DBG) {
                    log("onCallResumeFailed: resume failed. switch fg and bg calls");
                }
                mForegroundCall.switchWith(mBackgroundCall);
            } else if (mHoldSwitchingState == HoldSwapState.PENDING_DOUBLE_CALL_UNHOLD) {
                if (imsCall == mCallExpectedToResume) {
                    if (DBG) {
                        log("onCallResumeFailed: double call unhold case");
                    }
                    mCallExpectedToResume = null;
                    mHoldSwitchingState = HoldSwapState.INACTIVE;
                    logHoldSwapState("onCallResumeFailed: double call");
                } else {
                    Rlog.w(LOG_TAG, "onCallResumeFailed: got a resume failed for a different call"
                            + " in the double call unhold case");
                }
            }
            ImsPhoneConnection conn = findConnection(imsCall);
            if (conn != null && conn.getState() != ImsPhoneCall.State.DISCONNECTED) {
                // New event to send RESUME fail status to HoldHandlers handling across sub use
                // case. For same sub use case, this event will not be acted upon by any listener
                conn.onConnectionEvent(
                        android.telecom.Connection.EVENT_CALL_RESUME_FAILED, null);
            }
            mPhone.notifySuppServiceFailed(Phone.SuppService.RESUME);
            mMetrics.writeOnImsCallResumeFailed(mPhone.getPhoneId(), imsCall.getCallSession(),
                    reasonInfo);
        }

        @Override
        public void onCallResumeReceived(ImsCall imsCall) {
            if (DBG) log("onCallResumeReceived");
            ImsPhoneConnection conn = findConnection(imsCall);
            if (conn != null) {
                if (mOnHoldToneStarted) {
                    mPhone.stopOnHoldTone(conn);
                    mOnHoldToneStarted = false;
                }
                conn.onConnectionEvent(android.telecom.Connection.EVENT_CALL_REMOTELY_UNHELD, null);
            }

            boolean useVideoPauseWorkaround = mPhone.getContext().getResources().getBoolean(
                    com.android.internal.R.bool.config_useVideoPauseWorkaround);
            if (useVideoPauseWorkaround && mSupportPauseVideo &&
                    VideoProfile.isVideo(conn.getVideoState())) {
                // If we are using the video pause workaround, the vendor IMS code has issues
                // with video pause signalling.  In this case, when a call is remotely
                // held, the modem does not reliably change the video state of the call to be
                // paused.
                // As a workaround, we will turn on that bit now.
                conn.changeToUnPausedState();
            }

            SuppServiceNotification supp = new SuppServiceNotification();
            // Type of notification: 0 = MO; 1 = MT
            // Refer SuppServiceNotification class documentation.
            supp.notificationType = 1;
            supp.code = SuppServiceNotification.CODE_2_CALL_RETRIEVED;
            mPhone.notifySuppSvcNotification(supp);
            mMetrics.writeOnImsCallResumeReceived(mPhone.getPhoneId(), imsCall.getCallSession());
        }

        @Override
        public void onCallHoldReceived(ImsCall imsCall) {
            ImsPhoneCallTracker.this.onCallHoldReceived(imsCall);
        }

        @Override
        public void onCallSuppServiceReceived(ImsCall call,
                ImsSuppServiceNotification suppServiceInfo) {
            if (DBG) log("onCallSuppServiceReceived: suppServiceInfo=" + suppServiceInfo);

            SuppServiceNotification supp = new SuppServiceNotification();
            supp.notificationType = suppServiceInfo.notificationType;
            supp.code = suppServiceInfo.code;
            supp.index = suppServiceInfo.index;
            supp.number = suppServiceInfo.number;
            supp.history = suppServiceInfo.history;

            mPhone.notifySuppSvcNotification(supp);
        }

        @Override
        public void onCallMerged(final ImsCall call, final ImsCall peerCall, boolean swapCalls) {
            if (DBG) log("onCallMerged");

            ImsPhoneCall foregroundImsPhoneCall = findConnection(call).getCall();
            ImsPhoneConnection peerConnection = findConnection(peerCall);
            ImsPhoneCall peerImsPhoneCall = peerConnection == null ? null
                    : peerConnection.getCall();

            if (swapCalls) {
                switchAfterConferenceSuccess();
            }
            foregroundImsPhoneCall.merge(peerImsPhoneCall, ImsPhoneCall.State.ACTIVE);

            final ImsPhoneConnection conn = findConnection(call);
            try {
                log("onCallMerged: ImsPhoneConnection=" + conn);
                log("onCallMerged: CurrentVideoProvider=" + conn.getVideoProvider());
                setVideoCallProvider(conn, call);
                log("onCallMerged: CurrentVideoProvider=" + conn.getVideoProvider());
            } catch (Exception e) {
                loge("onCallMerged: exception " + e);
            }

            // After merge complete, update foreground as Active
            // and background call as Held, if background call exists
            processCallStateChange(mForegroundCall.getImsCall(), ImsPhoneCall.State.ACTIVE,
                    DisconnectCause.NOT_DISCONNECTED);
            if (peerConnection != null) {
                processCallStateChange(mBackgroundCall.getImsCall(), ImsPhoneCall.State.HOLDING,
                    DisconnectCause.NOT_DISCONNECTED);
            }

            if (conn != null) {
                conn.handleMergeComplete();
            }

            // Check if the merge was requested by an existing conference call. In that
            // case, no further action is required.
            if (!call.isMergeRequestedByConf()) {
                log("onCallMerged :: calling onMultipartyStateChanged()");
                onMultipartyStateChanged(call, true);
            } else {
                log("onCallMerged :: Merge requested by existing conference.");
                // Reset the flag.
                call.resetIsMergeRequestedByConf(false);
            }

            // Notify completion of merge
            if (conn != null) {
                conn.handleMergeComplete();
            }
            logState();
        }

        @Override
        public void onCallMergeFailed(ImsCall call, ImsReasonInfo reasonInfo) {
            if (DBG) log("onCallMergeFailed reasonInfo=" + reasonInfo);

            // TODO: the call to notifySuppServiceFailed throws up the "merge failed" dialog
            // We should move this into the InCallService so that it is handled appropriately
            // based on the user facing UI.
            mPhone.notifySuppServiceFailed(Phone.SuppService.CONFERENCE);

            call.resetIsMergeRequestedByConf(false);

            // Start plumbing this even through Telecom so other components can take
            // appropriate action.
            ImsPhoneConnection foregroundConnection = mForegroundCall.getFirstConnection();
            if (foregroundConnection != null) {
                foregroundConnection.onConferenceMergeFailed();
                foregroundConnection.handleMergeComplete();
            }

            ImsPhoneConnection backgroundConnection = mBackgroundCall.getFirstConnection();
            if (backgroundConnection != null) {
                backgroundConnection.onConferenceMergeFailed();
                backgroundConnection.handleMergeComplete();
            }
        }

        private void updateConferenceParticipantsTiming(List<ConferenceParticipant> participants) {
            for (ConferenceParticipant participant : participants) {
                // Every time participants are newly created from parcel, update their connect time.
                CacheEntry cachedConnectTime = findConnectionTimeUsePhoneNumber(participant);
                if (cachedConnectTime != null) {
                    participant.setConnectTime(cachedConnectTime.mConnectTime);
                    participant.setConnectElapsedTime(cachedConnectTime.mConnectElapsedTime);
                    participant.setCallDirection(cachedConnectTime.mCallDirection);
                }
            }
        }

        /**
         * Called when the state of IMS conference participant(s) has changed.
         *
         * @param call the call object that carries out the IMS call.
         * @param participants the participant(s) and their new state information.
         */
        @Override
        public void onConferenceParticipantsStateChanged(ImsCall call,
                List<ConferenceParticipant> participants) {
            if (DBG) log("onConferenceParticipantsStateChanged");

            if (!mIsConferenceEventPackageEnabled) {
                logi("onConferenceParticipantsStateChanged - CEP handling disabled");
                return;
            }

            if (!mSupportCepOnPeer && !call.isConferenceHost()) {
                logi("onConferenceParticipantsStateChanged - ignore CEP on peer");
                return;
            }

            ImsPhoneConnection conn = findConnection(call);
            if (conn != null) {
                updateConferenceParticipantsTiming(participants);
                conn.updateConferenceParticipants(participants);
            }
        }

        @Override
        public void onCallSessionTtyModeReceived(ImsCall call, int mode) {
            mPhone.onTtyModeReceived(mode);
        }

        @Override
        public void onCallHandover(ImsCall imsCall, int srcAccessTech, int targetAccessTech,
            ImsReasonInfo reasonInfo) {
            // Check with the DCTracker to see if data is enabled; there may be a case when
            // ImsPhoneCallTracker isn't being informed of the right data enabled state via its
            // registration, so we'll refresh now.
            boolean isDataEnabled;
            if (mPhone.getDefaultPhone().isUsingNewDataStack()) {
                isDataEnabled = mPhone.getDefaultPhone().getDataSettingsManager().isDataEnabled();
            } else {
                isDataEnabled = mPhone.getDefaultPhone().getDataEnabledSettings().isDataEnabled();
            }

            if (DBG) {
                log("onCallHandover ::  srcAccessTech=" + srcAccessTech + ", targetAccessTech="
                        + targetAccessTech + ", reasonInfo=" + reasonInfo + ", dataEnabled="
                        + mIsDataEnabled + "/" + isDataEnabled + ", dataMetered="
                        + mIsViLteDataMetered);
            }
            if (mIsDataEnabled != isDataEnabled) {
                loge("onCallHandover: data enabled state doesn't match! (was=" + mIsDataEnabled
                        + ", actually=" + isDataEnabled);
                mIsDataEnabled = isDataEnabled;
            }

            // Only consider it a valid handover to WIFI if the source radio tech is known.
            boolean isHandoverToWifi = srcAccessTech != ServiceState.RIL_RADIO_TECHNOLOGY_UNKNOWN
                    && srcAccessTech != ServiceState.RIL_RADIO_TECHNOLOGY_IWLAN
                    && targetAccessTech == ServiceState.RIL_RADIO_TECHNOLOGY_IWLAN;
            // Only consider it a handover from WIFI if the source and target radio tech is known.
            boolean isHandoverFromWifi =
                    srcAccessTech == ServiceState.RIL_RADIO_TECHNOLOGY_IWLAN
                            && targetAccessTech != ServiceState.RIL_RADIO_TECHNOLOGY_UNKNOWN
                            && targetAccessTech != ServiceState.RIL_RADIO_TECHNOLOGY_IWLAN;

            ImsPhoneConnection conn = findConnection(imsCall);
            if (conn != null) {
                if (conn.getDisconnectCause() == DisconnectCause.NOT_DISCONNECTED) {
                    if (isHandoverToWifi) {
                        removeMessages(EVENT_CHECK_FOR_WIFI_HANDOVER);
                        if (mIsViLteDataMetered) {
                            conn.setLocalVideoCapable(true);
                        }

                        if (mNotifyHandoverVideoFromLTEToWifi && mHasAttemptedStartOfCallHandover) {
                            // This is a handover which happened mid-call (ie not the start of call
                            // handover from LTE to WIFI), so we'll notify the InCall UI.
                            conn.onConnectionEvent(
                                    TelephonyManager.EVENT_HANDOVER_VIDEO_FROM_LTE_TO_WIFI, null);
                        }

                        // We are on WIFI now so no need to get notified of network availability.
                        unregisterForConnectivityChanges();
                    } else if (isHandoverFromWifi && imsCall.isVideoCall()) {
                        // A video call just dropped from WIFI to LTE; we want to be informed if a
                        // new WIFI
                        // network comes into range.
                        registerForConnectivityChanges();
                    }
                }

                if (isHandoverToWifi && mIsViLteDataMetered) {
                    conn.setLocalVideoCapable(true);
                }

                if (isHandoverFromWifi && imsCall.isVideoCall()) {
                    if (mIsViLteDataMetered) {
                        conn.setLocalVideoCapable(mIsDataEnabled);
                    }

                    if (mNotifyHandoverVideoFromWifiToLTE && mIsDataEnabled) {
                        if (conn.getDisconnectCause() == DisconnectCause.NOT_DISCONNECTED) {
                            log("onCallHandover :: notifying of WIFI to LTE handover.");
                            conn.onConnectionEvent(
                                    TelephonyManager.EVENT_HANDOVER_VIDEO_FROM_WIFI_TO_LTE, null);
                        } else {
                            // Call has already had a disconnect request issued by the user or is
                            // in the process of disconnecting; do not inform the UI of this as it
                            // is not relevant.
                            log("onCallHandover :: skip notify of WIFI to LTE handover for "
                                    + "disconnected call.");
                        }
                    }

                    if (!mIsDataEnabled && mIsViLteDataMetered) {
                        // Call was downgraded from WIFI to LTE and data is metered; downgrade the
                        // call now.
                        log("onCallHandover :: data is not enabled; attempt to downgrade.");
                        downgradeVideoCall(ImsReasonInfo.CODE_WIFI_LOST, conn);
                    }
                }
            } else {
                loge("onCallHandover :: connection null.");
            }
            // If there's a handover, then we're not in the "start of call" handover phase.
            if (!mHasAttemptedStartOfCallHandover) {
                mHasAttemptedStartOfCallHandover = true;
            }
            mMetrics.writeOnImsCallHandoverEvent(mPhone.getPhoneId(),
                    TelephonyCallSession.Event.Type.IMS_CALL_HANDOVER, imsCall.getCallSession(),
                    srcAccessTech, targetAccessTech, reasonInfo);
        }

        @Override
        public void onCallHandoverFailed(ImsCall imsCall, int srcAccessTech, int targetAccessTech,
            ImsReasonInfo reasonInfo) {
            if (DBG) {
                log("onCallHandoverFailed :: srcAccessTech=" + srcAccessTech +
                    ", targetAccessTech=" + targetAccessTech + ", reasonInfo=" + reasonInfo);
            }
            mMetrics.writeOnImsCallHandoverEvent(mPhone.getPhoneId(),
                    TelephonyCallSession.Event.Type.IMS_CALL_HANDOVER_FAILED,
                    imsCall.getCallSession(), srcAccessTech, targetAccessTech, reasonInfo);

            boolean isHandoverToWifi = srcAccessTech != ServiceState.RIL_RADIO_TECHNOLOGY_IWLAN &&
                    targetAccessTech == ServiceState.RIL_RADIO_TECHNOLOGY_IWLAN;
            ImsPhoneConnection conn = findConnection(imsCall);
            if (conn != null && isHandoverToWifi) {
                log("onCallHandoverFailed - handover to WIFI Failed");

                // If we know we failed to handover, don't check for failure in the future.
                removeMessages(EVENT_CHECK_FOR_WIFI_HANDOVER);

                if (imsCall.isVideoCall()
                        && conn.getDisconnectCause() == DisconnectCause.NOT_DISCONNECTED) {
                    // Start listening for a WIFI network to come into range for potential handover.
                    registerForConnectivityChanges();
                }

                if (mNotifyVtHandoverToWifiFail) {
                    // Only notify others if carrier config indicates to do so.
                    conn.onHandoverToWifiFailed();
                }
            }
            if (!mHasAttemptedStartOfCallHandover) {
                mHasAttemptedStartOfCallHandover = true;
            }
        }

        @Override
        public void onRttModifyRequestReceived(ImsCall imsCall) {
            ImsPhoneConnection conn = findConnection(imsCall);
            if (conn != null) {
                conn.onRttModifyRequestReceived();
            }
        }

        @Override
        public void onRttModifyResponseReceived(ImsCall imsCall, int status) {
            ImsPhoneConnection conn = findConnection(imsCall);
            if (conn != null) {
                conn.onRttModifyResponseReceived(status);
            }
        }

        @Override
        public void onRttMessageReceived(ImsCall imsCall, String message) {
            ImsPhoneConnection conn = findConnection(imsCall);
            if (conn != null) {
                conn.onRttMessageReceived(message);
            }
        }

        @Override
        public void onRttAudioIndicatorChanged(ImsCall imsCall, ImsStreamMediaProfile profile) {
          ImsPhoneConnection conn = findConnection(imsCall);
            if (conn != null) {
                conn.onRttAudioIndicatorChanged(profile);
            }
        }

        @Override
        public void onCallSessionTransferred(ImsCall imsCall) {
            if (DBG) log("onCallSessionTransferred success");
        }

        @Override
        public void onCallSessionTransferFailed(ImsCall imsCall, ImsReasonInfo reasonInfo) {
            if (DBG) log("onCallSessionTransferFailed reasonInfo=" + reasonInfo);
            mPhone.notifySuppServiceFailed(Phone.SuppService.TRANSFER);
        }

        @Override
        public void onCallSessionDtmfReceived(ImsCall imsCall, char digit) {
            log("onCallSessionDtmfReceived digit=" + digit);
            ImsPhoneConnection conn = findConnection(imsCall);
            if (conn != null) {
                conn.receivedDtmfDigit(digit);
            }
        }

        /**
         * Handles a change to the multiparty state for an {@code ImsCall}.  Notifies the associated
         * {@link ImsPhoneConnection} of the change.
         *
         * @param imsCall The IMS call.
         * @param isMultiParty {@code true} if the call became multiparty, {@code false}
         *      otherwise.
         */
        @Override
        public void onMultipartyStateChanged(ImsCall imsCall, boolean isMultiParty) {
            if (DBG) log("onMultipartyStateChanged to " + (isMultiParty ? "Y" : "N"));

            ImsPhoneConnection conn = findConnection(imsCall);
            if (conn != null) {
                conn.updateMultipartyState(isMultiParty);
                mPhone.getVoiceCallSessionStats().onMultipartyChange(conn, isMultiParty);
            }
        }

        /**
         * Handles a change to the call quality for an {@code ImsCall}.
         * Notifies apps through the System API {@link PhoneStateListener#onCallAttributesChanged}.
         */
        @Override
        public void onCallQualityChanged(ImsCall imsCall, CallQuality callQuality) {
            // convert ServiceState.radioTech to TelephonyManager.NetworkType constant
            mPhone.onCallQualityChanged(callQuality, imsCall.getNetworkType());
            String callId = imsCall.getSession().getCallId();
            CallQualityMetrics cqm = mCallQualityMetrics.get(callId);
            if (cqm == null) {
                cqm = new CallQualityMetrics(mPhone);
            }
            cqm.saveCallQuality(callQuality);
            mCallQualityMetrics.put(callId, cqm);

            ImsPhoneConnection conn = findConnection(imsCall);
            if (conn != null) {
                Bundle report = new Bundle();
                report.putParcelable(android.telecom.Connection.EXTRA_CALL_QUALITY_REPORT,
                        callQuality);
                conn.onConnectionEvent(android.telecom.Connection.EVENT_CALL_QUALITY_REPORT,
                        report);
            }
        }

        /**
         * Handles reception of RTP header extension data from the network.
         * @param imsCall The ImsCall the data was received on.
         * @param rtpHeaderExtensionData The RTP extension data received.
         */
        @Override
        public void onCallSessionRtpHeaderExtensionsReceived(ImsCall imsCall,
                @NonNull Set<RtpHeaderExtension> rtpHeaderExtensionData) {
            log("onCallSessionRtpHeaderExtensionsReceived numExtensions="
                    + rtpHeaderExtensionData.size());
            ImsPhoneConnection conn = findConnection(imsCall);
            if (conn != null) {
                conn.receivedRtpHeaderExtensions(rtpHeaderExtensionData);
            }
        }
    };

    /**
     * Listen to the IMS call state change
     */
    private ImsCall.Listener mImsUssdListener = new ImsCall.Listener() {
        @Override
        public void onCallStarted(ImsCall imsCall) {
            if (DBG) log("mImsUssdListener onCallStarted");

            if (imsCall == mUssdSession) {
                if (mPendingUssd != null) {
                    AsyncResult.forMessage(mPendingUssd);
                    mPendingUssd.sendToTarget();
                    mPendingUssd = null;
                }
            }
        }

        @Override
        public void onCallStartFailed(ImsCall imsCall, ImsReasonInfo reasonInfo) {
            if (DBG) log("mImsUssdListener onCallStartFailed reasonCode=" + reasonInfo.getCode());

            if (mUssdSession != null) {
                if (DBG) log("mUssdSession is not null");
                // To initiate sending Ussd under circuit-switched call
                if (reasonInfo.getCode() == ImsReasonInfo.CODE_LOCAL_CALL_CS_RETRY_REQUIRED
                        && mUssdMethod != USSD_OVER_IMS_ONLY) {
                    mUssdSession = null;
                    mPhone.getPendingMmiCodes().clear();
                    mPhone.initiateSilentRedial();
                    if (DBG) log("Initiated sending ussd by using silent redial.");
                    return;
                } else {
                    if (DBG) log("Failed to start sending ussd by using silent resendUssd.!!");
                }
            }

            onCallTerminated(imsCall, reasonInfo);
        }

        @Override
        public void onCallTerminated(ImsCall imsCall, ImsReasonInfo reasonInfo) {
            if (DBG) log("mImsUssdListener onCallTerminated reasonCode=" + reasonInfo.getCode());
            removeMessages(EVENT_CHECK_FOR_WIFI_HANDOVER);
            mHasAttemptedStartOfCallHandover = false;
            unregisterForConnectivityChanges();

            if (imsCall == mUssdSession) {
                mUssdSession = null;
                if (mPendingUssd != null) {
                    //TODO: Update with USSD CSFB related ImsReasonInfo.
                    CommandException.Error err =
                            reasonInfo.getCode() == ImsReasonInfo.CODE_UT_NOT_SUPPORTED ?
                                    CommandException.Error.NO_NETWORK_FOUND :
                                    CommandException.Error.GENERIC_FAILURE;
                    CommandException ex = new CommandException(err);
                    AsyncResult.forMessage(mPendingUssd, null, ex);
                    mPendingUssd.sendToTarget();
                    mPendingUssd = null;
                }
            }
            imsCall.close();
        }

        @Override
        public void onCallUssdMessageReceived(ImsCall call,
                int mode, String ussdMessage) {
            if (DBG) log("mImsUssdListener onCallUssdMessageReceived mode=" + mode);

            int ussdMode = -1;

            switch(mode) {
                case ImsCall.USSD_MODE_REQUEST:
                    ussdMode = CommandsInterface.USSD_MODE_REQUEST;
                    break;

                case ImsCall.USSD_MODE_NOTIFY:
                    ussdMode = CommandsInterface.USSD_MODE_NOTIFY;
                    break;
            }

            if (ussdMode != CommandsInterface.USSD_MODE_REQUEST ||
                TextUtils.isEmpty(ussdMessage)) {
                //close mUssdSession
                mUssdSession.close();
                mUssdSession = null;
            }

            mPhone.onIncomingUSSD(ussdMode, ussdMessage);
        }
    };

    private final ImsMmTelManager.CapabilityCallback mImsCapabilityCallback =
            new ImsMmTelManager.CapabilityCallback() {
                @Override
                public void onCapabilitiesStatusChanged(
                        MmTelFeature.MmTelCapabilities capabilities) {
                    if (DBG) log("onCapabilitiesStatusChanged: " + capabilities);
                    SomeArgs args = SomeArgs.obtain();
                    args.arg1 = capabilities;
                    // Remove any pending updates; they're already stale, so no need to process
                    // them.
                    removeMessages(EVENT_ON_FEATURE_CAPABILITY_CHANGED);
                    obtainMessage(EVENT_ON_FEATURE_CAPABILITY_CHANGED, args).sendToTarget();
                }
            };

    private final ImsManager.ImsStatsCallback mImsStatsCallback =
            new ImsManager.ImsStatsCallback() {
        @Override
        public void onEnabledMmTelCapabilitiesChanged(int capability, int regTech,
                boolean isEnabled) {
            int enabledVal = isEnabled ? ProvisioningManager.PROVISIONING_VALUE_ENABLED
                    : ProvisioningManager.PROVISIONING_VALUE_DISABLED;
            mMetrics.writeImsSetFeatureValue(mPhone.getPhoneId(), capability, regTech, enabledVal);
            mPhone.getImsStats().onSetFeatureResponse(capability, regTech, enabledVal);
        }
    };

    private final ProvisioningManager.Callback mConfigCallback =
            new ProvisioningManager.Callback() {
        @Override
        public void onProvisioningIntChanged(int item, int value) {
            sendConfigChangedIntent(item, Integer.toString(value));
            if ((mImsManager != null)
                    && (item == ImsConfig.ConfigConstants.VOICE_OVER_WIFI_SETTING_ENABLED
                    || item == ImsConfig.ConfigConstants.VLT_SETTING_ENABLED
                    || item == ImsConfig.ConfigConstants.LVC_SETTING_ENABLED)) {
                // Update Ims Service state to make sure updated provisioning values take effect
                // immediately.
                updateImsServiceConfig();
            }
        }

        @Override
        public void onProvisioningStringChanged(int item, String value) {
            sendConfigChangedIntent(item, value);
        }

        // send IMS_CONFIG_CHANGED intent for older services that do not implement the new callback
        // interface.
        private void sendConfigChangedIntent(int item, String value) {
            log("sendConfigChangedIntent - [" + item + ", " + value + "]");
            Intent configChangedIntent = new Intent(ImsConfig.ACTION_IMS_CONFIG_CHANGED);
            configChangedIntent.putExtra(ImsConfig.EXTRA_CHANGED_ITEM, item);
            configChangedIntent.putExtra(ImsConfig.EXTRA_NEW_VALUE, value);
            if (mPhone != null && mPhone.getContext() != null) {
                mPhone.getContext().sendBroadcast(configChangedIntent);
            }
        }
    };

    public void sendCallStartFailedDisconnect(ImsCall imsCall, ImsReasonInfo reasonInfo) {
        mPendingMO = null;
        ImsPhoneConnection conn = findConnection(imsCall);
        Call.State callState;
        if (conn != null) {
            callState = conn.getState();
        } else {
            // Need to fall back in case connection is null; it shouldn't be, but a sane
            // fallback is to assume we're dialing.  This state is only used to
            // determine which disconnect string to show in the case of a low battery
            // disconnect.
            callState = Call.State.DIALING;
        }
        int cause = getDisconnectCauseFromReasonInfo(reasonInfo, callState);

        processCallStateChange(imsCall, ImsPhoneCall.State.DISCONNECTED, cause);

        if (conn != null) {
            conn.setPreciseDisconnectCause(
                    getPreciseDisconnectCauseFromReasonInfo(reasonInfo));
        }

        mPhone.notifyImsReason(reasonInfo);
    }

    @UnsupportedAppUsage(maxTargetSdk = Build.VERSION_CODES.R, trackingBug = 170729553)
    public ImsUtInterface getUtInterface() throws ImsException {
        if (mImsManager == null) {
            throw getImsManagerIsNullException();
        }

        ImsUtInterface ut = mImsManager.createOrGetSupplementaryServiceConfiguration();
        return ut;
    }

    private void transferHandoverConnections(ImsPhoneCall call) {
        if (call.getConnections() != null) {
            for (Connection c : call.getConnections()) {
                c.mPreHandoverState = call.mState;
                log ("Connection state before handover is " + c.getStateBeforeHandover());
            }
        }
        if (mHandoverCall.getConnections() == null) {
            mHandoverCall.mConnections = call.mConnections;
        } else { // Multi-call SRVCC
            mHandoverCall.mConnections.addAll(call.mConnections);
        }
        mHandoverCall.copyConnectionFrom(call);
        if (mHandoverCall.getConnections() != null) {
            if (call.getImsCall() != null) {
                call.getImsCall().close();
            }
            for (Connection c : mHandoverCall.getConnections()) {
                ((ImsPhoneConnection)c).changeParent(mHandoverCall);
                ((ImsPhoneConnection)c).releaseWakeLock();
            }
        }
        if (call.getState().isAlive()) {
            log ("Call is alive and state is " + call.mState);
            mHandoverCall.mState = call.mState;
        }
        call.clearConnections();
        call.mState = ImsPhoneCall.State.IDLE;
        if (mPendingMO != null) {
            // If the call is handed over before moving to alerting (i.e. e911 CSFB redial), clear
            // pending MO here.
            logi("pending MO on handover, clearing...");
            mPendingMO = null;
        }
    }

    /**
     * Notify of a change to SRVCC state
     * @param state the new SRVCC state.
     */
    public void notifySrvccState(Call.SrvccState state) {
        if (DBG) log("notifySrvccState state=" + state);

        mSrvccState = state;

        if (mSrvccState == Call.SrvccState.COMPLETED) {
            // If the dialing call had ringback, ensure it stops now, otherwise it'll keep playing
            // afer the SRVCC completes.
            mForegroundCall.maybeStopRingback();

            resetState();
            transferHandoverConnections(mForegroundCall);
            transferHandoverConnections(mBackgroundCall);
            transferHandoverConnections(mRingingCall);
            updatePhoneState();
        }
    }

    private void resetState() {
        mIsInEmergencyCall = false;
        mPhone.setEcmCanceledForEmergency(false);
        mHoldSwitchingState = HoldSwapState.INACTIVE;
    }

    @VisibleForTesting
    public boolean isHoldOrSwapInProgress() {
        return mHoldSwitchingState != HoldSwapState.INACTIVE;
    }

    private void handlePendingMoCall() {
        if (pendingCallInEcm && !mPendingExitEcbmReq && !mPendingExitScbmReq) {
            dialInternal(mPendingMO, pendingCallClirMode,
                    mPendingCallVideoState, mPendingIntentExtras);
            mPendingIntentExtras = null;
            pendingCallInEcm = false;
        }
    }

    //****** Overridden from Handler

    @Override
    public void
    handleMessage (Message msg) {
        AsyncResult ar;
        if (DBG) log("handleMessage what=" + msg.what);

        switch (msg.what) {
            case EVENT_HANGUP_PENDINGMO:
                if (mPendingMO != null) {
                    mPendingMO.onDisconnect();
                    removeConnection(mPendingMO);
                    mPendingMO = null;
                }
                mPendingIntentExtras = null;
                updatePhoneState();
                mPhone.notifyPreciseCallStateChanged();
                break;
            case EVENT_RESUME_NOW_FOREGROUND_CALL:
                try {
                    resumeForegroundCall();
                } catch (ImsException e) {
                    if (Phone.DEBUG_PHONE) {
                        loge("handleMessage EVENT_RESUME_NOW_FOREGROUND_CALL exception=" + e);
                    }
                }
                break;
            case EVENT_ANSWER_WAITING_CALL:
                try {
                    answerWaitingCall();
                } catch (ImsException e) {
                    if (Phone.DEBUG_PHONE) {
                        loge("handleMessage EVENT_ANSWER_WAITING_CALL exception=" + e);
                    }
                }
                break;
            case EVENT_DIAL_PENDINGMO:
                dialInternal(mPendingMO, mClirMode, mPendingCallVideoState, mPendingIntentExtras);
                mPendingIntentExtras = null;
                break;

            case EVENT_EXIT_ECBM_BEFORE_PENDINGMO:
                if (mPendingMO != null) {
                    //Send ECBM exit request
                    try {
                        exitEmergencyMode();
                        pendingCallClirMode = mClirMode;
                        pendingCallInEcm = true;
                    } catch (Exception e) {
                        e.printStackTrace();
                        mPendingMO.setDisconnectCause(DisconnectCause.ERROR_UNSPECIFIED);
                        sendEmptyMessageDelayed(EVENT_HANGUP_PENDINGMO, TIMEOUT_HANGUP_PENDINGMO);
                    }
                }
                break;

            case EVENT_EXIT_ECM_RESPONSE_CDMA:
                mPendingExitEcbmReq = false;
                handlePendingMoCall();
                EcbmHandler.getInstance().unsetOnEcbModeExitResponse(this);
                break;

            case EVENT_EXIT_SCBM_RESPONSE_CDMA:
                mPendingExitScbmReq = false;
                handlePendingMoCall();
                mPhone.mDefaultPhone.unsetOnScbmExitResponse(this);
                break;
            case EVENT_VT_DATA_USAGE_UPDATE:
                ar = (AsyncResult) msg.obj;
                ImsCall call = (ImsCall) ar.userObj;
                Long usage = (long) ar.result;
                log("VT data usage update. usage = " + usage + ", imsCall = " + call);
                if (usage > 0) {
                    updateVtDataUsage(call, usage);
                }
                break;
            case EVENT_DATA_ENABLED_CHANGED:
                ar = (AsyncResult) msg.obj;
                if (ar.result instanceof Pair) {
                    Pair<Boolean, Integer> p = (Pair<Boolean, Integer>) ar.result;
                    onDataEnabledChanged(p.first, p.second);
                }
                break;
            case EVENT_CHECK_FOR_WIFI_HANDOVER:
                if (msg.obj instanceof ImsCall) {
                    ImsCall imsCall = (ImsCall) msg.obj;
                    if (imsCall != mForegroundCall.getImsCall()) {
                        Rlog.i(LOG_TAG, "handoverCheck: no longer FG; check skipped.");
                        unregisterForConnectivityChanges();
                        // Handover check and its not the foreground call any more.
                        return;
                    }
                    if (!mHasAttemptedStartOfCallHandover) {
                        mHasAttemptedStartOfCallHandover = true;
                    }
                    if (!imsCall.isWifiCall()) {
                        // Call did not handover to wifi, notify of handover failure.
                        ImsPhoneConnection conn = findConnection(imsCall);
                        if (conn != null) {
                            Rlog.i(LOG_TAG, "handoverCheck: handover failed.");
                            conn.onHandoverToWifiFailed();
                        }

                        if (imsCall.isVideoCall()
                                && conn.getDisconnectCause() == DisconnectCause.NOT_DISCONNECTED) {
                            registerForConnectivityChanges();
                        }
                    }
                }
                break;
            case EVENT_ON_FEATURE_CAPABILITY_CHANGED: {
                SomeArgs args = (SomeArgs) msg.obj;
                try {
                    ImsFeature.Capabilities capabilities = (ImsFeature.Capabilities) args.arg1;
                    handleFeatureCapabilityChanged(capabilities);
                } finally {
                    args.recycle();
                }
                break;
            }
            case EVENT_SUPP_SERVICE_INDICATION: {
                ar = (AsyncResult) msg.obj;
                ImsPhoneMmiCode mmiCode = new ImsPhoneMmiCode(mPhone);
                try {
                    mmiCode.setIsSsInfo(true);
                    mmiCode.processImsSsData(ar);
                } catch (ImsException e) {
                    Rlog.e(LOG_TAG, "Exception in parsing SS Data: " + e);
                }
                break;
            }
            case EVENT_REDIAL_WIFI_E911_CALL: {
                Pair<ImsCall, ImsReasonInfo> callInfo =
                        (Pair<ImsCall, ImsReasonInfo>) ((AsyncResult) msg.obj).userObj;
                removeMessages(EVENT_REDIAL_WIFI_E911_TIMEOUT);
                mPhone.getDefaultPhone().mCi.unregisterForOn(this);
                ImsPhoneConnection oldConnection = findConnection(callInfo.first);
                if (oldConnection == null) {
                    sendCallStartFailedDisconnect(callInfo.first, callInfo.second);
                    loge("EVENT_REDIAL_WIFI_E911_CALL: null oldConnection");
                    break;
                }
                mForegroundCall.detach(oldConnection);
                removeConnection(oldConnection);
                try {
                    Connection newConnection =
                            mPhone.getDefaultPhone().dial(mLastDialString, mLastDialArgs);
                    oldConnection.onOriginalConnectionReplaced(newConnection);

                    final ImsCall imsCall = mForegroundCall.getImsCall();
                    final ImsCallProfile callProfile = imsCall.getCallProfile();
                    /* update EXTRA_EMERGENCY_CALL for clients to infer
                       from this extra that the call is emergency call */
                    callProfile.setCallExtraBoolean(
                            ImsCallProfile.EXTRA_EMERGENCY_CALL, true);
                    ImsPhoneConnection conn = findConnection(imsCall);
                    conn.updateExtras(imsCall);
                } catch (CallStateException e) {
                    sendCallStartFailedDisconnect(callInfo.first, callInfo.second);
                }
                break;
            }
            case EVENT_REDIAL_WIFI_E911_TIMEOUT: {
                Pair<ImsCall, ImsReasonInfo> callInfo = (Pair<ImsCall, ImsReasonInfo>) msg.obj;
                mPhone.getDefaultPhone().mCi.unregisterForOn(this);
                removeMessages(EVENT_REDIAL_WIFI_E911_CALL);
                sendCallStartFailedDisconnect(callInfo.first, callInfo.second);
                break;
            }
            case EVENT_REDIAL_WITHOUT_RTT: {
                Pair<ImsCall, ImsReasonInfo> callInfo = (Pair<ImsCall, ImsReasonInfo>) msg.obj;
                removeMessages(EVENT_REDIAL_WITHOUT_RTT);

                ImsPhoneConnection oldConnection = findConnection(callInfo.first);
                if (oldConnection == null) {
                    sendCallStartFailedDisconnect(callInfo.first, callInfo.second);
                    loge("EVENT_REDIAL_WITHOUT_RTT: null oldConnection");
                    return;
                }
                mForegroundCall.detach(oldConnection);
                removeConnection(oldConnection);
                try {
                    mPendingMO = null;
                    mLastDialArgs.intentExtras.putBoolean(
                            android.telecom.TelecomManager.EXTRA_START_CALL_WITH_RTT, false);

                    mLastDialArgs.intentExtras.putInt(
                            QtiImsUtils.EXTRA_RETRY_CALL_FAIL_REASON,
                            QtiImsUtils.CODE_RETRY_ON_IMS_WITHOUT_RTT);

                    int callRadioTech = oldConnection.getCallRadioTech();
                    log("old callRadioTech = " + callRadioTech);
                    mLastDialArgs.intentExtras.putInt(
                            QtiImsUtils.EXTRA_RETRY_CALL_FAIL_RADIOTECH, callRadioTech);

                    mLastDialArgs = ImsPhone.ImsDialArgs.Builder.from(mLastDialArgs)
                            .setRttTextStream(null)
                            .setRetryCallFailCause(ImsReasonInfo.CODE_RETRY_ON_IMS_WITHOUT_RTT)
                            .setRetryCallFailNetworkType(
                                    ServiceState.rilRadioTechnologyToNetworkType(
                                    oldConnection.getCallRadioTech()))
                            .build();
                    Connection newConnection =
                            mPhone.getDefaultPhone().dial(mLastDialString, mLastDialArgs);
                    oldConnection.onOriginalConnectionReplaced(newConnection);

                    final ImsCall imsCall = mForegroundCall.getImsCall();
                    final ImsCallProfile callProfile = imsCall.getCallProfile();
                    /* update EXTRA_RETRY_ON_IMS_WITHOUT_RTT for clients to infer
                       from this extra that the call is re-dialed without RTT */
                    callProfile.setCallExtraBoolean(
                            QtiImsUtils.EXTRA_RETRY_ON_IMS_WITHOUT_RTT, true);
                    ImsPhoneConnection conn = findConnection(imsCall);
                    conn.updateExtras(imsCall);
                } catch (CallStateException e) {
                    sendCallStartFailedDisconnect(callInfo.first, callInfo.second);
                }

                break;
            }
        }
    }

    /**
     * Update video call data usage
     *
     * @param call The IMS call
     * @param dataUsage The aggregated data usage for the call
     */
    @VisibleForTesting(visibility = PRIVATE)
    public void updateVtDataUsage(ImsCall call, long dataUsage) {
        long oldUsage = 0L;
        if (mVtDataUsageMap.containsKey(call.uniqueId)) {
            oldUsage = mVtDataUsageMap.get(call.uniqueId);
        }

        long delta = dataUsage - oldUsage;
        mVtDataUsageMap.put(call.uniqueId, dataUsage);

        log("updateVtDataUsage: call=" + call + ", delta=" + delta);

        long currentTime = SystemClock.elapsedRealtime();
        int isRoaming = mPhone.getServiceState().getDataRoaming() ? 1 : 0;

        // Create the snapshot of total video call data usage.
        NetworkStats vtDataUsageSnapshot = new NetworkStats(currentTime, 1);
        vtDataUsageSnapshot = vtDataUsageSnapshot.add(mVtDataUsageSnapshot);
        // Since the modem only reports the total vt data usage rather than rx/tx separately,
        // the only thing we can do here is splitting the usage into half rx and half tx.
        // Uid -1 indicates this is for the overall device data usage.
        mVtDataUsageSnapshot = vtDataUsageSnapshot.addEntry(new NetworkStats.Entry(
                getVtInterface(), -1, NetworkStats.SET_FOREGROUND,
                NetworkStats.TAG_NONE, NetworkStats.METERED_YES, isRoaming,
                NetworkStats.DEFAULT_NETWORK_YES, delta / 2, 0, delta / 2, 0, 0));

        // Create the snapshot of video call data usage per dialer. combineValues will create
        // a separate entry if uid is different from the previous snapshot.
        NetworkStats vtDataUsageUidSnapshot = new NetworkStats(currentTime, 1);
        vtDataUsageUidSnapshot = vtDataUsageUidSnapshot.add(mVtDataUsageUidSnapshot);

        // The dialer uid might not be initialized correctly during boot up due to telecom service
        // not ready or its default dialer cache not ready. So we double check again here to see if
        // default dialer uid is really not available.
        if (mDefaultDialerUid.get() == NetworkStats.UID_ALL) {
            final TelecomManager telecomManager =
                    (TelecomManager) mPhone.getContext().getSystemService(Context.TELECOM_SERVICE);
            mDefaultDialerUid.set(
                    getPackageUid(mPhone.getContext(), telecomManager.getDefaultDialerPackage()));
        }

        // Since the modem only reports the total vt data usage rather than rx/tx separately,
        // the only thing we can do here is splitting the usage into half rx and half tx.
        mVtDataUsageUidSnapshot = vtDataUsageUidSnapshot.addEntry(new NetworkStats.Entry(
                getVtInterface(), mDefaultDialerUid.get(),
                NetworkStats.SET_FOREGROUND, NetworkStats.TAG_NONE, NetworkStats.METERED_YES,
                isRoaming, NetworkStats.DEFAULT_NETWORK_YES, delta / 2, 0, delta / 2, 0, 0));
    }

    @VisibleForTesting(visibility = PRIVATE)
    public String getVtInterface() {
        return NetworkStats.IFACE_VT + mPhone.getSubId();
    }

    @UnsupportedAppUsage(maxTargetSdk = Build.VERSION_CODES.R, trackingBug = 170729553)
    @Override
    protected void log(String msg) {
        Rlog.d(LOG_TAG, "[" + mPhone.getPhoneId() + "] " + msg);
    }

    @UnsupportedAppUsage(maxTargetSdk = Build.VERSION_CODES.R, trackingBug = 170729553)
    protected void loge(String msg) {
        Rlog.e(LOG_TAG, "[" + mPhone.getPhoneId() + "] " + msg);
    }

    void logw(String msg) {
        Rlog.w(LOG_TAG, "[" + mPhone.getPhoneId() + "] " + msg);
    }

    void logi(String msg) {
        Rlog.i(LOG_TAG, "[" + mPhone.getPhoneId() + "] " + msg);
    }

    void logHoldSwapState(String loc) {
        String holdSwapState = "???";
        switch (mHoldSwitchingState) {
            case INACTIVE:
                holdSwapState = "INACTIVE";
                break;
            case PENDING_SINGLE_CALL_HOLD:
                holdSwapState = "PENDING_SINGLE_CALL_HOLD";
                break;
            case PENDING_SINGLE_CALL_UNHOLD:
                holdSwapState = "PENDING_SINGLE_CALL_UNHOLD";
                break;
            case SWAPPING_ACTIVE_AND_HELD:
                holdSwapState = "SWAPPING_ACTIVE_AND_HELD";
                break;
            case HOLDING_TO_ANSWER_INCOMING:
                holdSwapState = "HOLDING_TO_ANSWER_INCOMING";
                break;
            case PENDING_RESUME_FOREGROUND_AFTER_FAILURE:
                holdSwapState = "PENDING_RESUME_FOREGROUND_AFTER_FAILURE";
                break;
            case HOLDING_TO_DIAL_OUTGOING:
                holdSwapState = "HOLDING_TO_DIAL_OUTGOING";
                break;
            case PENDING_DOUBLE_CALL_HOLD:
                holdSwapState = "PENDING_DOUBLE_CALL_HOLD";
                break;
            case PENDING_DOUBLE_CALL_UNHOLD:
                holdSwapState = "PENDING_DOUBLE_CALL_UNHOLD";
                break;
        }
        logi("holdSwapState set to " + holdSwapState + " at " + loc);
    }

    /**
     * Logs the current state of the ImsPhoneCallTracker.  Useful for debugging issues with
     * call tracking.
     */
    /* package */
    void logState() {
        if (!VERBOSE_STATE_LOGGING) {
            return;
        }

        StringBuilder sb = new StringBuilder();
        sb.append("Current IMS PhoneCall State:\n");
        sb.append(" Foreground: ");
        sb.append(mForegroundCall);
        sb.append("\n");
        sb.append(" Background: ");
        sb.append(mBackgroundCall);
        sb.append("\n");
        sb.append(" Ringing: ");
        sb.append(mRingingCall);
        sb.append("\n");
        sb.append(" Handover: ");
        sb.append(mHandoverCall);
        sb.append("\n");
        Rlog.v(LOG_TAG, sb.toString());
    }

    @Override
    public void dump(FileDescriptor fd, PrintWriter printWriter, String[] args) {
        IndentingPrintWriter pw = new IndentingPrintWriter(printWriter, "  ");
        pw.println("ImsPhoneCallTracker extends:");
        pw.increaseIndent();
        super.dump(fd, pw, args);
        pw.decreaseIndent();
        pw.println(" mVoiceCallEndedRegistrants=" + mVoiceCallEndedRegistrants);
        pw.println(" mVoiceCallStartedRegistrants=" + mVoiceCallStartedRegistrants);
        pw.println(" mRingingCall=" + mRingingCall);
        pw.println(" mForegroundCall=" + mForegroundCall);
        pw.println(" mBackgroundCall=" + mBackgroundCall);
        pw.println(" mHandoverCall=" + mHandoverCall);
        pw.println(" mPendingMO=" + mPendingMO);
        pw.println(" mPhone=" + mPhone);
        pw.println(" mDesiredMute=" + mDesiredMute);
        pw.println(" mState=" + mState);
        pw.println(" mMmTelCapabilities=" + mMmTelCapabilities);
        pw.println(" mDefaultDialerUid=" + mDefaultDialerUid.get());
        pw.println(" mVtDataUsageSnapshot=" + mVtDataUsageSnapshot);
        pw.println(" mVtDataUsageUidSnapshot=" + mVtDataUsageUidSnapshot);
        pw.println(" mCallQualityMetrics=" + mCallQualityMetrics);
        pw.println(" mCallQualityMetricsHistory=" + mCallQualityMetricsHistory);
        pw.println(" mIsConferenceEventPackageHandlingEnabled=" + mIsConferenceEventPackageEnabled);
        pw.println(" mSupportCepOnPeer=" + mSupportCepOnPeer);
        if (mConfig != null) {
            pw.print(" isDeviceToDeviceCommsSupported= " + mConfig.isD2DCommunicationSupported);
            pw.println("(forceEnabled=" + mDeviceToDeviceForceEnabled + ")");
            if (mConfig.isD2DCommunicationSupported) {
                pw.println(" mSupportD2DUsingRtp= " + mSupportD2DUsingRtp);
                pw.println(" mSupportSdpForRtpHeaderExtensions= "
                        + mSupportSdpForRtpHeaderExtensions);
            }
        }
        pw.println(" Event Log:");
        pw.increaseIndent();
        mOperationLocalLog.dump(pw);
        pw.decreaseIndent();
        pw.flush();
        pw.println("++++++++++++++++++++++++++++++++");

        try {
            if (mImsManager != null) {
                mImsManager.dump(fd, pw, args);
            }
        } catch (Exception e) {
            e.printStackTrace();
        }

        if (mConnections != null && mConnections.size() > 0) {
            pw.println("mConnections:");
            for (int i = 0; i < mConnections.size(); i++) {
                pw.println("  [" + i + "]: " + mConnections.get(i));
            }
        }
    }

    @Override
    protected void handlePollCalls(AsyncResult ar) {
    }

    @UnsupportedAppUsage(maxTargetSdk = Build.VERSION_CODES.R, trackingBug = 170729553)
    /* package */
    public ImsEcbm getEcbmInterface() throws ImsException {
        if (mImsManager == null) {
            throw getImsManagerIsNullException();
        }

        ImsEcbm ecbm = mImsManager.getEcbmInterface();
        return ecbm;
    }

    public boolean isInEmergencyCall() {
        return mIsInEmergencyCall;
    }

    /**
     * Contacts the ImsService directly for capability information.  May be slow.
     * @return true if the IMS capability for the specified registration technology is currently
     * available.
     */
    public boolean isImsCapabilityAvailable(int capability, int regTech) throws ImsException {
        if (mImsManager != null) {
            return mImsManager.queryMmTelCapabilityStatus(capability, regTech);
        } else {
            return false;
        }
    }

    /**
     * @return {@code true} if voice over cellular is enabled.
     */
    public boolean isVoiceOverCellularImsEnabled() {
        return isImsCapabilityInCacheAvailable(MmTelFeature.MmTelCapabilities.CAPABILITY_TYPE_VOICE,
                ImsRegistrationImplBase.REGISTRATION_TECH_LTE)
                || isImsCapabilityInCacheAvailable(
                        MmTelFeature.MmTelCapabilities.CAPABILITY_TYPE_VOICE,
                        ImsRegistrationImplBase.REGISTRATION_TECH_NR);
    }

    public boolean isVowifiEnabled() {
        return isImsCapabilityInCacheAvailable(MmTelFeature.MmTelCapabilities.CAPABILITY_TYPE_VOICE,
                ImsRegistrationImplBase.REGISTRATION_TECH_IWLAN)
                || isImsCapabilityInCacheAvailable(
                        MmTelFeature.MmTelCapabilities.CAPABILITY_TYPE_VOICE,
                        ImsRegistrationImplBase.REGISTRATION_TECH_CROSS_SIM);
    }

    public boolean isVideoCallEnabled() {
        // Currently no reliance on transport technology.
        return mMmTelCapabilities.isCapable(MmTelFeature.MmTelCapabilities.CAPABILITY_TYPE_VIDEO);
    }

    private boolean isImsCapabilityInCacheAvailable(int capability, int regTech) {
        return (getImsRegistrationTech() == regTech) && mMmTelCapabilities.isCapable(capability);
    }

    @Override
    public PhoneConstants.State getState() {
        return mState;
    }

    public int getImsRegistrationTech() {
        if (mImsManager != null) {
            return mImsManager.getRegistrationTech();
        }
        return ImsRegistrationImplBase.REGISTRATION_TECH_NONE;
    }

    /**
     * Asynchronously gets the IMS registration technology for MMTEL.
     */
    public void getImsRegistrationTech(Consumer<Integer> callback) {
        if (mImsManager != null) {
            mImsManager.getRegistrationTech(callback);
        } else {
            callback.accept(ImsRegistrationImplBase.REGISTRATION_TECH_NONE);
        }
    }

    @UnsupportedAppUsage(maxTargetSdk = Build.VERSION_CODES.R, trackingBug = 170729553)
    private void setVideoCallProvider(ImsPhoneConnection conn, ImsCall imsCall)
            throws RemoteException {
        IImsVideoCallProvider imsVideoCallProvider =
                imsCall.getCallSession().getVideoCallProvider();
        if (imsVideoCallProvider != null) {
            // TODO: Remove this when we can better formalize the format of session modify requests.
            boolean useVideoPauseWorkaround = mPhone.getContext().getResources().getBoolean(
                    com.android.internal.R.bool.config_useVideoPauseWorkaround);

            ImsVideoCallProviderWrapper imsVideoCallProviderWrapper =
                    new ImsVideoCallProviderWrapper(imsVideoCallProvider);
            if (useVideoPauseWorkaround) {
                imsVideoCallProviderWrapper.setUseVideoPauseWorkaround(useVideoPauseWorkaround);
            }
            conn.setVideoProvider(imsVideoCallProviderWrapper);
            imsVideoCallProviderWrapper.registerForDataUsageUpdate
                    (this, EVENT_VT_DATA_USAGE_UPDATE, imsCall);
            imsVideoCallProviderWrapper.addImsVideoProviderCallback(conn);
        }
    }

    public boolean isUtEnabled() {
        // Currently no reliance on transport technology
        return mMmTelCapabilities.isCapable(MmTelFeature.MmTelCapabilities.CAPABILITY_TYPE_UT);
    }

    /**
     *
     * @param subId The subId to get the carrier config for.
     * @return The PersistableBundle containing the carrier config  from
     * {@link CarrierConfigManager} for the subId specified.
     */
    private PersistableBundle getCarrierConfigBundle(int subId) {
        CarrierConfigManager carrierConfigManager = (CarrierConfigManager)
                mPhone.getContext().getSystemService(Context.CARRIER_CONFIG_SERVICE);
        if (carrierConfigManager == null) {
            loge("getCarrierConfigBundle: No carrier config service found");
            return null;
        }
        PersistableBundle carrierConfig = carrierConfigManager.getConfigForSubId(subId);
        if (carrierConfig == null) {
            loge("getCarrierConfigBundle: carrier config is null, skipping.");
            return null;
        }
        return carrierConfig;
    }

    /**
     * Given a call subject, removes any characters considered by the current carrier to be
     * invalid, as well as escaping (using \) any characters which the carrier requires to be
     * escaped.
     *
     * @param callSubject The call subject.
     * @return The call subject with invalid characters removed and escaping applied as required.
     */
    private String cleanseInstantLetteringMessage(String callSubject) {
        if (TextUtils.isEmpty(callSubject)) {
            return callSubject;
        }

        PersistableBundle carrierConfig = getCarrierConfigBundle(mPhone.getSubId());
        // Bail if no carrier config found.
        if (carrierConfig == null) {
            return callSubject;
        }

        // Try to replace invalid characters
        String invalidCharacters = carrierConfig.getString(
                CarrierConfigManager.KEY_CARRIER_INSTANT_LETTERING_INVALID_CHARS_STRING);
        if (!TextUtils.isEmpty(invalidCharacters)) {
            callSubject = callSubject.replaceAll(invalidCharacters, "");
        }

        // Try to escape characters which need to be escaped.
        String escapedCharacters = carrierConfig.getString(
                CarrierConfigManager.KEY_CARRIER_INSTANT_LETTERING_ESCAPED_CHARS_STRING);
        if (!TextUtils.isEmpty(escapedCharacters)) {
            callSubject = escapeChars(escapedCharacters, callSubject);
        }
        return callSubject;
    }

    /**
     * Given a source string, return a string where a set of characters are escaped using the
     * backslash character.
     *
     * @param toEscape The characters to escape with a backslash.
     * @param source The source string.
     * @return The source string with characters escaped.
     */
    private String escapeChars(String toEscape, String source) {
        StringBuilder escaped = new StringBuilder();
        for (char c : source.toCharArray()) {
            if (toEscape.contains(Character.toString(c))) {
                escaped.append("\\");
            }
            escaped.append(c);
        }

        return escaped.toString();
    }

    /**
     * Initiates a pull of an external call.
     *
     * Initiates a pull by making a dial request with the {@link ImsCallProfile#EXTRA_IS_CALL_PULL}
     * extra specified.  We call {@link ImsPhone#notifyUnknownConnection(Connection)} which notifies
     * Telecom of the new dialed connection.  The
     * {@code PstnIncomingCallNotifier#maybeSwapWithUnknownConnection} logic ensures that the new
     * {@link ImsPhoneConnection} resulting from the dial gets swapped with the
     * {@link ImsExternalConnection}, which effectively makes the external call become a regular
     * call.  Magic!
     *
     * @param number The phone number of the call to be pulled.
     * @param videoState The desired video state of the pulled call.
     * @param dialogId The {@link ImsExternalConnection#getCallId()} dialog id associated with the
     *                 call which is being pulled.
     */
    @Override
    public void pullExternalCall(String number, int videoState, int dialogId) {
        Bundle extras = new Bundle();
        extras.putBoolean(ImsCallProfile.EXTRA_IS_CALL_PULL, true);
        extras.putInt(ImsExternalCallTracker.EXTRA_IMS_EXTERNAL_CALL_ID, dialogId);
        try {
            Connection connection = dial(number, videoState, extras);
            mPhone.notifyUnknownConnection(connection);
        } catch (CallStateException e) {
            loge("pullExternalCall failed - " + e);
        }
    }

    private ImsException getImsManagerIsNullException() {
        return new ImsException("no ims manager", ImsReasonInfo.CODE_LOCAL_ILLEGAL_STATE);
    }

    private boolean shouldDisconnectActiveCallOnDial(boolean isEmergencyNumber) {
        if (mAllowHoldingVideoCall) {
            return false;
        }

        boolean isActiveVideoCall = false;
        if (mForegroundCall.getState() == ImsPhoneCall.State.ACTIVE) {
            ImsCall activeImsCall = mForegroundCall.getImsCall();
            if (activeImsCall != null) {
                isActiveVideoCall = activeImsCall.isVideoCall();
            }
        }

       return (isActiveVideoCall && isEmergencyNumber);
    }

    /**
     * Determines if answering an incoming call will cause the active call to be disconnected.
     * <p>
     * This will be the case if
     * {@link CarrierConfigManager#KEY_DROP_VIDEO_CALL_WHEN_ANSWERING_AUDIO_CALL_BOOL} is
     * {@code true} for the carrier, the active call is a video call over WIFI, and the incoming
     * call is an audio call.
     *
     * @param activeCall The active call.
     * @param incomingCall The incoming call.
     * @return {@code true} if answering the incoming call will cause the active call to be
     *      disconnected, {@code false} otherwise.
     */
    private boolean shouldDisconnectActiveCallOnAnswer(ImsCall activeCall,
            ImsCall incomingCall) {

        if (activeCall == null || incomingCall == null) {
            return false;
        }

        if (!mDropVideoCallWhenAnsweringAudioCall) {
            return false;
        }

        boolean isActiveCallVideo = activeCall.isVideoCall() ||
                (mTreatDowngradedVideoCallsAsVideoCalls && activeCall.wasVideoCall());
        boolean isActiveCallOnWifi = activeCall.isWifiCall();
        boolean isVoWifiEnabled = mImsManager.isWfcEnabledByPlatform()
                && mImsManager.isWfcEnabledByUser();
        boolean isIncomingCallAudio = !incomingCall.isVideoCall();
        log("shouldDisconnectActiveCallOnAnswer : isActiveCallVideo=" + isActiveCallVideo +
                " isActiveCallOnWifi=" + isActiveCallOnWifi + " isIncomingCallAudio=" +
                isIncomingCallAudio + " isVowifiEnabled=" + isVoWifiEnabled);

        return isActiveCallVideo && isActiveCallOnWifi && isIncomingCallAudio && !isVoWifiEnabled;
    }

    public void registerPhoneStateListener(PhoneStateListener listener) {
        mPhoneStateListeners.add(listener);
    }

    public void unregisterPhoneStateListener(PhoneStateListener listener) {
        mPhoneStateListeners.remove(listener);
    }

    /**
     * Notifies local telephony listeners of changes to the IMS phone state.
     *
     * @param oldState The old state.
     * @param newState The new state.
     */
    private void notifyPhoneStateChanged(PhoneConstants.State oldState,
            PhoneConstants.State newState) {

        for (PhoneStateListener listener : mPhoneStateListeners) {
            listener.onPhoneStateChanged(oldState, newState);
        }
    }

    /** Modify video call to a new video state.
     *
     * @param imsCall IMS call to be modified
     * @param newVideoState New video state. (Refer to VideoProfile)
     */
    private void modifyVideoCall(ImsCall imsCall, int newVideoState) {
        ImsPhoneConnection conn = findConnection(imsCall);
        if (conn != null) {
            int oldVideoState = conn.getVideoState();
            if (conn.getVideoProvider() != null) {
                conn.getVideoProvider().onSendSessionModifyRequest(
                        new VideoProfile(oldVideoState), new VideoProfile(newVideoState));
            }
        }
    }

    public boolean isViLteDataMetered() {
        return mIsViLteDataMetered;
    }

    /**
     * Handler of data enabled changed event
     * @param enabled True if data is enabled, otherwise disabled.
     * @param reason Reason for data enabled/disabled. See {@link DataEnabledChangedReason}.
     */
    private void onDataEnabledChanged(boolean enabled, @DataEnabledChangedReason int reason) {
        // TODO: TelephonyManager.DataEnabledChangedReason instead once DataEnabledSettings is gone
        log("onDataEnabledChanged: enabled=" + enabled + ", reason=" + reason);

        mIsDataEnabled = enabled;

        if (!mIsViLteDataMetered) {
            log("Ignore data " + ((enabled) ? "enabled" : "disabled") + " - carrier policy "
                    + "indicates that data is not metered for ViLTE calls.");
            return;
        }

        // Inform connections that data has been disabled to ensure we turn off video capability
        // if this is an LTE call.
        for (ImsPhoneConnection conn : mConnections) {
            ImsCall imsCall = conn.getImsCall();
            boolean isLocalVideoCapable = enabled || (imsCall != null && imsCall.isWifiCall());
            conn.setLocalVideoCapable(isLocalVideoCapable);
        }

        int reasonCode;
        if (reason == DataEnabledSettings.REASON_POLICY_DATA_ENABLED) {
            reasonCode = ImsReasonInfo.CODE_DATA_LIMIT_REACHED;
        } else if (reason == DataEnabledSettings.REASON_USER_DATA_ENABLED) {
            reasonCode = ImsReasonInfo.CODE_DATA_DISABLED;
        } else {
            // Unexpected code, default to data disabled.
            reasonCode = ImsReasonInfo.CODE_DATA_DISABLED;
        }

        // Potentially send connection events so the InCall UI knows that video calls are being
        // downgraded due to data being enabled/disabled.
        maybeNotifyDataDisabled(enabled, reasonCode);
        // Handle video state changes required as a result of data being enabled/disabled.
        handleDataEnabledChange(enabled, reasonCode);

        // We do not want to update the ImsConfig for REASON_REGISTERED, since it can happen before
        // the carrier config has loaded and will deregister IMS.
        if (!mShouldUpdateImsConfigOnDisconnect
                && reason != DataEnabledSettings.REASON_REGISTERED
                && mCarrierConfigLoadedForSubscription) {
            // This will call into updateVideoCallFeatureValue and eventually all clients will be
            // asynchronously notified that the availability of VT over LTE has changed.
            updateImsServiceConfig();
        }
    }

    /**
     * If the ImsService is currently connected and we have loaded the carrier config, proceed to
     * trigger the update of the configuration sent to the ImsService.
     */
    private void updateImsServiceConfig() {
        if (mImsManager != null && mCarrierConfigLoadedForSubscription) {
            mImsManager.updateImsServiceConfig();
        }
    }

    private void maybeNotifyDataDisabled(boolean enabled, int reasonCode) {
        if (!enabled) {
            // If data is disabled while there are ongoing VT calls which are not taking place over
            // wifi, then they should be disconnected to prevent the user from incurring further
            // data charges.
            for (ImsPhoneConnection conn : mConnections) {
                ImsCall imsCall = conn.getImsCall();
                if (imsCall != null && imsCall.isVideoCall() && !imsCall.isWifiCall()) {
                    if (conn.hasCapabilities(
                            Connection.Capability.SUPPORTS_DOWNGRADE_TO_VOICE_LOCAL |
                                    Connection.Capability.SUPPORTS_DOWNGRADE_TO_VOICE_REMOTE)) {

                        // If the carrier supports downgrading to voice, then we can simply issue a
                        // downgrade to voice instead of terminating the call.
                        if (reasonCode == ImsReasonInfo.CODE_DATA_DISABLED) {
                            conn.onConnectionEvent(TelephonyManager.EVENT_DOWNGRADE_DATA_DISABLED,
                                    null);
                        } else if (reasonCode == ImsReasonInfo.CODE_DATA_LIMIT_REACHED) {
                            conn.onConnectionEvent(
                                    TelephonyManager.EVENT_DOWNGRADE_DATA_LIMIT_REACHED, null);
                        }
                    }
                }
            }
        }
    }

    /**
     * Handles changes to the enabled state of mobile data.
     * When data is disabled, handles auto-downgrade of video calls over LTE.
     * When data is enabled, handled resuming of video calls paused when data was disabled.
     * @param enabled {@code true} if mobile data is enabled, {@code false} if mobile data is
     *                            disabled.
     * @param reasonCode The {@link ImsReasonInfo} code for the data enabled state change.
     */
    private void handleDataEnabledChange(boolean enabled, int reasonCode) {
        if (!enabled) {
            // If data is disabled while there are ongoing VT calls which are not taking place over
            // wifi, then they should be disconnected to prevent the user from incurring further
            // data charges.
            for (ImsPhoneConnection conn : mConnections) {
                ImsCall imsCall = conn.getImsCall();
                if (imsCall != null && imsCall.isVideoCall() && !imsCall.isWifiCall()) {
                    log("handleDataEnabledChange - downgrading " + conn);
                    downgradeVideoCall(reasonCode, conn);
                }
            }
        } else if (mSupportPauseVideo) {
            // Data was re-enabled, so un-pause previously paused video calls.
            for (ImsPhoneConnection conn : mConnections) {
                // If video is paused, check to see if there are any pending pauses due to enabled
                // state of data changing.
                log("handleDataEnabledChange - resuming " + conn);
                if (VideoProfile.isPaused(conn.getVideoState()) &&
                        conn.wasVideoPausedFromSource(VideoPauseTracker.SOURCE_DATA_ENABLED)) {
                    // The data enabled state was a cause of a pending pause, so potentially
                    // resume the video now.
                    conn.resumeVideo(VideoPauseTracker.SOURCE_DATA_ENABLED);
                }
            }
            mShouldUpdateImsConfigOnDisconnect = false;
        }
    }

    /**
     * Handles downgrading a video call.  The behavior depends on carrier capabilities; we will
     * attempt to take one of the following actions (in order of precedence):
     * 1. If supported by the carrier, the call will be downgraded to an audio-only call.
     * 2. If the carrier supports video pause signalling, the video will be paused.
     * 3. The call will be disconnected.
     * @param reasonCode The {@link ImsReasonInfo} reason code for the downgrade.
     * @param conn The {@link ImsPhoneConnection} to downgrade.
     */
    private void downgradeVideoCall(int reasonCode, ImsPhoneConnection conn) {
        ImsCall imsCall = conn.getImsCall();
        if (imsCall != null) {
            if (conn.hasCapabilities(
                    Connection.Capability.SUPPORTS_DOWNGRADE_TO_VOICE_LOCAL |
                            Connection.Capability.SUPPORTS_DOWNGRADE_TO_VOICE_REMOTE)
                            && !mSupportPauseVideo) {
                log("downgradeVideoCall :: callId=" + conn.getTelecomCallId()
                        + " Downgrade to audio");
                // If the carrier supports downgrading to voice, then we can simply issue a
                // downgrade to voice instead of terminating the call.
                modifyVideoCall(imsCall, VideoProfile.STATE_AUDIO_ONLY);
            } else if (mSupportPauseVideo && reasonCode != ImsReasonInfo.CODE_WIFI_LOST) {
                // The carrier supports video pause signalling, so pause the video if we didn't just
                // lose wifi; in that case just disconnect.
                log("downgradeVideoCall :: callId=" + conn.getTelecomCallId()
                        + " Pause audio");
                mShouldUpdateImsConfigOnDisconnect = true;
                conn.pauseVideo(VideoPauseTracker.SOURCE_DATA_ENABLED);
            } else {
                log("downgradeVideoCall :: callId=" + conn.getTelecomCallId()
                        + " Disconnect call.");
                // At this point the only choice we have is to terminate the call.
                imsCall.terminate(ImsReasonInfo.CODE_USER_TERMINATED, reasonCode);
            }
        }
    }

    private void resetImsCapabilities() {
        log("Resetting Capabilities...");
        boolean tmpIsVideoCallEnabled = isVideoCallEnabled();

        if (mIgnoreResetUtCapability) {
            //UT capability should not be reset (for IMS deregistration and for IMS feature state
            //not ready) and it should always depend on the modem indication for UT capability
            mMmTelCapabilities.removeCapabilities(
                    MmTelFeature.MmTelCapabilities.CAPABILITY_TYPE_VOICE);
            mMmTelCapabilities.removeCapabilities(
                    MmTelFeature.MmTelCapabilities.CAPABILITY_TYPE_VIDEO);
            mMmTelCapabilities.removeCapabilities(
                    MmTelFeature.MmTelCapabilities.CAPABILITY_TYPE_SMS);
        } else {
            mMmTelCapabilities = new MmTelFeature.MmTelCapabilities();
        }
        mPhone.setServiceState(ServiceState.STATE_OUT_OF_SERVICE);
        mPhone.resetImsRegistrationState();
        mPhone.processDisconnectReason(new ImsReasonInfo(ImsReasonInfo.CODE_LOCAL_IMS_SERVICE_DOWN,
                ImsReasonInfo.CODE_UNSPECIFIED));
        boolean isVideoEnabled = isVideoCallEnabled();
        if (tmpIsVideoCallEnabled != isVideoEnabled) {
            mPhone.notifyForVideoCapabilityChanged(isVideoEnabled);
        }
    }

    /**
     * @return {@code true} if the device is connected to a WIFI network, {@code false} otherwise.
     */
    private boolean isWifiConnected() {
        ConnectivityManager cm = (ConnectivityManager) mPhone.getContext()
                .getSystemService(Context.CONNECTIVITY_SERVICE);
        if (cm != null) {
            NetworkInfo ni = cm.getActiveNetworkInfo();
            if (ni != null && ni.isConnected()) {
                return ni.getType() == ConnectivityManager.TYPE_WIFI;
            }
        }
        return false;
    }

    /**
     * Registers for changes to network connectivity.  Specifically requests the availability of new
     * WIFI networks which an IMS video call could potentially hand over to.
     */
    private void registerForConnectivityChanges() {
        if (mIsMonitoringConnectivity || !mNotifyVtHandoverToWifiFail) {
            return;
        }
        ConnectivityManager cm = (ConnectivityManager) mPhone.getContext()
                .getSystemService(Context.CONNECTIVITY_SERVICE);
        if (cm != null) {
            Rlog.i(LOG_TAG, "registerForConnectivityChanges");
            NetworkRequest.Builder builder = new NetworkRequest.Builder();
            builder.addTransportType(NetworkCapabilities.TRANSPORT_WIFI);
            cm.registerNetworkCallback(builder.build(), mNetworkCallback);
            mIsMonitoringConnectivity = true;
        }
    }

    /**
     * Unregister for connectivity changes.  Will be called when a call disconnects or if the call
     * ends up handing over to WIFI.
     */
    private void unregisterForConnectivityChanges() {
        if (!mIsMonitoringConnectivity || !mNotifyVtHandoverToWifiFail) {
            return;
        }
        ConnectivityManager cm = (ConnectivityManager) mPhone.getContext()
                .getSystemService(Context.CONNECTIVITY_SERVICE);
        if (cm != null) {
            Rlog.i(LOG_TAG, "unregisterForConnectivityChanges");
            cm.unregisterNetworkCallback(mNetworkCallback);
            mIsMonitoringConnectivity = false;
        }
    }

    /**
     * If the foreground call is a video call, schedule a handover check if one is not already
     * scheduled.  This method is intended ONLY for use when scheduling to watch for mid-call
     * handovers.
     */
    private void scheduleHandoverCheck() {
        ImsCall fgCall = mForegroundCall.getImsCall();
        ImsPhoneConnection conn = mForegroundCall.getFirstConnection();
        if (!mNotifyVtHandoverToWifiFail || fgCall == null || !fgCall.isVideoCall() || conn == null
                || conn.getDisconnectCause() != DisconnectCause.NOT_DISCONNECTED) {
            return;
        }

        if (!hasMessages(EVENT_CHECK_FOR_WIFI_HANDOVER)) {
            Rlog.i(LOG_TAG, "scheduleHandoverCheck: schedule");
            sendMessageDelayed(obtainMessage(EVENT_CHECK_FOR_WIFI_HANDOVER, fgCall),
                    HANDOVER_TO_WIFI_TIMEOUT_MS);
        }
    }

    /**
     * @return {@code true} if downgrading of a video call to audio is supported.
         */
    public boolean isCarrierDowngradeOfVtCallSupported() {
        return mSupportDowngradeVtToAudio;
    }

    @VisibleForTesting
    public void setDataEnabled(boolean isDataEnabled) {
        mIsDataEnabled = isDataEnabled;
    }

    // Removes old call quality metrics if mCallQualityMetricsHistory exceeds its max size
    private void pruneCallQualityMetricsHistory() {
        if (mCallQualityMetricsHistory.size() > MAX_CALL_QUALITY_HISTORY) {
            mCallQualityMetricsHistory.poll();
        }
    }

    private void handleFeatureCapabilityChanged(ImsFeature.Capabilities capabilities) {
        boolean tmpIsVideoCallEnabled = isVideoCallEnabled();
        // Check enabledFeatures to determine capabilities. We ignore disabledFeatures.
        StringBuilder sb;
        if (DBG) {
            sb = new StringBuilder(120);
            sb.append("handleFeatureCapabilityChanged: ");
        }
        sb.append(capabilities);
        mMmTelCapabilities = new MmTelFeature.MmTelCapabilities(capabilities);

        boolean isVideoEnabled = isVideoCallEnabled();
        boolean isVideoEnabledStatechanged = tmpIsVideoCallEnabled != isVideoEnabled;
        if (DBG) {
            sb.append(" isVideoEnabledStateChanged=");
            sb.append(isVideoEnabledStatechanged);
        }

        if (isVideoEnabledStatechanged) {
            log("handleFeatureCapabilityChanged - notifyForVideoCapabilityChanged="
                    + isVideoEnabled);
            mPhone.notifyForVideoCapabilityChanged(isVideoEnabled);
        }

        if (DBG) log(sb.toString());

        String logMessage = "handleFeatureCapabilityChanged: isVolteEnabled="
                + isVoiceOverCellularImsEnabled()
                + ", isVideoCallEnabled=" + isVideoCallEnabled()
                + ", isVowifiEnabled=" + isVowifiEnabled()
                + ", isUtEnabled=" + isUtEnabled();
        if (DBG) {
            log(logMessage);
        }
        mRegLocalLog.log(logMessage);

        mPhone.onFeatureCapabilityChanged();

        int regTech = getImsRegistrationTech();
        mMetrics.writeOnImsCapabilities(mPhone.getPhoneId(), regTech, mMmTelCapabilities);
        mPhone.getImsStats().onImsCapabilitiesChanged(regTech, mMmTelCapabilities);
    }

    @VisibleForTesting
    public void onCallHoldReceived(ImsCall imsCall) {
        if (DBG) log("onCallHoldReceived");

        ImsPhoneConnection conn = findConnection(imsCall);
        if (conn != null) {
            if (!mOnHoldToneStarted && (ImsPhoneCall.isLocalTone(imsCall)
                    || mAlwaysPlayRemoteHoldTone) &&
                    conn.getState() == ImsPhoneCall.State.ACTIVE) {
                mPhone.startOnHoldTone(conn);
                mOnHoldToneStarted = true;
                mOnHoldToneId = System.identityHashCode(conn);
            }
            conn.onConnectionEvent(android.telecom.Connection.EVENT_CALL_REMOTELY_HELD, null);

            boolean useVideoPauseWorkaround = mPhone.getContext().getResources().getBoolean(
                    com.android.internal.R.bool.config_useVideoPauseWorkaround);
            if (useVideoPauseWorkaround && mSupportPauseVideo &&
                    VideoProfile.isVideo(conn.getVideoState())) {
                // If we are using the video pause workaround, the vendor IMS code has issues
                // with video pause signalling.  In this case, when a call is remotely
                // held, the modem does not reliably change the video state of the call to be
                // paused.
                // As a workaround, we will turn on that bit now.
                conn.changeToPausedState();
            }
        }

        SuppServiceNotification supp = new SuppServiceNotification();
        supp.notificationType = SuppServiceNotification.NOTIFICATION_TYPE_CODE_2;
        supp.code = SuppServiceNotification.CODE_2_CALL_ON_HOLD;
        mPhone.notifySuppSvcNotification(supp);
        mMetrics.writeOnImsCallHoldReceived(mPhone.getPhoneId(), imsCall.getCallSession());
    }

    @VisibleForTesting
    public void setAlwaysPlayRemoteHoldTone(boolean shouldPlayRemoteHoldTone) {
        mAlwaysPlayRemoteHoldTone = shouldPlayRemoteHoldTone;
    }

    // Accept the call as RTT if incoming call as RTT attribute set
    private ImsStreamMediaProfile addRttAttributeIfRequired(ImsCall call,
            ImsStreamMediaProfile mediaProfile) {

        if (!isRttSupported()) {
            if (DBG) log("addRttAttributeIfRequired: RTT is not supported");
            return mediaProfile;
        }

        ImsCallProfile profile = call.getCallProfile();
        if (profile.mMediaProfile != null && profile.mMediaProfile.isRttCall() &&
                (!call.getCallProfile().isVideoCall() ||
                        QtiImsUtils.isRttSupportedOnVtCalls(mPhone.getPhoneId(),
                                                            mPhone.getContext()))) {
            if (DBG) log("RTT: addRttAttributeIfRequired = " +
                    profile.mMediaProfile.isRttCall());
            // If RTT UI option is on, then incoming RTT call should always be accepted
            // as RTT, irrespective of Modes
            mediaProfile.setRttMode(ImsStreamMediaProfile.RTT_MODE_FULL);
        }
        return mediaProfile;
    }

    private String getNetworkCountryIso() {
        String countryIso = "";
        if (mPhone != null) {
            ServiceStateTracker sst = mPhone.getServiceStateTracker();
            if (sst != null) {
                LocaleTracker lt = sst.getLocaleTracker();
                if (lt != null) {
                    countryIso = lt.getCurrentCountry();
                }
            }
        }
        return countryIso;
    }

    private boolean isRttSupported() {
        return QtiImsUtils.isRttSupported(mPhone.getPhoneId(), mPhone.getContext());
    }

    private boolean isRttOn() {
        return QtiImsUtils.isRttOn(mPhone.getPhoneId(), mPhone.getContext());
    }

    private boolean isSimLessRttSupported() {
        return QtiImsUtils.isSimLessRttSupported(mPhone.getPhoneId(), mPhone.getContext());
    }

    /**
     * RTT call is allowed if RTT is supported by carrier and RTT setting is ON
     * and call is not a video call or RTT is supported for video calls.
     * If device is roaming, either carrier should allow RTT while roaming
     * or device needs to be registered on WIFI or it should be an emergency call.
     */
    private boolean canMakeRttCall(ImsCallProfile profile, boolean isEmergency) {
        Phone defaultPhone = mPhone.getDefaultPhone();
        IccCardConstants.State state = defaultPhone.getIccCard().getState();
        /** RTT call needs to allowed based on carrier config if sim is present
         * else we need to check the saved cache for simless RTT e911 call
         */
        if ((state.iccCardExist() && !isRttSupported()) ||
                (!state.iccCardExist() && isEmergency &&
                !isSimLessRttSupported())
                || !isRttOn()) {
            return false;
        }
        if (profile != null && profile.isVideoCall() && !QtiImsUtils.isRttSupportedOnVtCalls(
                mPhone.getPhoneId(),mPhone.getContext())) {
            return false;
        }
        if (!mPhone.getDefaultPhone().getServiceState().getRoaming()
                || mAllowRttWhileRoaming
                || (mPhone.getImsRegistrationTech()
                == ImsRegistrationImplBase.REGISTRATION_TECH_IWLAN)
                || isEmergency) {
            return true;
        }
        return false;
    }

    @Override
    public ImsPhone getPhone() {
        return mPhone;
    }

    @VisibleForTesting
    public void setSupportCepOnPeer(boolean isSupported) {
        mSupportCepOnPeer = isSupported;
    }

    /**
     * Injects a test conference state into an ongoing IMS call.
     * @param state The injected state.
     */
    public void injectTestConferenceState(@NonNull ImsConferenceState state) {
        List<ConferenceParticipant> participants = ImsCall.parseConferenceState(state);
        for (ImsPhoneConnection connection : getConnections()) {
            connection.updateConferenceParticipants(participants);
        }
    }

    /**
     * Sets whether CEP handling is enabled or disabled.
     * @param isEnabled
     */
    public void setConferenceEventPackageEnabled(boolean isEnabled) {
        log("setConferenceEventPackageEnabled isEnabled=" + isEnabled);
        mIsConferenceEventPackageEnabled = isEnabled;
    }

    /**
     * @return {@code true} is conference event package handling is enabled, {@code false}
     * otherwise.
     */
    public boolean isConferenceEventPackageEnabled() {
        return mIsConferenceEventPackageEnabled;
    }

    @VisibleForTesting
    public ImsCall.Listener getImsCallListener() {
        return mImsCallListener;
    }

    @VisibleForTesting
    public ArrayList<ImsPhoneConnection> getConnections() {
        return mConnections;
    }

    @VisibleForTesting
    public ImsPhoneConnection getPendingMO() {
        return mPendingMO;
    }

    /**
     * Set up static configuration from package/services/Telephony's config.xml.
     * @param config the config.
     */
    public void setConfig(@NonNull Config config) {
        mConfig = config;
    }

    private void handleConferenceFailed(ImsPhoneConnection fgConnection,
            ImsPhoneConnection bgConnection) {
        if (fgConnection != null) {
            fgConnection.handleMergeComplete();
        }
        if (bgConnection != null) {
            bgConnection.handleMergeComplete();
        }
        mPhone.notifySuppServiceFailed(Phone.SuppService.CONFERENCE);
    }

    /**
     * Calculate whether CSFB or not with fg call type and bg call type.
     * @return {@code true} if bg call is not alive or fg call has higher score than bg call.
     */
    private boolean isForegroundHigherPriority() {
        if (!mBackgroundCall.getState().isAlive()) {
            return true;
        }
        ImsPhoneConnection fgConnection = mForegroundCall.getFirstConnection();
        ImsPhoneConnection bgConnection = mBackgroundCall.getFirstConnection();
        if (fgConnection.getCallPriority() > bgConnection.getCallPriority()) {
            return true;
        }
        return false;
    }

    private int getBackgroundCallCount() {
        return mBackgroundCall.getConnectionsCount();
    }

    /** For DSDA, background call may have two conenctions, hangup the first one */
    private void hangupFirstHeldCall() throws CallStateException {
        logi("hangupFirstHeldCall");
        mBackgroundCall.getFirstConnection().hangup(); //hangup first held call
    }

    private boolean isInDsdaMode() {
        return TelephonyManager.isConcurrentCallsPossible();
    }

    /* For non-DSDA, max call limit is reached if there is a foreground and a background call.
     * For DSDA, in addtion, it is reached if there are two background connections
     */
    private boolean hasMaximumLiveCalls() {
        if (!mBackgroundCall.getState().isAlive()) {
            return false;
        }
        boolean maxLiveCalls = false;
        if (getBackgroundCallCount() == MAX_BACKGROUND_CALLS_DSDA ||
                (mForegroundCall.getState().isAlive() &&
                (mPendingMO == null || mPendingMO.getDeferDialStatus() != DeferDial.ENABLE))) {
            // If there is a foregroundcall (ACTIVE+HELD) .Do not account for the pendingMO in
            // deferred state
            maxLiveCalls = true;
        }
        Log.d(LOG_TAG, "hasMaximumLiveCalls: " + maxLiveCalls);
        return maxLiveCalls;
    }
}<|MERGE_RESOLUTION|>--- conflicted
+++ resolved
@@ -1571,7 +1571,6 @@
         synchronized (mSyncHold) {
             mLastDialString = dialString;
             mLastDialArgs = dialArgs;
-<<<<<<< HEAD
             log("dial: deferDial = " + deferDial);
             if (deferDial == DeferDial.INVALID || deferDial == DeferDial.ENABLE) {
                 // deferDial will be set to ENABLE if extra handling is required on the other sub,
@@ -1582,6 +1581,7 @@
                 // For legacy non DSDA use case, deferDial is INVALID
                 mPendingMO = new ImsPhoneConnection(mPhone, dialString, this, mForegroundCall,
                         isEmergencyNumber, isWpsCall);
+                mOperationLocalLog.log("dial requested. connId=" + System.identityHashCode(mPendingMO));
             } else {
                 if (mPendingMO == null) {
                     // If deferDial is DISABLE, pendingMO should already have been created
@@ -1591,11 +1591,6 @@
                 deferDial = DeferDial.INVALID;
             }
             mPendingMO.setDeferDialStatus(deferDial);
-=======
-            mPendingMO = new ImsPhoneConnection(mPhone, dialString, this, mForegroundCall,
-                    isEmergencyNumber, isWpsCall);
-            mOperationLocalLog.log("dial requested. connId=" + System.identityHashCode(mPendingMO));
->>>>>>> 72bba61d
             if (isEmergencyNumber && dialArgs != null && dialArgs.intentExtras != null) {
                 Rlog.i(LOG_TAG, "dial ims emergency dialer: " + dialArgs.intentExtras.getBoolean(
                         TelecomManager.EXTRA_IS_USER_INTENT_EMERGENCY_CALL));
@@ -2788,12 +2783,7 @@
         if (call.getConnectionsCount() == 0) {
             throw new CallStateException("no connections");
         }
-<<<<<<< HEAD
-=======
-
-        ImsCall imsCall = call.getImsCall();
-        ImsPhoneConnection conn = findConnection(imsCall);
->>>>>>> 72bba61d
+
         boolean rejectCall = false;
 
         String logResult = "(undefined)";
