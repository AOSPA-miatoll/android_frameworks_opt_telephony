--- conflicted
+++ resolved
@@ -1686,11 +1686,7 @@
                     + "notification to ImsService.");
             return;
         }
-<<<<<<< HEAD
-        mCarrierConfigLoaded = true;
         QtiImsUtils.updateRttConfigCache(mPhone.getContext(),mPhone.getPhoneId(), carrierConfig);
-=======
->>>>>>> eb91b79a
 
         // Only update the ImsService configurations for the case where a new subscription has been
         // loaded and is active.
