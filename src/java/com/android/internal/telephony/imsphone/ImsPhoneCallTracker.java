/*
 * Copyright (C) 2013 The Android Open Source Project
 *
 * Licensed under the Apache License, Version 2.0 (the "License");
 * you may not use this file except in compliance with the License.
 * You may obtain a copy of the License at
 *
 *      http://www.apache.org/licenses/LICENSE-2.0
 *
 * Unless required by applicable law or agreed to in writing, software
 * distributed under the License is distributed on an "AS IS" BASIS,
 * WITHOUT WARRANTIES OR CONDITIONS OF ANY KIND, either express or implied.
 * See the License for the specific language governing permissions and
 * limitations under the License.
 */

package com.android.internal.telephony.imsphone;

import static android.telephony.CarrierConfigManager.ImsVoice.ALERTING_SRVCC_SUPPORT;
import static android.telephony.CarrierConfigManager.ImsVoice.BASIC_SRVCC_SUPPORT;
import static android.telephony.CarrierConfigManager.ImsVoice.MIDCALL_SRVCC_SUPPORT;
import static android.telephony.CarrierConfigManager.ImsVoice.PREALERTING_SRVCC_SUPPORT;
import static android.telephony.CarrierConfigManager.USSD_OVER_CS_PREFERRED;
import static android.telephony.CarrierConfigManager.USSD_OVER_IMS_ONLY;
import static android.telephony.PreciseCallState.PRECISE_CALL_STATE_ACTIVE;
import static android.telephony.PreciseCallState.PRECISE_CALL_STATE_ALERTING;
import static android.telephony.PreciseCallState.PRECISE_CALL_STATE_DIALING;
import static android.telephony.PreciseCallState.PRECISE_CALL_STATE_HOLDING;
import static android.telephony.PreciseCallState.PRECISE_CALL_STATE_INCOMING;
import static android.telephony.PreciseCallState.PRECISE_CALL_STATE_INCOMING_SETUP;
import static android.telephony.PreciseCallState.PRECISE_CALL_STATE_WAITING;
import static android.telephony.ims.ImsService.CAPABILITY_TERMINAL_BASED_CALL_WAITING;
import static android.telephony.ims.feature.ConnectionFailureInfo.REASON_UNSPECIFIED;
import static android.telephony.ims.feature.MmTelFeature.ImsTrafficSessionCallbackWrapper.INVALID_TOKEN;

import static com.android.internal.annotations.VisibleForTesting.Visibility.PRIVATE;
import static com.android.internal.telephony.CallWaitingController.TERMINAL_BASED_ACTIVATED;
import static com.android.internal.telephony.CallWaitingController.TERMINAL_BASED_NOT_SUPPORTED;
import static com.android.internal.telephony.CommandsInterface.IMS_MMTEL_CAPABILITY_SMS;
import static com.android.internal.telephony.CommandsInterface.IMS_MMTEL_CAPABILITY_VIDEO;
import static com.android.internal.telephony.CommandsInterface.IMS_MMTEL_CAPABILITY_VOICE;
import static com.android.internal.telephony.Phone.CS_FALLBACK;

import android.Manifest;
import android.annotation.NonNull;
import android.annotation.Nullable;
import android.app.usage.NetworkStatsManager;
import android.compat.annotation.UnsupportedAppUsage;
import android.content.BroadcastReceiver;
import android.content.Context;
import android.content.Intent;
import android.content.IntentFilter;
import android.content.SharedPreferences;
import android.content.pm.PackageManager;
import android.net.ConnectivityManager;
import android.net.Network;
import android.net.NetworkCapabilities;
import android.net.NetworkInfo;
import android.net.NetworkRequest;
import android.net.NetworkStats;
import android.net.netstats.provider.NetworkStatsProvider;
import android.os.AsyncResult;
import android.os.Build;
import android.os.Bundle;
import android.os.Handler;
import android.os.Message;
import android.os.ParcelUuid;
import android.os.PersistableBundle;
import android.os.Registrant;
import android.os.RegistrantList;
import android.os.RemoteException;
import android.os.SystemClock;
import android.preference.PreferenceManager;
import android.provider.Settings;
import android.sysprop.TelephonyProperties;
import android.telecom.Connection.VideoProvider;
import android.telecom.TelecomManager;
import android.telecom.VideoProfile;
import android.telephony.AccessNetworkConstants;
import android.telephony.CallQuality;
import android.telephony.CarrierConfigManager;
import android.telephony.DisconnectCause;
import android.telephony.PhoneNumberUtils;
import android.telephony.ServiceState;
import android.telephony.SubscriptionInfo;
import android.telephony.SubscriptionManager;
import android.telephony.TelephonyLocalConnection;
import android.telephony.TelephonyManager;
import android.telephony.TelephonyManager.DataEnabledChangedReason;
import android.telephony.emergency.EmergencyNumber;
import android.telephony.ims.ImsCallProfile;
import android.telephony.ims.ImsCallSession;
import android.telephony.ims.ImsConferenceState;
import android.telephony.ims.ImsMmTelManager;
import android.telephony.ims.ImsReasonInfo;
import android.telephony.ims.ImsStreamMediaProfile;
import android.telephony.ims.ImsSuppServiceNotification;
import android.telephony.ims.MediaQualityStatus;
import android.telephony.ims.MediaThreshold;
import android.telephony.ims.ProvisioningManager;
import android.telephony.ims.RtpHeaderExtension;
import android.telephony.ims.RtpHeaderExtensionType;
import android.telephony.ims.SrvccCall;
import android.telephony.ims.aidl.IImsCallSessionListener;
import android.telephony.ims.aidl.IImsTrafficSessionCallback;
import android.telephony.ims.aidl.ISrvccStartedCallback;
import android.telephony.ims.feature.ConnectionFailureInfo;
import android.telephony.ims.feature.ImsFeature;
import android.telephony.ims.feature.MmTelFeature;
import android.telephony.ims.stub.ImsRegistrationImplBase;
import android.text.TextUtils;
import android.util.ArrayMap;
import android.util.ArraySet;
import android.util.LocalLog;
import android.util.Log;
import android.util.Pair;
import android.util.SparseIntArray;

import com.android.ims.FeatureConnector;
import com.android.ims.ImsCall;
import com.android.ims.ImsConfig;
import com.android.ims.ImsEcbm;
import com.android.ims.ImsException;
import com.android.ims.ImsManager;
import com.android.ims.ImsUtInterface;
import com.android.ims.internal.ConferenceParticipant;
import com.android.ims.internal.IImsCallSession;
import com.android.ims.internal.IImsVideoCallProvider;
import com.android.ims.internal.ImsVideoCallProviderWrapper;
import com.android.ims.internal.VideoPauseTracker;
import com.android.internal.annotations.VisibleForTesting;
import com.android.internal.os.SomeArgs;
import com.android.internal.telephony.Call;
import com.android.internal.telephony.CallFailCause;
import com.android.internal.telephony.CallStateException;
import com.android.internal.telephony.CallTracker;
import com.android.internal.telephony.CommandException;
import com.android.internal.telephony.CommandsInterface;
import com.android.internal.telephony.Connection;
import com.android.internal.telephony.EcbmHandler;
import com.android.internal.telephony.IccCardConstants;
import com.android.internal.telephony.LocaleTracker;
import com.android.internal.telephony.Phone;
import com.android.internal.telephony.PhoneConstants;
import com.android.internal.telephony.ServiceStateTracker;
import com.android.internal.telephony.SrvccConnection;
import com.android.internal.telephony.SubscriptionController;
import com.android.internal.telephony.d2d.RtpTransport;
import com.android.internal.telephony.data.DataSettingsManager;
import com.android.internal.telephony.emergency.EmergencyNumberTracker;
import com.android.internal.telephony.gsm.SuppServiceNotification;
import com.android.internal.telephony.imsphone.ImsPhone.ImsDialArgs;
import com.android.internal.telephony.imsphone.ImsPhone.ImsDialArgs.DeferDial;
import com.android.internal.telephony.metrics.CallQualityMetrics;
import com.android.internal.telephony.metrics.TelephonyMetrics;
import com.android.internal.telephony.nano.TelephonyProto.TelephonyCallSession;
import com.android.internal.telephony.nano.TelephonyProto.TelephonyCallSession.Event.ImsCommand;
import com.android.internal.telephony.subscription.SubscriptionInfoInternal;
import com.android.internal.telephony.subscription.SubscriptionManagerService;
import com.android.internal.telephony.util.QtiImsUtils;
import com.android.internal.telephony.util.TelephonyUtils;
import com.android.internal.util.IndentingPrintWriter;
import com.android.telephony.Rlog;

import java.io.FileDescriptor;
import java.io.PrintWriter;
import java.util.ArrayList;
import java.util.Arrays;
import java.util.HashMap;
import java.util.List;
import java.util.Locale;
import java.util.Map;
import java.util.Objects;
import java.util.Optional;
import java.util.Queue;
import java.util.Set;
import java.util.concurrent.CancellationException;
import java.util.concurrent.CompletableFuture;
import java.util.concurrent.CompletionException;
import java.util.concurrent.ConcurrentHashMap;
import java.util.concurrent.ConcurrentLinkedQueue;
import java.util.concurrent.ExecutionException;
import java.util.concurrent.Executor;
import java.util.concurrent.LinkedBlockingQueue;
import java.util.concurrent.atomic.AtomicInteger;
import java.util.function.Consumer;
import java.util.function.Supplier;
import java.util.regex.Pattern;
import java.util.stream.Collectors;

/**
 * {@hide}
 */
public class ImsPhoneCallTracker extends CallTracker implements ImsPullCall {
    static final String LOG_TAG = "ImsPhoneCallTracker";
    static final String VERBOSE_STATE_TAG = "IPCTState";

    /**
     * Class which contains configuration items obtained from the config.xml in
     * packages/services/Telephony which are injected in the ImsPhoneCallTracker at phone creation
     * time.
     */
    public static class Config {
        /**
         * The value for config.xml/config_use_device_to_device_communication.
         * When {@code true}, the device supports device to device communication using both DTMF
         * and RTP header extensions.
         */
        public boolean isD2DCommunicationSupported;
    }

    public interface PhoneStateListener {
        void onPhoneStateChanged(PhoneConstants.State oldState, PhoneConstants.State newState);
    }

    public interface SharedPreferenceProxy {
        SharedPreferences getDefaultSharedPreferences(Context context);
    }

    private static class ImsTrafficSession {
        private final @MmTelFeature.ImsTrafficType int mTrafficType;
        private final @MmTelFeature.ImsTrafficDirection int mTrafficDirection;
        private final @NonNull IImsTrafficSessionCallback mCallback;

        ImsTrafficSession(@MmTelFeature.ImsTrafficType int trafficType,
                @MmTelFeature.ImsTrafficDirection int trafficDirection,
                @NonNull IImsTrafficSessionCallback callback) {
            mTrafficType = trafficType;
            mTrafficDirection = trafficDirection;
            mCallback = callback;
        }
    }

    private static final boolean DBG = true;

    // When true, dumps the state of ImsPhoneCallTracker after changes to foreground and background
    // calls.  This is helpful for debugging.  It is also possible to enable this at runtime by
    // setting the IPCTState log tag to VERBOSE.
    private static final boolean FORCE_VERBOSE_STATE_LOGGING = false; /* stopship if true */
    private static final boolean VERBOSE_STATE_LOGGING = FORCE_VERBOSE_STATE_LOGGING ||
            Rlog.isLoggable(VERBOSE_STATE_TAG, Log.VERBOSE);
    private static final int CONNECTOR_RETRY_DELAY_MS = 5000; // 5 seconds.

    private static final int MAX_BACKGROUND_CALLS_DSDA = 2;

    private MmTelFeature.MmTelCapabilities mMmTelCapabilities =
            new MmTelFeature.MmTelCapabilities();

    private TelephonyMetrics mMetrics;
    private final Map<String, CallQualityMetrics> mCallQualityMetrics = new ConcurrentHashMap<>();
    private final ConcurrentLinkedQueue<CallQualityMetrics> mCallQualityMetricsHistory =
            new ConcurrentLinkedQueue<>();
    // True if there is a carrier config loaded for a specific subscription (and not the default
    // configuration).
    private boolean mCarrierConfigLoadedForSubscription = false;
    // Cache the latest carrier config received for a subscription. The configuration will be
    // applied to the ImsService when startListeningForCalls is called.
    private Pair<Integer, PersistableBundle> mCarrierConfigForSubId = null;
    // The subId of the last ImsService attached to this tracker or empty if there has not been
    // an attached ImsService yet.
    private Optional<Integer> mCurrentlyConnectedSubId = Optional.empty();

    private final MmTelFeatureListener mMmTelFeatureListener = new MmTelFeatureListener();
    private class MmTelFeatureListener extends MmTelFeature.Listener {

        private IImsCallSessionListener processIncomingCall(@NonNull IImsCallSession c,
                @Nullable String callId, @Nullable Bundle extras) {
            if (DBG) log("processIncomingCall: incoming call intent");

            if (extras == null) extras = new Bundle();
            if (mImsManager == null) return null;

            try {
                IImsCallSessionListener iimsCallSessionListener;
                // Network initiated USSD will be treated by mImsUssdListener
                boolean isUssd = extras.getBoolean(MmTelFeature.EXTRA_IS_USSD, false);
                // For compatibility purposes with older vendor implementations.
                isUssd |= extras.getBoolean(ImsManager.EXTRA_USSD, false);
                if (isUssd) {
                    if (DBG) log("processIncomingCall: USSD");
                    mOperationLocalLog.log("processIncomingCall: USSD");
                    mUssdSession = mImsManager.takeCall(c, mImsUssdListener);
                    if (mUssdSession != null) {
                        mUssdSession.accept(ImsCallProfile.CALL_TYPE_VOICE);
                    }
                    if (callId != null) mUssdSession.getCallSession().setCallId(callId);
                    iimsCallSessionListener = (IImsCallSessionListener) mUssdSession
                            .getCallSession().getIImsCallSessionListenerProxy();
                    return iimsCallSessionListener;
                }

                boolean isUnknown = extras.getBoolean(MmTelFeature.EXTRA_IS_UNKNOWN_CALL, false);
                // For compatibility purposes with older vendor implementations.
                isUnknown |= extras.getBoolean(ImsManager.EXTRA_IS_UNKNOWN_CALL, false);
                if (DBG) {
                    log("processIncomingCall: isUnknown = " + isUnknown
                            + " fg = " + mForegroundCall.getState()
                            + " bg = " + mBackgroundCall.getState());
                }

                // Normal MT/Unknown call
                ImsCall imsCall = mImsManager.takeCall(c, mImsCallListener);
                if (callId != null) imsCall.getCallSession().setCallId(callId);
                iimsCallSessionListener = (IImsCallSessionListener) imsCall
                        .getCallSession().getIImsCallSessionListenerProxy();
                ImsPhoneConnection conn = new ImsPhoneConnection(mPhone, imsCall,
                        ImsPhoneCallTracker.this,
                        (isUnknown ? mForegroundCall : mRingingCall), isUnknown);

                boolean isPseudoDsdaCall = isPseudoDsdaCall();
                conn.setActiveCallDisconnectedOnAnswer(isPseudoDsdaCall);
                // If there is an active call and incoming call is not a Psuedo Dsda call.
                if (mForegroundCall.hasConnections() && !isPseudoDsdaCall) {
                    ImsCall activeCall = mForegroundCall.getFirstConnection().getImsCall();
                    if (activeCall != null && imsCall != null) {
                        // activeCall could be null if the foreground call is in a disconnected
                        // state.  If either of the calls is null there is no need to check if
                        // one will be disconnected on answer.
                        boolean answeringWillDisconnect =
                                shouldDisconnectActiveCallOnAnswer(activeCall, imsCall);
                        conn.setActiveCallDisconnectedOnAnswer(answeringWillDisconnect);
                    }
                }
                conn.setAllowAddCallDuringVideoCall(mAllowAddCallDuringVideoCall);
                conn.setAllowHoldingVideoCall(mAllowHoldingVideoCall);

                if ((c != null) && (c.getCallProfile() != null)
                        && (c.getCallProfile().getCallExtras() != null)
                        && (c.getCallProfile().getCallExtras()
                        .containsKey(ImsCallProfile.EXTRA_CALL_DISCONNECT_CAUSE))) {
                    String error = c.getCallProfile()
                            .getCallExtra(ImsCallProfile.EXTRA_CALL_DISCONNECT_CAUSE, null);
                    if (error != null) {
                        try {
                            int cause = getDisconnectCauseFromReasonInfo(
                                    new ImsReasonInfo(Integer.parseInt(error), 0, null),
                                    conn.getState());
                            if (cause == DisconnectCause.INCOMING_AUTO_REJECTED) {
                                conn.setDisconnectCause(cause);
                                if (DBG) log("onIncomingCall : incoming call auto rejected");
                                mOperationLocalLog.log("processIncomingCall: auto rejected");
                            }
                        } catch (NumberFormatException e) {
                            Rlog.e(LOG_TAG, "Exception in parsing Integer Data: " + e);
                        }
                    }
                }

                mOperationLocalLog.log("onIncomingCall: isUnknown=" + isUnknown + ", connId="
                        + System.identityHashCode(conn));

                addConnection(conn);

                setVideoCallProvider(conn, imsCall);

                TelephonyMetrics.getInstance().writeOnImsCallReceive(mPhone.getPhoneId(),
                        imsCall.getSession());
                mPhone.getVoiceCallSessionStats().onImsCallReceived(conn);

                if (isUnknown) {
                    // Check for condition where an unknown connection replaces a pending
                    // MO call.  This will cause problems later in all likelihood.
                    if (mPendingMO != null
                            && Objects.equals(mPendingMO.getAddress(), conn.getAddress())) {
                        mOperationLocalLog.log("onIncomingCall: unknown call " + conn
                                + " replaces " + mPendingMO);
                    }
                    mPhone.notifyUnknownConnection(conn);
                } else {
                    if ((mForegroundCall.getState() != ImsPhoneCall.State.IDLE)
                            || (mBackgroundCall.getState() != ImsPhoneCall.State.IDLE)) {
                        conn.update(imsCall, ImsPhoneCall.State.WAITING);
                    }

                    mPhone.notifyNewRingingConnection(conn);
                    mPhone.notifyIncomingRing();
                }

                updatePhoneState();
                mPhone.notifyPreciseCallStateChanged();
                mImsCallInfoTracker.addImsCallStatus(conn);
                return iimsCallSessionListener;
            } catch (ImsException | RemoteException e) {
                loge("processIncomingCall: exception " + e);
                mOperationLocalLog.log("onIncomingCall: exception processing: "  + e);
                return null;
            }
        }

        @Override
        @Nullable
        public IImsCallSessionListener onIncomingCall(
                @NonNull IImsCallSession c, @Nullable String callId, @Nullable Bundle extras) {
            return executeAndWaitForReturn(()-> processIncomingCall(c, callId, extras));
        }

        @Override
        public void onVoiceMessageCountUpdate(int count) {
            TelephonyUtils.runWithCleanCallingIdentity(()-> {
                if (mPhone != null && mPhone.mDefaultPhone != null) {
                    if (DBG) log("onVoiceMessageCountChanged :: count=" + count);
                    mPhone.mDefaultPhone.setVoiceMessageCount(count);
                } else {
                    loge("onVoiceMessageCountUpdate: null phone");
                }
            }, mExecutor);
        }

        @Override
        public void onAudioModeIsVoipChanged(int imsAudioHandler) {
            TelephonyUtils.runWithCleanCallingIdentity(()-> {
                ImsCall imsCall = null;
                if (mForegroundCall.hasConnections()) {
                    imsCall = mForegroundCall.getImsCall();
                } else if (mBackgroundCall.hasConnections()) {
                    imsCall = mBackgroundCall.getImsCall();
                } else if (mRingingCall.hasConnections()) {
                    imsCall = mRingingCall.getImsCall();
                } else if (mHandoverCall.hasConnections()) {
                    imsCall = mHandoverCall.getImsCall();
                } else {
                    Rlog.e(LOG_TAG, "onAudioModeIsVoipChanged: no Call");
                }

                if (imsCall != null) {
                    ImsPhoneConnection conn = findConnection(imsCall);
                    if (conn != null) {
                        conn.onAudioModeIsVoipChanged(imsAudioHandler);
                    }
                } else {
                    Rlog.e(LOG_TAG, "onAudioModeIsVoipChanged: no ImsCall");
                }
            }, mExecutor);
        }

        @Override
        public void onTriggerEpsFallback(@MmTelFeature.EpsFallbackReason int reason) {
            TelephonyUtils.runWithCleanCallingIdentity(()-> {
                if (DBG) log("onTriggerEpsFallback reason=" + reason);
                mPhone.triggerEpsFallback(reason, null);
            }, mExecutor);
        }

        @Override
        public void onStartImsTrafficSession(int token,
                @MmTelFeature.ImsTrafficType int trafficType,
                @AccessNetworkConstants.RadioAccessNetworkType int accessNetworkType,
                @MmTelFeature.ImsTrafficDirection int trafficDirection,
                IImsTrafficSessionCallback callback) {
            registerImsTrafficSession(token, trafficType, trafficDirection, callback);
            TelephonyUtils.runWithCleanCallingIdentity(()-> {
                if (DBG) {
                    log("onStartImsTrafficSession token=" + token + ", traffic=" + trafficType
                            + ", networkType=" + accessNetworkType
                            + ", direction=" + trafficDirection);
                }
                mPhone.startImsTraffic(token, trafficType, accessNetworkType, trafficDirection,
                        obtainMessage(EVENT_START_IMS_TRAFFIC_DONE, callback));
            }, mExecutor);
        }

        @Override
        public void onModifyImsTrafficSession(int token,
                @AccessNetworkConstants.RadioAccessNetworkType int accessNetworkType) {
            ImsTrafficSession session = getImsTrafficSession(token);
            if (session == null) {
                loge("onModifyImsTrafficSession unknown session, token=" + token);
                return;
            }
            TelephonyUtils.runWithCleanCallingIdentity(()-> {
                if (DBG) {
                    log("onModifyImsTrafficSession token=" + token
                            + ", networkType=" + accessNetworkType);
                }
                mPhone.startImsTraffic(token, session.mTrafficType,
                        accessNetworkType, session.mTrafficDirection,
                        obtainMessage(EVENT_START_IMS_TRAFFIC_DONE, session.mCallback));
            }, mExecutor);
        }

        @Override
        public void onStopImsTrafficSession(int token) {
            unregisterImsTrafficSession(token);
            if (token == INVALID_TOKEN) return;
            TelephonyUtils.runWithCleanCallingIdentity(()-> {
                if (DBG) {
                    log("onStopImsTrafficSession token=" + token);
                }
                mPhone.stopImsTraffic(token, null);
            }, mExecutor);
        }

        @Override
        public void onMediaQualityStatusChanged(MediaQualityStatus status) {
            TelephonyUtils.runWithCleanCallingIdentity(()-> {
                if (mPhone != null && mPhone.mDefaultPhone != null) {
                    if (DBG) log("onMediaQualityStatusChanged " + status);
                    mPhone.onMediaQualityStatusChanged(status);
                } else {
                    loge("onMediaQualityStatusChanged: null phone");
                }
            }, mExecutor);
        }

        /**
         * Schedule the given Runnable on mExecutor and block this thread until it finishes.
         * @param r The Runnable to run.
         */
        private void executeAndWait(Runnable r) {
            try {
                CompletableFuture.runAsync(
                        () -> TelephonyUtils.runWithCleanCallingIdentity(r), mExecutor).join();
            } catch (CancellationException | CompletionException e) {
                logw("Binder - exception: " + e.getMessage());
            }
        }

        /**
         * Schedule the given Runnable on mExecutor and block this thread until it finishes.
         * @param r The Runnable to run.
         */
        private <T> T executeAndWaitForReturn(Supplier<T> r) {

            CompletableFuture<T> future = CompletableFuture.supplyAsync(
                    () -> TelephonyUtils.runWithCleanCallingIdentity(r), mExecutor);

            try {
                return future.get();
            } catch (ExecutionException | InterruptedException e) {
                Log.w(LOG_TAG, "ImsPhoneCallTracker : executeAndWaitForReturn exception: "
                        + e.getMessage());
                return null;
            }
        }
    }

    /**
     * A class implementing {@link NetworkStatsProvider} to report VT data usage to system.
     */
    // TODO: Directly reports diff in updateVtDataUsage.
    @VisibleForTesting(visibility = PRIVATE)
    public class VtDataUsageProvider extends NetworkStatsProvider {
        private int mToken = 0;
        private NetworkStats mIfaceSnapshot = new NetworkStats(0L, 0);
        private NetworkStats mUidSnapshot = new NetworkStats(0L, 0);
        @Override
        public void onRequestStatsUpdate(int token) {
            // If there is an ongoing VT call, request the latest VT usage from the modem. The
            // latest usage will return asynchronously so it won't be counted in this round, but it
            // will be eventually counted when next requestStatsUpdate is called.
            if (mState != PhoneConstants.State.IDLE) {
                for (ImsPhoneConnection conn : mConnections) {
                    final VideoProvider videoProvider = conn.getVideoProvider();
                    if (videoProvider != null) {
                        videoProvider.onRequestConnectionDataUsage();
                    }
                }
            }

            final NetworkStats ifaceDiff = mVtDataUsageSnapshot.subtract(mIfaceSnapshot);
            final NetworkStats uidDiff = mVtDataUsageUidSnapshot.subtract(mUidSnapshot);
            mVtDataUsageProvider.notifyStatsUpdated(mToken, ifaceDiff, uidDiff);
            mIfaceSnapshot = mIfaceSnapshot.add(ifaceDiff);
            mUidSnapshot = mUidSnapshot.add(uidDiff);
            mToken = token;
        }

        @Override
        public void onSetLimit(String iface, long quotaBytes) {
            // No-op
        }

        @Override
        public void onSetAlert(long quotaBytes) {
            // No-op
        }
    }

    private final BroadcastReceiver mReceiver = new BroadcastReceiver() {
        @Override
        public void onReceive(Context context, Intent intent) {
            if (intent.getAction().equals(CarrierConfigManager.ACTION_CARRIER_CONFIG_CHANGED) ||
                    intent.getAction().equals(
                    CarrierConfigManager.ACTION_ESSENTIAL_RECORDS_LOADED)) {
                int subId = intent.getIntExtra(CarrierConfigManager.EXTRA_SUBSCRIPTION_INDEX,
                        SubscriptionManager.INVALID_SUBSCRIPTION_ID);
                int phoneId = intent.getIntExtra(CarrierConfigManager.EXTRA_SLOT_INDEX,
                        SubscriptionManager.INVALID_PHONE_INDEX);
                if (mPhone.getPhoneId() != phoneId) {
                    log("onReceive: Skipping indication for other phoneId: " + phoneId);
                    return;
                }
                PersistableBundle carrierConfig = getCarrierConfigBundle(subId);
                mCarrierConfigForSubId = new Pair<>(subId, carrierConfig);
                if (!mCurrentlyConnectedSubId.isEmpty()
                        && subId == mCurrentlyConnectedSubId.get()) {
                    log("onReceive: Applying carrier config for subId: " + subId);
                    updateCarrierConfiguration(subId, carrierConfig);
                } else {
                    // cache the latest config update until ImsService connects for this subId.
                    // Once it has connected, startListeningForCalls will apply the config.
                    log("onReceive: caching carrier config until ImsService connects for subId: "
                            + subId);
                }
            } else if (TelecomManager.ACTION_DEFAULT_DIALER_CHANGED.equals(intent.getAction())) {
                mDefaultDialerUid.set(getPackageUid(context, intent.getStringExtra(
                        TelecomManager.EXTRA_CHANGE_DEFAULT_DIALER_PACKAGE_NAME)));
            }
        }
    };

    /**
     * Tracks whether we are currently monitoring network connectivity for the purpose of warning
     * the user of an inability to handover from LTE to WIFI for video calls.
     */
    private boolean mIsMonitoringConnectivity = false;

    /**
     * A test flag which can be used to disable processing of the conference event package data
     * received from the network.
     */
    private boolean mIsConferenceEventPackageEnabled = true;

    /**
     * The Telephony config.xml values pertinent to ImsPhoneCallTracker.
     */
    private Config mConfig = null;

    /**
     * Whether D2D has been force enabled via the d2d telephony command.
     */
    private boolean mDeviceToDeviceForceEnabled = false;

    /**
     * Network callback used to schedule the handover check when a wireless network connects.
     */
    private ConnectivityManager.NetworkCallback mNetworkCallback =
            new ConnectivityManager.NetworkCallback() {
                @Override
                public void onAvailable(Network network) {
                    Rlog.i(LOG_TAG, "Network available: " + network);
                    scheduleHandoverCheck();
                }
            };

    //***** Constants

    static final int MAX_CONNECTIONS = 7;
    static final int MAX_CONNECTIONS_PER_CALL = 5;

    // Max number of calls we will keep call quality history for (the history is saved in-memory and
    // included in bug reports).
    private static final int MAX_CALL_QUALITY_HISTORY = 10;

    private static final int EVENT_HANGUP_PENDINGMO = 18;
    private static final int EVENT_DIAL_PENDINGMO = 20;
    private static final int EVENT_EXIT_ECBM_BEFORE_PENDINGMO = 21;
    private static final int EVENT_VT_DATA_USAGE_UPDATE = 22;
    private static final int EVENT_DATA_ENABLED_CHANGED = 23;
    private static final int EVENT_CHECK_FOR_WIFI_HANDOVER = 25;
    private static final int EVENT_ON_FEATURE_CAPABILITY_CHANGED = 26;
    private static final int EVENT_SUPP_SERVICE_INDICATION = 27;
    private static final int EVENT_REDIAL_WIFI_E911_CALL = 28;
    private static final int EVENT_REDIAL_WIFI_E911_TIMEOUT = 29;
    private static final int EVENT_ANSWER_WAITING_CALL = 30;
    private static final int EVENT_RESUME_NOW_FOREGROUND_CALL = 31;
    private static final int EVENT_REDIAL_WITHOUT_RTT = 32;
    private static final int EVENT_START_IMS_TRAFFIC_DONE = 33;
    private static final int EVENT_CONNECTION_SETUP_FAILURE = 34;
    private static final int EVENT_NEW_ACTIVE_CALL_STARTED = 35;

    private static final int TIMEOUT_HANGUP_PENDINGMO = 500;

    private static final int HANDOVER_TO_WIFI_TIMEOUT_MS = 60000; // ms

    private static final int TIMEOUT_REDIAL_WIFI_E911_MS = 20000;

    private static final int TIMEOUT_PARTICIPANT_CONNECT_TIME_CACHE_MS = 60000; //ms

    // Following values are for mHoldSwitchingState
    private enum HoldSwapState {
        // Not in the middle of a hold/swap operation
        INACTIVE,
        // Pending a single call getting held
        PENDING_SINGLE_CALL_HOLD,
        // Pending a single call getting unheld
        PENDING_SINGLE_CALL_UNHOLD,
        // Pending swapping a active and a held call
        SWAPPING_ACTIVE_AND_HELD,
        // Pending holding a call to answer a call-waiting call
        HOLDING_TO_ANSWER_INCOMING,
        // Pending resuming the foreground call after some kind of failure
        PENDING_RESUME_FOREGROUND_AFTER_FAILURE,
        // Pending holding a call to dial another outgoing call
        HOLDING_TO_DIAL_OUTGOING,
        // Pending ending a call to dial another outgoing call (possibly emergency call)
        ENDING_TO_DIAL_OUTGOING,
        // Pending 2nd call getting held, when one is already HELD
        PENDING_DOUBLE_CALL_HOLD,
        // Pending call getting unheld, when 2 calls are HELD
        PENDING_DOUBLE_CALL_UNHOLD,
        // Pending resuming the foreground call after it has completed an ongoing hold operation.
        PENDING_RESUME_FOREGROUND_AFTER_HOLD
    }

    //***** Instance Variables
    @UnsupportedAppUsage(maxTargetSdk = Build.VERSION_CODES.R, trackingBug = 170729553)
    private ArrayList<ImsPhoneConnection> mConnections = new ArrayList<ImsPhoneConnection>();
    private RegistrantList mVoiceCallEndedRegistrants = new RegistrantList();
    private RegistrantList mVoiceCallStartedRegistrants = new RegistrantList();

    @UnsupportedAppUsage(maxTargetSdk = Build.VERSION_CODES.R, trackingBug = 170729553)
    public ImsPhoneCall mRingingCall = new ImsPhoneCall(this, ImsPhoneCall.CONTEXT_RINGING);
    @UnsupportedAppUsage(maxTargetSdk = Build.VERSION_CODES.R, trackingBug = 170729553)
    public ImsPhoneCall mForegroundCall = new ImsPhoneCall(this,
            ImsPhoneCall.CONTEXT_FOREGROUND);
    @UnsupportedAppUsage(maxTargetSdk = Build.VERSION_CODES.R, trackingBug = 170729553)
    public ImsPhoneCall mBackgroundCall = new ImsPhoneCall(this,
            ImsPhoneCall.CONTEXT_BACKGROUND);
    @UnsupportedAppUsage(maxTargetSdk = Build.VERSION_CODES.R, trackingBug = 170729553)
    public ImsPhoneCall mHandoverCall = new ImsPhoneCall(this, ImsPhoneCall.CONTEXT_HANDOVER);

    // Hold aggregated video call data usage for each video call since boot.
    // The ImsCall's call id is the key of the map.
    private final HashMap<Integer, Long> mVtDataUsageMap = new HashMap<>();
    private final Map<String, CacheEntry> mPhoneNumAndConnTime = new ConcurrentHashMap<>();
    private final Queue<CacheEntry> mUnknownPeerConnTime = new LinkedBlockingQueue<>();

    private static class CacheEntry {
        private long mCachedTime;
        private long mConnectTime;
        private long mConnectElapsedTime;
        /**
         * The direction of the call;
         * {@link android.telecom.Call.Details#DIRECTION_INCOMING} for incoming calls, or
         * {@link android.telecom.Call.Details#DIRECTION_OUTGOING} for outgoing calls.
         */
        private int mCallDirection;

        CacheEntry(long cachedTime, long connectTime, long connectElapsedTime, int callDirection) {
            mCachedTime = cachedTime;
            mConnectTime = connectTime;
            mConnectElapsedTime = connectElapsedTime;
            mCallDirection = callDirection;
        }
    }

    private class SrvccStartedCallback extends ISrvccStartedCallback.Stub {
        @Override
        public void onSrvccCallNotified(List<SrvccCall> profiles) {
            handleSrvccConnectionInfo(profiles);
        }
    }

    private volatile NetworkStats mVtDataUsageSnapshot = null;
    private volatile NetworkStats mVtDataUsageUidSnapshot = null;
    private final VtDataUsageProvider mVtDataUsageProvider = new VtDataUsageProvider();

    private final AtomicInteger mDefaultDialerUid = new AtomicInteger(NetworkStats.UID_ALL);

    @UnsupportedAppUsage(maxTargetSdk = Build.VERSION_CODES.R, trackingBug = 170729553)
    private ImsPhoneConnection mPendingMO;
    private int mClirMode = CommandsInterface.CLIR_DEFAULT;
    @UnsupportedAppUsage(maxTargetSdk = Build.VERSION_CODES.R, trackingBug = 170729553)
    private Object mSyncHold = new Object();

    @UnsupportedAppUsage(maxTargetSdk = Build.VERSION_CODES.R, trackingBug = 170729553)
    private ImsCall mUssdSession = null;
    @UnsupportedAppUsage(maxTargetSdk = Build.VERSION_CODES.R, trackingBug = 170729553)
    private Message mPendingUssd = null;

    @UnsupportedAppUsage(maxTargetSdk = Build.VERSION_CODES.R, trackingBug = 170729553)
    ImsPhone mPhone;

    private boolean mDesiredMute = false;    // false = mute off
    @UnsupportedAppUsage(maxTargetSdk = Build.VERSION_CODES.R, trackingBug = 170729553)
    private boolean mOnHoldToneStarted = false;
    @UnsupportedAppUsage(maxTargetSdk = Build.VERSION_CODES.R, trackingBug = 170729553)
    private int mOnHoldToneId = -1;

    private PhoneConstants.State mState = PhoneConstants.State.IDLE;

    @UnsupportedAppUsage(maxTargetSdk = Build.VERSION_CODES.R, trackingBug = 170729553)
    private ImsManager mImsManager;
    private ImsUtInterface mUtInterface;

    private Call.SrvccState mSrvccState = Call.SrvccState.NONE;

    private boolean mIsInEmergencyCall = false;
    private boolean mIsDataEnabled = false;

    private int pendingCallClirMode;
    private int mPendingCallVideoState;
    private Bundle mPendingIntentExtras;
    private boolean pendingCallInEcm = false;
    @UnsupportedAppUsage(maxTargetSdk = Build.VERSION_CODES.R, trackingBug = 170729553)
    private boolean mSwitchingFgAndBgCalls = false;
    @UnsupportedAppUsage(maxTargetSdk = Build.VERSION_CODES.R, trackingBug = 170729553)
    private ImsCall mCallExpectedToResume = null;
    @UnsupportedAppUsage(maxTargetSdk = Build.VERSION_CODES.R, trackingBug = 170729553)
    private boolean mAllowEmergencyVideoCalls = false;
    private boolean mIgnoreDataEnabledChangedForVideoCalls = false;
    private boolean mIsViLteDataMetered = false;
    private boolean mAlwaysPlayRemoteHoldTone = false;
    private boolean mAutoRetryFailedWifiEmergencyCall = false;
    private boolean mSupportCepOnPeer = true;
    private boolean mSupportD2DUsingRtp = false;
    private boolean mSupportSdpForRtpHeaderExtensions = false;
    private int mThresholdRtpPacketLoss;
    private int mThresholdRtpJitter;
    private long mThresholdRtpInactivityTime;
    private final List<Integer> mSrvccTypeSupported = new ArrayList<>();
    private final SrvccStartedCallback mSrvccStartedCallback = new SrvccStartedCallback();
    private boolean mIgnoreResetUtCapability = false;
    // Tracks the state of our background/foreground calls while a call hold/swap operation is
    // in progress. Values listed above.
    private HoldSwapState mHoldSwitchingState = HoldSwapState.INACTIVE;
    private MediaThreshold mMediaThreshold;

    private String mLastDialString = null;
    private ImsDialArgs mLastDialArgs = null;
    private Executor mExecutor = Runnable::run;

    private final ImsCallInfoTracker mImsCallInfoTracker;

    private boolean mPendingExitEcbmReq;
    private boolean mPendingExitScbmReq;

    /**
     * Listeners to changes in the phone state.  Intended for use by other interested IMS components
     * without the need to register a full blown {@link android.telephony.PhoneStateListener}.
     */
    private List<PhoneStateListener> mPhoneStateListeners = new ArrayList<>();

    /**
     * Carrier configuration option which determines if video calls which have been downgraded to an
     * audio call should be treated as if they are still video calls.
     */
    private boolean mTreatDowngradedVideoCallsAsVideoCalls = false;

    /**
     * Carrier configuration option which determines if an ongoing video call over wifi should be
     * dropped when an audio call is answered.
     */
    private boolean mDropVideoCallWhenAnsweringAudioCall = false;

    /**
     * Carrier configuration option which determines whether adding a call during a video call
     * should be allowed.
     */
    private boolean mAllowAddCallDuringVideoCall = true;

    /**
     * Carrier configuration option which determines whether holding a video call
     * should be allowed.
     */
    private boolean mAllowHoldingVideoCall = true;

    /**
     * Carrier configuration option which determines whether to notify the connection if a handover
     * to wifi fails.
     */
    private boolean mNotifyVtHandoverToWifiFail = false;

    /**
     * Carrier configuration option which determines whether the carrier supports downgrading a
     * TX/RX/TX-RX video call directly to an audio-only call.
     */
    private boolean mSupportDowngradeVtToAudio = false;

    /**
     * Stores the mapping of {@code ImsReasonInfo#CODE_*} to {@code CallFailCause#*}
     */
    private static final SparseIntArray PRECISE_CAUSE_MAP = new SparseIntArray();
    static {
        PRECISE_CAUSE_MAP.append(ImsReasonInfo.CODE_LOCAL_ILLEGAL_ARGUMENT,
                CallFailCause.LOCAL_ILLEGAL_ARGUMENT);
        PRECISE_CAUSE_MAP.append(ImsReasonInfo.CODE_LOCAL_ILLEGAL_STATE,
                CallFailCause.LOCAL_ILLEGAL_STATE);
        PRECISE_CAUSE_MAP.append(ImsReasonInfo.CODE_LOCAL_INTERNAL_ERROR,
                CallFailCause.LOCAL_INTERNAL_ERROR);
        PRECISE_CAUSE_MAP.append(ImsReasonInfo.CODE_LOCAL_IMS_SERVICE_DOWN,
                CallFailCause.LOCAL_IMS_SERVICE_DOWN);
        PRECISE_CAUSE_MAP.append(ImsReasonInfo.CODE_LOCAL_NO_PENDING_CALL,
                CallFailCause.LOCAL_NO_PENDING_CALL);
        PRECISE_CAUSE_MAP.append(ImsReasonInfo.CODE_LOCAL_ENDED_BY_CONFERENCE_MERGE,
                CallFailCause.NORMAL_CLEARING);
        PRECISE_CAUSE_MAP.append(ImsReasonInfo.CODE_LOCAL_POWER_OFF,
                CallFailCause.LOCAL_POWER_OFF);
        PRECISE_CAUSE_MAP.append(ImsReasonInfo.CODE_LOCAL_LOW_BATTERY,
                CallFailCause.LOCAL_LOW_BATTERY);
        PRECISE_CAUSE_MAP.append(ImsReasonInfo.CODE_LOCAL_NETWORK_NO_SERVICE,
                CallFailCause.LOCAL_NETWORK_NO_SERVICE);
        PRECISE_CAUSE_MAP.append(ImsReasonInfo.CODE_LOCAL_NETWORK_NO_LTE_COVERAGE,
                CallFailCause.LOCAL_NETWORK_NO_LTE_COVERAGE);
        PRECISE_CAUSE_MAP.append(ImsReasonInfo.CODE_LOCAL_NETWORK_ROAMING,
                CallFailCause.LOCAL_NETWORK_ROAMING);
        PRECISE_CAUSE_MAP.append(ImsReasonInfo.CODE_LOCAL_NETWORK_IP_CHANGED,
                CallFailCause.LOCAL_NETWORK_IP_CHANGED);
        PRECISE_CAUSE_MAP.append(ImsReasonInfo.CODE_LOCAL_SERVICE_UNAVAILABLE,
                CallFailCause.LOCAL_SERVICE_UNAVAILABLE);
        PRECISE_CAUSE_MAP.append(ImsReasonInfo.CODE_LOCAL_NOT_REGISTERED,
                CallFailCause.LOCAL_NOT_REGISTERED);
        PRECISE_CAUSE_MAP.append(ImsReasonInfo.CODE_LOCAL_CALL_EXCEEDED,
                CallFailCause.LOCAL_MAX_CALL_EXCEEDED);
        PRECISE_CAUSE_MAP.append(ImsReasonInfo.CODE_LOCAL_CALL_DECLINE,
                CallFailCause.LOCAL_CALL_DECLINE);
        PRECISE_CAUSE_MAP.append(ImsReasonInfo.CODE_LOCAL_CALL_VCC_ON_PROGRESSING,
                CallFailCause.LOCAL_CALL_VCC_ON_PROGRESSING);
        PRECISE_CAUSE_MAP.append(ImsReasonInfo.CODE_LOCAL_CALL_RESOURCE_RESERVATION_FAILED,
                CallFailCause.LOCAL_CALL_RESOURCE_RESERVATION_FAILED);
        PRECISE_CAUSE_MAP.append(ImsReasonInfo.CODE_LOCAL_CALL_CS_RETRY_REQUIRED,
                CallFailCause.LOCAL_CALL_CS_RETRY_REQUIRED);
        PRECISE_CAUSE_MAP.append(ImsReasonInfo.CODE_LOCAL_CALL_VOLTE_RETRY_REQUIRED,
                CallFailCause.LOCAL_CALL_VOLTE_RETRY_REQUIRED);
        PRECISE_CAUSE_MAP.append(ImsReasonInfo.CODE_LOCAL_CALL_TERMINATED,
                CallFailCause.LOCAL_CALL_TERMINATED);
        PRECISE_CAUSE_MAP.append(ImsReasonInfo.CODE_LOCAL_HO_NOT_FEASIBLE,
                CallFailCause.LOCAL_HO_NOT_FEASIBLE);
        PRECISE_CAUSE_MAP.append(ImsReasonInfo.CODE_TIMEOUT_1XX_WAITING,
                CallFailCause.TIMEOUT_1XX_WAITING);
        PRECISE_CAUSE_MAP.append(ImsReasonInfo.CODE_TIMEOUT_NO_ANSWER,
                CallFailCause.TIMEOUT_NO_ANSWER);
        PRECISE_CAUSE_MAP.append(ImsReasonInfo.CODE_TIMEOUT_NO_ANSWER_CALL_UPDATE,
                CallFailCause.TIMEOUT_NO_ANSWER_CALL_UPDATE);
        PRECISE_CAUSE_MAP.append(ImsReasonInfo.CODE_FDN_BLOCKED,
                CallFailCause.FDN_BLOCKED);
        PRECISE_CAUSE_MAP.append(ImsReasonInfo.CODE_SIP_REDIRECTED,
                CallFailCause.SIP_REDIRECTED);
        PRECISE_CAUSE_MAP.append(ImsReasonInfo.CODE_SIP_BAD_REQUEST,
                CallFailCause.SIP_BAD_REQUEST);
        PRECISE_CAUSE_MAP.append(ImsReasonInfo.CODE_SIP_FORBIDDEN,
                CallFailCause.SIP_FORBIDDEN);
        PRECISE_CAUSE_MAP.append(ImsReasonInfo.CODE_SIP_NOT_FOUND,
                CallFailCause.SIP_NOT_FOUND);
        PRECISE_CAUSE_MAP.append(ImsReasonInfo.CODE_SIP_NOT_SUPPORTED,
                CallFailCause.SIP_NOT_SUPPORTED);
        PRECISE_CAUSE_MAP.append(ImsReasonInfo.CODE_SIP_REQUEST_TIMEOUT,
                CallFailCause.SIP_REQUEST_TIMEOUT);
        PRECISE_CAUSE_MAP.append(ImsReasonInfo.CODE_SIP_TEMPRARILY_UNAVAILABLE,
                CallFailCause.SIP_TEMPRARILY_UNAVAILABLE);
        PRECISE_CAUSE_MAP.append(ImsReasonInfo.CODE_SIP_BAD_ADDRESS,
                CallFailCause.SIP_BAD_ADDRESS);
        PRECISE_CAUSE_MAP.append(ImsReasonInfo.CODE_SIP_BUSY,
                CallFailCause.SIP_BUSY);
        PRECISE_CAUSE_MAP.append(ImsReasonInfo.CODE_SIP_REQUEST_CANCELLED,
                CallFailCause.SIP_REQUEST_CANCELLED);
        PRECISE_CAUSE_MAP.append(ImsReasonInfo.CODE_SIP_NOT_ACCEPTABLE,
                CallFailCause.SIP_NOT_ACCEPTABLE);
        PRECISE_CAUSE_MAP.append(ImsReasonInfo.CODE_SIP_NOT_REACHABLE,
                CallFailCause.SIP_NOT_REACHABLE);
        PRECISE_CAUSE_MAP.append(ImsReasonInfo.CODE_SIP_CLIENT_ERROR,
                CallFailCause.SIP_CLIENT_ERROR);
        PRECISE_CAUSE_MAP.append(ImsReasonInfo.CODE_SIP_TRANSACTION_DOES_NOT_EXIST,
                CallFailCause.SIP_TRANSACTION_DOES_NOT_EXIST);
        PRECISE_CAUSE_MAP.append(ImsReasonInfo.CODE_SIP_SERVER_INTERNAL_ERROR,
                CallFailCause.SIP_SERVER_INTERNAL_ERROR);
        PRECISE_CAUSE_MAP.append(ImsReasonInfo.CODE_SIP_SERVICE_UNAVAILABLE,
                CallFailCause.SIP_SERVICE_UNAVAILABLE);
        PRECISE_CAUSE_MAP.append(ImsReasonInfo.CODE_SIP_SERVER_TIMEOUT,
                CallFailCause.SIP_SERVER_TIMEOUT);
        PRECISE_CAUSE_MAP.append(ImsReasonInfo.CODE_SIP_SERVER_ERROR,
                CallFailCause.SIP_SERVER_ERROR);
        PRECISE_CAUSE_MAP.append(ImsReasonInfo.CODE_SIP_USER_REJECTED,
                CallFailCause.SIP_USER_REJECTED);
        PRECISE_CAUSE_MAP.append(ImsReasonInfo.CODE_SIP_GLOBAL_ERROR,
                CallFailCause.SIP_GLOBAL_ERROR);
        PRECISE_CAUSE_MAP.append(ImsReasonInfo.CODE_EMERGENCY_TEMP_FAILURE,
                CallFailCause.IMS_EMERGENCY_TEMP_FAILURE);
        PRECISE_CAUSE_MAP.append(ImsReasonInfo.CODE_EMERGENCY_PERM_FAILURE,
                CallFailCause.IMS_EMERGENCY_PERM_FAILURE);
        PRECISE_CAUSE_MAP.append(ImsReasonInfo.CODE_MEDIA_INIT_FAILED,
                CallFailCause.MEDIA_INIT_FAILED);
        PRECISE_CAUSE_MAP.append(ImsReasonInfo.CODE_MEDIA_NO_DATA,
                CallFailCause.MEDIA_NO_DATA);
        PRECISE_CAUSE_MAP.append(ImsReasonInfo.CODE_MEDIA_NOT_ACCEPTABLE,
                CallFailCause.MEDIA_NOT_ACCEPTABLE);
        PRECISE_CAUSE_MAP.append(ImsReasonInfo.CODE_MEDIA_UNSPECIFIED,
                CallFailCause.MEDIA_UNSPECIFIED);
        PRECISE_CAUSE_MAP.append(ImsReasonInfo.CODE_USER_TERMINATED,
                CallFailCause.USER_TERMINATED);
        PRECISE_CAUSE_MAP.append(ImsReasonInfo.CODE_USER_NOANSWER,
                CallFailCause.USER_NOANSWER);
        PRECISE_CAUSE_MAP.append(ImsReasonInfo.CODE_USER_IGNORE,
                CallFailCause.USER_IGNORE);
        PRECISE_CAUSE_MAP.append(ImsReasonInfo.CODE_USER_DECLINE,
                CallFailCause.USER_DECLINE);
        PRECISE_CAUSE_MAP.append(ImsReasonInfo.CODE_LOW_BATTERY,
                CallFailCause.LOW_BATTERY);
        PRECISE_CAUSE_MAP.append(ImsReasonInfo.CODE_BLACKLISTED_CALL_ID,
                CallFailCause.BLACKLISTED_CALL_ID);
        PRECISE_CAUSE_MAP.append(ImsReasonInfo.CODE_USER_TERMINATED_BY_REMOTE,
                CallFailCause.USER_TERMINATED_BY_REMOTE);
        PRECISE_CAUSE_MAP.append(ImsReasonInfo.CODE_UT_NOT_SUPPORTED,
                CallFailCause.UT_NOT_SUPPORTED);
        PRECISE_CAUSE_MAP.append(ImsReasonInfo.CODE_UT_SERVICE_UNAVAILABLE,
                CallFailCause.UT_SERVICE_UNAVAILABLE);
        PRECISE_CAUSE_MAP.append(ImsReasonInfo.CODE_UT_OPERATION_NOT_ALLOWED,
                CallFailCause.UT_OPERATION_NOT_ALLOWED);
        PRECISE_CAUSE_MAP.append(ImsReasonInfo.CODE_UT_NETWORK_ERROR,
                CallFailCause.UT_NETWORK_ERROR);
        PRECISE_CAUSE_MAP.append(ImsReasonInfo.CODE_UT_CB_PASSWORD_MISMATCH,
                CallFailCause.UT_CB_PASSWORD_MISMATCH);
        PRECISE_CAUSE_MAP.append(ImsReasonInfo.CODE_ECBM_NOT_SUPPORTED,
                CallFailCause.ECBM_NOT_SUPPORTED);
        PRECISE_CAUSE_MAP.append(ImsReasonInfo.CODE_MULTIENDPOINT_NOT_SUPPORTED,
                CallFailCause.MULTIENDPOINT_NOT_SUPPORTED);
        PRECISE_CAUSE_MAP.append(ImsReasonInfo.CODE_CALL_DROP_IWLAN_TO_LTE_UNAVAILABLE,
                CallFailCause.CALL_DROP_IWLAN_TO_LTE_UNAVAILABLE);
        PRECISE_CAUSE_MAP.append(ImsReasonInfo.CODE_ANSWERED_ELSEWHERE,
                CallFailCause.ANSWERED_ELSEWHERE);
        PRECISE_CAUSE_MAP.append(ImsReasonInfo.CODE_CALL_PULL_OUT_OF_SYNC,
                CallFailCause.CALL_PULL_OUT_OF_SYNC);
        PRECISE_CAUSE_MAP.append(ImsReasonInfo.CODE_CALL_END_CAUSE_CALL_PULL,
                CallFailCause.CALL_PULLED);
        PRECISE_CAUSE_MAP.append(ImsReasonInfo.CODE_SUPP_SVC_FAILED,
                CallFailCause.SUPP_SVC_FAILED);
        PRECISE_CAUSE_MAP.append(ImsReasonInfo.CODE_SUPP_SVC_CANCELLED,
                CallFailCause.SUPP_SVC_CANCELLED);
        PRECISE_CAUSE_MAP.append(ImsReasonInfo.CODE_SUPP_SVC_REINVITE_COLLISION,
                CallFailCause.SUPP_SVC_REINVITE_COLLISION);
        PRECISE_CAUSE_MAP.append(ImsReasonInfo.CODE_IWLAN_DPD_FAILURE,
                CallFailCause.IWLAN_DPD_FAILURE);
        PRECISE_CAUSE_MAP.append(ImsReasonInfo.CODE_EPDG_TUNNEL_ESTABLISH_FAILURE,
                CallFailCause.EPDG_TUNNEL_ESTABLISH_FAILURE);
        PRECISE_CAUSE_MAP.append(ImsReasonInfo.CODE_EPDG_TUNNEL_REKEY_FAILURE,
                CallFailCause.EPDG_TUNNEL_REKEY_FAILURE);
        PRECISE_CAUSE_MAP.append(ImsReasonInfo.CODE_EPDG_TUNNEL_LOST_CONNECTION,
                CallFailCause.EPDG_TUNNEL_LOST_CONNECTION);
        PRECISE_CAUSE_MAP.append(ImsReasonInfo.CODE_MAXIMUM_NUMBER_OF_CALLS_REACHED,
                CallFailCause.MAXIMUM_NUMBER_OF_CALLS_REACHED);
        PRECISE_CAUSE_MAP.append(ImsReasonInfo.CODE_REMOTE_CALL_DECLINE,
                CallFailCause.REMOTE_CALL_DECLINE);
        PRECISE_CAUSE_MAP.append(ImsReasonInfo.CODE_DATA_LIMIT_REACHED,
                CallFailCause.DATA_LIMIT_REACHED);
        PRECISE_CAUSE_MAP.append(ImsReasonInfo.CODE_DATA_DISABLED,
                CallFailCause.DATA_DISABLED);
        PRECISE_CAUSE_MAP.append(ImsReasonInfo.CODE_WIFI_LOST,
                CallFailCause.WIFI_LOST);
        PRECISE_CAUSE_MAP.append(ImsReasonInfo.CODE_RADIO_OFF,
                CallFailCause.RADIO_OFF);
        PRECISE_CAUSE_MAP.append(ImsReasonInfo.CODE_NO_VALID_SIM,
                CallFailCause.NO_VALID_SIM);
        PRECISE_CAUSE_MAP.append(ImsReasonInfo.CODE_RADIO_INTERNAL_ERROR,
                CallFailCause.RADIO_INTERNAL_ERROR);
        PRECISE_CAUSE_MAP.append(ImsReasonInfo.CODE_NETWORK_RESP_TIMEOUT,
                CallFailCause.NETWORK_RESP_TIMEOUT);
        PRECISE_CAUSE_MAP.append(ImsReasonInfo.CODE_NETWORK_REJECT,
                CallFailCause.NETWORK_REJECT);
        PRECISE_CAUSE_MAP.append(ImsReasonInfo.CODE_RADIO_ACCESS_FAILURE,
                CallFailCause.RADIO_ACCESS_FAILURE);
        PRECISE_CAUSE_MAP.append(ImsReasonInfo.CODE_RADIO_LINK_FAILURE,
                CallFailCause.RADIO_LINK_FAILURE);
        PRECISE_CAUSE_MAP.append(ImsReasonInfo.CODE_RADIO_LINK_LOST,
                CallFailCause.RADIO_LINK_LOST);
        PRECISE_CAUSE_MAP.append(ImsReasonInfo.CODE_RADIO_UPLINK_FAILURE,
                CallFailCause.RADIO_UPLINK_FAILURE);
        PRECISE_CAUSE_MAP.append(ImsReasonInfo.CODE_RADIO_SETUP_FAILURE,
                CallFailCause.RADIO_SETUP_FAILURE);
        PRECISE_CAUSE_MAP.append(ImsReasonInfo.CODE_RADIO_RELEASE_NORMAL,
                CallFailCause.RADIO_RELEASE_NORMAL);
        PRECISE_CAUSE_MAP.append(ImsReasonInfo.CODE_RADIO_RELEASE_ABNORMAL,
                CallFailCause.RADIO_RELEASE_ABNORMAL);
        PRECISE_CAUSE_MAP.append(ImsReasonInfo.CODE_ACCESS_CLASS_BLOCKED,
                CallFailCause.ACCESS_CLASS_BLOCKED);
        PRECISE_CAUSE_MAP.append(ImsReasonInfo.CODE_NETWORK_DETACH,
                CallFailCause.NETWORK_DETACH);
        PRECISE_CAUSE_MAP.append(ImsReasonInfo.CODE_UNOBTAINABLE_NUMBER,
                CallFailCause.UNOBTAINABLE_NUMBER);
        PRECISE_CAUSE_MAP.append(ImsReasonInfo.CODE_OEM_CAUSE_1,
                CallFailCause.OEM_CAUSE_1);
        PRECISE_CAUSE_MAP.append(ImsReasonInfo.CODE_OEM_CAUSE_2,
                CallFailCause.OEM_CAUSE_2);
        PRECISE_CAUSE_MAP.append(ImsReasonInfo.CODE_OEM_CAUSE_3,
                CallFailCause.OEM_CAUSE_3);
        PRECISE_CAUSE_MAP.append(ImsReasonInfo.CODE_OEM_CAUSE_4,
                CallFailCause.OEM_CAUSE_4);
        PRECISE_CAUSE_MAP.append(ImsReasonInfo.CODE_OEM_CAUSE_5,
                CallFailCause.OEM_CAUSE_5);
        PRECISE_CAUSE_MAP.append(ImsReasonInfo.CODE_OEM_CAUSE_6,
                CallFailCause.OEM_CAUSE_6);
        PRECISE_CAUSE_MAP.append(ImsReasonInfo.CODE_OEM_CAUSE_7,
                CallFailCause.OEM_CAUSE_7);
        PRECISE_CAUSE_MAP.append(ImsReasonInfo.CODE_OEM_CAUSE_8,
                CallFailCause.OEM_CAUSE_8);
        PRECISE_CAUSE_MAP.append(ImsReasonInfo.CODE_OEM_CAUSE_9,
                CallFailCause.OEM_CAUSE_9);
        PRECISE_CAUSE_MAP.append(ImsReasonInfo.CODE_OEM_CAUSE_10,
                CallFailCause.OEM_CAUSE_10);
        PRECISE_CAUSE_MAP.append(ImsReasonInfo.CODE_OEM_CAUSE_11,
                CallFailCause.OEM_CAUSE_11);
        PRECISE_CAUSE_MAP.append(ImsReasonInfo.CODE_OEM_CAUSE_12,
                CallFailCause.OEM_CAUSE_12);
        PRECISE_CAUSE_MAP.append(ImsReasonInfo.CODE_OEM_CAUSE_13,
                CallFailCause.OEM_CAUSE_13);
        PRECISE_CAUSE_MAP.append(ImsReasonInfo.CODE_OEM_CAUSE_14,
                CallFailCause.OEM_CAUSE_14);
        PRECISE_CAUSE_MAP.append(ImsReasonInfo.CODE_OEM_CAUSE_15,
                CallFailCause.OEM_CAUSE_15);
    }

    /**
     * Carrier configuration option which determines whether the carrier wants to inform the user
     * when a video call is handed over from WIFI to LTE.
     * See {@link CarrierConfigManager#KEY_NOTIFY_HANDOVER_VIDEO_FROM_WIFI_TO_LTE_BOOL} for more
     * information.
     */
    private boolean mNotifyHandoverVideoFromWifiToLTE = false;

    /**
     * Carrier configuration option which determines whether the carrier wants to inform the user
     * when a video call is handed over from LTE to WIFI.
     * See {@link CarrierConfigManager#KEY_NOTIFY_HANDOVER_VIDEO_FROM_LTE_TO_WIFI_BOOL} for more
     * information.
     */
    private boolean mNotifyHandoverVideoFromLTEToWifi = false;

    /**
     * When {@code} false, indicates that no handover from LTE to WIFI has been attempted during the
     * start of the call.
     * When {@code true}, indicates that the start of call handover from LTE to WIFI has been
     * attempted (it may have succeeded or failed).
     */
    private boolean mHasAttemptedStartOfCallHandover = false;

    /**
     * Carrier configuration option which determines whether the carrier supports the
     * {@link VideoProfile#STATE_PAUSED} signalling.
     * See {@link CarrierConfigManager#KEY_SUPPORT_PAUSE_IMS_VIDEO_CALLS_BOOL} for more information.
     */
    private boolean mSupportPauseVideo = false;

    /**
     * Carrier configuration option which defines a mapping from pairs of
     * {@link ImsReasonInfo#getCode()} and {@link ImsReasonInfo#getExtraMessage()} values to a new
     * {@code ImsReasonInfo#CODE_*} value.
     *
     * See {@link CarrierConfigManager#KEY_IMS_REASONINFO_MAPPING_STRING_ARRAY}.
     * This ImsReasonInfoKeyPair with this key stating will consider getExtraMessage a match
     * if the carrier config messages starts with getExtraMessage result.
     */
    private Map<ImsReasonInfoKeyPair, Integer> mImsReasonCodeMap = new ArrayMap<>();

     /**
     * Carrier configuration option which indicates whether the carrier supports the hold
     * command while in an IMS call
     */
    private boolean mAllowHoldingCall = true;

    /**
      * Carrier configuration option which specifies how the carrier handles USSD request.
      * See {@link CarrierConfigManager#KEY_CARRIER_USSD_METHOD_INT} for more information.
      */
    private int mUssdMethod = USSD_OVER_CS_PREFERRED;

    /**
     * TODO: Remove this code; it is a workaround.
     * When {@code true}, forces {@link ImsManager#updateImsServiceConfig} to
     * be called when an ongoing video call is disconnected.  In some cases, where video pause is
     * supported by the carrier, when {@link #onDataEnabledChanged(boolean, int)} reports that data
     * has been disabled we will pause the video rather than disconnecting the call.  When this
     * happens we need to prevent the IMS service config from being updated, as this will cause VT
     * to be disabled mid-call, resulting in an inability to un-pause the video.
     */
    private boolean mShouldUpdateImsConfigOnDisconnect = false;

    private Pair<Boolean, Integer> mPendingSilentRedialInfo = null;

    /**
     * Carrier config which determines whether RTT is allowed while roaming.
     * See {@link CarrierConfigManager.KEY_RTT_SUPPORTED_WHILE_ROAMING_BOOL} for more information
     */
    private boolean mAllowRttWhileRoaming = false;

    /**
     * Default implementation for retrieving shared preferences; uses the actual PreferencesManager.
     */
    private SharedPreferenceProxy mSharedPreferenceProxy = (Context context) -> {
        return PreferenceManager.getDefaultSharedPreferences(context);
    };

    private Runnable mConnectorRunnable = new Runnable() {
        @Override
        public void run() {
            mImsManagerConnector.connect();
        }
    };

    private @NonNull DataSettingsManager.DataSettingsManagerCallback mSettingsCallback;

    /**
     * Allows the FeatureConnector used to be swapped for easier testing.
     */
    @VisibleForTesting
    public interface ConnectorFactory {
        /**
         * Create a FeatureConnector for this class to use to connect to an ImsManager.
         */
        FeatureConnector<ImsManager> create(Context context, int phoneId,
                String logPrefix, FeatureConnector.Listener<ImsManager> listener,
                Executor executor);
    }
    private final ConnectorFactory mConnectorFactory;
    private final FeatureConnector<ImsManager> mImsManagerConnector;

    // Used exclusively for IMS Registration related events for logging.
    private final LocalLog mRegLocalLog = new LocalLog(64);
    // Used for important operational related events for logging.
    private final LocalLog mOperationLocalLog = new LocalLog(64);

    private final ConcurrentHashMap<Integer, ImsTrafficSession> mImsTrafficSessions =
            new ConcurrentHashMap<>();

    /**
     * Container to ease passing around a tuple of two objects. This object provides a sensible
     * implementation of equals(), returning true/false using equals() for one object (Integer)
     * and startsWith() for another object (String). Also the startsWith() in this equals() method
     * will return true for A.startsWith(B) if B.second starts with A.second.
     */
    private static class ImsReasonInfoKeyPair extends Pair<Integer, String> {

        /**
         * Constructor for a ImsReasonInfoKeyPair.
         *
         * @param first Integer in the ImsReasonInfoKeyPair
         * @param second String in the ImsReasonInfoKeyPair
         */
        private ImsReasonInfoKeyPair(Integer first, String second) {
            super(first, second);
        }

        /**
         * Checks the two objects for equality by delegating to their respective
         * {@link Object#equals(Object)} methods.
         *
         * @param o the {@link com.android.internal.telephony.imsphone.ImsReasonInfoKeyPair} to
         *         which this one is to be checked for equality
         * @return true if the underlying objects of the ImsReasonInfoKeyPair are
         * considered equal and startsWith
         */
        @Override
        public boolean equals(@Nullable Object o) {
            if (!(o instanceof ImsReasonInfoKeyPair)) {
                return false;
            }
            ImsReasonInfoKeyPair p = (ImsReasonInfoKeyPair) o;

            return Objects.equals(p.first, first)
                    && Objects.toString(second).startsWith(Objects.toString(p.second));
        }

        /**
         * Compute a hash code using the hash code of the Integer key
         *
         * @return a hashcode of the first
         */
        @Override
        public int hashCode() {
            return (first == null ? 0 : first.hashCode());
        }
    }

    //***** Events


    //***** Constructors
    public ImsPhoneCallTracker(ImsPhone phone, ConnectorFactory factory) {
        this(phone, factory, phone.getContext().getMainExecutor());
    }

    @VisibleForTesting
    public ImsPhoneCallTracker(ImsPhone phone, ConnectorFactory factory, Executor executor) {
        this.mPhone = phone;
        mConnectorFactory = factory;
        if (executor != null) {
            mExecutor = executor;
        }

        mMetrics = TelephonyMetrics.getInstance();

        IntentFilter intentfilter = new IntentFilter();
        intentfilter.addAction(CarrierConfigManager.ACTION_CARRIER_CONFIG_CHANGED);
        intentfilter.addAction(CarrierConfigManager.ACTION_ESSENTIAL_RECORDS_LOADED);
        intentfilter.addAction(TelecomManager.ACTION_DEFAULT_DIALER_CHANGED);
        mPhone.getContext().registerReceiver(mReceiver, intentfilter);
        updateCarrierConfiguration(mPhone.getSubId(), getCarrierConfigBundle(mPhone.getSubId()));

        mSettingsCallback = new DataSettingsManager.DataSettingsManagerCallback(this::post) {
                @Override
                public void onDataEnabledChanged(boolean enabled,
                        @DataEnabledChangedReason int reason,
                        @NonNull String callingPackage) {
                    ImsPhoneCallTracker.this.onDataEnabledChanged(enabled, reason);
                }};
        mPhone.getDefaultPhone().getDataSettingsManager().registerCallback(mSettingsCallback);

        final TelecomManager telecomManager =
                (TelecomManager) mPhone.getContext().getSystemService(Context.TELECOM_SERVICE);
        mDefaultDialerUid.set(
                getPackageUid(mPhone.getContext(), telecomManager.getDefaultDialerPackage()));

        long currentTime = SystemClock.elapsedRealtime();
        mVtDataUsageSnapshot = new NetworkStats(currentTime, 1);
        mVtDataUsageUidSnapshot = new NetworkStats(currentTime, 1);
        final NetworkStatsManager statsManager =
                (NetworkStatsManager) mPhone.getContext().getSystemService(
                        Context.NETWORK_STATS_SERVICE);
        statsManager.registerNetworkStatsProvider(LOG_TAG, mVtDataUsageProvider);

        mImsManagerConnector = mConnectorFactory.create(mPhone.getContext(), mPhone.getPhoneId(),
                LOG_TAG, new FeatureConnector.Listener<ImsManager>() {
                    public void connectionReady(ImsManager manager, int subId) throws ImsException {
                        mImsManager = manager;
                        log("connectionReady for subId = " + subId);
                        startListeningForCalls(subId);
                    }

                    @Override
                    public void connectionUnavailable(int reason) {
                        logi("connectionUnavailable: " + reason);
                        if (reason == FeatureConnector.UNAVAILABLE_REASON_SERVER_UNAVAILABLE) {
                            postDelayed(mConnectorRunnable, CONNECTOR_RETRY_DELAY_MS);
                        }
                        stopListeningForCalls();
                        stopAllImsTrafficTypes();
                    }
                }, executor);
        // It can take some time for ITelephony to get published, so defer connecting.
        post(mConnectorRunnable);

        mImsCallInfoTracker = new ImsCallInfoTracker(phone);

        mPhone.registerForConnectionSetupFailure(this, EVENT_CONNECTION_SETUP_FAILURE, null);
    }

    /**
     * Test-only method used to mock out access to the shared preferences through the
     * {@link PreferenceManager}.
     * @param sharedPreferenceProxy
     */
    @VisibleForTesting
    public void setSharedPreferenceProxy(SharedPreferenceProxy sharedPreferenceProxy) {
        mSharedPreferenceProxy = sharedPreferenceProxy;
    }

    private int getPackageUid(Context context, String pkg) {
        if (pkg == null) {
            return NetworkStats.UID_ALL;
        }

        // Initialize to UID_ALL so at least it can be counted to overall data usage if
        // the dialer's package uid is not available.
        int uid = NetworkStats.UID_ALL;
        try {
            uid = context.getPackageManager().getPackageUid(pkg, 0);
        } catch (PackageManager.NameNotFoundException e) {
            loge("Cannot find package uid. pkg = " + pkg);
        }
        return uid;
    }

    @VisibleForTesting
    public void startListeningForCalls(int subId) throws ImsException {
        log("startListeningForCalls");
        mOperationLocalLog.log("startListeningForCalls - Connecting to ImsService");
        ImsExternalCallTracker externalCallTracker = mPhone.getExternalCallTracker();
        ImsExternalCallTracker.ExternalCallStateListener externalCallStateListener =
                externalCallTracker != null
                        ? externalCallTracker.getExternalCallStateListener() : null;

        EcbmHandler ecbmHandler = EcbmHandler.getInstance();

        mImsManager.open(mMmTelFeatureListener,
            ecbmHandler.getImsEcbmStateListener(mPhone.getPhoneId()),
            externalCallStateListener);
        mImsManager.addRegistrationCallback(mPhone.getImsMmTelRegistrationCallback(), this::post);
        mImsManager.addCapabilitiesCallback(mImsCapabilityCallback, this::post);

        ImsManager.setImsStatsCallback(mPhone.getPhoneId(), mImsStatsCallback);

        mImsManager.getConfigInterface().addConfigCallback(mConfigCallback);

        // Get the ECBM interface and set EcbmHandler's listener object for notifications
        if (ecbmHandler.isInEcm()) {
            // Call exit ECBM which will invoke onECBMExited
            try {
                ecbmHandler.exitEmergencyCallbackMode();
            } catch (Exception e) {
                    e.printStackTrace();
            }
        }
        if (canExitScbm()) {
             try {
                 mPhone.mDefaultPhone.exitScbm();
             } catch (Exception e) {
                 e.printStackTrace();
             }
         }

        int mPreferredTtyMode = Settings.Secure.getInt(
                mPhone.getContext().getContentResolver(),
                Settings.Secure.PREFERRED_TTY_MODE,
                Phone.TTY_MODE_OFF);
        mImsManager.setUiTTYMode(mPhone.getContext(), mPreferredTtyMode, null);

        // Set UT interface listener to receive UT indications & keep track of the interface so the
        // handler reference can be cleared.
        mUtInterface = getUtInterface();
        if (mUtInterface != null) {
            mUtInterface.registerForSuppServiceIndication(this, EVENT_SUPP_SERVICE_INDICATION,
                    null);
        }

        if (mCarrierConfigForSubId != null && mCarrierConfigForSubId.first == subId) {
            // The carrier configuration was received by CarrierConfigManager before the indication
            // that the ImsService was connected or ImsService has restarted and we need to re-apply
            // the configuration.
            updateCarrierConfiguration(subId, mCarrierConfigForSubId.second);
        } else {
            log("startListeningForCalls - waiting for the first carrier config indication for this "
                    + "subscription");
        }
        // For compatibility with apps that still use deprecated intent
        sendImsServiceStateIntent(ImsManager.ACTION_IMS_SERVICE_UP);
        mCurrentlyConnectedSubId = Optional.of(subId);

        initializeTerminalBasedCallWaiting();
    }

    /**
     * Configures RTP header extension types used during SDP negotiation.
     */
    private void maybeConfigureRtpHeaderExtensions() {
        // Where device to device communication is available, ensure that the
        // supported RTP header extension types defined in {@link RtpTransport} are
        // set as the offered RTP header extensions for this device.
        if (mDeviceToDeviceForceEnabled
                || (mConfig != null && mConfig.isD2DCommunicationSupported
                && mSupportD2DUsingRtp)) {
            ArraySet<RtpHeaderExtensionType> types = new ArraySet<>();
            if (mSupportSdpForRtpHeaderExtensions) {
                types.add(RtpTransport.CALL_STATE_RTP_HEADER_EXTENSION_TYPE);
                types.add(RtpTransport.DEVICE_STATE_RTP_HEADER_EXTENSION_TYPE);
                logi("maybeConfigureRtpHeaderExtensions: set offered RTP header extension types");

            } else {
                logi("maybeConfigureRtpHeaderExtensions: SDP negotiation not supported; not "
                        + "setting offered RTP header extension types");
            }
            try {
                mImsManager.setOfferedRtpHeaderExtensionTypes(types);
            } catch (ImsException e) {
                loge("maybeConfigureRtpHeaderExtensions: failed to set extensions; " + e);
            }
        }
    }

    /**
     * Used via the telephony shell command to force D2D to be enabled.
     * @param isEnabled {@code true} if D2D is force enabled.
     */
    public void setDeviceToDeviceForceEnabled(boolean isEnabled) {
        mDeviceToDeviceForceEnabled = isEnabled;
        maybeConfigureRtpHeaderExtensions();
    }

    private void stopListeningForCalls() {
        log("stopListeningForCalls");
        mOperationLocalLog.log("stopListeningForCalls - Disconnecting from ImsService");
        // Only close on valid session.
        if (mImsManager != null) {
            mImsManager.removeRegistrationListener(mPhone.getImsMmTelRegistrationCallback());
            mImsManager.removeCapabilitiesCallback(mImsCapabilityCallback);
            try {
                ImsManager.setImsStatsCallback(mPhone.getPhoneId(), null);
                mImsManager.getConfigInterface().removeConfigCallback(mConfigCallback.getBinder());
            } catch (ImsException e) {
                Log.w(LOG_TAG, "stopListeningForCalls: unable to remove config callback.");
            }
            // Will release other listeners for MMTEL/ECBM/UT/MultiEndpoint Indications set in #open
            mImsManager.close();
        }
        if (mUtInterface != null) {
            mUtInterface.unregisterForSuppServiceIndication(this);
            mUtInterface = null;
        }
        mCurrentlyConnectedSubId = Optional.empty();
        mMediaThreshold = null;
        resetImsCapabilities();
        hangupAllOrphanedConnections(DisconnectCause.LOST_SIGNAL);
        // For compatibility with apps that still use deprecated intent
        sendImsServiceStateIntent(ImsManager.ACTION_IMS_SERVICE_DOWN);
    }

    /**
     * Hang up all ongoing connections in the case that the ImsService has been disconnected and the
     * existing calls have been orphaned. This method assumes that there is no connection to the
     * ImsService and DOES NOT try to terminate the connections on the service side before
     * disconnecting here, as it assumes they have already been disconnected when we lost the
     * connection to the ImsService.
     */
    @VisibleForTesting
    public void hangupAllOrphanedConnections(int disconnectCause) {
        Log.w(LOG_TAG, "hangupAllOngoingConnections called for cause " + disconnectCause);
        // Send a call terminate request to all available connections.
        // In the ImsPhoneCallTrackerTest, when the hangup() of the connection call,
        // onCallTerminated() is called immediately and the connection is removed.
        // As a result, an IndexOutOfBoundsException is thrown.
        // This is why it counts backwards.
        int size = getConnections().size();
        for (int index = size - 1; index > -1; index--) {
            try {
                getConnections().get(index).hangup();
            } catch (CallStateException e) {
                loge("Failed to disconnet call...");
            }
        }
        // Move connections to disconnected and notify the reason why.
        for (ImsPhoneConnection connection : mConnections) {
            connection.update(connection.getImsCall(), ImsPhoneCall.State.DISCONNECTED);
            connection.onDisconnect(disconnectCause);
            connection.getCall().detach(connection);
        }
        mConnections.clear();
        // Pending MO was added to mConnections previously, so it has already been disconnected
        // above. Remove all references to it.
        mPendingMO = null;
        updatePhoneState();
    }

    /**
     * Requests modem to hang up all connections.
     */
    public void hangupAllConnections() {
        getConnections().stream().forEach(c -> {
            logi("Disconnecting callId = " + c.getTelecomCallId());
            try {
                c.hangup();
            } catch (CallStateException e) {
                loge("Failed to disconnet call...");
            }
        });
    }

    /* Hang up all connections of the call
     * Throws CallStateException if hangup fails
     */
    public void hangupAllConnections(ImsPhoneCall call) throws CallStateException {
        List<Connection> connections = call.getConnections();
        for (Connection conn : connections) {
            conn.hangup();
        }
    }

    private void sendImsServiceStateIntent(String intentAction) {
        Intent intent = new Intent(intentAction);
        intent.putExtra(ImsManager.EXTRA_PHONE_ID, mPhone.getPhoneId());
        if (mPhone != null && mPhone.getContext() != null) {
            mPhone.getContext().sendBroadcast(intent);
        }
    }

    public void dispose() {
        if (DBG) log("dispose");
        mRingingCall.dispose();
        mBackgroundCall.dispose();
        mForegroundCall.dispose();
        mHandoverCall.dispose();

        clearDisconnected();
        mPhone.getContext().unregisterReceiver(mReceiver);
        mPhone.getDefaultPhone().getDataSettingsManager().unregisterCallback(mSettingsCallback);
        mImsManagerConnector.disconnect();

        final NetworkStatsManager statsManager =
                (NetworkStatsManager) mPhone.getContext().getSystemService(
                        Context.NETWORK_STATS_SERVICE);
        statsManager.unregisterNetworkStatsProvider(mVtDataUsageProvider);

        mPhone.unregisterForConnectionSetupFailure(this);
    }

    @Override
    protected void finalize() {
        log("ImsPhoneCallTracker finalized");
    }

    //***** Instance Methods

    //***** Public Methods
    @Override
    public void registerForVoiceCallStarted(Handler h, int what, Object obj) {
        Registrant r = new Registrant(h, what, obj);
        mVoiceCallStartedRegistrants.add(r);
    }

    @Override
    public void unregisterForVoiceCallStarted(Handler h) {
        mVoiceCallStartedRegistrants.remove(h);
    }

    @Override
    public void registerForVoiceCallEnded(Handler h, int what, Object obj) {
        Registrant r = new Registrant(h, what, obj);
        mVoiceCallEndedRegistrants.add(r);
    }

    @Override
    public void unregisterForVoiceCallEnded(Handler h) {
        mVoiceCallEndedRegistrants.remove(h);
    }

    public int getClirMode() {
        if (mSharedPreferenceProxy != null && mPhone.getDefaultPhone() != null) {
            SharedPreferences sp = mSharedPreferenceProxy.getDefaultSharedPreferences(
                    mPhone.getContext());
            return sp.getInt(Phone.CLIR_KEY + mPhone.getSubId(),
                    CommandsInterface.CLIR_DEFAULT);
        } else {
            loge("dial; could not get default CLIR mode.");
            return CommandsInterface.CLIR_DEFAULT;
        }
    }

    private boolean prepareForDialing(ImsPhone.ImsDialArgs dialArgs) throws CallStateException {
        boolean holdBeforeDial = false;
        boolean isEmergencyNumber = dialArgs.isEmergency;
        // note that this triggers call state changed notif
        clearDisconnected();
        if (mImsManager == null) {
            throw new CallStateException("service not available");
        }
        // If an emergency call, hang up the ringing call before checking for dial issues
        if (isEmergencyNumber && mRingingCall != null && mRingingCall.isRinging()) {
            rejectCall();
        }
        // Make room for emergency call
        if (isEmergencyNumber && hasMaximumLiveCalls()) {
            hangupFirstHeldCall();
        }
        // See if there are any issues which preclude placing a call; throw a CallStateException
        // if there is.
        checkForDialIssues();
        int videoState = dialArgs.videoState;
        if (!canAddVideoCallDuringImsAudioCall(videoState)) {
            throw new CallStateException("cannot dial in current state");
        }

        // The new call must be assigned to the foreground call.
        // That call must be idle, so place anything that's
        // there on hold
        if (mForegroundCall.getState() == ImsPhoneCall.State.ACTIVE) {
            if (mBackgroundCall.getState().isAlive()) {
                //we should have failed in checkForDialIssues above before we get here
                throw new CallStateException(CallStateException.ERROR_TOO_MANY_CALLS,
                        "Already too many ongoing calls.");
            }
            // foreground call is empty for the newly dialed connection
            holdBeforeDial = true;
            mPendingCallVideoState = videoState;
            mPendingIntentExtras = dialArgs.intentExtras;
            holdActiveCallForPendingMo();
        }

        ImsPhoneCall.State fgState = ImsPhoneCall.State.IDLE;
        ImsPhoneCall.State bgState = ImsPhoneCall.State.IDLE;

        synchronized (mSyncHold) {
            if (holdBeforeDial) {
                fgState = mForegroundCall.getState();
                bgState = mBackgroundCall.getState();
                //holding foreground call failed
                if (fgState == ImsPhoneCall.State.ACTIVE) {
                    throw new CallStateException("cannot dial in current state");
                }
                //holding foreground call succeeded
                if (bgState == ImsPhoneCall.State.HOLDING) {
                    holdBeforeDial = false;
                }
            }
        }
        return holdBeforeDial;
    }

    public Connection startConference(String[] participantsToDial, ImsPhone.ImsDialArgs dialArgs)
            throws CallStateException {

        int clirMode = dialArgs.clirMode;
        int videoState = dialArgs.videoState;
        DeferDial deferDial = dialArgs.deferDial;
        if (DBG) log("dial clirMode=" + clirMode + " deferDial =" + deferDial);
        boolean holdBeforeDial = prepareForDialing(dialArgs);

        mClirMode = clirMode;
        ImsPhoneConnection pendingConnection;
        synchronized (mSyncHold) {
            mLastDialArgs = dialArgs;
            if (deferDial == DeferDial.INVALID || deferDial == DeferDial.ENABLE) {
                // deferDial will be set to ENABLE if extra handling is required on the other sub,
                // ex:holding active call on the other sub, before dial request can be
                // instantiated. The flag tells ImsPhoneCallTracker to create the connection without
                // submitting the DIAL request to lower layers. Once extra handling has been
                // completed, deferDial will be set to DISABLE and DIAL request can be sent.
                // For legacy non DSDA use case, deferDial is INVALID
                pendingConnection = new ImsPhoneConnection(mPhone,
                        participantsToDial, this, mForegroundCall,
                        false);
                // Don't rely on the mPendingMO in this method; if the modem calls back through
                // onCallProgressing, we'll end up nulling out mPendingMO, which means that
                // TelephonyConnectionService would treat this call as an MMI code, which it is not,
                // which would mean that the MMI code dialog would error out.
                mPendingMO = pendingConnection;
                pendingConnection.setVideoState(videoState);
                if (dialArgs.rttTextStream != null) {
                    log("startConference: setting RTT stream on mPendingMO");
                    pendingConnection.setCurrentRttTextStream(dialArgs.rttTextStream);
                }
            } else {
                if (mPendingMO == null) {
                    // If deferDial is DISABLE, pendingMO should already have been created
                    throw new CallStateException("mPendingMo cannot be null. Incorrect dialargs");
                }
                // Reset DeferDial to default value INVALID and dial as usual
                deferDial = DeferDial.INVALID;
                pendingConnection = mPendingMO;
            }
        }
        pendingConnection.setDeferDialStatus(deferDial);

        if (deferDial == DeferDial.INVALID) {
            // mPendingMO needs to be added to the internal list of connections only once.For DSDA
            // across sub dial, this can be done at the time of creation of mPendingMO or when the
            // 2nd dial request comes. We are adding the connection when the 2nd dial request
            // comes as the defer flag gets reset to INVALID thus keeping legacy behavior the same
            addConnection(pendingConnection);
        }

        if (!holdBeforeDial) {
            dialInternal(pendingConnection, clirMode, videoState, dialArgs.intentExtras);
        }

        updatePhoneState();
        mPhone.notifyPreciseCallStateChanged();

        return pendingConnection;
    }

    @UnsupportedAppUsage(maxTargetSdk = Build.VERSION_CODES.R, trackingBug = 170729553)
    public Connection dial(String dialString, int videoState, Bundle intentExtras) throws
            CallStateException {
        ImsPhone.ImsDialArgs dialArgs =  new ImsPhone.ImsDialArgs.Builder()
                .setIntentExtras(intentExtras)
                .setVideoState(videoState)
                .setClirMode(getClirMode())
                .build();
        return dial(dialString, dialArgs);
    }

    public synchronized Connection dial(String dialString, ImsPhone.ImsDialArgs dialArgs)
            throws CallStateException {
        boolean isPhoneInEcmMode = isPhoneInEcbm();
        boolean isPhoneInEmergencyMode = isPhoneInEmergencyMode();
        boolean isEmergencyNumber = dialArgs.isEmergency;
        boolean isWpsCall = dialArgs.isWpsCall;

        if (!shouldNumberBePlacedOnIms(isEmergencyNumber, dialString)) {
            Rlog.i(LOG_TAG, "dial: shouldNumberBePlacedOnIms = false");
            mOperationLocalLog.log("dial: shouldNumberBePlacedOnIms = false");
            throw new CallStateException(CS_FALLBACK);
        }

        int clirMode = dialArgs.clirMode;
        int videoState = dialArgs.videoState;
        DeferDial deferDial = dialArgs.deferDial;

        if (DBG) log("dial clirMode=" + clirMode);
        String origNumber = dialString;
        if (isEmergencyNumber) {
            clirMode = CommandsInterface.CLIR_SUPPRESSION;
            if (DBG) log("dial emergency call, set clirModIe=" + clirMode);
        } else {
            dialString = convertNumberIfNecessary(mPhone, dialString);
        }

        mClirMode = clirMode;
        boolean holdBeforeDial = prepareForDialing(dialArgs);

        if (isPhoneInEcmMode && isEmergencyNumber) {
            EcbmHandler.getInstance().handleTimerInEmergencyCallbackMode(EcbmHandler.CANCEL_ECM_TIMER);
        }

        // If the call is to an emergency number and the carrier does not support video emergency
        // calls, dial as an audio-only call.
        if (isEmergencyNumber && VideoProfile.isVideo(videoState) &&
                !mAllowEmergencyVideoCalls) {
            loge("dial: carrier does not support video emergency calls; downgrade to audio-only");
            videoState = VideoProfile.STATE_AUDIO_ONLY;
        }

        // Cache the video state for pending MO call.
        mPendingCallVideoState = videoState;

        synchronized (mSyncHold) {
            mLastDialString = dialString;
            mLastDialArgs = dialArgs;
            log("dial: deferDial = " + deferDial);
            if (deferDial == DeferDial.INVALID || deferDial == DeferDial.ENABLE) {
                // deferDial will be set to ENABLE if extra handling is required on the other sub,
                // ex:holding active call on the other sub, before dial request can be
                // instantiated. The flag tells ImsPhoneCallTracker to create the connection without
                // submitting the DIAL request to lower layers. Once extra handling has been
                // completed, deferDial will be set to DISABLE and DIAL request can be sent.
                // For legacy non DSDA use case, deferDial is INVALID
                mPendingMO = new ImsPhoneConnection(mPhone, dialString, this, mForegroundCall,
                        isEmergencyNumber, isWpsCall, dialArgs);
                mOperationLocalLog.log("dial requested. connId="
                        + System.identityHashCode(mPendingMO));
            } else {
                if (mPendingMO == null) {
                    // If deferDial is DISABLE, pendingMO should already have been created
                    throw new CallStateException("mPendingMo cannot be null. Incorrect dialargs");
                }
                // Reset DeferDial to default value INVALID and dial as usual
                deferDial = DeferDial.INVALID;
            }
            mPendingMO.setDeferDialStatus(deferDial);
            if (isEmergencyNumber && dialArgs != null && dialArgs.intentExtras != null) {
                Rlog.i(LOG_TAG, "dial ims emergency dialer: " + dialArgs.intentExtras.getBoolean(
                        TelecomManager.EXTRA_IS_USER_INTENT_EMERGENCY_CALL));
                mPendingMO.setHasKnownUserIntentEmergency(dialArgs.intentExtras.getBoolean(
                        TelecomManager.EXTRA_IS_USER_INTENT_EMERGENCY_CALL));
            }
            mPendingMO.setVideoState(videoState);
            if (dialArgs.rttTextStream != null) {
                log("dial: setting RTT stream on mPendingMO");
                mPendingMO.setCurrentRttTextStream(dialArgs.rttTextStream);
            }
        }

        if (deferDial == DeferDial.INVALID) {
            // mPendingMO needs to be added to the internal list of connections only once.For DSDA
            // across sub dial, this can be done at the time of creation of mPendingMO or when the
            // 2nd dial request comes. We are adding the connection when the 2nd dial request
            // comes as the defer flag gets reset to INVALID thus keeping legacy behavior the same
            addConnection(mPendingMO);
        }

        if (!holdBeforeDial) {
            if ((!isPhoneInEmergencyMode) || (isPhoneInEmergencyMode && isEmergencyNumber)) {
                dialInternal(mPendingMO, clirMode, videoState, dialArgs.retryCallFailCause,
                        dialArgs.retryCallFailNetworkType, dialArgs.intentExtras);
            } else {
                try {
                    exitEmergencyMode();
                } catch (Exception e) {
                    e.printStackTrace();
                    throw new CallStateException("service not available");
                }
                EcbmHandler.getInstance().setOnEcbModeExitResponse(this,
                        EVENT_EXIT_ECM_RESPONSE_CDMA, null);
                pendingCallClirMode = clirMode;
                mPendingCallVideoState = videoState;
                mPendingIntentExtras = dialArgs.intentExtras;
                pendingCallInEcm = true;
            }
        }

        if (mNumberConverted) {
            mPendingMO.restoreDialedNumberAfterConversion(origNumber);
            mNumberConverted = false;
        }

        updatePhoneState();
        mPhone.notifyPreciseCallStateChanged();

        return mPendingMO;
    }

    boolean isImsServiceReady() {
        if (mImsManager == null) {
            return false;
        }

        return mImsManager.isServiceReady();
    }

    private boolean shouldNumberBePlacedOnIms(boolean isEmergency, String number) {
        int processCallResult;
        try {
            if (mImsManager != null) {
                processCallResult = mImsManager.shouldProcessCall(isEmergency,
                        new String[]{number});
                Rlog.i(LOG_TAG, "shouldProcessCall: number: " + Rlog.pii(LOG_TAG, number)
                        + ", result: " + processCallResult);
            } else {
                Rlog.w(LOG_TAG, "ImsManager unavailable, shouldProcessCall returning false.");
                return false;
            }
        } catch (ImsException e) {
            Rlog.w(LOG_TAG, "ImsService unavailable, shouldProcessCall returning false.");
            return false;
        }
        switch(processCallResult) {
            case MmTelFeature.PROCESS_CALL_IMS: {
                // The ImsService wishes to place the call over IMS
                return true;
            }
            case MmTelFeature.PROCESS_CALL_CSFB: {
                Rlog.i(LOG_TAG, "shouldProcessCall: place over CSFB instead.");
                return false;
            }
            default: {
                Rlog.w(LOG_TAG, "shouldProcessCall returned unknown result.");
                return false;
            }
        }
    }

    /**
     * Determines if the device will respect the value of the
     * {@link CarrierConfigManager#KEY_ALLOW_HOLD_IN_IMS_CALL_BOOL} configuration option.
     *
     * @return {@code false} if the device always supports holding IMS calls, {@code true} if it
     *      will use {@link CarrierConfigManager#KEY_ALLOW_HOLD_IN_IMS_CALL_BOOL} to determine if
     *      hold is supported.
     */
    private boolean doesDeviceRespectHoldCarrierConfig() {
        Phone phone = getPhone();
        if (phone == null) {
            return true;
        }
        return phone.getContext().getResources().getBoolean(
                com.android.internal.R.bool.config_device_respects_hold_carrier_config);
    }

    /**
     * Caches frequently used carrier configuration items locally and notifies ImsService of new
     * configuration if the subId is valid (there is an active sub ID loaded).
     *
     * @param subId The sub id to use to update configuration, may be invalid if a SIM has been
     *              removed.
     */
    private void updateCarrierConfiguration(int subId, PersistableBundle carrierConfig) {
        // start by assuming the carrier config is not loaded for the provided subscription.
        mCarrierConfigLoadedForSubscription = false;

        if (carrierConfig == null) {
            loge("updateCarrierConfiguration: carrier config is null, skipping.");
            return;
        }

        // Ensure the local cache is up to date first (including default config for no SIM case) in
        // ImsPhoneCallTracker to ensure we do not carry over settings from the previously inserted
        // SIM for things like emergency calling.
        updateCarrierConfigCache(carrierConfig);
        log("updateCarrierConfiguration: Updating mAllowEmergencyVideoCalls = "
                + mAllowEmergencyVideoCalls);
        // Check for changes due to carrier config.
        maybeConfigureRtpHeaderExtensions();

        if (mPhone.isSubscriptionManagerServiceEnabled()) {
            SubscriptionInfoInternal subInfo = SubscriptionManagerService.getInstance()
                    .getSubscriptionInfoInternal(subId);
            if (subInfo == null || !subInfo.isActive()) {
                loge("updateCarrierConfiguration: skipping notification to ImsService, non"
                        + "active subId = " + subId);
                return;
            }
        } else {
            if (!SubscriptionController.getInstance().isActiveSubId(subId)) {
                loge("updateCarrierConfiguration: skipping notification to ImsService, non"
                        + "active subId = " + subId);
                return;
            }
        }

        Phone defaultPhone = getPhone().getDefaultPhone();
        if (defaultPhone != null && defaultPhone.getIccCard() != null) {
            IccCardConstants.State state = defaultPhone.getIccCard().getState();
            // Bypass until PIN/PUK lock is removed as to ensure that we do not push a config down
            // when the device is still locked. A CARRIER_CONFIG_CHANGED indication will be sent
            // once the device moves to ready.
            if (state != null && (!state.iccCardExist() || state.isPinLocked())) {
                loge("updateCarrierConfiguration: card state is not ready, skipping "
                        + "notification to ImsService. State= " + state);
                return;
            }
        }

        if (!CarrierConfigManager.isConfigForIdentifiedCarrier(carrierConfig)) {
            logi("updateCarrierConfiguration: Empty or default carrier config, skipping "
                    + "notification to ImsService.");
            return;
        }
        QtiImsUtils.updateRttConfigCache(mPhone.getContext(),mPhone.getPhoneId(), carrierConfig);

        // Only update the ImsService configurations for the case where a new subscription has been
        // loaded and is active.
        logi("updateCarrierConfiguration: Updating ImsService configs.");
        mCarrierConfigLoadedForSubscription = true;
        updateImsServiceConfig();
        updateMediaThreshold(
                mThresholdRtpPacketLoss, mThresholdRtpJitter, mThresholdRtpInactivityTime);
    }

    /**
     * Updates the local carrier config cache from a bundle obtained from the carrier config
     * manager.  Also supports unit testing by injecting configuration at test time.
     * @param carrierConfig The config bundle.
     */
    @VisibleForTesting
    public void updateCarrierConfigCache(PersistableBundle carrierConfig) {
        mAllowEmergencyVideoCalls =
                carrierConfig.getBoolean(CarrierConfigManager.KEY_ALLOW_EMERGENCY_VIDEO_CALLS_BOOL);
        mTreatDowngradedVideoCallsAsVideoCalls =
                carrierConfig.getBoolean(
                        CarrierConfigManager.KEY_TREAT_DOWNGRADED_VIDEO_CALLS_AS_VIDEO_CALLS_BOOL);
        mDropVideoCallWhenAnsweringAudioCall =
                carrierConfig.getBoolean(
                        CarrierConfigManager.KEY_DROP_VIDEO_CALL_WHEN_ANSWERING_AUDIO_CALL_BOOL);
        mAllowAddCallDuringVideoCall =
                carrierConfig.getBoolean(
                        CarrierConfigManager.KEY_ALLOW_ADD_CALL_DURING_VIDEO_CALL_BOOL);
        mAllowHoldingVideoCall =
                carrierConfig.getBoolean(
                        CarrierConfigManager.KEY_ALLOW_HOLD_VIDEO_CALL_BOOL);
        mNotifyVtHandoverToWifiFail = carrierConfig.getBoolean(
                CarrierConfigManager.KEY_NOTIFY_VT_HANDOVER_TO_WIFI_FAILURE_BOOL);
        mSupportDowngradeVtToAudio = carrierConfig.getBoolean(
                CarrierConfigManager.KEY_SUPPORT_DOWNGRADE_VT_TO_AUDIO_BOOL);
        mNotifyHandoverVideoFromWifiToLTE = carrierConfig.getBoolean(
                CarrierConfigManager.KEY_NOTIFY_HANDOVER_VIDEO_FROM_WIFI_TO_LTE_BOOL);
        mNotifyHandoverVideoFromLTEToWifi = carrierConfig.getBoolean(
                CarrierConfigManager.KEY_NOTIFY_HANDOVER_VIDEO_FROM_LTE_TO_WIFI_BOOL);
        mIgnoreDataEnabledChangedForVideoCalls = carrierConfig.getBoolean(
                CarrierConfigManager.KEY_IGNORE_DATA_ENABLED_CHANGED_FOR_VIDEO_CALLS);
        mIsViLteDataMetered = carrierConfig.getBoolean(
                CarrierConfigManager.KEY_VILTE_DATA_IS_METERED_BOOL);
        mSupportPauseVideo = carrierConfig.getBoolean(
                CarrierConfigManager.KEY_SUPPORT_PAUSE_IMS_VIDEO_CALLS_BOOL);
        mAlwaysPlayRemoteHoldTone = carrierConfig.getBoolean(
                CarrierConfigManager.KEY_ALWAYS_PLAY_REMOTE_HOLD_TONE_BOOL);
        mAutoRetryFailedWifiEmergencyCall = carrierConfig.getBoolean(
                CarrierConfigManager.KEY_AUTO_RETRY_FAILED_WIFI_EMERGENCY_CALL);
        mSupportCepOnPeer = carrierConfig.getBoolean(
                CarrierConfigManager.KEY_SUPPORT_IMS_CONFERENCE_EVENT_PACKAGE_ON_PEER_BOOL);
        mSupportD2DUsingRtp = carrierConfig.getBoolean(
                CarrierConfigManager.KEY_SUPPORTS_DEVICE_TO_DEVICE_COMMUNICATION_USING_RTP_BOOL);
        mSupportSdpForRtpHeaderExtensions = carrierConfig.getBoolean(
                CarrierConfigManager
                        .KEY_SUPPORTS_SDP_NEGOTIATION_OF_D2D_RTP_HEADER_EXTENSIONS_BOOL);
<<<<<<< HEAD
        mIgnoreResetUtCapability =  carrierConfig.getBoolean(
                CarrierConfigManager.KEY_IGNORE_RESET_UT_CAPABILITY_BOOL);
        mAllowHoldingCall = carrierConfig.getBoolean(
                CarrierConfigManager.KEY_ALLOW_HOLD_IN_IMS_CALL_BOOL);
=======
        mThresholdRtpPacketLoss = carrierConfig.getInt(
                CarrierConfigManager.ImsVoice.KEY_VOICE_RTP_PACKET_LOSS_RATE_THRESHOLD_INT);
        mThresholdRtpInactivityTime = carrierConfig.getLong(
                CarrierConfigManager.ImsVoice
                        .KEY_VOICE_RTP_INACTIVITY_TIME_THRESHOLD_MILLIS_LONG);
        mThresholdRtpJitter = carrierConfig.getInt(
                CarrierConfigManager.ImsVoice.KEY_VOICE_RTP_JITTER_THRESHOLD_MILLIS_INT);
>>>>>>> 2902968b

        if (mPhone.getContext().getResources().getBoolean(
                com.android.internal.R.bool.config_allow_ussd_over_ims)) {
            mUssdMethod = carrierConfig.getInt(CarrierConfigManager.KEY_CARRIER_USSD_METHOD_INT);
        }

        if (!mImsReasonCodeMap.isEmpty()) {
            mImsReasonCodeMap.clear();
        }
        String[] mappings = carrierConfig
                .getStringArray(CarrierConfigManager.KEY_IMS_REASONINFO_MAPPING_STRING_ARRAY);
        if (mappings != null && mappings.length > 0) {
            for (String mapping : mappings) {
                String[] values = mapping.split(Pattern.quote("|"));
                if (values.length != 3) {
                    continue;
                }

                try {
                    Integer fromCode;
                    if (values[0].equals("*")) {
                        fromCode = null;
                    } else {
                        fromCode = Integer.parseInt(values[0]);
                    }
                    String message = values[1];
                    if (message == null) {
                        message = "";
                    }
                    else if (message.equals("*")) {
                        message = null;
                    }
                    int toCode = Integer.parseInt(values[2]);

                    addReasonCodeRemapping(fromCode, message, toCode);
                    log("Loaded ImsReasonInfo mapping :" +
                            " fromCode = " + (fromCode == null ? "any" : fromCode) +
                            " ; message = " + (message == null ? "any" : message) +
                            " ; toCode = " + toCode);
                } catch (NumberFormatException nfe) {
                    loge("Invalid ImsReasonInfo mapping found: " + mapping);
                }
            }
        } else {
            log("No carrier ImsReasonInfo mappings defined.");
        }

        mSrvccTypeSupported.clear();
        int[] srvccType =
                carrierConfig.getIntArray(CarrierConfigManager.ImsVoice.KEY_SRVCC_TYPE_INT_ARRAY);
        if (srvccType != null && srvccType.length > 0) {
            mSrvccTypeSupported.addAll(
                    Arrays.stream(srvccType).boxed().collect(Collectors.toList()));
        }

        mAllowRttWhileRoaming = carrierConfig.getBoolean
                (CarrierConfigManager.KEY_RTT_SUPPORTED_WHILE_ROAMING_BOOL);
    }

    private void updateMediaThreshold(
            int thresholdPacketLoss, int thresholdJitter, long thresholdInactivityTime) {
        if (!MediaThreshold.isValidRtpInactivityTimeMillis(thresholdInactivityTime)
                && !MediaThreshold.isValidJitterMillis(thresholdJitter)
                && !MediaThreshold.isValidRtpPacketLossRate(thresholdPacketLoss)) {
            logi("There is no valid RTP threshold value");
            return;
        }
        int[] thPacketLosses = {thresholdPacketLoss};
        long[] thInactivityTimesMillis = {thresholdInactivityTime};
        int[] thJitters = {thresholdJitter};
        MediaThreshold threshold = new MediaThreshold.Builder()
                .setThresholdsRtpPacketLossRate(thPacketLosses)
                .setThresholdsRtpInactivityTimeMillis(thInactivityTimesMillis)
                .setThresholdsRtpJitterMillis(thJitters).build();
        if (mMediaThreshold == null || !mMediaThreshold.equals(threshold)) {
            logi("setMediaThreshold :" + threshold);
            try {
                mImsManager.setMediaThreshold(MediaQualityStatus.MEDIA_SESSION_TYPE_AUDIO,
                        threshold);
                mMediaThreshold = threshold;
            } catch (ImsException e) {
                loge("setMediaThreshold Failed: " + e);
            }
        }
    }

    @UnsupportedAppUsage(maxTargetSdk = Build.VERSION_CODES.R, trackingBug = 170729553)
    private void handleEcmTimer(int action) {
        EcbmHandler.getInstance().handleTimerInEmergencyCallbackMode(action);
    }

    private void dialInternal(ImsPhoneConnection conn, int clirMode, int videoState,
            Bundle intentExtras) {
        dialInternal(conn, clirMode, videoState, ImsReasonInfo.CODE_UNSPECIFIED,
                TelephonyManager.NETWORK_TYPE_UNKNOWN, intentExtras);
    }

    private void dialInternal(ImsPhoneConnection conn, int clirMode, int videoState,
            int retryCallFailCause, int retryCallFailNetworkType, Bundle intentExtras) {
        if (conn == null || conn.getDeferDialStatus() == DeferDial.ENABLE) {
            // do not dial if deferDial is enabled
            return;
        }
        log("dialInternal: conn.getDeferDialStatus " + conn.getDeferDialStatus());
        if (!conn.isAdhocConference() &&
                (conn.getAddress()== null || conn.getAddress().length() == 0
                || conn.getAddress().indexOf(PhoneNumberUtils.WILD) >= 0)) {
            // Phone number is invalid
            conn.setDisconnectCause(DisconnectCause.INVALID_NUMBER);
            sendEmptyMessageDelayed(EVENT_HANGUP_PENDINGMO, TIMEOUT_HANGUP_PENDINGMO);
            return;
        }

        // Always unmute when initiating a new call
        setMute(false);
        boolean isEmergencyCall = conn.isEmergency();
        int serviceType = isEmergencyCall
                ? ImsCallProfile.SERVICE_TYPE_EMERGENCY : ImsCallProfile.SERVICE_TYPE_NORMAL;
        int callType = ImsCallProfile.getCallTypeFromVideoState(videoState);
        //TODO(vt): Is this sufficient?  At what point do we know the video state of the call?
        conn.setVideoState(videoState);

        try {
            String[] callees = new String[] { conn.getAddress() };
            ImsCallProfile profile = mImsManager.createCallProfile(serviceType, callType);
            if (conn.isAdhocConference()) {
                profile.setCallExtraBoolean(ImsCallProfile.EXTRA_CONFERENCE, true);
                // Also set value for EXTRA_CONFERENCE_DEPRECATED in case receivers are using old
                // values.
                profile.setCallExtraBoolean(ImsCallProfile.EXTRA_CONFERENCE_DEPRECATED, true);
            }
            profile.setCallExtraInt(ImsCallProfile.EXTRA_OIR, clirMode);
            profile.setCallExtraInt(ImsCallProfile.EXTRA_RETRY_CALL_FAIL_REASON,
                    retryCallFailCause);
            profile.setCallExtraInt(ImsCallProfile.EXTRA_RETRY_CALL_FAIL_NETWORKTYPE,
                    retryCallFailNetworkType);

            if (isEmergencyCall) {
                // Set emergency call information in ImsCallProfile
                setEmergencyCallInfo(profile, conn);
            }

            boolean isStartRttCall = true;

            // Translate call subject intent-extra from Telecom-specific extra key to the
            // ImsCallProfile key.
            if (intentExtras != null) {
                if (intentExtras.containsKey(android.telecom.TelecomManager.EXTRA_CALL_SUBJECT)) {
                    intentExtras.putString(ImsCallProfile.EXTRA_DISPLAY_TEXT,
                            cleanseInstantLetteringMessage(intentExtras.getString(
                                    android.telecom.TelecomManager.EXTRA_CALL_SUBJECT))
                    );
                    profile.setCallExtra(ImsCallProfile.EXTRA_CALL_SUBJECT,
                            intentExtras.getString(TelecomManager.EXTRA_CALL_SUBJECT));
                }

                boolean isExtraStartRttCall = intentExtras.getBoolean(
                    android.telecom.TelecomManager.EXTRA_START_CALL_WITH_RTT, true);
                boolean isSettingStartRttCall = QtiImsUtils.canStartRttCall(mPhone.getPhoneId(),
                                                                            mPhone.getContext());
                isStartRttCall = isExtraStartRttCall && isSettingStartRttCall;
                if (DBG) log("dialInternal: isStartRttCall = " + isStartRttCall);

                if (intentExtras.containsKey(android.telecom.TelecomManager.EXTRA_PRIORITY)) {
                    profile.setCallExtraInt(ImsCallProfile.EXTRA_PRIORITY, intentExtras.getInt(
                            android.telecom.TelecomManager.EXTRA_PRIORITY));
                }

                if (intentExtras.containsKey(android.telecom.TelecomManager.EXTRA_LOCATION)) {
                    profile.setCallExtraParcelable(ImsCallProfile.EXTRA_LOCATION,
                            intentExtras.getParcelable(
                                    android.telecom.TelecomManager.EXTRA_LOCATION));
                }

                if (intentExtras.containsKey(
                        android.telecom.TelecomManager.EXTRA_OUTGOING_PICTURE)) {
                    String url = TelephonyLocalConnection.getCallComposerServerUrlForHandle(
                            mPhone.getSubId(), ((ParcelUuid) intentExtras.getParcelable(
                                    TelecomManager.EXTRA_OUTGOING_PICTURE)).getUuid());
                    profile.setCallExtra(ImsCallProfile.EXTRA_PICTURE_URL, url);
                }

                // Set the RTT mode to 1 if sim supports RTT and if the connection has
                // valid RTT text stream
                if (isRttSupported() && conn.hasRttTextStream() && isStartRttCall && isRttOn()) {
                    if (DBG) log("dialInternal: setting RTT mode to full");
                    profile.mMediaProfile.mRttMode = ImsStreamMediaProfile.RTT_MODE_FULL;
                }

                if (intentExtras.containsKey(ImsCallProfile.EXTRA_IS_CALL_PULL)) {
                    profile.mCallExtras.putBoolean(ImsCallProfile.EXTRA_IS_CALL_PULL,
                            intentExtras.getBoolean(ImsCallProfile.EXTRA_IS_CALL_PULL));
                    int dialogId = intentExtras.getInt(
                            ImsExternalCallTracker.EXTRA_IMS_EXTERNAL_CALL_ID);
                    conn.setIsPulledCall(true);
                    conn.setPulledDialogId(dialogId);
                }

                // Pack the OEM-specific call extras.
                profile.mCallExtras.putBundle(ImsCallProfile.EXTRA_OEM_EXTRAS, intentExtras);

                // NOTE: Extras to be sent over the network are packed into the
                // intentExtras individually, with uniquely defined keys.
                // These key-value pairs are processed by IMS Service before
                // being sent to the lower layers/to the network.
            }

            // Override RTT mode as per operator requirements not supported by AOSP
            if (isStartRttCall && canMakeRttCall(profile, isEmergencyCall)) {
                int mode = QtiImsUtils.getRttOperatingMode(
                        mPhone.getPhoneId(), mPhone.getContext());
                if (DBG) log("dialInternal: set RTT operation mode: " + mode);
                profile.getMediaProfile().setRttMode(mode);
            }

            mPhone.getVoiceCallSessionStats().onImsDial(conn);

            ImsCall imsCall = mImsManager.makeCall(profile,
                    conn.isAdhocConference() ? conn.getParticipantsToDial() : callees,
                    mImsCallListener);
            conn.setImsCall(imsCall);

            mMetrics.writeOnImsCallStart(mPhone.getPhoneId(), imsCall.getSession());

            setVideoCallProvider(conn, imsCall);
            conn.setAllowAddCallDuringVideoCall(mAllowAddCallDuringVideoCall);
            conn.setAllowHoldingVideoCall(mAllowHoldingVideoCall);
            mImsCallInfoTracker.addImsCallStatus(conn);
        } catch (ImsException e) {
            loge("dialInternal : " + e);
            mOperationLocalLog.log("dialInternal exception: " + e);
            conn.setDisconnectCause(DisconnectCause.ERROR_UNSPECIFIED);
            sendEmptyMessageDelayed(EVENT_HANGUP_PENDINGMO, TIMEOUT_HANGUP_PENDINGMO);
        } catch (RemoteException e) {
        }
    }

    /**
     * Accepts a call with the specified video state.  The video state is the video state that the
     * user has agreed upon in the InCall UI.
     *
     * @param videoState The video State
     * @throws CallStateException
     */
    public void acceptCall(int videoState) throws CallStateException {
        if (DBG) log("acceptCall");
        mOperationLocalLog.log("accepted incoming call");

        if (!isInDsdaMode() && (mForegroundCall.getState().isAlive()
                && mBackgroundCall.getState().isAlive())) {
            throw new CallStateException("cannot accept call");
        } else if (hasMaximumLiveCalls()) {
            // Scenario: ACTIVE + HELD or HELD + HELD
            // Create room to accept incoming call
            hangupFirstHeldCall();
        }

        ImsStreamMediaProfile mediaProfile = new ImsStreamMediaProfile();
        if ((mRingingCall.getState() == ImsPhoneCall.State.WAITING)
                && mForegroundCall.getState().isAlive()) {
            setMute(false);

            boolean answeringWillDisconnect = false;
            ImsCall activeCall = mForegroundCall.getImsCall();
            ImsCall ringingCall = mRingingCall.getImsCall();
            if (mForegroundCall.hasConnections() && mRingingCall.hasConnections()) {
                answeringWillDisconnect =
                        shouldDisconnectActiveCallOnAnswer(activeCall, ringingCall);
            }

            // Cache video state for pending MT call.
            mPendingCallVideoState = videoState;

            if (answeringWillDisconnect) {
                // We need to disconnect the foreground call before answering the background call.
                mForegroundCall.hangup();
                mPhone.getVoiceCallSessionStats().onImsAcceptCall(mRingingCall.getConnections());
                try {
                    mediaProfile = addRttAttributeIfRequired(ringingCall, mediaProfile);
                    ringingCall.accept(ImsCallProfile.getCallTypeFromVideoState(videoState),
                            mediaProfile);
                } catch (ImsException e) {
                    throw new CallStateException("cannot accept call");
                }
            } else {
                holdActiveCallForWaitingCall();
            }
        } else if (mRingingCall.getState().isRinging()) {
            if (DBG) log("acceptCall: incoming...");
            // Always unmute when answering a new call
            setMute(false);
            try {
                ImsCall imsCall = mRingingCall.getImsCall();
                if (imsCall != null) {
                    mPhone.getVoiceCallSessionStats().onImsAcceptCall(
                            mRingingCall.getConnections());
                    mediaProfile = addRttAttributeIfRequired(imsCall, mediaProfile);
                    imsCall.accept(ImsCallProfile.getCallTypeFromVideoState(videoState),
                            mediaProfile);
                    mMetrics.writeOnImsCommand(mPhone.getPhoneId(), imsCall.getSession(),
                            ImsCommand.IMS_CMD_ACCEPT);
                } else {
                    throw new CallStateException("no valid ims call");
                }
            } catch (ImsException e) {
                throw new CallStateException("cannot accept call");
            }
        } else {
            throw new CallStateException("phone not ringing");
        }
    }

    public void rejectCall () throws CallStateException {
        if (DBG) log("rejectCall");
        mOperationLocalLog.log("rejected incoming call");

        if (mRingingCall.getState().isRinging()) {
            hangup(mRingingCall);
        } else {
            throw new CallStateException("phone not ringing");
        }
    }

    /**
     * Set the emergency call information if it is an emergency call.
     */
    private void setEmergencyCallInfo(ImsCallProfile profile, Connection conn) {
        EmergencyNumber num = conn.getEmergencyNumberInfo();
        if (num != null) {
            profile.setEmergencyCallInfo(num, conn.hasKnownUserIntentEmergency());
        }
    }

    @UnsupportedAppUsage(maxTargetSdk = Build.VERSION_CODES.R, trackingBug = 170729553)
    private void switchAfterConferenceSuccess() {
        if (DBG) log("switchAfterConferenceSuccess fg =" + mForegroundCall.getState() +
                ", bg = " + mBackgroundCall.getState());

        if (mBackgroundCall.getState() == ImsPhoneCall.State.HOLDING) {
            log("switchAfterConferenceSuccess");
            mForegroundCall.switchWith(mBackgroundCall);
        }
    }

    private void holdActiveCallForPendingMo() throws CallStateException {
        if (mHoldSwitchingState == HoldSwapState.PENDING_SINGLE_CALL_HOLD
                || mHoldSwitchingState == HoldSwapState.SWAPPING_ACTIVE_AND_HELD
                || mHoldSwitchingState == HoldSwapState.PENDING_DOUBLE_CALL_HOLD) {
            logi("Ignoring hold request while already holding or swapping");
            return;
        }
        HoldSwapState oldHoldState = mHoldSwitchingState;
        ImsCall callToHold = mForegroundCall.getImsCall();

        mHoldSwitchingState = HoldSwapState.HOLDING_TO_DIAL_OUTGOING;
        logHoldSwapState("holdActiveCallForPendingMo");

        mForegroundCall.switchWith(mBackgroundCall);
        try {
            callToHold.hold();
            mMetrics.writeOnImsCommand(mPhone.getPhoneId(), callToHold.getSession(),
                    ImsCommand.IMS_CMD_HOLD);
        } catch (ImsException e) {
            mForegroundCall.switchWith(mBackgroundCall);
            mHoldSwitchingState = oldHoldState;
            logHoldSwapState("holdActiveCallForPendingMo - fail");
            throw new CallStateException(e.getMessage());
        }
    }

    /**
     * Holds the active call, possibly resuming the already-held background call if it exists.
     */
    public void holdActiveCall() throws CallStateException {
        if (mForegroundCall.getState() == ImsPhoneCall.State.ACTIVE) {
            if (mHoldSwitchingState == HoldSwapState.PENDING_SINGLE_CALL_HOLD
                    || mHoldSwitchingState == HoldSwapState.SWAPPING_ACTIVE_AND_HELD
                    || mHoldSwitchingState == HoldSwapState.PENDING_DOUBLE_CALL_HOLD) {
                logi("Ignoring hold request while already holding or swapping");
                return;
            }
            HoldSwapState oldHoldState = mHoldSwitchingState;
            ImsCall callToHold = mForegroundCall.getImsCall();
            if (mBackgroundCall.getState().isAlive()) {
                mCallExpectedToResume = mBackgroundCall.getImsCall();
                mHoldSwitchingState = HoldSwapState.SWAPPING_ACTIVE_AND_HELD;
            } else {
                mHoldSwitchingState = HoldSwapState.PENDING_SINGLE_CALL_HOLD;
            }
            logHoldSwapState("holdActiveCall");
            mForegroundCall.switchWith(mBackgroundCall);
            try {
                callToHold.hold();
                mMetrics.writeOnImsCommand(mPhone.getPhoneId(), callToHold.getSession(),
                        ImsCommand.IMS_CMD_HOLD);
            } catch (ImsException | NullPointerException e) {
                mForegroundCall.switchWith(mBackgroundCall);
                mHoldSwitchingState = oldHoldState;
                logHoldSwapState("holdActiveCall - fail");
                throw new CallStateException(e.getMessage());
            }
        }
    }

    /**
     * Holds the active call and does not perform swapping even if there is an ACTIVE call
     * @throws CallStateException
     */
    public void holdActiveCallOnly() throws CallStateException {
        if (mForegroundCall.getState() != ImsPhoneCall.State.ACTIVE) {
            return;
        }
        if (mHoldSwitchingState == HoldSwapState.PENDING_SINGLE_CALL_HOLD
                || mHoldSwitchingState == HoldSwapState.SWAPPING_ACTIVE_AND_HELD
                || mHoldSwitchingState == HoldSwapState.PENDING_DOUBLE_CALL_HOLD) {
            logi("Ignoring hold request while already holding or swapping");
            return;
        }
        if (!mBackgroundCall.getState().isAlive()) {
            // there is only one ACTIVE call, legacy single hold use case
            holdActiveCall();
            return;
        }
        // case: ACTIVE + HELD, trying to hold active call
        HoldSwapState oldHoldState = mHoldSwitchingState;
        ImsCall callToHold = mForegroundCall.getImsCall();
        mHoldSwitchingState = HoldSwapState.PENDING_DOUBLE_CALL_HOLD;
        logHoldSwapState("holdActiveCallOnly");
        try {
            callToHold.hold();
            mMetrics.writeOnImsCommand(mPhone.getPhoneId(), callToHold.getSession(),
                    ImsCommand.IMS_CMD_HOLD);
        } catch (ImsException e) {
            mHoldSwitchingState = oldHoldState;
            logHoldSwapState("holdActiveCall - fail");
            throw new CallStateException(e.getMessage());
        }
    }

    /**
     * Hold the currently active call in order to answer the waiting call.
     */
    public void holdActiveCallForWaitingCall() throws CallStateException {
        boolean switchingWithWaitingCall = !mBackgroundCall.getState().isAlive()
                && mRingingCall.getState() == ImsPhoneCall.State.WAITING;
        if (switchingWithWaitingCall) {
            ImsCall callToHold = mForegroundCall.getImsCall();
            mCallExpectedToResume = mRingingCall.getImsCall();
            HoldSwapState oldHoldState = mHoldSwitchingState;
            mHoldSwitchingState = HoldSwapState.HOLDING_TO_ANSWER_INCOMING;
            ImsCall callExpectedToResume = mCallExpectedToResume;
            mCallExpectedToResume = mRingingCall.getImsCall();
            mForegroundCall.switchWith(mBackgroundCall);
            logHoldSwapState("holdActiveCallForWaitingCall");
            try {
                callToHold.hold();
                mMetrics.writeOnImsCommand(mPhone.getPhoneId(), callToHold.getSession(),
                        ImsCommand.IMS_CMD_HOLD);
            } catch (ImsException e) {
                mForegroundCall.switchWith(mBackgroundCall);
                mHoldSwitchingState = oldHoldState;
                mCallExpectedToResume = callExpectedToResume;
                logHoldSwapState("holdActiveCallForWaitingCall - fail");
                throw new CallStateException(e.getMessage());
            }
        }
    }

    /**
     * Unhold the currently held call.
     */
    public void unholdHeldCall() throws CallStateException {
        ImsCall imsCall = mBackgroundCall.getImsCall();
        if (mHoldSwitchingState == HoldSwapState.PENDING_SINGLE_CALL_UNHOLD
                || mHoldSwitchingState == HoldSwapState.SWAPPING_ACTIVE_AND_HELD
                || mHoldSwitchingState == HoldSwapState.PENDING_DOUBLE_CALL_HOLD) {
            logi("Ignoring unhold request while already unholding or swapping");
            return;
        }
        if (imsCall != null) {
            mCallExpectedToResume = imsCall;
            HoldSwapState oldHoldState = mHoldSwitchingState;
            mHoldSwitchingState = HoldSwapState.PENDING_SINGLE_CALL_UNHOLD;
            mForegroundCall.switchWith(mBackgroundCall);
            logHoldSwapState("unholdCurrentCall");
            try {
                imsCall.resume();
                mMetrics.writeOnImsCommand(mPhone.getPhoneId(), imsCall.getSession(),
                        ImsCommand.IMS_CMD_RESUME);
            } catch (ImsException e) {
                mForegroundCall.switchWith(mBackgroundCall);
                mHoldSwitchingState = oldHoldState;
                logHoldSwapState("unholdCurrentCall - fail");
                throw new CallStateException(e.getMessage());
            }
        }
    }

    /**
     * Unhold a particular held connection in DSDA use case
     */
    public void unholdHeldCall(ImsPhoneConnection connection) throws CallStateException {
        if (mHoldSwitchingState == HoldSwapState.PENDING_SINGLE_CALL_UNHOLD
                || mHoldSwitchingState == HoldSwapState.SWAPPING_ACTIVE_AND_HELD
                || mHoldSwitchingState == HoldSwapState.PENDING_DOUBLE_CALL_HOLD) {
            logi("Ignoring unhold request while already unholding or swapping");
            return;
        }
        if (getBackgroundCallCount() < MAX_BACKGROUND_CALLS_DSDA) {
            // legacy use case where there is only one HELD call
            unholdHeldCall();
            return;
        }
        ImsCall imsCall = connection.getImsCall();
        if (imsCall != null) {
            mCallExpectedToResume = imsCall;
            // case: HELD + HELD, trying to unhold one of the calls
            HoldSwapState oldHoldState = mHoldSwitchingState;
            mHoldSwitchingState = HoldSwapState.PENDING_DOUBLE_CALL_UNHOLD;
            logHoldSwapState("unholdCurrentCall");
            try {
                imsCall.resume();
                mMetrics.writeOnImsCommand(mPhone.getPhoneId(), imsCall.getSession(),
                        ImsCommand.IMS_CMD_RESUME);
            } catch (ImsException e) {
                mHoldSwitchingState = oldHoldState;
                logHoldSwapState("unholdCurrentCall - fail");
                throw new CallStateException(e.getMessage());
            }
        }
    }

    private void resumeForegroundCall() throws ImsException {
        //resume foreground call after holding background call
        //they were switched before holding
        ImsCall imsCall = mForegroundCall.getImsCall();
        if (imsCall != null) {
            if (!imsCall.isPendingHold()) {
                imsCall.resume();
                mMetrics.writeOnImsCommand(mPhone.getPhoneId(), imsCall.getSession(),
                        ImsCommand.IMS_CMD_RESUME);
            } else {
                mHoldSwitchingState =
                        HoldSwapState.PENDING_RESUME_FOREGROUND_AFTER_HOLD;
                logHoldSwapState("resumeForegroundCall - unhold pending; resume request again");
            }
        }
    }

    private void answerWaitingCall() throws ImsException {
        //accept waiting call after holding background call
        ImsCall imsCall = mRingingCall.getImsCall();
        if (imsCall != null) {
            mPhone.getVoiceCallSessionStats().onImsAcceptCall(mRingingCall.getConnections());
            imsCall.accept(
                    ImsCallProfile.getCallTypeFromVideoState(mPendingCallVideoState));
            mMetrics.writeOnImsCommand(mPhone.getPhoneId(), imsCall.getSession(),
                    ImsCommand.IMS_CMD_ACCEPT);
        }
    }

    // Clean up expired cache entries.
    private void maintainConnectTimeCache() {
        long threshold = SystemClock.elapsedRealtime() - TIMEOUT_PARTICIPANT_CONNECT_TIME_CACHE_MS;
        // The cached time is the system elapsed millisecond when the CacheEntry is created.
        mPhoneNumAndConnTime.entrySet().removeIf(e -> e.getValue().mCachedTime < threshold);
        // Remove all the cached records which are older than current caching threshold. Since the
        // queue is FIFO, keep polling records until the queue is empty or the head of the queue is
        // fresh enough.
        while (!mUnknownPeerConnTime.isEmpty()
                && mUnknownPeerConnTime.peek().mCachedTime < threshold) {
            mUnknownPeerConnTime.poll();
        }
    }

    private void cacheConnectionTimeWithPhoneNumber(@NonNull ImsPhoneConnection connection) {
        int callDirection =
                connection.isIncoming() ? android.telecom.Call.Details.DIRECTION_INCOMING
                        : android.telecom.Call.Details.DIRECTION_OUTGOING;
        CacheEntry cachedConnectTime = new CacheEntry(SystemClock.elapsedRealtime(),
                connection.getConnectTime(), connection.getConnectTimeReal(), callDirection);
        maintainConnectTimeCache();
        if (PhoneConstants.PRESENTATION_ALLOWED == connection.getNumberPresentation()) {
            // In case of merging calls with the same number, use the latest connect time. Since
            // that call might be dropped and re-connected. So if the connectTime is earlier than
            // the cache, skip.
            String phoneNumber = getFormattedPhoneNumber(connection.getAddress());
            if (mPhoneNumAndConnTime.containsKey(phoneNumber)
                    && connection.getConnectTime()
                        <= mPhoneNumAndConnTime.get(phoneNumber).mConnectTime) {
                // Use the latest connect time.
                return;
            }
            mPhoneNumAndConnTime.put(phoneNumber, cachedConnectTime);
        } else {
            mUnknownPeerConnTime.add(cachedConnectTime);
        }
    }

    private CacheEntry findConnectionTimeUsePhoneNumber(
            @NonNull ConferenceParticipant participant) {
        maintainConnectTimeCache();
        if (PhoneConstants.PRESENTATION_ALLOWED == participant.getParticipantPresentation()) {
            if (participant.getHandle() == null
                    || participant.getHandle().getSchemeSpecificPart() == null) {
                return null;
            }

            String number = ConferenceParticipant.getParticipantAddress(participant.getHandle(),
                    getCountryIso()).getSchemeSpecificPart();
            if (TextUtils.isEmpty(number)) {
                return null;
            }
            String formattedNumber = getFormattedPhoneNumber(number);
            return mPhoneNumAndConnTime.get(formattedNumber);
        } else {
            return mUnknownPeerConnTime.poll();
        }
    }

    private String getFormattedPhoneNumber(String number) {
        String countryIso = getCountryIso();
        if (countryIso == null) {
            return number;
        }
        String phoneNumber = PhoneNumberUtils.formatNumberToE164(number, countryIso);
        return phoneNumber == null ? number : phoneNumber;
    }

    private String getCountryIso() {
        int subId = mPhone.getSubId();
        SubscriptionInfo info =
                SubscriptionManager.from(mPhone.getContext()).getActiveSubscriptionInfo(subId);
        return info == null ? null : info.getCountryIso();
    }

    public void
    conference() {
        ImsCall fgImsCall = mForegroundCall.getImsCall();
        if (fgImsCall == null) {
            log("conference no foreground ims call");
            return;
        }

        ImsCall bgImsCall = mBackgroundCall.getImsCall();
        if (bgImsCall == null) {
            log("conference no background ims call");
            return;
        }

        if (fgImsCall.isCallSessionMergePending()) {
            log("conference: skip; foreground call already in process of merging.");
            return;
        }

        if (bgImsCall.isCallSessionMergePending()) {
            log("conference: skip; background call already in process of merging.");
            return;
        }

        // Keep track of the connect time of the earliest call so that it can be set on the
        // {@code ImsConference} when it is created.
        long foregroundConnectTime = mForegroundCall.getEarliestConnectTime();
        long backgroundConnectTime = mBackgroundCall.getEarliestConnectTime();
        long conferenceConnectTime;
        if (foregroundConnectTime > 0 && backgroundConnectTime > 0) {
            conferenceConnectTime = Math.min(mForegroundCall.getEarliestConnectTime(),
                    mBackgroundCall.getEarliestConnectTime());
            log("conference - using connect time = " + conferenceConnectTime);
        } else if (foregroundConnectTime > 0) {
            log("conference - bg call connect time is 0; using fg = " + foregroundConnectTime);
            conferenceConnectTime = foregroundConnectTime;
        } else {
            log("conference - fg call connect time is 0; using bg = " + backgroundConnectTime);
            conferenceConnectTime = backgroundConnectTime;
        }

        String foregroundId = "";
        ImsPhoneConnection foregroundConnection = mForegroundCall.getFirstConnection();
        if (foregroundConnection != null) {
            foregroundConnection.setConferenceConnectTime(conferenceConnectTime);
            foregroundConnection.handleMergeStart();
            foregroundId = foregroundConnection.getTelecomCallId();
            cacheConnectionTimeWithPhoneNumber(foregroundConnection);
        }
        String backgroundId = "";
        ImsPhoneConnection backgroundConnection = findConnection(bgImsCall);
        if (backgroundConnection != null) {
            backgroundConnection.handleMergeStart();
            backgroundId = backgroundConnection.getTelecomCallId();
            cacheConnectionTimeWithPhoneNumber(backgroundConnection);
        }
        log("conference: fgCallId=" + foregroundId + ", bgCallId=" + backgroundId);
        mOperationLocalLog.log("conference: fgCallId=" + foregroundId + ", bgCallId="
                + backgroundId);

        try {
            fgImsCall.merge(bgImsCall);
        } catch (ImsException e) {
            log("conference " + e.getMessage());
            handleConferenceFailed(foregroundConnection, backgroundConnection);
        }
    }

    /**
     * Connects the two calls and disconnects the subscriber from both calls. Throws a
     * {@link CallStateException} if there is an issue.
     * @throws CallStateException
     */
    public void explicitCallTransfer() throws CallStateException {
        ImsCall fgImsCall = mForegroundCall.getImsCall();
        ImsCall bgImsCall = mBackgroundCall.getImsCall();
        if ((fgImsCall == null) || (bgImsCall == null) || !canTransfer()) {
            throw new CallStateException("cannot transfer");
        }

        try {
            // Per 3GPP TS 24.629 - A.2, the signalling for a consultative transfer should send the
            // REFER on the background held call with the foreground call specified as the
            // destination.
            bgImsCall.consultativeTransfer(fgImsCall);
        } catch (ImsException e) {
            throw new CallStateException(e.getMessage());
        }
    }

    @UnsupportedAppUsage(maxTargetSdk = Build.VERSION_CODES.R, trackingBug = 170729553)
    public void
    clearDisconnected() {
        if (DBG) log("clearDisconnected");

        internalClearDisconnected();

        updatePhoneState();
        mPhone.notifyPreciseCallStateChanged();
    }

    public boolean
    canConference() {
        return mForegroundCall.getState() == ImsPhoneCall.State.ACTIVE
            && mBackgroundCall.getState() == ImsPhoneCall.State.HOLDING
            && !mBackgroundCall.isFull()
            && !mForegroundCall.isFull();
    }

    private boolean canAddVideoCallDuringImsAudioCall(int videoState) {
        if (mAllowHoldingVideoCall) {
            return true;
        }

        ImsCall call = mForegroundCall.getImsCall();
        if (call == null) {
            call = mBackgroundCall.getImsCall();
        }

        boolean isImsAudioCallActiveOrHolding = (mForegroundCall.getState() == Call.State.ACTIVE ||
               mBackgroundCall.getState() == Call.State.HOLDING) && call != null &&
               !call.isVideoCall();

        /* return TRUE if there doesn't exist ims audio call in either active
           or hold states */
        return !isImsAudioCallActiveOrHolding || !VideoProfile.isVideo(videoState);
    }


    /**
     * Determines if there are issues which would preclude dialing an outgoing call.  Throws a
     * {@link CallStateException} if there is an issue.
     * @throws CallStateException
     */
    public void checkForDialIssues() throws CallStateException {
        boolean disableCall = TelephonyProperties.disable_call().orElse(false);
        if (disableCall) {
            throw new CallStateException(CallStateException.ERROR_CALLING_DISABLED,
                    "ro.telephony.disable-call has been used to disable calling.");
        }
        if (mPendingMO != null && mPendingMO.getDeferDialStatus() != DeferDial.ENABLE) {
            throw new CallStateException(CallStateException.ERROR_ALREADY_DIALING,
                    "Another outgoing call is already being dialed.");
        }
        if (mRingingCall.isRinging()) {
            throw new CallStateException(CallStateException.ERROR_CALL_RINGING,
                    "Can't place a call while another is ringing.");
        }
        if (hasMaximumLiveCalls()) {
            throw new CallStateException(CallStateException.ERROR_TOO_MANY_CALLS,
                    "Already an active foreground and background call.");
        }
    }

    public boolean
    canTransfer() {
        return mForegroundCall.getState() == ImsPhoneCall.State.ACTIVE
            && mBackgroundCall.getState() == ImsPhoneCall.State.HOLDING;
    }

    //***** Private Instance Methods

    private void
    internalClearDisconnected() {
        mRingingCall.clearDisconnected();
        mForegroundCall.clearDisconnected();
        mBackgroundCall.clearDisconnected();
        mHandoverCall.clearDisconnected();
    }

    @UnsupportedAppUsage(maxTargetSdk = Build.VERSION_CODES.R, trackingBug = 170729553)
    private void
    updatePhoneState() {
        PhoneConstants.State oldState = mState;

        boolean isPendingMOIdle = mPendingMO == null || !mPendingMO.getState().isAlive();

        if (mRingingCall.isRinging()) {
            mState = PhoneConstants.State.RINGING;
        } else if (!isPendingMOIdle || !mForegroundCall.isIdle() || !mBackgroundCall.isIdle()) {
            // There is a non-idle call, so we're off the hook.
            mState = PhoneConstants.State.OFFHOOK;
        } else {
            mState = PhoneConstants.State.IDLE;
        }

        if (mState == PhoneConstants.State.IDLE && oldState != mState) {
            mVoiceCallEndedRegistrants.notifyRegistrants(
                    new AsyncResult(null, null, null));
        } else if (oldState == PhoneConstants.State.IDLE && oldState != mState) {
            mVoiceCallStartedRegistrants.notifyRegistrants (
                    new AsyncResult(null, null, null));
        }

        if (DBG) {
            log("updatePhoneState pendingMo = " + (mPendingMO == null ? "null"
                    : mPendingMO.getState() + "(" + mPendingMO.getTelecomCallId() + "/objId:"
                            + System.identityHashCode(mPendingMO) + ")")
                    + ", rng= " + mRingingCall.getState() + "("
                    + mRingingCall.getConnectionSummary()
                    + "), fg= " + mForegroundCall.getState() + "("
                    + mForegroundCall.getConnectionSummary()
                    + "), bg= " + mBackgroundCall.getState()
                    + "(" + mBackgroundCall.getConnectionSummary() + ")");
            log("updatePhoneState oldState=" + oldState + ", newState=" + mState);
        }

        if (mState != oldState) {
            mPhone.notifyPhoneStateChanged();
            mMetrics.writePhoneState(mPhone.getPhoneId(), mState);
            notifyPhoneStateChanged(oldState, mState);
        }
    }

    private void
    handleRadioNotAvailable() {
        // handlePollCalls will clear out its
        // call list when it gets the CommandException
        // error result from this
        pollCallsWhenSafe();
    }

    private void
    dumpState() {
        List l;

        log("Phone State:" + mState);

        log("Ringing call: " + mRingingCall.toString());

        l = mRingingCall.getConnections();
        for (int i = 0, s = l.size(); i < s; i++) {
            log(l.get(i).toString());
        }

        log("Foreground call: " + mForegroundCall.toString());

        l = mForegroundCall.getConnections();
        for (int i = 0, s = l.size(); i < s; i++) {
            log(l.get(i).toString());
        }

        log("Background call: " + mBackgroundCall.toString());

        l = mBackgroundCall.getConnections();
        for (int i = 0, s = l.size(); i < s; i++) {
            log(l.get(i).toString());
        }

    }

    //***** Called from ImsPhone
    /**
     * Set the TTY mode. This is the actual tty mode (varies depending on peripheral status)
     */
    public void setTtyMode(int ttyMode) {
        if (mImsManager == null) {
            Log.w(LOG_TAG, "ImsManager is null when setting TTY mode");
            return;
        }

        try {
            mImsManager.setTtyMode(ttyMode);
        } catch (ImsException e) {
            loge("setTtyMode : " + e);
        }
    }

    /**
     * Sets the UI TTY mode. This is the preferred TTY mode that the user sets in the call
     * settings screen.
     */
    public void setUiTTYMode(int uiTtyMode, Message onComplete) {
        if (mImsManager == null) {
            mPhone.sendErrorResponse(onComplete, getImsManagerIsNullException());
            return;
        }

        try {
            mImsManager.setUiTTYMode(mPhone.getContext(), uiTtyMode, onComplete);
        } catch (ImsException e) {
            loge("setUITTYMode : " + e);
            mPhone.sendErrorResponse(onComplete, e);
        }
    }

    public void setMute(boolean mute) {
        mDesiredMute = mute;
        mForegroundCall.setMute(mute);
    }

    public boolean getMute() {
        return mDesiredMute;
    }

    /**
     * Sends a DTMF code. According to <a href="http://tools.ietf.org/html/rfc2833">RFC 2833</a>,
     * event 0 ~ 9 maps to decimal value 0 ~ 9, '*' to 10, '#' to 11, event 'A' ~ 'D' to 12 ~ 15,
     * and event flash to 16. Currently, event flash is not supported.
     *
     * @param c that represents the DTMF to send. '0' ~ '9', 'A' ~ 'D', '*', '#' are valid inputs.
     * @param result the result message to send when done. If non-null, the {@link Message} must
     *         contain a valid {@link android.os.Messenger} in the {@link Message#replyTo} field,
     *         since this can be used across IPC boundaries.
     */
    public void sendDtmf(char c, Message result) {
        if (DBG) log("sendDtmf");

        ImsCall imscall = mForegroundCall.getImsCall();
        if (imscall == null) {
            log("sendDtmf : ring call");
            imscall =  mRingingCall.getImsCall();
        }
        if (imscall != null) {
            imscall.sendDtmf(c, result);
        }
    }

    public void
    startDtmf(char c) {
        if (DBG) log("startDtmf");

        ImsCall imscall = mForegroundCall.getImsCall();
        if (imscall == null) {
            log("startDtmf : ring call");
            imscall =  mRingingCall.getImsCall();
        }
        if (imscall != null) {
            imscall.startDtmf(c);
        } else {
            loge("startDtmf : no foreground or ringing call");
        }
    }

    public void
    stopDtmf() {
        if (DBG) log("stopDtmf");

        ImsCall imscall = mForegroundCall.getImsCall();
        if (imscall == null) {
            log("stopDtmf : ring call");
            imscall =  mRingingCall.getImsCall();
        }
        if (imscall != null) {
            imscall.stopDtmf();
        } else {
            loge("stopDtmf : no foreground or ringing call");
        }
    }

    //***** Called from ImsPhoneConnection

    public void hangup (ImsPhoneConnection conn) throws CallStateException {
        if (DBG) log("hangup connection" + conn.getImsCall());

        if (conn.getOwner() != this) {
            throw new CallStateException ("ImsPhoneConnection " + conn
                    + "does not belong to ImsPhoneCallTracker " + this);
        }
        hangup(conn, android.telecom.Call.REJECT_REASON_DECLINED);
    }

    //***** Called from ImsPhoneCall

    public void hangup (ImsPhoneCall call) throws CallStateException {
        hangup(call, android.telecom.Call.REJECT_REASON_DECLINED);
    }

    public void hangup (ImsPhoneCall call, @android.telecom.Call.RejectReason int rejectReason)
            throws CallStateException {
        hangup(call.getFirstConnection(), rejectReason);
    }

    private void hangup (ImsPhoneConnection conn,
            @android.telecom.Call.RejectReason int rejectReason) throws CallStateException {
        if (DBG) log("hangup call - reason=" + rejectReason);

        ImsPhoneCall call = conn.getCall();
        if (call.getConnectionsCount() == 0) {
            throw new CallStateException("no connections");
        }
        boolean rejectCall = false;

        String logResult = "(undefined)";
        if (call == mRingingCall) {
            logResult = "(ringing) hangup incoming";
            rejectCall = true;
        } else if (call == mForegroundCall) {
            if (call.isDialingOrAlerting()) {
                logResult = "(foregnd) hangup dialing or alerting...";
            } else {
                logResult = "(foregnd) hangup foreground";
                //held call will be resumed by onCallTerminated
            }
        } else if (call == mBackgroundCall) {
            logResult = "(backgnd) hangup waiting or background";
        } else if (call == mHandoverCall) {
            logResult = "(handover) hangup handover (SRVCC) call";
        } else {
            mOperationLocalLog.log("hangup: ImsPhoneCall " + System.identityHashCode(conn)
                    + " does not belong to ImsPhoneCallTracker " + this);
            throw new CallStateException ("ImsPhoneCall " + call +
                    "does not belong to ImsPhoneCallTracker " + this);
        }
        if (Phone.DEBUG_PHONE) log(logResult);
        mOperationLocalLog.log("hangup: " + logResult + ", connId="
                + System.identityHashCode(conn));

        if (call.getConnections().size() > 1 && call == mBackgroundCall) {
            // separate two connections from same imsphonecall object
            mBackgroundCall.detach(conn);
            mForegroundCall.attach(conn);
            conn.changeParent(mForegroundCall);
            mForegroundCall.onHangupLocal();
        } else {
            call.onHangupLocal();
        }
        mImsCallInfoTracker.updateImsCallStatus(conn);
        ImsCall imsCall = conn.getImsCall();

        try {
            if (imsCall != null) {
                if (rejectCall) {
                    if (rejectReason == android.telecom.Call.REJECT_REASON_UNWANTED) {
                        imsCall.reject(ImsReasonInfo.CODE_SIP_USER_MARKED_UNWANTED);
                    } else {
                        imsCall.reject(ImsReasonInfo.CODE_USER_DECLINE);
                    }
                    mMetrics.writeOnImsCommand(mPhone.getPhoneId(), imsCall.getSession(),
                            ImsCommand.IMS_CMD_REJECT);
                } else {
                    imsCall.terminate(ImsReasonInfo.CODE_USER_TERMINATED);
                    mMetrics.writeOnImsCommand(mPhone.getPhoneId(), imsCall.getSession(),
                            ImsCommand.IMS_CMD_TERMINATE);
                }
            } else if (mPendingMO != null && call == mForegroundCall) {
                // is holding a foreground call
                mPendingMO.update(null, ImsPhoneCall.State.DISCONNECTED);
                mPendingMO.onDisconnect();
                removeConnection(mPendingMO);
                mPendingMO = null;
                updatePhoneState();
                removeMessages(EVENT_DIAL_PENDINGMO);
            }
        } catch (ImsException e) {
            mOperationLocalLog.log("hangup: ImsException=" + e);
            throw new CallStateException(e.getMessage());
        }

        mPhone.notifyPreciseCallStateChanged();

    }

    void callEndCleanupHandOverCallIfAny() {
        List<Connection> connections = mHandoverCall.getConnections();
        if (connections.size() > 0) {
            if (DBG) log("callEndCleanupHandOverCallIfAny, mHandoverCall.mConnections="
                    + mHandoverCall.getConnections());
            mHandoverCall.clearConnections();
            mConnections.clear();
            mState = PhoneConstants.State.IDLE;
        }
    }


    public void sendUSSD (String ussdString, Message response) {
        if (DBG) log("sendUSSD");

        try {
            if (mUssdSession != null) {
                // Doesn't need mPendingUssd here. Listeners would use it if not null.
                mPendingUssd = null;
                mUssdSession.sendUssd(ussdString);
                AsyncResult.forMessage(response, null, null);
                response.sendToTarget();
                return;
            }

            if (mImsManager == null) {
                mPhone.sendErrorResponse(response, getImsManagerIsNullException());
                return;
            }

            String[] callees = new String[] { ussdString };
            ImsCallProfile profile = mImsManager.createCallProfile(
                    ImsCallProfile.SERVICE_TYPE_NORMAL, ImsCallProfile.CALL_TYPE_VOICE);
            profile.setCallExtraInt(ImsCallProfile.EXTRA_DIALSTRING,
                    ImsCallProfile.DIALSTRING_USSD);

            mUssdSession = mImsManager.makeCall(profile, callees, mImsUssdListener);
            mPendingUssd = response;
            if (DBG) log("pending ussd updated, " + mPendingUssd);
        } catch (ImsException e) {
            loge("sendUSSD : " + e);
            mPhone.sendErrorResponse(response, e);
        }
    }

    /**
     * Cancel USSD session.
     *
     * @param msg The message to dispatch when the USSD session terminated.
     */
    public void cancelUSSD(Message msg) {
        if (mUssdSession == null) return;
        mPendingUssd = msg;
        mUssdSession.terminate(ImsReasonInfo.CODE_USER_TERMINATED);
    }

    @UnsupportedAppUsage(maxTargetSdk = Build.VERSION_CODES.R, trackingBug = 170729553)
    private synchronized ImsPhoneConnection findConnection(final ImsCall imsCall) {
        for (ImsPhoneConnection conn : mConnections) {
            if (conn.getImsCall() == imsCall) {
                return conn;
            }
        }
        return null;
    }

    /**
     * Given a connection, detach it from any {@link ImsPhoneCall} it is associated with, remove it
     * from the connections lists, and ensure if it was the pending MO connection it gets removed
     * from there as well.
     * @param conn The connection to cleanup and remove.
     */
    public synchronized void cleanupAndRemoveConnection(ImsPhoneConnection conn) {
        mOperationLocalLog.log("cleanupAndRemoveConnection: " + conn);
        // If the connection is attached to a call, detach it.
        if (conn.getCall() != null) {
            conn.getCall().detach(conn);
        }
        // Remove it from the connection list.
        removeConnection(conn);

        // Finally, if it was the pending MO, then ensure that connection gets cleaned up as well.
        if (conn == mPendingMO) {
            mPendingMO.finalize();
            mPendingMO = null;
        }
        // Ensure aggregate state for this tracker is also updated to reflect the new state.
        updatePhoneState();
        mPhone.notifyPreciseCallStateChanged();
    }

    @UnsupportedAppUsage(maxTargetSdk = Build.VERSION_CODES.R, trackingBug = 170729553)
    public synchronized void removeConnection(ImsPhoneConnection conn) {
        mConnections.remove(conn);

        // If not emergency call is remaining, notify emergency call registrants
        if (mIsInEmergencyCall) {
            boolean isEmergencyCallInList = false;
            // if no emergency calls pending, set this to false
            for (ImsPhoneConnection imsPhoneConnection : mConnections) {
                if (imsPhoneConnection != null && imsPhoneConnection.isEmergency() == true) {
                    isEmergencyCallInList = true;
                    break;
                }
            }

            if (!isEmergencyCallInList) {
                if (mPhone.isEcmCanceledForEmergency()) {
                    EcbmHandler.getInstance().handleTimerInEmergencyCallbackMode(EcbmHandler.RESTART_ECM_TIMER);
                }
                mIsInEmergencyCall = false;
                mPhone.sendEmergencyCallStateChange(false);
            }
        }
    }

    @UnsupportedAppUsage(maxTargetSdk = Build.VERSION_CODES.R, trackingBug = 170729553)
    private synchronized void addConnection(ImsPhoneConnection conn) {
        mConnections.add(conn);
        if (conn.isEmergency()) {
            mIsInEmergencyCall = true;
            mPhone.sendEmergencyCallStateChange(true);
        }
    }

    @UnsupportedAppUsage(maxTargetSdk = Build.VERSION_CODES.R, trackingBug = 170729553)
    private void processCallStateChange(ImsCall imsCall, ImsPhoneCall.State state, int cause) {
        if (DBG) log("processCallStateChange " + imsCall + " state=" + state + " cause=" + cause);
        // This method is called on onCallUpdate() where there is not necessarily a call state
        // change. In these situations, we'll ignore the state related updates and only process
        // the change in media capabilities (as expected).  The default is to not ignore state
        // changes so we do not change existing behavior.
        processCallStateChange(imsCall, state, cause, false /* do not ignore state update */);
    }

    @UnsupportedAppUsage(maxTargetSdk = Build.VERSION_CODES.R, trackingBug = 170729553)
    private void processCallStateChange(ImsCall imsCall, ImsPhoneCall.State state, int cause,
            boolean ignoreState) {
        if (DBG) {
            log("processCallStateChange state=" + state + " cause=" + cause
                    + " ignoreState=" + ignoreState);
        }

        if (imsCall == null) return;

        boolean changed = false;
        ImsPhoneConnection conn = findConnection(imsCall);

        if (conn == null) {
            // TODO : what should be done?
            return;
        }

        // processCallStateChange is triggered for onCallUpdated as well.
        // onCallUpdated should not modify the state of the call
        // It should modify only other capabilities of call through updateMediaCapabilities
        // State updates will be triggered through individual callbacks
        // i.e. onCallHeld, onCallResume, etc and conn.update will be responsible for the update
        conn.updateMediaCapabilities(imsCall);
        if (ignoreState) {
            conn.updateAddressDisplay(imsCall);
            conn.updateExtras(imsCall);
            // Some devices will change the audio direction between major call state changes, so we
            // need to check whether to start or stop ringback
            conn.maybeChangeRingbackState();

            maybeSetVideoCallProvider(conn, imsCall);
            return;
        }

        // Do not log operations that do not change the state
        mOperationLocalLog.log("processCallStateChange: state=" + state + " cause=" + cause
                + " connId=" + System.identityHashCode(conn));
        boolean noActiveCall = false;
        if (mForegroundCall.getState() != ImsPhoneCall.State.ACTIVE
                && mBackgroundCall.getState() != ImsPhoneCall.State.ACTIVE) {
            noActiveCall = true;
        }
        changed = conn.update(imsCall, state);
        if (noActiveCall && changed && state == ImsPhoneCall.State.ACTIVE) {
            sendMessage(obtainMessage(EVENT_NEW_ACTIVE_CALL_STARTED));
        }
        if (state == ImsPhoneCall.State.DISCONNECTED) {
            changed = conn.onDisconnect(cause) || changed;
            //detach the disconnected connections
            conn.getCall().detach(conn);
            removeConnection(conn);

            // If the call being disconnected was the pending MO call we should clear it.
            if (mPendingMO == conn) {
                mPendingMO.finalize();
                mPendingMO = null;
            }

            // remove conference participants from the cached list when call is disconnected
            List<ConferenceParticipant> cpList = imsCall.getConferenceParticipants();
            if (cpList != null) {
                for (ConferenceParticipant cp : cpList) {
                    String number = ConferenceParticipant.getParticipantAddress(cp.getHandle(),
                            getCountryIso()).getSchemeSpecificPart();
                    if (!TextUtils.isEmpty(number)) {
                        String formattedNumber = getFormattedPhoneNumber(number);
                        mPhoneNumAndConnTime.remove(formattedNumber);
                    }
                }
            }
        } else {
            mPhone.getVoiceCallSessionStats().onCallStateChanged(conn.getCall());
        }

        if (changed) {
            mImsCallInfoTracker.updateImsCallStatus(conn);
            if (conn.getCall() == mHandoverCall) return;
            updatePhoneState();
            mPhone.notifyPreciseCallStateChanged();
        }
    }

    private void maybeSetVideoCallProvider(ImsPhoneConnection conn, ImsCall imsCall) {
        android.telecom.Connection.VideoProvider connVideoProvider = conn.getVideoProvider();
        ImsCallSession callSession = imsCall.getCallSession();
        if (connVideoProvider != null || callSession == null
            || callSession.getVideoCallProvider() == null) {
            return;
        }

        try {
            setVideoCallProvider(conn, imsCall);
        } catch (RemoteException e) {
            loge("maybeSetVideoCallProvider: exception " + e);
        }
    }

    /**
     * Adds a reason code remapping, for test purposes.
     *
     * @param fromCode The from code, or {@code null} if all.
     * @param message The message to map.
     * @param toCode The code to remap to.
     */
    @VisibleForTesting
    public void addReasonCodeRemapping(Integer fromCode, String message, Integer toCode) {
        if (message != null) {
            message = message.toLowerCase(Locale.ROOT);
        }
        mImsReasonCodeMap.put(new ImsReasonInfoKeyPair(fromCode, message), toCode);
    }

    /**
     * Returns the {@link ImsReasonInfo#getCode()}, potentially remapping to a new value based on
     * the {@link ImsReasonInfo#getCode()} and {@link ImsReasonInfo#getExtraMessage()}.
     *
     * See {@link #mImsReasonCodeMap}.
     *
     * @param reasonInfo The {@link ImsReasonInfo}.
     * @return The remapped code.
     */
    @VisibleForTesting
    public @ImsReasonInfo.ImsCode int maybeRemapReasonCode(ImsReasonInfo reasonInfo) {
        int code = reasonInfo.getCode();
        String reason = reasonInfo.getExtraMessage();
        if (reason == null) {
            reason = "";
        } else {
            reason = reason.toLowerCase(Locale.ROOT);
        }
        log("maybeRemapReasonCode : fromCode = " + reasonInfo.getCode() + " ; message = "
                + reason);
        ImsReasonInfoKeyPair toCheck = new ImsReasonInfoKeyPair(code, reason);
        ImsReasonInfoKeyPair wildcardToCheck = new ImsReasonInfoKeyPair(null, reason);
        ImsReasonInfoKeyPair wildcardMessageToCheck = new ImsReasonInfoKeyPair(code, null);

        if (mImsReasonCodeMap.containsKey(toCheck)) {
            int toCode = mImsReasonCodeMap.get(toCheck);

            log("maybeRemapReasonCode : fromCode = " + reasonInfo.getCode() + " ; message = "
                    + reason + " ; toCode = " + toCode);
            return toCode;
        } else if (!reason.isEmpty() && mImsReasonCodeMap.containsKey(wildcardToCheck)) {
            // Handle the case where a wildcard is specified for the fromCode; in this case we will
            // match without caring about the fromCode.
            // If the reason is empty, we won't do wildcard remapping; otherwise we'd basically be
            // able to remap all ImsReasonInfo codes to a single code, which is not desirable.
            int toCode = mImsReasonCodeMap.get(wildcardToCheck);

            log("maybeRemapReasonCode : fromCode(wildcard) = " + reasonInfo.getCode() +
                    " ; message = " + reason + " ; toCode = " + toCode);
            return toCode;
        }
        else if (mImsReasonCodeMap.containsKey(wildcardMessageToCheck)) {
            // Handle the case where a wildcard is specified for the reason.
            // For example, we can set these two strings in
            // CarrierConfigManager.KEY_IMS_REASONINFO_MAPPING_STRING_ARRAY:
            //   - "1014|call completed elsewhere|1014"
            //   - "1014|*|510"
            // to remap CODE_ANSWERED_ELSEWHERE to CODE_USER_TERMINATED_BY_REMOTE
            // when reason is NOT "call completed elsewhere".
            int toCode = mImsReasonCodeMap.get(wildcardMessageToCheck);
            log("maybeRemapReasonCode : fromCode = " + reasonInfo.getCode() +
                    " ; message(wildcard) = " + reason + " ; toCode = " + toCode);
            return toCode;
        }
        return code;
    }

    @VisibleForTesting
    public boolean getSwitchingFgAndBgCallsValue() {
        return mSwitchingFgAndBgCalls;
    }

    @VisibleForTesting
    public void setSwitchingFgAndBgCallsValue(boolean value) {
        mSwitchingFgAndBgCalls = value;
    }

    /**
     * Maps an {@link ImsReasonInfo} reason code to a {@link DisconnectCause} cause code.
     * The {@link Call.State} provided is the state of the call prior to disconnection.
     * @param reasonInfo the {@link ImsReasonInfo} for the disconnection.
     * @param callState The {@link Call.State} prior to disconnection.
     * @return The {@link DisconnectCause} code.
     */
    @VisibleForTesting
    public int getDisconnectCauseFromReasonInfo(ImsReasonInfo reasonInfo, Call.State callState) {
        int cause = DisconnectCause.ERROR_UNSPECIFIED;

        int code = maybeRemapReasonCode(reasonInfo);
        switch (code) {
            case ImsReasonInfo.CODE_SIP_ALTERNATE_EMERGENCY_CALL:
                return DisconnectCause.IMS_SIP_ALTERNATE_EMERGENCY_CALL;
            case ImsReasonInfo.CODE_SIP_BAD_ADDRESS:
            case ImsReasonInfo.CODE_SIP_NOT_REACHABLE:
                return DisconnectCause.NUMBER_UNREACHABLE;

            case ImsReasonInfo.CODE_SIP_BUSY:
                return DisconnectCause.BUSY;

            case ImsReasonInfo.CODE_USER_TERMINATED:
                return DisconnectCause.LOCAL;

            case ImsReasonInfo.CODE_LOCAL_ENDED_BY_CONFERENCE_MERGE:
                return DisconnectCause.IMS_MERGED_SUCCESSFULLY;

            case ImsReasonInfo.CODE_LOCAL_CALL_DECLINE:
            case ImsReasonInfo.CODE_REMOTE_CALL_DECLINE:
            case ImsReasonInfo.CODE_REJECTED_ELSEWHERE:
                // If the call has been declined locally (on this device), or on remotely (on
                // another device using multiendpoint functionality), mark it as rejected.
                return DisconnectCause.INCOMING_REJECTED;

            case ImsReasonInfo.CODE_USER_TERMINATED_BY_REMOTE:
            case ImsReasonInfo.CODE_SIP_USER_REJECTED:
                return DisconnectCause.NORMAL;

            case ImsReasonInfo.CODE_SIP_FORBIDDEN:
                return DisconnectCause.SERVER_ERROR;

            case ImsReasonInfo.CODE_SIP_REDIRECTED:
            case ImsReasonInfo.CODE_SIP_NOT_ACCEPTABLE:
            case ImsReasonInfo.CODE_SIP_GLOBAL_ERROR:
                return DisconnectCause.SERVER_ERROR;

            case ImsReasonInfo.CODE_EMERGENCY_CALL_OVER_WFC_NOT_AVAILABLE:
                return DisconnectCause.EMERGENCY_CALL_OVER_WFC_NOT_AVAILABLE;

            case ImsReasonInfo.CODE_WFC_SERVICE_NOT_AVAILABLE_IN_THIS_LOCATION:
                return DisconnectCause.WFC_SERVICE_NOT_AVAILABLE_IN_THIS_LOCATION;

            case ImsReasonInfo.CODE_SIP_SERVICE_UNAVAILABLE:
            case ImsReasonInfo.CODE_SIP_SERVER_ERROR:
                return DisconnectCause.SERVER_UNREACHABLE;

            case ImsReasonInfo.CODE_SIP_NOT_FOUND:
                return DisconnectCause.INVALID_NUMBER;

            case ImsReasonInfo.CODE_LOCAL_NETWORK_ROAMING:
            case ImsReasonInfo.CODE_LOCAL_NETWORK_IP_CHANGED:
            case ImsReasonInfo.CODE_LOCAL_IMS_SERVICE_DOWN:
            case ImsReasonInfo.CODE_LOCAL_SERVICE_UNAVAILABLE:
            case ImsReasonInfo.CODE_LOCAL_NOT_REGISTERED:
            case ImsReasonInfo.CODE_LOCAL_NETWORK_NO_LTE_COVERAGE:
            case ImsReasonInfo.CODE_LOCAL_NETWORK_NO_SERVICE:
            case ImsReasonInfo.CODE_LOCAL_CALL_VCC_ON_PROGRESSING:
                return DisconnectCause.OUT_OF_SERVICE;

            case ImsReasonInfo.CODE_SIP_REQUEST_TIMEOUT:
            case ImsReasonInfo.CODE_TIMEOUT_1XX_WAITING:
            case ImsReasonInfo.CODE_TIMEOUT_NO_ANSWER:
            case ImsReasonInfo.CODE_TIMEOUT_NO_ANSWER_CALL_UPDATE:
                return DisconnectCause.TIMED_OUT;

            case ImsReasonInfo.CODE_LOCAL_POWER_OFF:
            case ImsReasonInfo.CODE_RADIO_OFF:
                return DisconnectCause.POWER_OFF;

            case ImsReasonInfo.CODE_LOCAL_LOW_BATTERY:
            case ImsReasonInfo.CODE_LOW_BATTERY: {
                if (callState == Call.State.DIALING) {
                    return DisconnectCause.DIAL_LOW_BATTERY;
                } else {
                    return DisconnectCause.LOW_BATTERY;
                }
            }

            case ImsReasonInfo.CODE_CALL_BARRED:
                return DisconnectCause.CALL_BARRED;

            case ImsReasonInfo.CODE_FDN_BLOCKED:
                return DisconnectCause.FDN_BLOCKED;

            case ImsReasonInfo.CODE_IMEI_NOT_ACCEPTED:
                return DisconnectCause.IMEI_NOT_ACCEPTED;

            case ImsReasonInfo.CODE_ANSWERED_ELSEWHERE:
                return DisconnectCause.ANSWERED_ELSEWHERE;

            case ImsReasonInfo.CODE_CALL_END_CAUSE_CALL_PULL:
                return DisconnectCause.CALL_PULLED;

            case ImsReasonInfo.CODE_MAXIMUM_NUMBER_OF_CALLS_REACHED:
                return DisconnectCause.MAXIMUM_NUMBER_OF_CALLS_REACHED;

            case ImsReasonInfo.CODE_DATA_DISABLED:
                return DisconnectCause.DATA_DISABLED;

            case ImsReasonInfo.CODE_DATA_LIMIT_REACHED:
                return DisconnectCause.DATA_LIMIT_REACHED;

            case ImsReasonInfo.CODE_WIFI_LOST:
                return DisconnectCause.WIFI_LOST;

            case ImsReasonInfo.CODE_ACCESS_CLASS_BLOCKED:
                return DisconnectCause.IMS_ACCESS_BLOCKED;

            case ImsReasonInfo.CODE_EMERGENCY_TEMP_FAILURE:
                return DisconnectCause.EMERGENCY_TEMP_FAILURE;

            case ImsReasonInfo.CODE_EMERGENCY_PERM_FAILURE:
                return DisconnectCause.EMERGENCY_PERM_FAILURE;

            case ImsReasonInfo.CODE_DIAL_MODIFIED_TO_USSD:
                return DisconnectCause.DIAL_MODIFIED_TO_USSD;

            case ImsReasonInfo.CODE_DIAL_MODIFIED_TO_SS:
                return DisconnectCause.DIAL_MODIFIED_TO_SS;

            case ImsReasonInfo.CODE_DIAL_MODIFIED_TO_DIAL:
                return DisconnectCause.DIAL_MODIFIED_TO_DIAL;

            case ImsReasonInfo.CODE_DIAL_MODIFIED_TO_DIAL_VIDEO:
                return DisconnectCause.DIAL_MODIFIED_TO_DIAL_VIDEO;

            case ImsReasonInfo.CODE_DIAL_VIDEO_MODIFIED_TO_DIAL:
                return DisconnectCause.DIAL_VIDEO_MODIFIED_TO_DIAL;

            case ImsReasonInfo.CODE_DIAL_VIDEO_MODIFIED_TO_DIAL_VIDEO:
                return DisconnectCause.DIAL_VIDEO_MODIFIED_TO_DIAL_VIDEO;

            case ImsReasonInfo.CODE_DIAL_VIDEO_MODIFIED_TO_SS:
                return DisconnectCause.DIAL_VIDEO_MODIFIED_TO_SS;

            case ImsReasonInfo.CODE_DIAL_VIDEO_MODIFIED_TO_USSD:
                return DisconnectCause.DIAL_VIDEO_MODIFIED_TO_USSD;

            case QtiImsUtils.CODE_RETRY_ON_IMS_WITHOUT_RTT:
                return QtiImsUtils.RETRY_ON_IMS_WITHOUT_RTT;

            case ImsReasonInfo.CODE_UNOBTAINABLE_NUMBER:
                return DisconnectCause.UNOBTAINABLE_NUMBER;

            case ImsReasonInfo.CODE_MEDIA_NO_DATA:
                return DisconnectCause.MEDIA_TIMEOUT;

            case ImsReasonInfo.CODE_RADIO_INTERNAL_ERROR:
            case ImsReasonInfo.CODE_UNSPECIFIED:
                if (mPhone.getDefaultPhone().getServiceStateTracker().mRestrictedState
                        .isCsRestricted()) {
                    return DisconnectCause.CS_RESTRICTED;
                } else if (mPhone.getDefaultPhone().getServiceStateTracker().mRestrictedState
                        .isCsEmergencyRestricted()) {
                    return DisconnectCause.CS_RESTRICTED_EMERGENCY;
                } else if (mPhone.getDefaultPhone().getServiceStateTracker().mRestrictedState
                        .isCsNormalRestricted()) {
                    return DisconnectCause.CS_RESTRICTED_NORMAL;
                }
                break;

            case ImsReasonInfo.CODE_SIP_BAD_REQUEST:
            case ImsReasonInfo.CODE_REJECT_CALL_ON_OTHER_SUB:
            case ImsReasonInfo.CODE_REJECT_ONGOING_E911_CALL:
            case ImsReasonInfo.CODE_REJECT_ONGOING_CALL_SETUP:
            case ImsReasonInfo.CODE_REJECT_MAX_CALL_LIMIT_REACHED:
            case ImsReasonInfo.CODE_REJECT_ONGOING_CALL_TRANSFER:
            case ImsReasonInfo.CODE_REJECT_ONGOING_CONFERENCE_CALL:
            case ImsReasonInfo.CODE_REJECT_ONGOING_HANDOVER:
            case ImsReasonInfo.CODE_REJECT_ONGOING_CALL_UPGRADE:
                return DisconnectCause.INCOMING_AUTO_REJECTED;
            case ImsReasonInfo.CODE_CONCURRENT_CALLS_NOT_POSSIBLE:
                return DisconnectCause.CONCURRENT_CALLS_NOT_POSSIBLE;
            default:
        }

        return cause;
    }

    private int getPreciseDisconnectCauseFromReasonInfo(ImsReasonInfo reasonInfo) {
        return PRECISE_CAUSE_MAP.get(maybeRemapReasonCode(reasonInfo),
                CallFailCause.ERROR_UNSPECIFIED);
    }

    /**
     * @return true if the phone is in Emergency Callback mode, otherwise false
     */
    private boolean isPhoneInEcbm() {
        return EcbmHandler.getInstance() != null && EcbmHandler.getInstance().isInEcm();
    }

    /**
     * @return true if the phone is in SMS callback mode and
     * exit SCBM supported, otherwise false
     */
    private boolean canExitScbm() {
        return mPhone.mDefaultPhone.isInScbm() &&
                mPhone.mDefaultPhone.isExitScbmFeatureSupported();
    }

    private boolean isPhoneInEmergencyMode() {
        return isPhoneInEcbm() || canExitScbm();
    }

    private void exitEmergencyMode() throws Exception {
        boolean isPhoneInEcbm = isPhoneInEcbm();
        boolean isPhoneInScbm = canExitScbm();
        if (isPhoneInEcbm) {
            try {
                EcbmHandler.getInstance().exitEmergencyCallbackMode();
            } catch (Exception e) {
                throw e;
            }
            EcbmHandler.getInstance().setOnEcbModeExitResponse(this,
                    EVENT_EXIT_ECM_RESPONSE_CDMA, null);
            mPendingExitEcbmReq = true;
        }
        if (isPhoneInScbm) {
            try {
                mPhone.mDefaultPhone.exitScbm();
            } catch (Exception e) {
                throw e;
            }
            mPhone.mDefaultPhone.setOnScbmExitResponse(this,
              EVENT_EXIT_SCBM_RESPONSE_CDMA, null);
            mPendingExitScbmReq = true;
        }
    }

    /**
     * Before dialing pending MO request, check for the Emergency Callback mode.
     * If device is in Emergency callback mode, then exit the mode before dialing pending MO.
     */
    @UnsupportedAppUsage(maxTargetSdk = Build.VERSION_CODES.R, trackingBug = 170729553)
    private void dialPendingMO() {
        boolean isPhoneInEmergencyMode = isPhoneInEmergencyMode();
        boolean isEmergencyNumber = mPendingMO.isEmergency();
        if ((!isPhoneInEmergencyMode()) || (isPhoneInEmergencyMode() && isEmergencyNumber)) {
            sendEmptyMessage(EVENT_DIAL_PENDINGMO);
        } else {
            sendEmptyMessage(EVENT_EXIT_ECBM_BEFORE_PENDINGMO);
        }
    }

    /**
     * Listen to the IMS call state change
     */
    @UnsupportedAppUsage(maxTargetSdk = Build.VERSION_CODES.R, trackingBug = 170729553)
    private ImsCall.Listener mImsCallListener = new ImsCall.Listener() {
        @Override
        public void onCallInitiating(ImsCall imsCall) {
            if (DBG) log("onCallInitiating");
            mPendingMO = null;
            processCallStateChange(imsCall, ImsPhoneCall.State.DIALING,
                    DisconnectCause.NOT_DISCONNECTED, true);
            mMetrics.writeOnImsCallInitiating(mPhone.getPhoneId(), imsCall.getCallSession());
        }

        @Override
        public void onCallProgressing(ImsCall imsCall) {
            if (DBG) log("onCallProgressing");

            mPendingMO = null;
            processCallStateChange(imsCall, ImsPhoneCall.State.ALERTING,
                    DisconnectCause.NOT_DISCONNECTED);
            mMetrics.writeOnImsCallProgressing(mPhone.getPhoneId(), imsCall.getCallSession());
        }

        @Override
        public void onCallStarted(ImsCall imsCall) {
            if (DBG) log("onCallStarted");

            if (mHoldSwitchingState == HoldSwapState.HOLDING_TO_ANSWER_INCOMING) {
                // If we put a call on hold to answer an incoming call, we should reset the
                // variables that keep track of the switch here.
                if (mCallExpectedToResume != null && mCallExpectedToResume == imsCall) {
                    if (DBG) log("onCallStarted: starting a call as a result of a switch.");
                    mHoldSwitchingState = HoldSwapState.INACTIVE;
                    mCallExpectedToResume = null;
                    logHoldSwapState("onCallStarted");
                }
            }

            mPendingMO = null;
            processCallStateChange(imsCall, ImsPhoneCall.State.ACTIVE,
                    DisconnectCause.NOT_DISCONNECTED);

            if (mNotifyVtHandoverToWifiFail && imsCall.isVideoCall() && !imsCall.isWifiCall()) {
                if (isWifiConnected()) {
                    // Schedule check to see if handover succeeded.
                    sendMessageDelayed(obtainMessage(EVENT_CHECK_FOR_WIFI_HANDOVER, imsCall),
                            HANDOVER_TO_WIFI_TIMEOUT_MS);
                    mHasAttemptedStartOfCallHandover = false;
                } else {
                    // No wifi connectivity, so keep track of network availability for potential
                    // handover.
                    registerForConnectivityChanges();
                    // No WIFI, so assume we've already attempted a handover.
                    mHasAttemptedStartOfCallHandover = true;
                }
            }
            mMetrics.writeOnImsCallStarted(mPhone.getPhoneId(), imsCall.getCallSession());
        }

        @Override
        public void onCallUpdated(ImsCall imsCall) {
            if (DBG) log("onCallUpdated");
            if (imsCall == null) {
                return;
            }
            ImsPhoneConnection conn = findConnection(imsCall);
            if (conn != null) {
                if (DBG) log("onCallUpdated: profile is " + imsCall.getCallProfile());
                processCallStateChange(imsCall, conn.getCall().mState,
                        DisconnectCause.NOT_DISCONNECTED, true /*ignore state update*/);
                mMetrics.writeImsCallState(mPhone.getPhoneId(),
                        imsCall.getCallSession(), conn.getCall().mState);
            }
        }

        /**
         * onCallStartFailed will be invoked when:
         * case 1) Dialing fails
         * case 2) Ringing call is disconnected by local or remote user
         */
        @Override
        public void onCallStartFailed(ImsCall imsCall, ImsReasonInfo reasonInfo) {
            if (DBG) log("onCallStartFailed reasonCode=" + reasonInfo.getCode());

            int eccCategory = EmergencyNumber.EMERGENCY_SERVICE_CATEGORY_UNSPECIFIED;
            if (imsCall != null && imsCall.getCallProfile() != null) {
                eccCategory = imsCall.getCallProfile().getEmergencyServiceCategories();
            }

            if (reasonInfo.getCode() == ImsReasonInfo.CODE_SIP_ALTERNATE_EMERGENCY_CALL) {
                ImsPhoneConnection conn = findConnection(imsCall);
                if (conn != null) {
                    conn.setNonDetectableEmergencyCallInfo(eccCategory);
                }
            }

            if (mHoldSwitchingState == HoldSwapState.HOLDING_TO_ANSWER_INCOMING) {
                // If we put a call on hold to answer an incoming call, we should reset the
                // variables that keep track of the switch here.
                if (mCallExpectedToResume != null && mCallExpectedToResume == imsCall) {
                    if (DBG) log("onCallStarted: starting a call as a result of a switch.");
                    mHoldSwitchingState = HoldSwapState.INACTIVE;
                    mCallExpectedToResume = null;
                    logHoldSwapState("onCallStartFailed");
                }
            }

            mPhone.getVoiceCallSessionStats()
                    .onImsCallStartFailed(
                            findConnection(imsCall),
                            new ImsReasonInfo(
                                    maybeRemapReasonCode(reasonInfo),
                                    reasonInfo.mExtraCode,
                                    reasonInfo.mExtraMessage));

            if (mPendingMO != null) {
                // To initiate dialing circuit-switched call
                if (reasonInfo.getCode() == ImsReasonInfo.CODE_LOCAL_CALL_CS_RETRY_REQUIRED
                        && mRingingCall.getState() == ImsPhoneCall.State.IDLE
                        && isForegroundHigherPriority()) {
                    mForegroundCall.detach(mPendingMO);
                    removeConnection(mPendingMO);
                    mImsCallInfoTracker.updateImsCallStatus(mPendingMO);
                    mPendingMO.finalize();
                    mPendingMO = null;
                    // if we need to perform CSFB of call, hang up any background call
                    // before redialing if it is a lower priority.
                    if (mBackgroundCall.getState().isAlive()) {
                        try {
                            hangup(mBackgroundCall);
                            mPendingSilentRedialInfo = new Pair<>(reasonInfo.getExtraCode() ==
                                ImsReasonInfo.EXTRA_CODE_CALL_RETRY_EMERGENCY, eccCategory);
                        } catch (CallStateException ex) {
                            mPendingSilentRedialInfo = null;
                        }
                    } else {
                        updatePhoneState();
                        mPhone.initiateSilentRedial(reasonInfo.getExtraCode() ==
                                ImsReasonInfo.EXTRA_CODE_CALL_RETRY_EMERGENCY, eccCategory);
                    }
                    return;
                } else {
                    sendCallStartFailedDisconnect(imsCall, reasonInfo);
                }
                mMetrics.writeOnImsCallStartFailed(mPhone.getPhoneId(), imsCall.getCallSession(),
                        reasonInfo);
            } else if (reasonInfo.getCode() == ImsReasonInfo.CODE_LOCAL_CALL_CS_RETRY_REQUIRED
                    && mForegroundCall.getState() == ImsPhoneCall.State.ALERTING) {
                if (DBG) log("onCallStartFailed: Initiated call by silent redial"
                        + " under ALERTING state.");
                ImsPhoneConnection conn = findConnection(imsCall);
                if (conn != null) {
                    mForegroundCall.detach(conn);
                    removeConnection(conn);
                    mImsCallInfoTracker.updateImsCallStatus(conn);
                }
                updatePhoneState();
                mPhone.initiateSilentRedial(reasonInfo.getExtraCode() ==
                        ImsReasonInfo.EXTRA_CODE_CALL_RETRY_EMERGENCY, eccCategory);
            }
        }

        @Override
        public void onCallTerminated(ImsCall imsCall, ImsReasonInfo reasonInfo) {
            if (DBG) log("onCallTerminated reasonCode=" + reasonInfo.getCode());

            ImsPhoneConnection conn = findConnection(imsCall);
            Call.State callState;
            if (conn != null) {
                callState = conn.getState();
            } else {
                // Connection shouldn't be null, but if it is, we can assume the call was active.
                // This call state is only used for determining which disconnect message to show in
                // the case of the device's battery being low resulting in a call drop.
                callState = Call.State.ACTIVE;
            }
            int cause = getDisconnectCauseFromReasonInfo(reasonInfo, callState);

            if (DBG) log("cause = " + cause + " conn = " + conn);

            if (conn != null) {
                android.telecom.Connection.VideoProvider videoProvider = conn.getVideoProvider();
                if (videoProvider instanceof ImsVideoCallProviderWrapper) {
                    ImsVideoCallProviderWrapper wrapper = (ImsVideoCallProviderWrapper)
                            videoProvider;
                    wrapper.unregisterForDataUsageUpdate(ImsPhoneCallTracker.this);
                    wrapper.removeImsVideoProviderCallback(conn);
                }
            }
            if (mOnHoldToneId == System.identityHashCode(conn)) {
                if (conn != null && mOnHoldToneStarted) {
                    mPhone.stopOnHoldTone(conn);
                }
                mOnHoldToneStarted = false;
                mOnHoldToneId = -1;
            }
            if (conn != null) {
                if (conn.isPulledCall() && (
                        reasonInfo.getCode() == ImsReasonInfo.CODE_CALL_PULL_OUT_OF_SYNC ||
                        reasonInfo.getCode() == ImsReasonInfo.CODE_SIP_TEMPRARILY_UNAVAILABLE ||
                        reasonInfo.getCode() == ImsReasonInfo.CODE_SIP_FORBIDDEN) &&
                        mPhone != null && mPhone.getExternalCallTracker() != null) {

                    log("Call pull failed.");
                    // Call was being pulled, but the call pull has failed -- inform the associated
                    // TelephonyConnection that the pull failed, and provide it with the original
                    // external connection which was pulled so that it can be swapped back.
                    conn.onCallPullFailed(mPhone.getExternalCallTracker()
                            .getConnectionById(conn.getPulledDialogId()));
                    // Do not mark as disconnected; the call will just change from being a regular
                    // call to being an external call again.
                    cause = DisconnectCause.NOT_DISCONNECTED;

                } else if (conn.isIncoming() && conn.getConnectTime() == 0
                        && cause != DisconnectCause.ANSWERED_ELSEWHERE) {
                    // Two cases where the call is declared as rejected.
                    // 1. The disconnect was initiated by the user.  I.e. the connection's
                    // disconnect cause is LOCAL at this point.
                    // 2. The network provided disconnect cause is INCOMING_REJECTED.  This will be
                    // the case for ImsReasonInfo.CODE_USER_TERMINATED_BY_REMOTE and
                    // ImsReasonInfo.CODE_REJECTED_ELSEWHERE.
                    if (conn.getDisconnectCause() == DisconnectCause.LOCAL
                            || cause == DisconnectCause.INCOMING_REJECTED) {
                        // If the user initiated a disconnect of this connection, then we will treat
                        // this is a rejected call.
                        // Note; we record the fact that this is a local disconnect in
                        // ImsPhoneConnection#onHangupLocal
                        // Alternatively, the network can specify INCOMING_REJECTED as a result of
                        // remote reject on another device; we'll still treat as rejected.
                        cause = DisconnectCause.INCOMING_REJECTED;
                    } else {
                        // Otherwise in all other cases consider it missed.
                        cause = DisconnectCause.INCOMING_MISSED;
                    }
                    if (DBG) log("Incoming connection of 0 connect time detected - translated " +
                            "cause = " + cause);
                }
            }

            if (cause == DisconnectCause.NORMAL && conn != null && conn.getImsCall().isMerged()) {
                // Call was terminated while it is merged instead of a remote disconnect.
                cause = DisconnectCause.IMS_MERGED_SUCCESSFULLY;
            }

            EmergencyNumberTracker emergencyNumberTracker = null;
            EmergencyNumber num = null;

            if (conn != null && imsCall.getSession() != null) {
                String callId = imsCall.getSession().getCallId();
                emergencyNumberTracker = conn.getEmergencyNumberTracker();
                num = conn.getEmergencyNumberInfo();
                mMetrics.writeOnImsCallTerminated(mPhone.getPhoneId(), imsCall.getCallSession(),
                    reasonInfo, mCallQualityMetrics.get(callId), num,
                    getNetworkCountryIso(), emergencyNumberTracker != null
                        ? emergencyNumberTracker.getEmergencyNumberDbVersion()
                        : TelephonyManager.INVALID_EMERGENCY_NUMBER_DB_VERSION);
                mPhone.getVoiceCallSessionStats().onImsCallTerminated(conn, new ImsReasonInfo(
                    maybeRemapReasonCode(reasonInfo),
                    reasonInfo.mExtraCode, reasonInfo.mExtraMessage));
                // Remove info for the callId from the current calls and add it to the history
                CallQualityMetrics lastCallMetrics = mCallQualityMetrics.remove(callId);
                if (lastCallMetrics != null) {
                    mCallQualityMetricsHistory.add(lastCallMetrics);
                }
                pruneCallQualityMetricsHistory();
            }
            mPhone.notifyImsReason(reasonInfo);

            if (conn != null) {
                conn.setPreciseDisconnectCause(getPreciseDisconnectCauseFromReasonInfo(reasonInfo));
                conn.setImsReasonInfo(reasonInfo);
            }

            boolean isEmergencySrvCategoryPresent = !TextUtils.isEmpty(imsCall.getCallProfile()
                    .getCallExtra(QtiImsUtils.EXTRA_EMERGENCY_SERVICE_CATEGORY));

            if (reasonInfo.getCode() == ImsReasonInfo.CODE_SIP_ALTERNATE_EMERGENCY_CALL
                    && mAutoRetryFailedWifiEmergencyCall && isEmergencySrvCategoryPresent) {
                Pair<ImsCall, ImsReasonInfo> callInfo = new Pair<>(imsCall, reasonInfo);
                mPhone.getDefaultPhone().mCi.registerForOn(ImsPhoneCallTracker.this,
                        EVENT_REDIAL_WIFI_E911_CALL, callInfo);
                sendMessageDelayed(obtainMessage(EVENT_REDIAL_WIFI_E911_TIMEOUT, callInfo),
                        TIMEOUT_REDIAL_WIFI_E911_MS);
                final ConnectivityManager mgr = (ConnectivityManager) mPhone.getContext()
                        .getSystemService(Context.CONNECTIVITY_SERVICE);
                mgr.setAirplaneMode(false);
                return;
            } else if (reasonInfo.getCode() == ImsReasonInfo.CODE_RETRY_ON_IMS_WITHOUT_RTT) {
                Pair<ImsCall, ImsReasonInfo> callInfo = new Pair<>(imsCall, reasonInfo);
                sendMessage(obtainMessage(EVENT_REDIAL_WITHOUT_RTT, callInfo));
                return;
            } else {
                processCallStateChange(imsCall, ImsPhoneCall.State.DISCONNECTED, cause);
            }

            if (mForegroundCall.getState() != ImsPhoneCall.State.ACTIVE) {
                if (mRingingCall.getState().isRinging()) {
                    // Drop pending MO. We should address incoming call first
                    mPendingMO = null;
                }
            }

            if (mHoldSwitchingState == HoldSwapState.SWAPPING_ACTIVE_AND_HELD) {
                if (DBG) {
                    log("onCallTerminated: Call terminated in the midst of Switching " +
                            "Fg and Bg calls.");
                }
                // If we are the in midst of swapping FG and BG calls and the call that was
                // terminated was the one that we expected to resume, we need to swap the FG and
                // BG calls back.
                log("onCallTerminated: foreground call in state : " + mForegroundCall.getState() +
                        " , background call in state : " + mBackgroundCall.getState() +
                        " and ringing call in state : " + (mRingingCall == null ? "null" :
                        mRingingCall.getState().toString()));
                if (imsCall == mCallExpectedToResume) {
                    if (!mBackgroundCall.getImsCall().isPendingHold()) {
                        //Switch the calls only if the background call is not in a PENDING_HOLD
                        //state. Otherwise resuming the background call will anyways fail
                        //and we would have incorrectly switched the calls. The user won't be able
                        //to resume the held call later on.
                        if (DBG) {
                            log("onCallTerminated: switching " + mForegroundCall + " with "
                                    + mBackgroundCall);
                        }
                        // This call terminated in the midst of a switch after the other call was
                        // held, so resume it back to ACTIVE state since the switch failed.
                        mForegroundCall.switchWith(mBackgroundCall);
                        sendEmptyMessage(EVENT_RESUME_NOW_FOREGROUND_CALL);
                        mHoldSwitchingState = HoldSwapState.INACTIVE;
                    } else {
                        log("onCallTerminated: backgroung call has a PENDING_HOLD action in " +
                                "progress and cannot be resumed. Avoid switching the fg and bg "+
                                "calls and dont send EVENT_RESUME_NOW_FOREGROUND_CALL");
                        //Since the foreground call has ended and the background call
                        //is in PENDING_HOLD state
                        mHoldSwitchingState = HoldSwapState.PENDING_SINGLE_CALL_HOLD;
                    }
                } else {
                    // The call which was put on hold and not expected to resume got terminated.
                    // Just resume the foreground call as is done currently.
                    sendEmptyMessage(EVENT_RESUME_NOW_FOREGROUND_CALL);
                    mHoldSwitchingState = HoldSwapState.INACTIVE;
                }
                mCallExpectedToResume = null;
                logHoldSwapState("onCallTerminated swap active and hold case");
            } else if (mHoldSwitchingState == HoldSwapState.PENDING_SINGLE_CALL_UNHOLD
                    || mHoldSwitchingState == HoldSwapState.PENDING_SINGLE_CALL_HOLD
                    || mHoldSwitchingState == HoldSwapState.PENDING_DOUBLE_CALL_UNHOLD
                    || mHoldSwitchingState == HoldSwapState.PENDING_DOUBLE_CALL_HOLD) {
                mCallExpectedToResume = null;
                mHoldSwitchingState = HoldSwapState.INACTIVE;
                logHoldSwapState("onCallTerminated single call case");
            } else if (mHoldSwitchingState == HoldSwapState.HOLDING_TO_ANSWER_INCOMING) {
                // Check to see which call got terminated. If it's the one that was gonna get held,
                // ignore it. If it's the one that was gonna get answered, restore the one that
                // possibly got held.
                // If holding the active call is still in progress when the waiting call terminates
                // resume the held call in onCallHeld. Else resume the call here.
                if ((imsCall == mCallExpectedToResume) &&
                            mBackgroundCall.getState() == ImsPhoneCall.State.HOLDING) {
                    mForegroundCall.switchWith(mBackgroundCall);
                    mCallExpectedToResume = null;
                    mHoldSwitchingState = HoldSwapState.INACTIVE;
                    logHoldSwapState("onCallTerminated hold to answer case");
                    sendEmptyMessage(EVENT_RESUME_NOW_FOREGROUND_CALL);
                } else if (!mBackgroundCall.getState().isAlive() &&
                        mRingingCall.getState() == ImsPhoneCall.State.WAITING) {
                    // Answer ringing call only if user accepted the waiting call received on top
                    // of ACTIVE call and call to be HELD being terminated and received call END
                    // before HOLD response. If onCallHoldFailed is received before call END then
                    // ringing call will be answered in onCallHoldFailed.

                    // Do not trigger answer for ringing call if background call is alive which will
                    // be the case for accepting third incoming call. In case of third incoming call
                    // HOLD call will be ended first so need to check for background call here
                    // explicitly to avoid sending ANSWER for third incoming call before ACTIVE call
                    // becomes HELD.
                    sendEmptyMessage(EVENT_ANSWER_WAITING_CALL);
                }
            } else if (mHoldSwitchingState == HoldSwapState.HOLDING_TO_DIAL_OUTGOING ||
                    mHoldSwitchingState == HoldSwapState.ENDING_TO_DIAL_OUTGOING) {
                // The call that we were gonna hold or end might've gotten terminated.
                // If that's the case, dial mPendingMo if present.
                if (mPendingMO == null
                        || mPendingMO.getDisconnectCause() != DisconnectCause.NOT_DISCONNECTED) {
                    mHoldSwitchingState = HoldSwapState.INACTIVE;
                    logHoldSwapState("onCallTerminated hold/end to dial but no pendingMo");
                } else if (imsCall != mPendingMO.getImsCall()) {
                    sendEmptyMessage(EVENT_DIAL_PENDINGMO);
                    mHoldSwitchingState = HoldSwapState.INACTIVE;
                    logHoldSwapState("onCallTerminated hold/end to dial, dial pendingMo");
                }
            }

            if (mShouldUpdateImsConfigOnDisconnect) {
                // Ensure we update the IMS config when the call is disconnected; we delayed this
                // because a video call was paused.
                updateImsServiceConfig();
                mShouldUpdateImsConfigOnDisconnect = false;
            }

            if (mPendingSilentRedialInfo != null) {
                mPhone.initiateSilentRedial(mPendingSilentRedialInfo.first,
                                            mPendingSilentRedialInfo.second);
                mPendingSilentRedialInfo = null;
            }
        }

        @Override
        public void onCallHeld(ImsCall imsCall) {
            if (DBG) {
                if (mForegroundCall.getImsCall() == imsCall) {
                    log("onCallHeld (fg) " + imsCall);
                } else if (mBackgroundCall.getImsCall() == imsCall) {
                    log("onCallHeld (bg) " + imsCall);
                }
            }

            synchronized (mSyncHold) {
                ImsPhoneCall.State oldState = mBackgroundCall.getState();
                processCallStateChange(imsCall, ImsPhoneCall.State.HOLDING,
                        DisconnectCause.NOT_DISCONNECTED);

                // Note: If we're performing a switchWaitingOrHoldingAndActive, the call to
                // processCallStateChange above may have caused the mBackgroundCall and
                // mForegroundCall references below to change meaning.  Watch out for this if you
                // are reading through this code.
                if (mHoldSwitchingState
                        == HoldSwapState.PENDING_RESUME_FOREGROUND_AFTER_HOLD) {
                    sendEmptyMessage(EVENT_RESUME_NOW_FOREGROUND_CALL);
                    mHoldSwitchingState = HoldSwapState.INACTIVE;
                    mCallExpectedToResume = null;
                } else if (oldState == ImsPhoneCall.State.ACTIVE) {
                    // Note: This case comes up when we have just held a call in response to a
                    // switchWaitingOrHoldingAndActive.  We now need to resume the background call.
                    if (mForegroundCall.getState() == ImsPhoneCall.State.HOLDING
                            && mHoldSwitchingState == HoldSwapState.SWAPPING_ACTIVE_AND_HELD) {
                        sendEmptyMessage(EVENT_RESUME_NOW_FOREGROUND_CALL);
                    } else if (mRingingCall.getState() == ImsPhoneCall.State.WAITING
                            && mHoldSwitchingState == HoldSwapState.HOLDING_TO_ANSWER_INCOMING) {
                        sendEmptyMessage(EVENT_ANSWER_WAITING_CALL);
                    } else if (mPendingMO != null
                            && mHoldSwitchingState == HoldSwapState.HOLDING_TO_DIAL_OUTGOING) {
                        dialPendingMO();
                        mHoldSwitchingState = HoldSwapState.INACTIVE;
                        logHoldSwapState("onCallHeld hold to dial");
                    }  else if (mHoldSwitchingState == HoldSwapState.PENDING_SINGLE_CALL_HOLD
                            && doesDeviceRespectHoldCarrierConfig() && !mAllowHoldingCall) {
                        // In this case since holding/unholding call is not allowed from UI we are
                        // resuming the call which is currently in background.
                        // The current fix assumes that holdActiveCall() which also sets
                        // mHoldSwitchingState to HoldSwapState.PENDING_SINGLE_CALL_HOLD
                        // will only be called from UI and not from framework.
                        mForegroundCall.switchWith(mBackgroundCall);
                        sendEmptyMessage(EVENT_RESUME_NOW_FOREGROUND_CALL);
                        mHoldSwitchingState = HoldSwapState.INACTIVE;
                        logHoldSwapState("onCallHeld auto resume");
                    } else if (mRingingCall.getState() == ImsPhoneCall.State.IDLE
                              && mHoldSwitchingState == HoldSwapState.HOLDING_TO_ANSWER_INCOMING) {
                        //Handle the case where waiting call gets terminated while HOLDING of ACTIVE
                        //call is still in progress and the held call is not resumed in
                        //onCallTerminated.
                        mForegroundCall.switchWith(mBackgroundCall);
                        sendEmptyMessage(EVENT_RESUME_NOW_FOREGROUND_CALL);
                        mHoldSwitchingState = HoldSwapState.INACTIVE;
                        mCallExpectedToResume = null;
                        logHoldSwapState("onCallHeld premature termination of waiting call");
                    } else {
                        // In this case there will be no call resumed, so we can assume that we
                        // are done switching fg and bg calls now.
                        // This may happen if there is no BG call and we are holding a call so that
                        // we can dial another one.
                        mHoldSwitchingState = HoldSwapState.INACTIVE;
                        logHoldSwapState("onCallHeld normal case");
                    }
                } else if (oldState == ImsPhoneCall.State.IDLE
                        && (mHoldSwitchingState == HoldSwapState.SWAPPING_ACTIVE_AND_HELD
                                || mHoldSwitchingState
                                == HoldSwapState.HOLDING_TO_ANSWER_INCOMING)) {
                    // The other call terminated in the midst of a switch before this call was held,
                    // so resume the foreground call back to ACTIVE state since the switch failed.
                    if (mForegroundCall.getState() == ImsPhoneCall.State.HOLDING) {
                        sendEmptyMessage(EVENT_RESUME_NOW_FOREGROUND_CALL);
                        mHoldSwitchingState = HoldSwapState.INACTIVE;
                        mCallExpectedToResume = null;
                        logHoldSwapState("onCallHeld premature termination of other call");
                    }
                } else if (mHoldSwitchingState == HoldSwapState.PENDING_DOUBLE_CALL_HOLD) {
                    // Foreground call can have only one connection
                    ImsPhoneConnection connToHold = mForegroundCall.getFirstConnection();
                    if (imsCall == connToHold.getImsCall()) {
                        // In two call hold use case, we did not switch background and foreground
                        // connection. So do it now
                        mForegroundCall.detach(connToHold);
                        mBackgroundCall.attach(connToHold);
                        connToHold.changeParent(mBackgroundCall);
                        mHoldSwitchingState = HoldSwapState.INACTIVE;
                        logHoldSwapState("onCallHeld DOUBLE HOLD");
                    } else {
                        log ("onCallHeld DOUBLE HOLD: some other call got HELD");
                    }
                }
            }
            mMetrics.writeOnImsCallHeld(mPhone.getPhoneId(), imsCall.getCallSession());
        }

        @Override
        public void onCallHoldFailed(ImsCall imsCall, ImsReasonInfo reasonInfo) {
            if (DBG) log("onCallHoldFailed reasonCode=" + reasonInfo.getCode());

            synchronized (mSyncHold) {
                ImsPhoneCall.State bgState = mBackgroundCall.getState();
                if (mHoldSwitchingState
                        == HoldSwapState.PENDING_RESUME_FOREGROUND_AFTER_HOLD) {
                    mHoldSwitchingState = HoldSwapState.INACTIVE;
                } else if (reasonInfo.getCode() == ImsReasonInfo.CODE_LOCAL_CALL_TERMINATED) {
                    // disconnected while processing hold
                    if (mPendingMO != null) {
                        dialPendingMO();
                    } else if (mRingingCall.getState() == ImsPhoneCall.State.WAITING
                            && mHoldSwitchingState == HoldSwapState.HOLDING_TO_ANSWER_INCOMING) {
                        sendEmptyMessage(EVENT_ANSWER_WAITING_CALL);
                    }
                    mHoldSwitchingState = HoldSwapState.INACTIVE;
                } else if (mPendingMO != null && mPendingMO.isEmergency()) {
                    // If mPendingMO is an emergency call, disconnect the call that we tried to
                    // hold.
                    mBackgroundCall.getImsCall().terminate(ImsReasonInfo.CODE_UNSPECIFIED);
                    if (imsCall != mCallExpectedToResume) {
                        mCallExpectedToResume = null;
                    }
                    // Leave mHoldSwitchingState as is for now -- we'll reset it
                    // in onCallTerminated, which will also dial the outgoing emergency call.
                } else if (mRingingCall.getState() == ImsPhoneCall.State.WAITING
                        && mHoldSwitchingState == HoldSwapState.HOLDING_TO_ANSWER_INCOMING) {
                    // If we issued a hold request in order to answer an incoming call, we need
                    // to tell Telecom that we can't actually answer the incoming call.
                    mHoldSwitchingState = HoldSwapState.INACTIVE;
                    mForegroundCall.switchWith(mBackgroundCall);
                    logHoldSwapState("onCallHoldFailed unable to answer waiting call");
                } else if (bgState == ImsPhoneCall.State.ACTIVE) {
                    mForegroundCall.switchWith(mBackgroundCall);

                    if (mPendingMO != null) {
                        mPendingMO.setDisconnectCause(DisconnectCause.ERROR_UNSPECIFIED);
                        sendEmptyMessageDelayed(EVENT_HANGUP_PENDINGMO, TIMEOUT_HANGUP_PENDINGMO);
                    }
                    if (imsCall != mCallExpectedToResume) {
                        mCallExpectedToResume = null;
                    }
                    mHoldSwitchingState = HoldSwapState.INACTIVE;
                } else if (mHoldSwitchingState == HoldSwapState.PENDING_DOUBLE_CALL_HOLD) {
                    mHoldSwitchingState = HoldSwapState.INACTIVE;
                }
                ImsPhoneConnection conn = findConnection(imsCall);
                if (conn != null && conn.getState() != ImsPhoneCall.State.DISCONNECTED) {
                    conn.onConnectionEvent(android.telecom.Connection.EVENT_CALL_HOLD_FAILED, null);
                }
                mPhone.notifySuppServiceFailed(Phone.SuppService.HOLD);
            }
            mMetrics.writeOnImsCallHoldFailed(mPhone.getPhoneId(), imsCall.getCallSession(),
                    reasonInfo);
        }

        @Override
        public void onCallResumed(ImsCall imsCall) {
            if (DBG) log("onCallResumed");

            // If we are the in midst of swapping FG and BG calls and the call we end up resuming
            // is not the one we expected, we likely had a resume failure and we need to swap the
            // FG and BG calls back.
            if (mHoldSwitchingState == HoldSwapState.SWAPPING_ACTIVE_AND_HELD
                    || mHoldSwitchingState == HoldSwapState.PENDING_RESUME_FOREGROUND_AFTER_FAILURE
                    || mHoldSwitchingState == HoldSwapState.PENDING_SINGLE_CALL_UNHOLD) {
                if (imsCall != mCallExpectedToResume) {
                    // If the call which resumed isn't as expected, we need to swap back to the
                    // previous configuration; the swap has failed.
                    if (DBG) {
                        log("onCallResumed : switching " + mForegroundCall + " with "
                                + mBackgroundCall);
                    }
                    mForegroundCall.switchWith(mBackgroundCall);
                } else {
                    // The call which resumed is the one we expected to resume, so we can clear out
                    // the mSwitchingFgAndBgCalls flag.
                    if (DBG) {
                        log("onCallResumed : expected call resumed.");
                    }
                }
                mHoldSwitchingState = HoldSwapState.INACTIVE;
                mCallExpectedToResume = null;
                logHoldSwapState("onCallResumed");
            } else if (mHoldSwitchingState == HoldSwapState.PENDING_DOUBLE_CALL_UNHOLD) {
                if (imsCall != mCallExpectedToResume) {
                    if (DBG) {
                        log("onCallResumed : another call resumed while in DOUBLE_HOLD");
                    }
                } else {
                    // The call which resumed is the one we expected to resume, so remove resumed
                    // call from bg call and add to fg call
                    if (DBG) {
                        log("onCallResumed : expected call resumed.");
                    }
                }
                ImsPhoneConnection conn = findConnection(imsCall);
                // In two call unhold use case, we did not switch background and foreground
                // connection. So do it now
                mBackgroundCall.detach(conn);
                mForegroundCall.attach(conn);
                conn.changeParent(mForegroundCall);
                mHoldSwitchingState = HoldSwapState.INACTIVE;
                mCallExpectedToResume = null;
                logHoldSwapState("onCallResumed");
            }
            processCallStateChange(imsCall, ImsPhoneCall.State.ACTIVE,
                    DisconnectCause.NOT_DISCONNECTED);
            mMetrics.writeOnImsCallResumed(mPhone.getPhoneId(), imsCall.getCallSession());
        }

        @Override
        public void onCallResumeFailed(ImsCall imsCall, ImsReasonInfo reasonInfo) {
            log("onCallResumeFailed : mHoldSwitchingState = " + mHoldSwitchingState
                    + " fg state = " + mForegroundCall.getState() + " bg state = "
                    + mBackgroundCall.getState());
            if (mHoldSwitchingState == HoldSwapState.SWAPPING_ACTIVE_AND_HELD
                    || mHoldSwitchingState
                    == HoldSwapState.PENDING_RESUME_FOREGROUND_AFTER_FAILURE) {
                // If we are in the midst of swapping the FG and BG calls and
                // we got a resume fail, we need to swap back the FG and BG calls.
                // Since the FG call was held, will also try to resume the same.
                if (imsCall == mCallExpectedToResume) {
                    if (DBG) {
                        log("onCallResumeFailed : switching " + mForegroundCall + " with "
                                + mBackgroundCall);
                    }
                    mForegroundCall.switchWith(mBackgroundCall);
                    if (mForegroundCall.getState() == ImsPhoneCall.State.HOLDING) {
                        sendEmptyMessage(EVENT_RESUME_NOW_FOREGROUND_CALL);
                    }
                }

                //Call swap is done, reset the relevant variables
                mCallExpectedToResume = null;
                mHoldSwitchingState = HoldSwapState.INACTIVE;
                logHoldSwapState("onCallResumeFailed: multi calls");
            } else if (mHoldSwitchingState == HoldSwapState.PENDING_SINGLE_CALL_UNHOLD) {
                if (imsCall == mCallExpectedToResume) {
                    if (DBG) {
                        log("onCallResumeFailed: single call unhold case");
                    }
                    mForegroundCall.switchWith(mBackgroundCall);

                    mCallExpectedToResume = null;
                    mHoldSwitchingState = HoldSwapState.INACTIVE;
                    logHoldSwapState("onCallResumeFailed: single call");
                } else {
                    Rlog.w(LOG_TAG, "onCallResumeFailed: got a resume failed for a different call"
                            + " in the single call unhold case");
                }
            } else if (mHoldSwitchingState == HoldSwapState.INACTIVE &&
                    mForegroundCall.getState() == ImsPhoneCall.State.HOLDING &&
                    mBackgroundCall.getState() == ImsPhoneCall.State.IDLE) {
                // When resume request fails, make sure the holding call is moved to background
                if (DBG) {
                    log("onCallResumeFailed: resume failed. switch fg and bg calls");
                }
                mForegroundCall.switchWith(mBackgroundCall);
            } else if (mHoldSwitchingState == HoldSwapState.PENDING_DOUBLE_CALL_UNHOLD) {
                if (imsCall == mCallExpectedToResume) {
                    if (DBG) {
                        log("onCallResumeFailed: double call unhold case");
                    }
                    mCallExpectedToResume = null;
                    mHoldSwitchingState = HoldSwapState.INACTIVE;
                    logHoldSwapState("onCallResumeFailed: double call");
                } else {
                    Rlog.w(LOG_TAG, "onCallResumeFailed: got a resume failed for a different call"
                            + " in the double call unhold case");
                }
            }
            ImsPhoneConnection conn = findConnection(imsCall);
            if (conn != null && conn.getState() != ImsPhoneCall.State.DISCONNECTED) {
                // New event to send RESUME fail status to HoldHandlers handling across sub use
                // case. For same sub use case, this event will not be acted upon by any listener
                conn.onConnectionEvent(
                        android.telecom.Connection.EVENT_CALL_RESUME_FAILED, null);
            }
            mPhone.notifySuppServiceFailed(Phone.SuppService.RESUME);
            mMetrics.writeOnImsCallResumeFailed(mPhone.getPhoneId(), imsCall.getCallSession(),
                    reasonInfo);
        }

        @Override
        public void onCallResumeReceived(ImsCall imsCall) {
            if (DBG) log("onCallResumeReceived");
            ImsPhoneConnection conn = findConnection(imsCall);
            if (conn != null) {
                if (mOnHoldToneStarted) {
                    mPhone.stopOnHoldTone(conn);
                    mOnHoldToneStarted = false;
                }
                conn.onConnectionEvent(android.telecom.Connection.EVENT_CALL_REMOTELY_UNHELD, null);
                mImsCallInfoTracker.updateImsCallStatus(conn, false, true);
            }

            boolean useVideoPauseWorkaround = mPhone.getContext().getResources().getBoolean(
                    com.android.internal.R.bool.config_useVideoPauseWorkaround);
            if (useVideoPauseWorkaround && mSupportPauseVideo &&
                    VideoProfile.isVideo(conn.getVideoState())) {
                // If we are using the video pause workaround, the vendor IMS code has issues
                // with video pause signalling.  In this case, when a call is remotely
                // held, the modem does not reliably change the video state of the call to be
                // paused.
                // As a workaround, we will turn on that bit now.
                conn.changeToUnPausedState();
            }

            SuppServiceNotification supp = new SuppServiceNotification();
            // Type of notification: 0 = MO; 1 = MT
            // Refer SuppServiceNotification class documentation.
            supp.notificationType = 1;
            supp.code = SuppServiceNotification.CODE_2_CALL_RETRIEVED;
            mPhone.notifySuppSvcNotification(supp);
            mMetrics.writeOnImsCallResumeReceived(mPhone.getPhoneId(), imsCall.getCallSession());
        }

        @Override
        public void onCallHoldReceived(ImsCall imsCall) {
            ImsPhoneCallTracker.this.onCallHoldReceived(imsCall);
        }

        @Override
        public void onCallSuppServiceReceived(ImsCall call,
                ImsSuppServiceNotification suppServiceInfo) {
            if (DBG) log("onCallSuppServiceReceived: suppServiceInfo=" + suppServiceInfo);

            SuppServiceNotification supp = new SuppServiceNotification();
            supp.notificationType = suppServiceInfo.notificationType;
            supp.code = suppServiceInfo.code;
            supp.index = suppServiceInfo.index;
            supp.number = suppServiceInfo.number;
            supp.history = suppServiceInfo.history;

            mPhone.notifySuppSvcNotification(supp);
        }

        @Override
        public void onCallMerged(final ImsCall call, final ImsCall peerCall, boolean swapCalls) {
            if (DBG) log("onCallMerged");

            ImsPhoneCall foregroundImsPhoneCall = findConnection(call).getCall();
            ImsPhoneConnection peerConnection = findConnection(peerCall);
            ImsPhoneCall peerImsPhoneCall = peerConnection == null ? null
                    : peerConnection.getCall();

            if (swapCalls) {
                switchAfterConferenceSuccess();
            }
            foregroundImsPhoneCall.merge(peerImsPhoneCall, ImsPhoneCall.State.ACTIVE);

            final ImsPhoneConnection conn = findConnection(call);
            try {
                log("onCallMerged: ImsPhoneConnection=" + conn);
                log("onCallMerged: CurrentVideoProvider=" + conn.getVideoProvider());
                setVideoCallProvider(conn, call);
                log("onCallMerged: CurrentVideoProvider=" + conn.getVideoProvider());
            } catch (Exception e) {
                loge("onCallMerged: exception " + e);
            }

            // After merge complete, update foreground as Active
            // and background call as Held, if background call exists
            processCallStateChange(mForegroundCall.getImsCall(), ImsPhoneCall.State.ACTIVE,
                    DisconnectCause.NOT_DISCONNECTED);
            if (peerConnection != null) {
                processCallStateChange(mBackgroundCall.getImsCall(), ImsPhoneCall.State.HOLDING,
                    DisconnectCause.NOT_DISCONNECTED);
            }

            if (conn != null) {
                conn.handleMergeComplete();
            }

            // Check if the merge was requested by an existing conference call. In that
            // case, no further action is required.
            if (!call.isMergeRequestedByConf()) {
                log("onCallMerged :: calling onMultipartyStateChanged()");
                onMultipartyStateChanged(call, true);
            } else {
                log("onCallMerged :: Merge requested by existing conference.");
                // Reset the flag.
                call.resetIsMergeRequestedByConf(false);
            }

            // Notify completion of merge
            if (conn != null) {
                conn.handleMergeComplete();
            }
            logState();
        }

        @Override
        public void onCallMergeFailed(ImsCall call, ImsReasonInfo reasonInfo) {
            if (DBG) log("onCallMergeFailed reasonInfo=" + reasonInfo);

            // TODO: the call to notifySuppServiceFailed throws up the "merge failed" dialog
            // We should move this into the InCallService so that it is handled appropriately
            // based on the user facing UI.
            mPhone.notifySuppServiceFailed(Phone.SuppService.CONFERENCE);

            call.resetIsMergeRequestedByConf(false);

            // Start plumbing this even through Telecom so other components can take
            // appropriate action.
            ImsPhoneConnection foregroundConnection = mForegroundCall.getFirstConnection();
            if (foregroundConnection != null) {
                foregroundConnection.onConferenceMergeFailed();
                foregroundConnection.handleMergeComplete();
            }

            ImsPhoneConnection backgroundConnection = mBackgroundCall.getFirstConnection();
            if (backgroundConnection != null) {
                backgroundConnection.onConferenceMergeFailed();
                backgroundConnection.handleMergeComplete();
            }
        }

        private void updateConferenceParticipantsTiming(List<ConferenceParticipant> participants) {
            for (ConferenceParticipant participant : participants) {
                // Every time participants are newly created from parcel, update their connect time.
                CacheEntry cachedConnectTime = findConnectionTimeUsePhoneNumber(participant);
                if (cachedConnectTime != null) {
                    participant.setConnectTime(cachedConnectTime.mConnectTime);
                    participant.setConnectElapsedTime(cachedConnectTime.mConnectElapsedTime);
                    participant.setCallDirection(cachedConnectTime.mCallDirection);
                }
            }
        }

        /**
         * Called when the state of IMS conference participant(s) has changed.
         *
         * @param call the call object that carries out the IMS call.
         * @param participants the participant(s) and their new state information.
         */
        @Override
        public void onConferenceParticipantsStateChanged(ImsCall call,
                List<ConferenceParticipant> participants) {
            if (DBG) log("onConferenceParticipantsStateChanged");

            if (!mIsConferenceEventPackageEnabled) {
                logi("onConferenceParticipantsStateChanged - CEP handling disabled");
                return;
            }

            if (!mSupportCepOnPeer && !call.isConferenceHost()) {
                logi("onConferenceParticipantsStateChanged - ignore CEP on peer");
                return;
            }

            ImsPhoneConnection conn = findConnection(call);
            if (conn != null) {
                updateConferenceParticipantsTiming(participants);
                conn.updateConferenceParticipants(participants);
            }
        }

        @Override
        public void onCallSessionTtyModeReceived(ImsCall call, int mode) {
            mPhone.onTtyModeReceived(mode);
        }

        @Override
        public void onCallHandover(ImsCall imsCall, int srcAccessTech, int targetAccessTech,
            ImsReasonInfo reasonInfo) {
            // Check if data is enabled; there may be a case when
            // ImsPhoneCallTracker isn't being informed of the right data enabled state via its
            // registration, so we'll refresh now.
            boolean isDataEnabled;
            isDataEnabled = mPhone.getDefaultPhone().getDataSettingsManager().isDataEnabled();

            if (DBG) {
                log("onCallHandover ::  srcAccessTech=" + srcAccessTech + ", targetAccessTech="
                        + targetAccessTech + ", reasonInfo=" + reasonInfo + ", dataEnabled="
                        + mIsDataEnabled + "/" + isDataEnabled + ", dataMetered="
                        + mIsViLteDataMetered);
            }
            if (mIsDataEnabled != isDataEnabled) {
                loge("onCallHandover: data enabled state doesn't match! (was=" + mIsDataEnabled
                        + ", actually=" + isDataEnabled);
                mIsDataEnabled = isDataEnabled;
            }

            // Only consider it a valid handover to WIFI if the source radio tech is known.
            boolean isHandoverToWifi = srcAccessTech != ServiceState.RIL_RADIO_TECHNOLOGY_UNKNOWN
                    && srcAccessTech != ServiceState.RIL_RADIO_TECHNOLOGY_IWLAN
                    && targetAccessTech == ServiceState.RIL_RADIO_TECHNOLOGY_IWLAN;
            // Only consider it a handover from WIFI if the source and target radio tech is known.
            boolean isHandoverFromWifi =
                    srcAccessTech == ServiceState.RIL_RADIO_TECHNOLOGY_IWLAN
                            && targetAccessTech != ServiceState.RIL_RADIO_TECHNOLOGY_UNKNOWN
                            && targetAccessTech != ServiceState.RIL_RADIO_TECHNOLOGY_IWLAN;

            ImsPhoneConnection conn = findConnection(imsCall);
            if (conn != null) {
                if (conn.getDisconnectCause() == DisconnectCause.NOT_DISCONNECTED) {
                    if (isHandoverToWifi) {
                        removeMessages(EVENT_CHECK_FOR_WIFI_HANDOVER);
                        if (mIsViLteDataMetered) {
                            conn.setLocalVideoCapable(true);
                        }

                        if (mNotifyHandoverVideoFromLTEToWifi && mHasAttemptedStartOfCallHandover) {
                            // This is a handover which happened mid-call (ie not the start of call
                            // handover from LTE to WIFI), so we'll notify the InCall UI.
                            conn.onConnectionEvent(
                                    TelephonyManager.EVENT_HANDOVER_VIDEO_FROM_LTE_TO_WIFI, null);
                        }

                        // We are on WIFI now so no need to get notified of network availability.
                        unregisterForConnectivityChanges();
                    } else if (isHandoverFromWifi && imsCall.isVideoCall()) {
                        // A video call just dropped from WIFI to LTE; we want to be informed if a
                        // new WIFI
                        // network comes into range.
                        registerForConnectivityChanges();
                    }
                }

                if (isHandoverToWifi && mIsViLteDataMetered) {
                    conn.setLocalVideoCapable(true);
                }

                if (isHandoverFromWifi && imsCall.isVideoCall()) {
                    if (mIsViLteDataMetered) {
                        conn.setLocalVideoCapable(mIsDataEnabled);
                    }

                    if (mNotifyHandoverVideoFromWifiToLTE && mIsDataEnabled) {
                        if (conn.getDisconnectCause() == DisconnectCause.NOT_DISCONNECTED) {
                            log("onCallHandover :: notifying of WIFI to LTE handover.");
                            conn.onConnectionEvent(
                                    TelephonyManager.EVENT_HANDOVER_VIDEO_FROM_WIFI_TO_LTE, null);
                        } else {
                            // Call has already had a disconnect request issued by the user or is
                            // in the process of disconnecting; do not inform the UI of this as it
                            // is not relevant.
                            log("onCallHandover :: skip notify of WIFI to LTE handover for "
                                    + "disconnected call.");
                        }
                    }

                    if (!mIsDataEnabled && mIsViLteDataMetered) {
                        // Call was downgraded from WIFI to LTE and data is metered; downgrade the
                        // call now.
                        log("onCallHandover :: data is not enabled; attempt to downgrade.");
                        downgradeVideoCall(ImsReasonInfo.CODE_WIFI_LOST, conn);
                    }
                }
            } else {
                loge("onCallHandover :: connection null.");
            }
            // If there's a handover, then we're not in the "start of call" handover phase.
            if (!mHasAttemptedStartOfCallHandover) {
                mHasAttemptedStartOfCallHandover = true;
            }
            mMetrics.writeOnImsCallHandoverEvent(mPhone.getPhoneId(),
                    TelephonyCallSession.Event.Type.IMS_CALL_HANDOVER, imsCall.getCallSession(),
                    srcAccessTech, targetAccessTech, reasonInfo);
        }

        @Override
        public void onCallHandoverFailed(ImsCall imsCall, int srcAccessTech, int targetAccessTech,
            ImsReasonInfo reasonInfo) {
            if (DBG) {
                log("onCallHandoverFailed :: srcAccessTech=" + srcAccessTech +
                    ", targetAccessTech=" + targetAccessTech + ", reasonInfo=" + reasonInfo);
            }
            mMetrics.writeOnImsCallHandoverEvent(mPhone.getPhoneId(),
                    TelephonyCallSession.Event.Type.IMS_CALL_HANDOVER_FAILED,
                    imsCall.getCallSession(), srcAccessTech, targetAccessTech, reasonInfo);

            boolean isHandoverToWifi = srcAccessTech != ServiceState.RIL_RADIO_TECHNOLOGY_IWLAN &&
                    targetAccessTech == ServiceState.RIL_RADIO_TECHNOLOGY_IWLAN;
            ImsPhoneConnection conn = findConnection(imsCall);
            if (conn != null && isHandoverToWifi) {
                log("onCallHandoverFailed - handover to WIFI Failed");

                // If we know we failed to handover, don't check for failure in the future.
                removeMessages(EVENT_CHECK_FOR_WIFI_HANDOVER);

                if (imsCall.isVideoCall()
                        && conn.getDisconnectCause() == DisconnectCause.NOT_DISCONNECTED) {
                    // Start listening for a WIFI network to come into range for potential handover.
                    registerForConnectivityChanges();
                }

                if (mNotifyVtHandoverToWifiFail) {
                    // Only notify others if carrier config indicates to do so.
                    conn.onHandoverToWifiFailed();
                }
            }
            if (!mHasAttemptedStartOfCallHandover) {
                mHasAttemptedStartOfCallHandover = true;
            }
        }

        @Override
        public void onRttModifyRequestReceived(ImsCall imsCall) {
            ImsPhoneConnection conn = findConnection(imsCall);
            if (conn != null) {
                conn.onRttModifyRequestReceived();
            }
        }

        @Override
        public void onRttModifyResponseReceived(ImsCall imsCall, int status) {
            ImsPhoneConnection conn = findConnection(imsCall);
            if (conn != null) {
                conn.onRttModifyResponseReceived(status);
            }
        }

        @Override
        public void onRttMessageReceived(ImsCall imsCall, String message) {
            ImsPhoneConnection conn = findConnection(imsCall);
            if (conn != null) {
                conn.onRttMessageReceived(message);
            }
        }

        @Override
        public void onRttAudioIndicatorChanged(ImsCall imsCall, ImsStreamMediaProfile profile) {
          ImsPhoneConnection conn = findConnection(imsCall);
            if (conn != null) {
                conn.onRttAudioIndicatorChanged(profile);
            }
        }

        @Override
        public void onCallSessionTransferred(ImsCall imsCall) {
            if (DBG) log("onCallSessionTransferred success");
        }

        @Override
        public void onCallSessionTransferFailed(ImsCall imsCall, ImsReasonInfo reasonInfo) {
            if (DBG) log("onCallSessionTransferFailed reasonInfo=" + reasonInfo);
            mPhone.notifySuppServiceFailed(Phone.SuppService.TRANSFER);
        }

        @Override
        public void onCallSessionDtmfReceived(ImsCall imsCall, char digit) {
            log("onCallSessionDtmfReceived digit=" + digit);
            ImsPhoneConnection conn = findConnection(imsCall);
            if (conn != null) {
                conn.receivedDtmfDigit(digit);
            }
        }

        /**
         * Handles a change to the multiparty state for an {@code ImsCall}.  Notifies the associated
         * {@link ImsPhoneConnection} of the change.
         *
         * @param imsCall The IMS call.
         * @param isMultiParty {@code true} if the call became multiparty, {@code false}
         *      otherwise.
         */
        @Override
        public void onMultipartyStateChanged(ImsCall imsCall, boolean isMultiParty) {
            if (DBG) log("onMultipartyStateChanged to " + (isMultiParty ? "Y" : "N"));

            ImsPhoneConnection conn = findConnection(imsCall);
            if (conn != null) {
                conn.updateMultipartyState(isMultiParty);
                mPhone.getVoiceCallSessionStats().onMultipartyChange(conn, isMultiParty);
            }
        }

        /**
         * Handles a change to the call quality for an {@code ImsCall}.
         * Notifies apps through the System API {@link PhoneStateListener#onCallAttributesChanged}.
         */
        @Override
        public void onCallQualityChanged(ImsCall imsCall, CallQuality callQuality) {
            // convert ServiceState.radioTech to TelephonyManager.NetworkType constant
            mPhone.onCallQualityChanged(callQuality, imsCall.getNetworkType());
            String callId = imsCall.getSession().getCallId();
            CallQualityMetrics cqm = mCallQualityMetrics.get(callId);
            if (cqm == null) {
                cqm = new CallQualityMetrics(mPhone);
            }
            cqm.saveCallQuality(callQuality);
            mCallQualityMetrics.put(callId, cqm);

            ImsPhoneConnection conn = findConnection(imsCall);
            if (conn != null) {
                Bundle report = new Bundle();
                report.putParcelable(android.telecom.Connection.EXTRA_CALL_QUALITY_REPORT,
                        callQuality);
                conn.onConnectionEvent(android.telecom.Connection.EVENT_CALL_QUALITY_REPORT,
                        report);
            }
        }

        /**
         * Handles reception of RTP header extension data from the network.
         * @param imsCall The ImsCall the data was received on.
         * @param rtpHeaderExtensionData The RTP extension data received.
         */
        @Override
        public void onCallSessionRtpHeaderExtensionsReceived(ImsCall imsCall,
                @NonNull Set<RtpHeaderExtension> rtpHeaderExtensionData) {
            log("onCallSessionRtpHeaderExtensionsReceived numExtensions="
                    + rtpHeaderExtensionData.size());
            ImsPhoneConnection conn = findConnection(imsCall);
            if (conn != null) {
                conn.receivedRtpHeaderExtensions(rtpHeaderExtensionData);
            }
        }

        /**
         * Access Network Bitrate Recommendation Query (ANBRQ), see 3GPP TS 26.114.
         * This API triggers radio to send ANBRQ message to the access network to query the desired
         * bitrate.
         *
         * @param imsCall The ImsCall the data was received on.
         * @param mediaType MediaType is used to identify media stream such as audio or video.
         * @param direction Direction of this packet stream (e.g. uplink or downlink).
         * @param bitsPerSecond This value is the bitrate requested by the other party UE through
         *        RTP CMR, RTCPAPP or TMMBR, and ImsStack converts this value to the MAC bitrate
         *        (defined in TS36.321, range: 0 ~ 8000 kbit/s).
         */
        @Override
        public void onCallSessionSendAnbrQuery(ImsCall imsCall, int mediaType, int direction,
                int bitsPerSecond) {
            if (DBG) {
                log("onCallSessionSendAnbrQuery mediaType=" + mediaType + ", direction="
                    + direction + ", bitPerSecond=" + bitsPerSecond);
            }
            handleSendAnbrQuery(mediaType, direction, bitsPerSecond);
        }
    };

    /**
     * Listen to the IMS call state change
     */
    private ImsCall.Listener mImsUssdListener = new ImsCall.Listener() {
        @Override
        public void onCallStarted(ImsCall imsCall) {
            if (DBG) log("mImsUssdListener onCallStarted");

            if (imsCall == mUssdSession) {
                if (mPendingUssd != null) {
                    AsyncResult.forMessage(mPendingUssd);
                    mPendingUssd.sendToTarget();
                    mPendingUssd = null;
                }
            }
        }

        @Override
        public void onCallStartFailed(ImsCall imsCall, ImsReasonInfo reasonInfo) {
            if (DBG) log("mImsUssdListener onCallStartFailed reasonCode=" + reasonInfo.getCode());

            if (mUssdSession != null) {
                if (DBG) log("mUssdSession is not null");
                // To initiate sending Ussd under circuit-switched call
                if (reasonInfo.getCode() == ImsReasonInfo.CODE_LOCAL_CALL_CS_RETRY_REQUIRED
                        && mUssdMethod != USSD_OVER_IMS_ONLY) {
                    mUssdSession = null;
                    mPhone.getPendingMmiCodes().clear();
                    mPhone.initiateSilentRedial();
                    if (DBG) log("Initiated sending ussd by using silent redial.");
                    return;
                } else {
                    if (DBG) log("Failed to start sending ussd by using silent resendUssd.!!");
                }
            }

            onCallTerminated(imsCall, reasonInfo);
        }

        @Override
        public void onCallTerminated(ImsCall imsCall, ImsReasonInfo reasonInfo) {
            if (DBG) log("mImsUssdListener onCallTerminated reasonCode=" + reasonInfo.getCode());
            removeMessages(EVENT_CHECK_FOR_WIFI_HANDOVER);
            mHasAttemptedStartOfCallHandover = false;
            unregisterForConnectivityChanges();

            if (imsCall == mUssdSession) {
                mUssdSession = null;
                if (mPendingUssd != null) {
                    //TODO: Update with USSD CSFB related ImsReasonInfo.
                    CommandException.Error err =
                            reasonInfo.getCode() == ImsReasonInfo.CODE_UT_NOT_SUPPORTED ?
                                    CommandException.Error.NO_NETWORK_FOUND :
                                    CommandException.Error.GENERIC_FAILURE;
                    CommandException ex = new CommandException(err);
                    AsyncResult.forMessage(mPendingUssd, null, ex);
                    mPendingUssd.sendToTarget();
                    mPendingUssd = null;
                }
            }
            imsCall.close();
        }

        @Override
        public void onCallUssdMessageReceived(ImsCall call,
                int mode, String ussdMessage) {
            if (DBG) log("mImsUssdListener onCallUssdMessageReceived mode=" + mode);

            int ussdMode = -1;

            switch(mode) {
                case ImsCall.USSD_MODE_REQUEST:
                    ussdMode = CommandsInterface.USSD_MODE_REQUEST;
                    break;

                case ImsCall.USSD_MODE_NOTIFY:
                    ussdMode = CommandsInterface.USSD_MODE_NOTIFY;
                    break;
            }

            if (ussdMode != CommandsInterface.USSD_MODE_REQUEST ||
                TextUtils.isEmpty(ussdMessage)) {
                //close mUssdSession
                mUssdSession.close();
                mUssdSession = null;
            }

            mPhone.onIncomingUSSD(ussdMode, ussdMessage);
        }
    };

    private final ImsMmTelManager.CapabilityCallback mImsCapabilityCallback =
            new ImsMmTelManager.CapabilityCallback() {
                @Override
                public void onCapabilitiesStatusChanged(
                        MmTelFeature.MmTelCapabilities capabilities) {
                    if (DBG) log("onCapabilitiesStatusChanged: " + capabilities);
                    SomeArgs args = SomeArgs.obtain();
                    args.arg1 = capabilities;
                    // Remove any pending updates; they're already stale, so no need to process
                    // them.
                    removeMessages(EVENT_ON_FEATURE_CAPABILITY_CHANGED);
                    obtainMessage(EVENT_ON_FEATURE_CAPABILITY_CHANGED, args).sendToTarget();
                }
            };

    private final ImsManager.ImsStatsCallback mImsStatsCallback =
            new ImsManager.ImsStatsCallback() {
        @Override
        public void onEnabledMmTelCapabilitiesChanged(int capability, int regTech,
                boolean isEnabled) {
            int enabledVal = isEnabled ? ProvisioningManager.PROVISIONING_VALUE_ENABLED
                    : ProvisioningManager.PROVISIONING_VALUE_DISABLED;
            mMetrics.writeImsSetFeatureValue(mPhone.getPhoneId(), capability, regTech, enabledVal);
            mPhone.getImsStats().onSetFeatureResponse(capability, regTech, enabledVal);
        }
    };

    private final ProvisioningManager.Callback mConfigCallback =
            new ProvisioningManager.Callback() {
        @Override
        public void onProvisioningIntChanged(int item, int value) {
            sendConfigChangedIntent(item, Integer.toString(value));
            if ((mImsManager != null)
                    && (item == ImsConfig.ConfigConstants.VOICE_OVER_WIFI_SETTING_ENABLED
                    || item == ImsConfig.ConfigConstants.VLT_SETTING_ENABLED
                    || item == ImsConfig.ConfigConstants.LVC_SETTING_ENABLED)) {
                // Update Ims Service state to make sure updated provisioning values take effect
                // immediately.
                updateImsServiceConfig();
            }
        }

        @Override
        public void onProvisioningStringChanged(int item, String value) {
            sendConfigChangedIntent(item, value);
        }

        // send IMS_CONFIG_CHANGED intent for older services that do not implement the new callback
        // interface.
        private void sendConfigChangedIntent(int item, String value) {
            log("sendConfigChangedIntent - [" + item + ", " + value + "]");
            Intent configChangedIntent = new Intent(ImsConfig.ACTION_IMS_CONFIG_CHANGED);
            configChangedIntent.putExtra(ImsConfig.EXTRA_CHANGED_ITEM, item);
            configChangedIntent.putExtra(ImsConfig.EXTRA_NEW_VALUE, value);
            if (mPhone != null && mPhone.getContext() != null) {
                mPhone.getContext().sendBroadcast(
                        configChangedIntent, Manifest.permission.READ_PRIVILEGED_PHONE_STATE);
            }
        }
    };

    public void sendCallStartFailedDisconnect(ImsCall imsCall, ImsReasonInfo reasonInfo) {
        mPendingMO = null;
        ImsPhoneConnection conn = findConnection(imsCall);
        Call.State callState;
        if (conn != null) {
            callState = conn.getState();
        } else {
            // Need to fall back in case connection is null; it shouldn't be, but a sane
            // fallback is to assume we're dialing.  This state is only used to
            // determine which disconnect string to show in the case of a low battery
            // disconnect.
            callState = Call.State.DIALING;
        }
        int cause = getDisconnectCauseFromReasonInfo(reasonInfo, callState);

        processCallStateChange(imsCall, ImsPhoneCall.State.DISCONNECTED, cause);

        if (conn != null) {
            conn.setPreciseDisconnectCause(
                    getPreciseDisconnectCauseFromReasonInfo(reasonInfo));
        }

        mPhone.notifyImsReason(reasonInfo);
    }

    @UnsupportedAppUsage(maxTargetSdk = Build.VERSION_CODES.R, trackingBug = 170729553)
    public ImsUtInterface getUtInterface() throws ImsException {
        if (mImsManager == null) {
            throw getImsManagerIsNullException();
        }

        ImsUtInterface ut = mImsManager.createOrGetSupplementaryServiceConfiguration();
        return ut;
    }

    private void transferHandoverConnections(ImsPhoneCall call) {
        if (call.getConnections() != null) {
            for (Connection c : call.getConnections()) {
                c.mPreHandoverState = call.mState;
                log ("Connection state before handover is " + c.getStateBeforeHandover());
            }
        }
        if (mHandoverCall.getConnections() == null) {
            mHandoverCall.mConnections = call.mConnections;
        } else { // Multi-call SRVCC
            mHandoverCall.mConnections.addAll(call.mConnections);
        }
        mHandoverCall.copyConnectionFrom(call);
        if (mHandoverCall.getConnections() != null) {
            if (call.getImsCall() != null) {
                call.getImsCall().close();
            }
            for (Connection c : mHandoverCall.getConnections()) {
                ((ImsPhoneConnection)c).changeParent(mHandoverCall);
                ((ImsPhoneConnection)c).releaseWakeLock();
            }
        }
        if (call.getState().isAlive()) {
            log ("Call is alive and state is " + call.mState);
            mHandoverCall.mState = call.mState;
        }
        call.clearConnections();
        call.mState = ImsPhoneCall.State.IDLE;
        if (mPendingMO != null) {
            // If the call is handed over before moving to alerting (i.e. e911 CSFB redial), clear
            // pending MO here.
            logi("pending MO on handover, clearing...");
            mPendingMO = null;
        }
    }

    /**
     * Notify of a change to SRVCC state
     * @param state the new SRVCC state.
     */
    public void notifySrvccState(int state) {
        if (DBG) log("notifySrvccState state=" + state);

        if (mImsManager != null) {
            try {
                if (state == TelephonyManager.SRVCC_STATE_HANDOVER_STARTED) {
                    mImsManager.notifySrvccStarted(mSrvccStartedCallback);
                } else if (state == TelephonyManager.SRVCC_STATE_HANDOVER_COMPLETED) {
                    mImsManager.notifySrvccCompleted();
                } else if (state == TelephonyManager.SRVCC_STATE_HANDOVER_FAILED) {
                    mImsManager.notifySrvccFailed();
                } else if (state == TelephonyManager.SRVCC_STATE_HANDOVER_CANCELED) {
                    mImsManager.notifySrvccCanceled();
                }
            } catch (ImsException e) {
                loge("notifySrvccState : exception " + e);
            }
        }

        switch(state) {
            case TelephonyManager.SRVCC_STATE_HANDOVER_STARTED:
                mSrvccState = Call.SrvccState.STARTED;
                break;

            case TelephonyManager.SRVCC_STATE_HANDOVER_COMPLETED:
                mSrvccState = Call.SrvccState.COMPLETED;

                // If the dialing call had ringback, ensure it stops now,
                // otherwise it'll keep playing afer the SRVCC completes.
                mForegroundCall.maybeStopRingback();

                resetState();
                transferHandoverConnections(mForegroundCall);
                transferHandoverConnections(mBackgroundCall);
                transferHandoverConnections(mRingingCall);
                updatePhoneState();
                break;

            case TelephonyManager.SRVCC_STATE_HANDOVER_FAILED:
                mSrvccState = Call.SrvccState.FAILED;
                break;

            case TelephonyManager.SRVCC_STATE_HANDOVER_CANCELED:
                mSrvccState = Call.SrvccState.CANCELED;
                break;

            default:
                //ignore invalid state
                return;
        }
    }

    private void resetState() {
        mIsInEmergencyCall = false;
        mPhone.setEcmCanceledForEmergency(false);
        mHoldSwitchingState = HoldSwapState.INACTIVE;
    }

    @VisibleForTesting
    public boolean isHoldOrSwapInProgress() {
        return mHoldSwitchingState != HoldSwapState.INACTIVE;
    }

    private void handlePendingMoCall() {
        if (pendingCallInEcm && !mPendingExitEcbmReq && !mPendingExitScbmReq) {
            dialInternal(mPendingMO, pendingCallClirMode,
                    mPendingCallVideoState, mPendingIntentExtras);
            mPendingIntentExtras = null;
            pendingCallInEcm = false;
        }
    }

    //****** Overridden from Handler

    @Override
    public void
    handleMessage (Message msg) {
        AsyncResult ar;
        if (DBG) log("handleMessage what=" + msg.what);

        switch (msg.what) {
            case EVENT_HANGUP_PENDINGMO:
                if (mPendingMO != null) {
                    mPendingMO.onDisconnect();
                    removeConnection(mPendingMO);
                    mPendingMO = null;
                }
                mPendingIntentExtras = null;
                updatePhoneState();
                mPhone.notifyPreciseCallStateChanged();
                break;
            case EVENT_RESUME_NOW_FOREGROUND_CALL:
                try {
                    resumeForegroundCall();
                } catch (ImsException e) {
                    if (Phone.DEBUG_PHONE) {
                        loge("handleMessage EVENT_RESUME_NOW_FOREGROUND_CALL exception=" + e);
                    }
                }
                break;
            case EVENT_ANSWER_WAITING_CALL:
                try {
                    answerWaitingCall();
                } catch (ImsException e) {
                    if (Phone.DEBUG_PHONE) {
                        loge("handleMessage EVENT_ANSWER_WAITING_CALL exception=" + e);
                    }
                }
                break;
            case EVENT_DIAL_PENDINGMO:
                dialInternal(mPendingMO, mClirMode, mPendingCallVideoState, mPendingIntentExtras);
                mPendingIntentExtras = null;
                break;

            case EVENT_EXIT_ECBM_BEFORE_PENDINGMO:
                if (mPendingMO != null) {
                    //Send ECBM exit request
                    try {
                        exitEmergencyMode();
                        pendingCallClirMode = mClirMode;
                        pendingCallInEcm = true;
                    } catch (Exception e) {
                        e.printStackTrace();
                        mPendingMO.setDisconnectCause(DisconnectCause.ERROR_UNSPECIFIED);
                        sendEmptyMessageDelayed(EVENT_HANGUP_PENDINGMO, TIMEOUT_HANGUP_PENDINGMO);
                    }
                }
                break;

            case EVENT_EXIT_ECM_RESPONSE_CDMA:
                mPendingExitEcbmReq = false;
                handlePendingMoCall();
                EcbmHandler.getInstance().unsetOnEcbModeExitResponse(this);
                break;

            case EVENT_EXIT_SCBM_RESPONSE_CDMA:
                mPendingExitScbmReq = false;
                handlePendingMoCall();
                mPhone.mDefaultPhone.unsetOnScbmExitResponse(this);
                break;
            case EVENT_VT_DATA_USAGE_UPDATE:
                ar = (AsyncResult) msg.obj;
                ImsCall call = (ImsCall) ar.userObj;
                Long usage = (long) ar.result;
                log("VT data usage update. usage = " + usage + ", imsCall = " + call);
                if (usage > 0) {
                    updateVtDataUsage(call, usage);
                }
                break;
            case EVENT_DATA_ENABLED_CHANGED:
                ar = (AsyncResult) msg.obj;
                if (ar.result instanceof Pair) {
                    Pair<Boolean, Integer> p = (Pair<Boolean, Integer>) ar.result;
                    onDataEnabledChanged(p.first, p.second);
                }
                break;
            case EVENT_CHECK_FOR_WIFI_HANDOVER:
                if (msg.obj instanceof ImsCall) {
                    ImsCall imsCall = (ImsCall) msg.obj;
                    if (imsCall != mForegroundCall.getImsCall()) {
                        Rlog.i(LOG_TAG, "handoverCheck: no longer FG; check skipped.");
                        unregisterForConnectivityChanges();
                        // Handover check and its not the foreground call any more.
                        return;
                    }
                    if (!mHasAttemptedStartOfCallHandover) {
                        mHasAttemptedStartOfCallHandover = true;
                    }
                    if (!imsCall.isWifiCall()) {
                        // Call did not handover to wifi, notify of handover failure.
                        ImsPhoneConnection conn = findConnection(imsCall);
                        if (conn != null) {
                            Rlog.i(LOG_TAG, "handoverCheck: handover failed.");
                            conn.onHandoverToWifiFailed();
                        }

                        if (imsCall.isVideoCall()
                                && conn.getDisconnectCause() == DisconnectCause.NOT_DISCONNECTED) {
                            registerForConnectivityChanges();
                        }
                    }
                }
                break;
            case EVENT_ON_FEATURE_CAPABILITY_CHANGED: {
                SomeArgs args = (SomeArgs) msg.obj;
                try {
                    ImsFeature.Capabilities capabilities = (ImsFeature.Capabilities) args.arg1;
                    handleFeatureCapabilityChanged(capabilities);
                    updateImsRegistrationInfo();
                } finally {
                    args.recycle();
                }
                break;
            }
            case EVENT_SUPP_SERVICE_INDICATION: {
                ar = (AsyncResult) msg.obj;
                ImsPhoneMmiCode mmiCode = new ImsPhoneMmiCode(mPhone);
                try {
                    mmiCode.setIsSsInfo(true);
                    mmiCode.processImsSsData(ar);
                } catch (ImsException e) {
                    Rlog.e(LOG_TAG, "Exception in parsing SS Data: " + e);
                }
                break;
            }
            case EVENT_REDIAL_WIFI_E911_CALL: {
                Pair<ImsCall, ImsReasonInfo> callInfo =
                        (Pair<ImsCall, ImsReasonInfo>) ((AsyncResult) msg.obj).userObj;
                removeMessages(EVENT_REDIAL_WIFI_E911_TIMEOUT);
                mPhone.getDefaultPhone().mCi.unregisterForOn(this);
                ImsPhoneConnection oldConnection = findConnection(callInfo.first);
                if (oldConnection == null) {
                    sendCallStartFailedDisconnect(callInfo.first, callInfo.second);
                    loge("EVENT_REDIAL_WIFI_E911_CALL: null oldConnection");
                    break;
                }
                mForegroundCall.detach(oldConnection);
                removeConnection(oldConnection);
                try {
                    Connection newConnection =
                            mPhone.getDefaultPhone().dial(mLastDialString, mLastDialArgs);
                    oldConnection.onOriginalConnectionReplaced(newConnection);

                    final ImsCall imsCall = mForegroundCall.getImsCall();
                    final ImsCallProfile callProfile = imsCall.getCallProfile();
                    /* update EXTRA_EMERGENCY_CALL for clients to infer
                       from this extra that the call is emergency call */
                    callProfile.setCallExtraBoolean(
                            ImsCallProfile.EXTRA_EMERGENCY_CALL, true);
                    ImsPhoneConnection conn = findConnection(imsCall);
                    conn.updateExtras(imsCall);
                } catch (CallStateException e) {
                    sendCallStartFailedDisconnect(callInfo.first, callInfo.second);
                }
                break;
            }
            case EVENT_REDIAL_WIFI_E911_TIMEOUT: {
                Pair<ImsCall, ImsReasonInfo> callInfo = (Pair<ImsCall, ImsReasonInfo>) msg.obj;
                mPhone.getDefaultPhone().mCi.unregisterForOn(this);
                removeMessages(EVENT_REDIAL_WIFI_E911_CALL);
                sendCallStartFailedDisconnect(callInfo.first, callInfo.second);
                break;
            }
            case EVENT_REDIAL_WITHOUT_RTT: {
                Pair<ImsCall, ImsReasonInfo> callInfo = (Pair<ImsCall, ImsReasonInfo>) msg.obj;
                removeMessages(EVENT_REDIAL_WITHOUT_RTT);

                ImsPhoneConnection oldConnection = findConnection(callInfo.first);
                if (oldConnection == null) {
                    sendCallStartFailedDisconnect(callInfo.first, callInfo.second);
                    loge("EVENT_REDIAL_WITHOUT_RTT: null oldConnection");
                    return;
                }
                mForegroundCall.detach(oldConnection);
                removeConnection(oldConnection);
                try {
                    mPendingMO = null;
                    mLastDialArgs.intentExtras.putBoolean(
                            android.telecom.TelecomManager.EXTRA_START_CALL_WITH_RTT, false);

                    mLastDialArgs.intentExtras.putInt(
                            QtiImsUtils.EXTRA_RETRY_CALL_FAIL_REASON,
                            QtiImsUtils.CODE_RETRY_ON_IMS_WITHOUT_RTT);

                    int callRadioTech = oldConnection.getCallRadioTech();
                    log("old callRadioTech = " + callRadioTech);
                    mLastDialArgs.intentExtras.putInt(
                            QtiImsUtils.EXTRA_RETRY_CALL_FAIL_RADIOTECH, callRadioTech);

                    mLastDialArgs = ImsPhone.ImsDialArgs.Builder.from(mLastDialArgs)
                            .setRttTextStream(null)
                            .setRetryCallFailCause(ImsReasonInfo.CODE_RETRY_ON_IMS_WITHOUT_RTT)
                            .setRetryCallFailNetworkType(
                                    ServiceState.rilRadioTechnologyToNetworkType(
                                    oldConnection.getCallRadioTech()))
                            .build();
                    Connection newConnection =
                            mPhone.getDefaultPhone().dial(mLastDialString, mLastDialArgs);
                    oldConnection.onOriginalConnectionReplaced(newConnection);

                    final ImsCall imsCall = mForegroundCall.getImsCall();
                    final ImsCallProfile callProfile = imsCall.getCallProfile();
                    /* update EXTRA_RETRY_ON_IMS_WITHOUT_RTT for clients to infer
                       from this extra that the call is re-dialed without RTT */
                    callProfile.setCallExtraBoolean(
                            QtiImsUtils.EXTRA_RETRY_ON_IMS_WITHOUT_RTT, true);
                    ImsPhoneConnection conn = findConnection(imsCall);
                    conn.updateExtras(imsCall);
                } catch (CallStateException e) {
                    sendCallStartFailedDisconnect(callInfo.first, callInfo.second);
                }

                break;
            }

            case EVENT_START_IMS_TRAFFIC_DONE: // fallthrough
            case EVENT_CONNECTION_SETUP_FAILURE: {
                ar = (AsyncResult) msg.obj;
                // Not-null with EVENT_START_IMS_TRAFFIC_DONE
                IImsTrafficSessionCallback callback = (IImsTrafficSessionCallback) ar.userObj;
                try {
                    if (ar.exception == null) {
                        Object[] result = (Object[]) ar.result;
                        if (result != null && result.length > 1) {
                            if (callback == null) {
                                //EVENT_CONNECTION_SETUP_FAILURE
                                ImsTrafficSession session =
                                        getImsTrafficSession((int) result[0]);
                                if (session != null) callback = session.mCallback;
                            }
                            if (callback == null) break;

                            if (result[1] == null) callback.onReady();
                            else callback.onError((ConnectionFailureInfo) result[1]);
                            break;
                        }
                    }
                    if (callback != null) {
                        callback.onError(new ConnectionFailureInfo(REASON_UNSPECIFIED, 0, -1));
                    }
                } catch (RemoteException e) {
                    Rlog.e(LOG_TAG, "Exception: " + e);
                }
                break;
            }

            case EVENT_NEW_ACTIVE_CALL_STARTED: {
                try {
                    MediaQualityStatus status = mImsManager
                            .queryMediaQualityStatus(MediaQualityStatus.MEDIA_SESSION_TYPE_AUDIO);
                    if (status != null) {
                        if (mPhone != null && mPhone.mDefaultPhone != null) {
                            if (DBG) log("notify media quality status: " + status);
                            mPhone.onMediaQualityStatusChanged(status);
                        } else {
                            loge("onMediaQualityStatusChanged: null phone");
                        }
                    }
                } catch (ImsException e) {
                    Rlog.e(LOG_TAG, "Exception in queryMediaQualityStatus: " + e);
                }
                break;
            }
        }
    }

    /**
     * Update video call data usage
     *
     * @param call The IMS call
     * @param dataUsage The aggregated data usage for the call
     */
    @VisibleForTesting(visibility = PRIVATE)
    public void updateVtDataUsage(ImsCall call, long dataUsage) {
        long oldUsage = 0L;
        if (mVtDataUsageMap.containsKey(call.uniqueId)) {
            oldUsage = mVtDataUsageMap.get(call.uniqueId);
        }

        long delta = dataUsage - oldUsage;
        mVtDataUsageMap.put(call.uniqueId, dataUsage);

        log("updateVtDataUsage: call=" + call + ", delta=" + delta);

        long currentTime = SystemClock.elapsedRealtime();
        int isRoaming = mPhone.getServiceState().getDataRoaming() ? 1 : 0;

        // Create the snapshot of total video call data usage.
        NetworkStats vtDataUsageSnapshot = new NetworkStats(currentTime, 1);
        vtDataUsageSnapshot = vtDataUsageSnapshot.add(mVtDataUsageSnapshot);
        // Since the modem only reports the total vt data usage rather than rx/tx separately,
        // the only thing we can do here is splitting the usage into half rx and half tx.
        // Uid -1 indicates this is for the overall device data usage.
        mVtDataUsageSnapshot = vtDataUsageSnapshot.addEntry(new NetworkStats.Entry(
                getVtInterface(), -1, NetworkStats.SET_FOREGROUND,
                NetworkStats.TAG_NONE, NetworkStats.METERED_YES, isRoaming,
                NetworkStats.DEFAULT_NETWORK_YES, delta / 2, 0, delta / 2, 0, 0));

        // Create the snapshot of video call data usage per dialer. combineValues will create
        // a separate entry if uid is different from the previous snapshot.
        NetworkStats vtDataUsageUidSnapshot = new NetworkStats(currentTime, 1);
        vtDataUsageUidSnapshot = vtDataUsageUidSnapshot.add(mVtDataUsageUidSnapshot);

        // The dialer uid might not be initialized correctly during boot up due to telecom service
        // not ready or its default dialer cache not ready. So we double check again here to see if
        // default dialer uid is really not available.
        if (mDefaultDialerUid.get() == NetworkStats.UID_ALL) {
            final TelecomManager telecomManager =
                    (TelecomManager) mPhone.getContext().getSystemService(Context.TELECOM_SERVICE);
            mDefaultDialerUid.set(
                    getPackageUid(mPhone.getContext(), telecomManager.getDefaultDialerPackage()));
        }

        // Since the modem only reports the total vt data usage rather than rx/tx separately,
        // the only thing we can do here is splitting the usage into half rx and half tx.
        mVtDataUsageUidSnapshot = vtDataUsageUidSnapshot.addEntry(new NetworkStats.Entry(
                getVtInterface(), mDefaultDialerUid.get(),
                NetworkStats.SET_FOREGROUND, NetworkStats.TAG_NONE, NetworkStats.METERED_YES,
                isRoaming, NetworkStats.DEFAULT_NETWORK_YES, delta / 2, 0, delta / 2, 0, 0));
    }

    @VisibleForTesting(visibility = PRIVATE)
    public String getVtInterface() {
        return NetworkStats.IFACE_VT + mPhone.getSubId();
    }

    @UnsupportedAppUsage(maxTargetSdk = Build.VERSION_CODES.R, trackingBug = 170729553)
    @Override
    protected void log(String msg) {
        Rlog.d(LOG_TAG, "[" + mPhone.getPhoneId() + "] " + msg);
    }

    @UnsupportedAppUsage(maxTargetSdk = Build.VERSION_CODES.R, trackingBug = 170729553)
    protected void loge(String msg) {
        Rlog.e(LOG_TAG, "[" + mPhone.getPhoneId() + "] " + msg);
    }

    void logw(String msg) {
        Rlog.w(LOG_TAG, "[" + mPhone.getPhoneId() + "] " + msg);
    }

    void logi(String msg) {
        Rlog.i(LOG_TAG, "[" + mPhone.getPhoneId() + "] " + msg);
    }

    void logHoldSwapState(String loc) {
        String holdSwapState = "???";
        switch (mHoldSwitchingState) {
            case INACTIVE:
                holdSwapState = "INACTIVE";
                break;
            case PENDING_SINGLE_CALL_HOLD:
                holdSwapState = "PENDING_SINGLE_CALL_HOLD";
                break;
            case PENDING_SINGLE_CALL_UNHOLD:
                holdSwapState = "PENDING_SINGLE_CALL_UNHOLD";
                break;
            case SWAPPING_ACTIVE_AND_HELD:
                holdSwapState = "SWAPPING_ACTIVE_AND_HELD";
                break;
            case HOLDING_TO_ANSWER_INCOMING:
                holdSwapState = "HOLDING_TO_ANSWER_INCOMING";
                break;
            case PENDING_RESUME_FOREGROUND_AFTER_FAILURE:
                holdSwapState = "PENDING_RESUME_FOREGROUND_AFTER_FAILURE";
                break;
            case HOLDING_TO_DIAL_OUTGOING:
                holdSwapState = "HOLDING_TO_DIAL_OUTGOING";
                break;
            case PENDING_DOUBLE_CALL_HOLD:
                holdSwapState = "PENDING_DOUBLE_CALL_HOLD";
                break;
            case PENDING_DOUBLE_CALL_UNHOLD:
                holdSwapState = "PENDING_DOUBLE_CALL_UNHOLD";
                break;
            case PENDING_RESUME_FOREGROUND_AFTER_HOLD:
                holdSwapState = "PENDING_RESUME_FOREGROUND_AFTER_HOLD";
                break;
        }
        logi("holdSwapState set to " + holdSwapState + " at " + loc);
    }

    /**
     * Logs the current state of the ImsPhoneCallTracker.  Useful for debugging issues with
     * call tracking.
     */
    /* package */
    void logState() {
        if (!VERBOSE_STATE_LOGGING) {
            return;
        }

        StringBuilder sb = new StringBuilder();
        sb.append("Current IMS PhoneCall State:\n");
        sb.append(" Foreground: ");
        sb.append(mForegroundCall);
        sb.append("\n");
        sb.append(" Background: ");
        sb.append(mBackgroundCall);
        sb.append("\n");
        sb.append(" Ringing: ");
        sb.append(mRingingCall);
        sb.append("\n");
        sb.append(" Handover: ");
        sb.append(mHandoverCall);
        sb.append("\n");
        Rlog.v(LOG_TAG, sb.toString());
    }

    @Override
    public void dump(FileDescriptor fd, PrintWriter printWriter, String[] args) {
        IndentingPrintWriter pw = new IndentingPrintWriter(printWriter, "  ");
        pw.println("ImsPhoneCallTracker extends:");
        pw.increaseIndent();
        super.dump(fd, pw, args);
        pw.decreaseIndent();
        pw.println(" mVoiceCallEndedRegistrants=" + mVoiceCallEndedRegistrants);
        pw.println(" mVoiceCallStartedRegistrants=" + mVoiceCallStartedRegistrants);
        pw.println(" mRingingCall=" + mRingingCall);
        pw.println(" mForegroundCall=" + mForegroundCall);
        pw.println(" mBackgroundCall=" + mBackgroundCall);
        pw.println(" mHandoverCall=" + mHandoverCall);
        pw.println(" mPendingMO=" + mPendingMO);
        pw.println(" mPhone=" + mPhone);
        pw.println(" mDesiredMute=" + mDesiredMute);
        pw.println(" mState=" + mState);
        pw.println(" mMmTelCapabilities=" + mMmTelCapabilities);
        pw.println(" mDefaultDialerUid=" + mDefaultDialerUid.get());
        pw.println(" mVtDataUsageSnapshot=" + mVtDataUsageSnapshot);
        pw.println(" mVtDataUsageUidSnapshot=" + mVtDataUsageUidSnapshot);
        pw.println(" mCallQualityMetrics=" + mCallQualityMetrics);
        pw.println(" mCallQualityMetricsHistory=" + mCallQualityMetricsHistory);
        pw.println(" mIsConferenceEventPackageHandlingEnabled=" + mIsConferenceEventPackageEnabled);
        pw.println(" mSupportCepOnPeer=" + mSupportCepOnPeer);
        if (mConfig != null) {
            pw.print(" isDeviceToDeviceCommsSupported= " + mConfig.isD2DCommunicationSupported);
            pw.println("(forceEnabled=" + mDeviceToDeviceForceEnabled + ")");
            if (mConfig.isD2DCommunicationSupported) {
                pw.println(" mSupportD2DUsingRtp= " + mSupportD2DUsingRtp);
                pw.println(" mSupportSdpForRtpHeaderExtensions= "
                        + mSupportSdpForRtpHeaderExtensions);
            }
        }
        pw.println(" mSrvccTypeSupported=" + mSrvccTypeSupported);
        pw.println(" Event Log:");
        pw.increaseIndent();
        mOperationLocalLog.dump(pw);
        pw.decreaseIndent();
        pw.flush();
        pw.println("++++++++++++++++++++++++++++++++");

        try {
            if (mImsManager != null) {
                mImsManager.dump(fd, pw, args);
            }
        } catch (Exception e) {
            e.printStackTrace();
        }

        if (mConnections != null && mConnections.size() > 0) {
            pw.println("mConnections:");
            for (int i = 0; i < mConnections.size(); i++) {
                pw.println("  [" + i + "]: " + mConnections.get(i));
            }
        }
    }

    @Override
    protected void handlePollCalls(AsyncResult ar) {
    }

    @UnsupportedAppUsage(maxTargetSdk = Build.VERSION_CODES.R, trackingBug = 170729553)
    /* package */
    public ImsEcbm getEcbmInterface() throws ImsException {
        if (mImsManager == null) {
            throw getImsManagerIsNullException();
        }

        ImsEcbm ecbm = mImsManager.getEcbmInterface();
        return ecbm;
    }

    public boolean isInEmergencyCall() {
        return mIsInEmergencyCall;
    }

    /**
     * Contacts the ImsService directly for capability information.  May be slow.
     * @return true if the IMS capability for the specified registration technology is currently
     * available.
     */
    public boolean isImsCapabilityAvailable(int capability, int regTech) throws ImsException {
        if (mImsManager != null) {
            return mImsManager.queryMmTelCapabilityStatus(capability, regTech);
        } else {
            return false;
        }
    }

    /**
     * @return {@code true} if voice over cellular is enabled.
     */
    public boolean isVoiceOverCellularImsEnabled() {
        return isImsCapabilityInCacheAvailable(MmTelFeature.MmTelCapabilities.CAPABILITY_TYPE_VOICE,
                ImsRegistrationImplBase.REGISTRATION_TECH_LTE)
                || isImsCapabilityInCacheAvailable(
                        MmTelFeature.MmTelCapabilities.CAPABILITY_TYPE_VOICE,
                        ImsRegistrationImplBase.REGISTRATION_TECH_NR);
    }

    public boolean isVowifiEnabled() {
        return isImsCapabilityInCacheAvailable(MmTelFeature.MmTelCapabilities.CAPABILITY_TYPE_VOICE,
                ImsRegistrationImplBase.REGISTRATION_TECH_IWLAN)
                || isImsCapabilityInCacheAvailable(
                        MmTelFeature.MmTelCapabilities.CAPABILITY_TYPE_VOICE,
                        ImsRegistrationImplBase.REGISTRATION_TECH_CROSS_SIM);
    }

    public boolean isVideoCallEnabled() {
        // Currently no reliance on transport technology.
        return mMmTelCapabilities.isCapable(MmTelFeature.MmTelCapabilities.CAPABILITY_TYPE_VIDEO);
    }

    private boolean isImsCapabilityInCacheAvailable(int capability, int regTech) {
        return (getImsRegistrationTech() == regTech) && mMmTelCapabilities.isCapable(capability);
    }

    @Override
    public PhoneConstants.State getState() {
        return mState;
    }

    public int getImsRegistrationTech() {
        if (mImsManager != null) {
            return mImsManager.getRegistrationTech();
        }
        return ImsRegistrationImplBase.REGISTRATION_TECH_NONE;
    }

    /**
     * Asynchronously gets the IMS registration technology for MMTEL.
     */
    public void getImsRegistrationTech(Consumer<Integer> callback) {
        if (mImsManager != null) {
            mImsManager.getRegistrationTech(callback);
        } else {
            callback.accept(ImsRegistrationImplBase.REGISTRATION_TECH_NONE);
        }
    }

    @UnsupportedAppUsage(maxTargetSdk = Build.VERSION_CODES.R, trackingBug = 170729553)
    private void setVideoCallProvider(ImsPhoneConnection conn, ImsCall imsCall)
            throws RemoteException {
        IImsVideoCallProvider imsVideoCallProvider =
                imsCall.getCallSession().getVideoCallProvider();
        if (imsVideoCallProvider != null) {
            // TODO: Remove this when we can better formalize the format of session modify requests.
            boolean useVideoPauseWorkaround = mPhone.getContext().getResources().getBoolean(
                    com.android.internal.R.bool.config_useVideoPauseWorkaround);

            ImsVideoCallProviderWrapper imsVideoCallProviderWrapper =
                    new ImsVideoCallProviderWrapper(imsVideoCallProvider);
            if (useVideoPauseWorkaround) {
                imsVideoCallProviderWrapper.setUseVideoPauseWorkaround(useVideoPauseWorkaround);
            }
            conn.setVideoProvider(imsVideoCallProviderWrapper);
            imsVideoCallProviderWrapper.registerForDataUsageUpdate
                    (this, EVENT_VT_DATA_USAGE_UPDATE, imsCall);
            imsVideoCallProviderWrapper.addImsVideoProviderCallback(conn);
        }
    }

    public boolean isUtEnabled() {
        // Currently no reliance on transport technology
        return mMmTelCapabilities.isCapable(MmTelFeature.MmTelCapabilities.CAPABILITY_TYPE_UT);
    }

    /**
     *
     * @param subId The subId to get the carrier config for.
     * @return The PersistableBundle containing the carrier config  from
     * {@link CarrierConfigManager} for the subId specified.
     */
    private PersistableBundle getCarrierConfigBundle(int subId) {
        CarrierConfigManager carrierConfigManager = (CarrierConfigManager)
                mPhone.getContext().getSystemService(Context.CARRIER_CONFIG_SERVICE);
        if (carrierConfigManager == null) {
            loge("getCarrierConfigBundle: No carrier config service found");
            return null;
        }
        PersistableBundle carrierConfig = carrierConfigManager.getConfigForSubId(subId);
        if (carrierConfig == null) {
            loge("getCarrierConfigBundle: carrier config is null, skipping.");
            return null;
        }
        return carrierConfig;
    }

    /**
     * Given a call subject, removes any characters considered by the current carrier to be
     * invalid, as well as escaping (using \) any characters which the carrier requires to be
     * escaped.
     *
     * @param callSubject The call subject.
     * @return The call subject with invalid characters removed and escaping applied as required.
     */
    private String cleanseInstantLetteringMessage(String callSubject) {
        if (TextUtils.isEmpty(callSubject)) {
            return callSubject;
        }

        PersistableBundle carrierConfig = getCarrierConfigBundle(mPhone.getSubId());
        // Bail if no carrier config found.
        if (carrierConfig == null) {
            return callSubject;
        }

        // Try to replace invalid characters
        String invalidCharacters = carrierConfig.getString(
                CarrierConfigManager.KEY_CARRIER_INSTANT_LETTERING_INVALID_CHARS_STRING);
        if (!TextUtils.isEmpty(invalidCharacters)) {
            callSubject = callSubject.replaceAll(invalidCharacters, "");
        }

        // Try to escape characters which need to be escaped.
        String escapedCharacters = carrierConfig.getString(
                CarrierConfigManager.KEY_CARRIER_INSTANT_LETTERING_ESCAPED_CHARS_STRING);
        if (!TextUtils.isEmpty(escapedCharacters)) {
            callSubject = escapeChars(escapedCharacters, callSubject);
        }
        return callSubject;
    }

    /**
     * Given a source string, return a string where a set of characters are escaped using the
     * backslash character.
     *
     * @param toEscape The characters to escape with a backslash.
     * @param source The source string.
     * @return The source string with characters escaped.
     */
    private String escapeChars(String toEscape, String source) {
        StringBuilder escaped = new StringBuilder();
        for (char c : source.toCharArray()) {
            if (toEscape.contains(Character.toString(c))) {
                escaped.append("\\");
            }
            escaped.append(c);
        }

        return escaped.toString();
    }

    /**
     * Initiates a pull of an external call.
     *
     * Initiates a pull by making a dial request with the {@link ImsCallProfile#EXTRA_IS_CALL_PULL}
     * extra specified.  We call {@link ImsPhone#notifyUnknownConnection(Connection)} which notifies
     * Telecom of the new dialed connection.  The
     * {@code PstnIncomingCallNotifier#maybeSwapWithUnknownConnection} logic ensures that the new
     * {@link ImsPhoneConnection} resulting from the dial gets swapped with the
     * {@link ImsExternalConnection}, which effectively makes the external call become a regular
     * call.  Magic!
     *
     * @param number The phone number of the call to be pulled.
     * @param videoState The desired video state of the pulled call.
     * @param dialogId The {@link ImsExternalConnection#getCallId()} dialog id associated with the
     *                 call which is being pulled.
     */
    @Override
    public void pullExternalCall(String number, int videoState, int dialogId) {
        Bundle extras = new Bundle();
        extras.putBoolean(ImsCallProfile.EXTRA_IS_CALL_PULL, true);
        extras.putInt(ImsExternalCallTracker.EXTRA_IMS_EXTERNAL_CALL_ID, dialogId);
        try {
            Connection connection = dial(number, videoState, extras);
            mPhone.notifyUnknownConnection(connection);
        } catch (CallStateException e) {
            loge("pullExternalCall failed - " + e);
        }
    }

    private ImsException getImsManagerIsNullException() {
        return new ImsException("no ims manager", ImsReasonInfo.CODE_LOCAL_ILLEGAL_STATE);
    }

    private boolean shouldDisconnectActiveCallOnDial(boolean isEmergencyNumber) {
        if (mAllowHoldingVideoCall) {
            return false;
        }

        boolean isActiveVideoCall = false;
        if (mForegroundCall.getState() == ImsPhoneCall.State.ACTIVE) {
            ImsCall activeImsCall = mForegroundCall.getImsCall();
            if (activeImsCall != null) {
                isActiveVideoCall = activeImsCall.isVideoCall();
            }
        }

       return (isActiveVideoCall && isEmergencyNumber);
    }

    /**
     * Determines if answering an incoming call will cause the active call to be disconnected.
     * <p>
     * This will be the case if
     * {@link CarrierConfigManager#KEY_DROP_VIDEO_CALL_WHEN_ANSWERING_AUDIO_CALL_BOOL} is
     * {@code true} for the carrier, the active call is a video call over WIFI, and the incoming
     * call is an audio call.
     *
     * @param activeCall The active call.
     * @param incomingCall The incoming call.
     * @return {@code true} if answering the incoming call will cause the active call to be
     *      disconnected, {@code false} otherwise.
     */
    private boolean shouldDisconnectActiveCallOnAnswer(ImsCall activeCall,
            ImsCall incomingCall) {

        if (activeCall == null || incomingCall == null) {
            return false;
        }

        if (!mDropVideoCallWhenAnsweringAudioCall) {
            return false;
        }

        boolean isActiveCallVideo = activeCall.isVideoCall() ||
                (mTreatDowngradedVideoCallsAsVideoCalls && activeCall.wasVideoCall());
        boolean isActiveCallOnWifi = activeCall.isWifiCall();
        boolean isVoWifiEnabled = mImsManager.isWfcEnabledByPlatform()
                && mImsManager.isWfcEnabledByUser();
        boolean isIncomingCallAudio = !incomingCall.isVideoCall();
        log("shouldDisconnectActiveCallOnAnswer : isActiveCallVideo=" + isActiveCallVideo +
                " isActiveCallOnWifi=" + isActiveCallOnWifi + " isIncomingCallAudio=" +
                isIncomingCallAudio + " isVowifiEnabled=" + isVoWifiEnabled);

        return isActiveCallVideo && isActiveCallOnWifi && isIncomingCallAudio && !isVoWifiEnabled;
    }

    public void registerPhoneStateListener(PhoneStateListener listener) {
        mPhoneStateListeners.add(listener);
    }

    public void unregisterPhoneStateListener(PhoneStateListener listener) {
        mPhoneStateListeners.remove(listener);
    }

    /**
     * Notifies local telephony listeners of changes to the IMS phone state.
     *
     * @param oldState The old state.
     * @param newState The new state.
     */
    private void notifyPhoneStateChanged(PhoneConstants.State oldState,
            PhoneConstants.State newState) {

        for (PhoneStateListener listener : mPhoneStateListeners) {
            listener.onPhoneStateChanged(oldState, newState);
        }
    }

    /** Modify video call to a new video state.
     *
     * @param imsCall IMS call to be modified
     * @param newVideoState New video state. (Refer to VideoProfile)
     */
    private void modifyVideoCall(ImsCall imsCall, int newVideoState) {
        ImsPhoneConnection conn = findConnection(imsCall);
        if (conn != null) {
            int oldVideoState = conn.getVideoState();
            if (conn.getVideoProvider() != null) {
                conn.getVideoProvider().onSendSessionModifyRequest(
                        new VideoProfile(oldVideoState), new VideoProfile(newVideoState));
            }
        }
    }

    public boolean isViLteDataMetered() {
        return mIsViLteDataMetered;
    }

    /**
     * Handler of data enabled changed event
     * @param enabled True if data is enabled, otherwise disabled.
     * @param reason Reason for data enabled/disabled.
     */
    private void onDataEnabledChanged(boolean enabled, @DataEnabledChangedReason int reason) {
        log("onDataEnabledChanged: enabled=" + enabled + ", reason=" + reason);

        mIsDataEnabled = enabled;

        if (!mIsViLteDataMetered) {
            log("Ignore data " + ((enabled) ? "enabled" : "disabled") + " - carrier policy "
                    + "indicates that data is not metered for ViLTE calls.");
            return;
        }

        // Inform connections that data has been disabled to ensure we turn off video capability
        // if this is an LTE call.
        for (ImsPhoneConnection conn : mConnections) {
            ImsCall imsCall = conn.getImsCall();
            boolean isLocalVideoCapable = enabled || (imsCall != null && imsCall.isWifiCall());
            conn.setLocalVideoCapable(isLocalVideoCapable);
        }

        int reasonCode;
        if (reason == TelephonyManager.DATA_ENABLED_REASON_POLICY) {
            reasonCode = ImsReasonInfo.CODE_DATA_LIMIT_REACHED;
        } else if (reason == TelephonyManager.DATA_ENABLED_REASON_USER) {
            reasonCode = ImsReasonInfo.CODE_DATA_DISABLED;
        } else {
            // Unexpected code, default to data disabled.
            reasonCode = ImsReasonInfo.CODE_DATA_DISABLED;
        }

        // Potentially send connection events so the InCall UI knows that video calls are being
        // downgraded due to data being enabled/disabled.
        maybeNotifyDataDisabled(enabled, reasonCode);
        // Handle video state changes required as a result of data being enabled/disabled.
        handleDataEnabledChange(enabled, reasonCode);

        // We do not want to update the ImsConfig for REASON_UNKNOWN, since it can happen before
        // the carrier config has loaded and will deregister IMS.
        if (!mShouldUpdateImsConfigOnDisconnect
                && reason != TelephonyManager.DATA_ENABLED_REASON_UNKNOWN
                && mCarrierConfigLoadedForSubscription) {
            // This will call into updateVideoCallFeatureValue and eventually all clients will be
            // asynchronously notified that the availability of VT over LTE has changed.
            updateImsServiceConfig();
        }
    }

    /**
     * If the ImsService is currently connected and we have loaded the carrier config, proceed to
     * trigger the update of the configuration sent to the ImsService.
     */
    private void updateImsServiceConfig() {
        if (mImsManager != null && mCarrierConfigLoadedForSubscription) {
            mImsManager.updateImsServiceConfig();
        }
    }

    private void maybeNotifyDataDisabled(boolean enabled, int reasonCode) {
        if (!enabled) {
            // If data is disabled while there are ongoing VT calls which are not taking place over
            // wifi, then they should be disconnected to prevent the user from incurring further
            // data charges.
            for (ImsPhoneConnection conn : mConnections) {
                ImsCall imsCall = conn.getImsCall();
                if (imsCall != null && imsCall.isVideoCall() && !imsCall.isWifiCall()) {
                    if (conn.hasCapabilities(
                            Connection.Capability.SUPPORTS_DOWNGRADE_TO_VOICE_LOCAL |
                                    Connection.Capability.SUPPORTS_DOWNGRADE_TO_VOICE_REMOTE)) {

                        // If the carrier supports downgrading to voice, then we can simply issue a
                        // downgrade to voice instead of terminating the call.
                        if (reasonCode == ImsReasonInfo.CODE_DATA_DISABLED) {
                            conn.onConnectionEvent(TelephonyManager.EVENT_DOWNGRADE_DATA_DISABLED,
                                    null);
                        } else if (reasonCode == ImsReasonInfo.CODE_DATA_LIMIT_REACHED) {
                            conn.onConnectionEvent(
                                    TelephonyManager.EVENT_DOWNGRADE_DATA_LIMIT_REACHED, null);
                        }
                    }
                }
            }
        }
    }

    /**
     * Handles changes to the enabled state of mobile data.
     * When data is disabled, handles auto-downgrade of video calls over LTE.
     * When data is enabled, handled resuming of video calls paused when data was disabled.
     * @param enabled {@code true} if mobile data is enabled, {@code false} if mobile data is
     *                            disabled.
     * @param reasonCode The {@link ImsReasonInfo} code for the data enabled state change.
     */
    private void handleDataEnabledChange(boolean enabled, int reasonCode) {
        if (!enabled) {
            // If data is disabled while there are ongoing VT calls which are not taking place over
            // wifi, then they should be disconnected to prevent the user from incurring further
            // data charges.
            for (ImsPhoneConnection conn : mConnections) {
                ImsCall imsCall = conn.getImsCall();
                if (imsCall != null && imsCall.isVideoCall() && !imsCall.isWifiCall()) {
                    log("handleDataEnabledChange - downgrading " + conn);
                    downgradeVideoCall(reasonCode, conn);
                }
            }
        } else if (mSupportPauseVideo) {
            // Data was re-enabled, so un-pause previously paused video calls.
            for (ImsPhoneConnection conn : mConnections) {
                // If video is paused, check to see if there are any pending pauses due to enabled
                // state of data changing.
                log("handleDataEnabledChange - resuming " + conn);
                if (VideoProfile.isPaused(conn.getVideoState()) &&
                        conn.wasVideoPausedFromSource(VideoPauseTracker.SOURCE_DATA_ENABLED)) {
                    // The data enabled state was a cause of a pending pause, so potentially
                    // resume the video now.
                    conn.resumeVideo(VideoPauseTracker.SOURCE_DATA_ENABLED);
                }
            }
            mShouldUpdateImsConfigOnDisconnect = false;
        }
    }

    /**
     * Handles downgrading a video call.  The behavior depends on carrier capabilities; we will
     * attempt to take one of the following actions (in order of precedence):
     * 1. If supported by the carrier, the call will be downgraded to an audio-only call.
     * 2. If the carrier supports video pause signalling, the video will be paused.
     * 3. The call will be disconnected.
     * @param reasonCode The {@link ImsReasonInfo} reason code for the downgrade.
     * @param conn The {@link ImsPhoneConnection} to downgrade.
     */
    private void downgradeVideoCall(int reasonCode, ImsPhoneConnection conn) {
        ImsCall imsCall = conn.getImsCall();
        if (imsCall != null) {
            if (conn.hasCapabilities(
                    Connection.Capability.SUPPORTS_DOWNGRADE_TO_VOICE_LOCAL |
                            Connection.Capability.SUPPORTS_DOWNGRADE_TO_VOICE_REMOTE)
                            && !mSupportPauseVideo) {
                log("downgradeVideoCall :: callId=" + conn.getTelecomCallId()
                        + " Downgrade to audio");
                // If the carrier supports downgrading to voice, then we can simply issue a
                // downgrade to voice instead of terminating the call.
                modifyVideoCall(imsCall, VideoProfile.STATE_AUDIO_ONLY);
            } else if (mSupportPauseVideo && reasonCode != ImsReasonInfo.CODE_WIFI_LOST) {
                // The carrier supports video pause signalling, so pause the video if we didn't just
                // lose wifi; in that case just disconnect.
                log("downgradeVideoCall :: callId=" + conn.getTelecomCallId()
                        + " Pause audio");
                mShouldUpdateImsConfigOnDisconnect = true;
                conn.pauseVideo(VideoPauseTracker.SOURCE_DATA_ENABLED);
            } else {
                log("downgradeVideoCall :: callId=" + conn.getTelecomCallId()
                        + " Disconnect call.");
                // At this point the only choice we have is to terminate the call.
                imsCall.terminate(ImsReasonInfo.CODE_USER_TERMINATED, reasonCode);
            }
        }
    }

    private void resetImsCapabilities() {
        log("Resetting Capabilities...");
        boolean tmpIsVideoCallEnabled = isVideoCallEnabled();

        if (mIgnoreResetUtCapability) {
            //UT capability should not be reset (for IMS deregistration and for IMS feature state
            //not ready) and it should always depend on the modem indication for UT capability
            mMmTelCapabilities.removeCapabilities(
                    MmTelFeature.MmTelCapabilities.CAPABILITY_TYPE_VOICE);
            mMmTelCapabilities.removeCapabilities(
                    MmTelFeature.MmTelCapabilities.CAPABILITY_TYPE_VIDEO);
            mMmTelCapabilities.removeCapabilities(
                    MmTelFeature.MmTelCapabilities.CAPABILITY_TYPE_SMS);
        } else {
            mMmTelCapabilities = new MmTelFeature.MmTelCapabilities();
        }
        mPhone.setServiceState(ServiceState.STATE_OUT_OF_SERVICE);
        mPhone.resetImsRegistrationState();
        mPhone.processDisconnectReason(new ImsReasonInfo(ImsReasonInfo.CODE_LOCAL_IMS_SERVICE_DOWN,
                ImsReasonInfo.CODE_UNSPECIFIED));
        boolean isVideoEnabled = isVideoCallEnabled();
        if (tmpIsVideoCallEnabled != isVideoEnabled) {
            mPhone.notifyForVideoCapabilityChanged(isVideoEnabled);
        }
    }

    /**
     * @return {@code true} if the device is connected to a WIFI network, {@code false} otherwise.
     */
    private boolean isWifiConnected() {
        ConnectivityManager cm = (ConnectivityManager) mPhone.getContext()
                .getSystemService(Context.CONNECTIVITY_SERVICE);
        if (cm != null) {
            NetworkInfo ni = cm.getActiveNetworkInfo();
            if (ni != null && ni.isConnected()) {
                return ni.getType() == ConnectivityManager.TYPE_WIFI;
            }
        }
        return false;
    }

    /**
     * Registers for changes to network connectivity.  Specifically requests the availability of new
     * WIFI networks which an IMS video call could potentially hand over to.
     */
    private void registerForConnectivityChanges() {
        if (mIsMonitoringConnectivity || !mNotifyVtHandoverToWifiFail) {
            return;
        }
        ConnectivityManager cm = (ConnectivityManager) mPhone.getContext()
                .getSystemService(Context.CONNECTIVITY_SERVICE);
        if (cm != null) {
            Rlog.i(LOG_TAG, "registerForConnectivityChanges");
            NetworkRequest.Builder builder = new NetworkRequest.Builder();
            builder.addTransportType(NetworkCapabilities.TRANSPORT_WIFI);
            cm.registerNetworkCallback(builder.build(), mNetworkCallback);
            mIsMonitoringConnectivity = true;
        }
    }

    /**
     * Unregister for connectivity changes.  Will be called when a call disconnects or if the call
     * ends up handing over to WIFI.
     */
    private void unregisterForConnectivityChanges() {
        if (!mIsMonitoringConnectivity || !mNotifyVtHandoverToWifiFail) {
            return;
        }
        ConnectivityManager cm = (ConnectivityManager) mPhone.getContext()
                .getSystemService(Context.CONNECTIVITY_SERVICE);
        if (cm != null) {
            Rlog.i(LOG_TAG, "unregisterForConnectivityChanges");
            cm.unregisterNetworkCallback(mNetworkCallback);
            mIsMonitoringConnectivity = false;
        }
    }

    /**
     * If the foreground call is a video call, schedule a handover check if one is not already
     * scheduled.  This method is intended ONLY for use when scheduling to watch for mid-call
     * handovers.
     */
    private void scheduleHandoverCheck() {
        ImsCall fgCall = mForegroundCall.getImsCall();
        ImsPhoneConnection conn = mForegroundCall.getFirstConnection();
        if (!mNotifyVtHandoverToWifiFail || fgCall == null || !fgCall.isVideoCall() || conn == null
                || conn.getDisconnectCause() != DisconnectCause.NOT_DISCONNECTED) {
            return;
        }

        if (!hasMessages(EVENT_CHECK_FOR_WIFI_HANDOVER)) {
            Rlog.i(LOG_TAG, "scheduleHandoverCheck: schedule");
            sendMessageDelayed(obtainMessage(EVENT_CHECK_FOR_WIFI_HANDOVER, fgCall),
                    HANDOVER_TO_WIFI_TIMEOUT_MS);
        }
    }

    /**
     * @return {@code true} if downgrading of a video call to audio is supported.
         */
    public boolean isCarrierDowngradeOfVtCallSupported() {
        return mSupportDowngradeVtToAudio;
    }

    @VisibleForTesting
    public void setDataEnabled(boolean isDataEnabled) {
        mIsDataEnabled = isDataEnabled;
    }

    // Removes old call quality metrics if mCallQualityMetricsHistory exceeds its max size
    private void pruneCallQualityMetricsHistory() {
        if (mCallQualityMetricsHistory.size() > MAX_CALL_QUALITY_HISTORY) {
            mCallQualityMetricsHistory.poll();
        }
    }

    private void handleFeatureCapabilityChanged(ImsFeature.Capabilities capabilities) {
        boolean tmpIsVideoCallEnabled = isVideoCallEnabled();
        // Check enabledFeatures to determine capabilities. We ignore disabledFeatures.
        StringBuilder sb;
        if (DBG) {
            sb = new StringBuilder(120);
            sb.append("handleFeatureCapabilityChanged: ");
        }
        sb.append(capabilities);
        mMmTelCapabilities = new MmTelFeature.MmTelCapabilities(capabilities);

        boolean isVideoEnabled = isVideoCallEnabled();
        boolean isVideoEnabledStatechanged = tmpIsVideoCallEnabled != isVideoEnabled;
        if (DBG) {
            sb.append(" isVideoEnabledStateChanged=");
            sb.append(isVideoEnabledStatechanged);
        }

        if (isVideoEnabledStatechanged) {
            log("handleFeatureCapabilityChanged - notifyForVideoCapabilityChanged="
                    + isVideoEnabled);
            mPhone.notifyForVideoCapabilityChanged(isVideoEnabled);
        }

        if (DBG) log(sb.toString());

        String logMessage = "handleFeatureCapabilityChanged: isVolteEnabled="
                + isVoiceOverCellularImsEnabled()
                + ", isVideoCallEnabled=" + isVideoCallEnabled()
                + ", isVowifiEnabled=" + isVowifiEnabled()
                + ", isUtEnabled=" + isUtEnabled();
        if (DBG) {
            log(logMessage);
        }
        mRegLocalLog.log(logMessage);

        mPhone.onFeatureCapabilityChanged();

        int regTech = getImsRegistrationTech();
        mMetrics.writeOnImsCapabilities(mPhone.getPhoneId(), regTech, mMmTelCapabilities);
        mPhone.getImsStats().onImsCapabilitiesChanged(regTech, mMmTelCapabilities);
    }

    @VisibleForTesting
    public void onCallHoldReceived(ImsCall imsCall) {
        if (DBG) log("onCallHoldReceived");

        ImsPhoneConnection conn = findConnection(imsCall);
        if (conn != null) {
            if (!mOnHoldToneStarted && (ImsPhoneCall.isLocalTone(imsCall)
                    || mAlwaysPlayRemoteHoldTone) &&
                    conn.getState() == ImsPhoneCall.State.ACTIVE) {
                mPhone.startOnHoldTone(conn);
                mOnHoldToneStarted = true;
                mOnHoldToneId = System.identityHashCode(conn);
            }
            conn.onConnectionEvent(android.telecom.Connection.EVENT_CALL_REMOTELY_HELD, null);
            mImsCallInfoTracker.updateImsCallStatus(conn, true, false);

            boolean useVideoPauseWorkaround = mPhone.getContext().getResources().getBoolean(
                    com.android.internal.R.bool.config_useVideoPauseWorkaround);
            if (useVideoPauseWorkaround && mSupportPauseVideo &&
                    VideoProfile.isVideo(conn.getVideoState())) {
                // If we are using the video pause workaround, the vendor IMS code has issues
                // with video pause signalling.  In this case, when a call is remotely
                // held, the modem does not reliably change the video state of the call to be
                // paused.
                // As a workaround, we will turn on that bit now.
                conn.changeToPausedState();
            }
        }

        SuppServiceNotification supp = new SuppServiceNotification();
        supp.notificationType = SuppServiceNotification.NOTIFICATION_TYPE_CODE_2;
        supp.code = SuppServiceNotification.CODE_2_CALL_ON_HOLD;
        mPhone.notifySuppSvcNotification(supp);
        mMetrics.writeOnImsCallHoldReceived(mPhone.getPhoneId(), imsCall.getCallSession());
    }

    @VisibleForTesting
    public void setAlwaysPlayRemoteHoldTone(boolean shouldPlayRemoteHoldTone) {
        mAlwaysPlayRemoteHoldTone = shouldPlayRemoteHoldTone;
    }

    // Accept the call as RTT if incoming call as RTT attribute set
    private ImsStreamMediaProfile addRttAttributeIfRequired(ImsCall call,
            ImsStreamMediaProfile mediaProfile) {

        if (!isRttSupported()) {
            if (DBG) log("addRttAttributeIfRequired: RTT is not supported");
            return mediaProfile;
        }

        ImsCallProfile profile = call.getCallProfile();
        if (profile.mMediaProfile != null && profile.mMediaProfile.isRttCall() &&
                (!call.getCallProfile().isVideoCall() ||
                        QtiImsUtils.isRttSupportedOnVtCalls(mPhone.getPhoneId(),
                                                            mPhone.getContext()))) {
            if (DBG) log("RTT: addRttAttributeIfRequired = " +
                    profile.mMediaProfile.isRttCall());
            // If RTT UI option is on, then incoming RTT call should always be accepted
            // as RTT, irrespective of Modes
            mediaProfile.setRttMode(ImsStreamMediaProfile.RTT_MODE_FULL);
        }
        return mediaProfile;
    }

    private String getNetworkCountryIso() {
        String countryIso = "";
        if (mPhone != null) {
            ServiceStateTracker sst = mPhone.getServiceStateTracker();
            if (sst != null) {
                LocaleTracker lt = sst.getLocaleTracker();
                if (lt != null) {
                    countryIso = lt.getCurrentCountry();
                }
            }
        }
        return countryIso;
    }

    private boolean isRttSupported() {
        return QtiImsUtils.isRttSupported(mPhone.getPhoneId(), mPhone.getContext());
    }

    private boolean isRttOn() {
        return QtiImsUtils.isRttOn(mPhone.getPhoneId(), mPhone.getContext());
    }

    private boolean isSimLessRttSupported() {
        return QtiImsUtils.isSimLessRttSupported(mPhone.getPhoneId(), mPhone.getContext());
    }

    /**
     * RTT call is allowed if RTT is supported by carrier and RTT setting is ON
     * and call is not a video call or RTT is supported for video calls.
     * If device is roaming, either carrier should allow RTT while roaming
     * or device needs to be registered on WIFI or it should be an emergency call.
     */
    private boolean canMakeRttCall(ImsCallProfile profile, boolean isEmergency) {
        Phone defaultPhone = mPhone.getDefaultPhone();
        IccCardConstants.State state = defaultPhone.getIccCard().getState();
        /** RTT call needs to allowed based on carrier config if sim is present
         * else we need to check the saved cache for simless RTT e911 call
         */
        if ((state.iccCardExist() && !isRttSupported()) ||
                (!state.iccCardExist() && isEmergency &&
                !isSimLessRttSupported())
                || !isRttOn()) {
            return false;
        }
        if (profile != null && profile.isVideoCall() && !QtiImsUtils.isRttSupportedOnVtCalls(
                mPhone.getPhoneId(),mPhone.getContext())) {
            return false;
        }
        if (!mPhone.getDefaultPhone().getServiceState().getRoaming()
                || mAllowRttWhileRoaming
                || (mPhone.getImsRegistrationTech()
                == ImsRegistrationImplBase.REGISTRATION_TECH_IWLAN)
                || isEmergency) {
            return true;
        }
        return false;
    }

    @Override
    public ImsPhone getPhone() {
        return mPhone;
    }

    @VisibleForTesting
    public void setSupportCepOnPeer(boolean isSupported) {
        mSupportCepOnPeer = isSupported;
    }

    /**
     * Injects a test conference state into an ongoing IMS call.
     * @param state The injected state.
     */
    public void injectTestConferenceState(@NonNull ImsConferenceState state) {
        List<ConferenceParticipant> participants = ImsCall.parseConferenceState(state);
        for (ImsPhoneConnection connection : getConnections()) {
            connection.updateConferenceParticipants(participants);
        }
    }

    /**
     * Sets whether CEP handling is enabled or disabled.
     * @param isEnabled
     */
    public void setConferenceEventPackageEnabled(boolean isEnabled) {
        log("setConferenceEventPackageEnabled isEnabled=" + isEnabled);
        mIsConferenceEventPackageEnabled = isEnabled;
    }

    /**
     * @return {@code true} is conference event package handling is enabled, {@code false}
     * otherwise.
     */
    public boolean isConferenceEventPackageEnabled() {
        return mIsConferenceEventPackageEnabled;
    }

    @VisibleForTesting
    public ImsCall.Listener getImsCallListener() {
        return mImsCallListener;
    }

    @VisibleForTesting
    public ArrayList<ImsPhoneConnection> getConnections() {
        return mConnections;
    }

    @VisibleForTesting
    public ImsPhoneConnection getPendingMO() {
        return mPendingMO;
    }

    /**
     * Set up static configuration from package/services/Telephony's config.xml.
     * @param config the config.
     */
    public void setConfig(@NonNull Config config) {
        mConfig = config;
    }

    private void handleConferenceFailed(ImsPhoneConnection fgConnection,
            ImsPhoneConnection bgConnection) {
        if (fgConnection != null) {
            fgConnection.handleMergeComplete();
        }
        if (bgConnection != null) {
            bgConnection.handleMergeComplete();
        }
        mPhone.notifySuppServiceFailed(Phone.SuppService.CONFERENCE);
    }

    /**
     * Calculate whether CSFB or not with fg call type and bg call type.
     * @return {@code true} if bg call is not alive or fg call has higher score than bg call.
     */
    private boolean isForegroundHigherPriority() {
        if (!mBackgroundCall.getState().isAlive()) {
            return true;
        }
        ImsPhoneConnection fgConnection = mForegroundCall.getFirstConnection();
        ImsPhoneConnection bgConnection = mBackgroundCall.getFirstConnection();
        if (fgConnection.getCallPriority() > bgConnection.getCallPriority()) {
            return true;
        }
        return false;
    }

    private int getBackgroundCallCount() {
        return mBackgroundCall.getConnectionsCount();
    }

    /** For DSDA, background call may have two conenctions, hangup the first one */
    private void hangupFirstHeldCall() throws CallStateException {
        logi("hangupFirstHeldCall");
        mBackgroundCall.getFirstConnection().hangup(); //hangup first held call
    }

    private boolean isInDsdaMode() {
        return TelephonyManager.isConcurrentCallsPossible();
    }

    /* For non-DSDA, max call limit is reached if there is a foreground and a background call.
     * For DSDA, in addtion, it is reached if there are two background connections
     */
    private boolean hasMaximumLiveCalls() {
        if (!mBackgroundCall.getState().isAlive()) {
            return false;
        }
        boolean maxLiveCalls = false;
        if (getBackgroundCallCount() == MAX_BACKGROUND_CALLS_DSDA ||
                (mForegroundCall.getState().isAlive() &&
                (mPendingMO == null || mPendingMO.getDeferDialStatus() != DeferDial.ENABLE))) {
            // If there is a foregroundcall (ACTIVE+HELD) .Do not account for the pendingMO in
            // deferred state
            maxLiveCalls = true;
        }
        Log.d(LOG_TAG, "hasMaximumLiveCalls: " + maxLiveCalls);
        return maxLiveCalls;
    }

    private void initializeTerminalBasedCallWaiting() {
        boolean capable = false;
        if (mImsManager != null) {
            try {
                capable = mImsManager.isCapable(CAPABILITY_TERMINAL_BASED_CALL_WAITING);
            } catch (ImsException e) {
                loge("initializeTerminalBasedCallWaiting : exception " + e);
            }
        }
        logi("initializeTerminalBasedCallWaiting capable=" + capable);
        mPhone.setTerminalBasedCallWaitingSupported(capable);

        if (capable) {
            setTerminalBasedCallWaitingStatus(mPhone.getTerminalBasedCallWaitingState(false));
        }
    }

    /**
     * Notifies the change of the user setting of the terminal-based call waiting service
     * to IMS service.
     */
    public void setTerminalBasedCallWaitingStatus(int state) {
        if (state == TERMINAL_BASED_NOT_SUPPORTED) return;
        if (mImsManager != null) {
            try {
                log("setTerminalBasedCallWaitingStatus state=" + state);
                mImsManager.setTerminalBasedCallWaitingStatus(
                        state == TERMINAL_BASED_ACTIVATED);
            } catch (ImsException e) {
                loge("setTerminalBasedCallWaitingStatus : exception " + e);
            }
        }
    }

    /** Send the list of SrvccConnection instances to the radio */
    public void handleSrvccConnectionInfo(List<SrvccCall> profileList) {
        mPhone.getDefaultPhone().mCi.setSrvccCallInfo(
                convertToSrvccConnectionInfo(profileList), null);
    }

    /** Converts SrvccCall to SrvccConnection. */
    @VisibleForTesting
    public SrvccConnection[] convertToSrvccConnectionInfo(List<SrvccCall> profileList) {
        if (mSrvccTypeSupported.isEmpty() || profileList == null || profileList.isEmpty()) {
            return null;
        }

        List<SrvccConnection> connList = new ArrayList<>();
        for (SrvccCall profile : profileList) {
            if (isCallProfileSupported(profile)) {
                addConnection(connList,
                        profile, findConnection(profile.getCallId()));
            }
        }

        if (connList.isEmpty()) return null;
        return connList.toArray(new SrvccConnection[0]);
    }

    /** Send the mediaType, direction, bitrate for ANBR Query to the radio */
    public void handleSendAnbrQuery(int mediaType, int direction, int bitsPerSecond) {
        if (DBG) log("handleSendAnbrQuery - mediaType=" + mediaType);
        mPhone.getDefaultPhone().mCi.sendAnbrQuery(mediaType, direction, bitsPerSecond, null);
    }


    /**
     * Notifies the recommended bit rate for the indicated logical channel and direction.
     *
     * @param mediaType MediaType is used to identify media stream such as audio or video.
     * @param direction Direction of this packet stream (e.g. uplink or downlink).
     * @param bitsPerSecond The recommended bit rate for the UE for a specific logical channel and
     *        a specific direction by NW.
     */
    public void triggerNotifyAnbr(int mediaType, int direction, int bitsPerSecond) {
        ImsCall activeCall = mForegroundCall.getFirstConnection().getImsCall();

        if (activeCall != null) {
            if (DBG) log("triggerNotifyAnbr - mediaType=" + mediaType);
            activeCall.callSessionNotifyAnbr(mediaType, direction, bitsPerSecond);
        }
    }

    private boolean isCallProfileSupported(SrvccCall profile) {
        if (profile == null) return false;

        switch(profile.getPreciseCallState()) {
            case PRECISE_CALL_STATE_ACTIVE:
                return mSrvccTypeSupported.contains(BASIC_SRVCC_SUPPORT);
            case PRECISE_CALL_STATE_HOLDING:
                return mSrvccTypeSupported.contains(MIDCALL_SRVCC_SUPPORT);
            case PRECISE_CALL_STATE_DIALING:
                return mSrvccTypeSupported.contains(PREALERTING_SRVCC_SUPPORT);
            case PRECISE_CALL_STATE_ALERTING:
                return mSrvccTypeSupported.contains(ALERTING_SRVCC_SUPPORT);
            case PRECISE_CALL_STATE_INCOMING:
                return mSrvccTypeSupported.contains(ALERTING_SRVCC_SUPPORT);
            case PRECISE_CALL_STATE_WAITING:
                return mSrvccTypeSupported.contains(ALERTING_SRVCC_SUPPORT);
            case PRECISE_CALL_STATE_INCOMING_SETUP:
                return mSrvccTypeSupported.contains(PREALERTING_SRVCC_SUPPORT);
            default:
                break;
        }
        return false;
    }

    private synchronized ImsPhoneConnection findConnection(String callId) {
        for (ImsPhoneConnection c : mConnections) {
            ImsCall imsCall = c.getImsCall();
            if (imsCall == null) continue;
            ImsCallSession session = imsCall.getCallSession();
            if (session == null) continue;

            if (TextUtils.equals(session.getCallId(), callId)) {
                return c;
            }
        }
        return null;
    }

    /**
     * Update the list of SrvccConnection with the given SrvccCall and ImsPhoneconnection.
     *
     * @param destList the list of SrvccConnection the new connection will be added
     * @param profile the SrvccCall of the connection to be added
     * @param c the ImsPhoneConnection of the connection to be added
     */
    private void addConnection(
            List<SrvccConnection> destList, SrvccCall profile, ImsPhoneConnection c) {
        if (destList == null) return;
        if (profile == null) return;

        int preciseCallState = profile.getPreciseCallState();
        if (!isAlive(preciseCallState)) return;

        List<ConferenceParticipant> participants = getConferenceParticipants(c);
        if (participants != null) {
            for (ConferenceParticipant cp : participants) {
                if (cp.getState() == android.telecom.Connection.STATE_DISCONNECTED) {
                    Rlog.i(LOG_TAG, "addConnection participant is disconnected");
                    continue;
                }
                SrvccConnection srvccConnection = new SrvccConnection(cp, preciseCallState);
                destList.add(srvccConnection);
            }
        } else {
            SrvccConnection srvccConnection =
                    new SrvccConnection(profile.getImsCallProfile(), c, preciseCallState);
            destList.add(srvccConnection);
        }
    }

    private List<ConferenceParticipant> getConferenceParticipants(ImsPhoneConnection c) {
        if (!mSrvccTypeSupported.contains(MIDCALL_SRVCC_SUPPORT)) return null;

        ImsCall imsCall = c.getImsCall();
        if (imsCall == null) return null;

        List<ConferenceParticipant> participants = imsCall.getConferenceParticipants();
        if (participants == null || participants.isEmpty()) return null;
        return participants;
    }

    private static boolean isAlive(int preciseCallState) {
        switch (preciseCallState) {
            case PRECISE_CALL_STATE_ACTIVE: return true;
            case PRECISE_CALL_STATE_HOLDING: return true;
            case PRECISE_CALL_STATE_DIALING: return true;
            case PRECISE_CALL_STATE_ALERTING: return true;
            case PRECISE_CALL_STATE_INCOMING: return true;
            case PRECISE_CALL_STATE_WAITING: return true;
            case PRECISE_CALL_STATE_INCOMING_SETUP: return true;
            default:
        }
        return false;
    }

    /**
     * Notifies that radio triggered IMS deregistration.
     * @param reason the reason why the deregistration is triggered.
     */
    public void triggerImsDeregistration(
            @ImsRegistrationImplBase.ImsDeregistrationReason int reason) {
        if (mImsManager == null) return;
        try {
            mImsManager.triggerDeregistration(reason);
        } catch (ImsException e) {
            loge("triggerImsDeregistration: exception " + e);
        }
    }

    private void updateImsRegistrationInfo() {
        int capabilities = 0;

        if (mMmTelCapabilities.isCapable(
                MmTelFeature.MmTelCapabilities.CAPABILITY_TYPE_VOICE)) {
            capabilities |= IMS_MMTEL_CAPABILITY_VOICE;
        }
        if (mMmTelCapabilities.isCapable(
                MmTelFeature.MmTelCapabilities.CAPABILITY_TYPE_VIDEO)) {
            capabilities |= IMS_MMTEL_CAPABILITY_VIDEO;
        }
        if (mMmTelCapabilities.isCapable(
                MmTelFeature.MmTelCapabilities.CAPABILITY_TYPE_SMS)) {
            capabilities |= IMS_MMTEL_CAPABILITY_SMS;
        }

        mPhone.updateImsRegistrationInfo(capabilities);
    }

    private void registerImsTrafficSession(int token,
                @MmTelFeature.ImsTrafficType int trafficType,
                @MmTelFeature.ImsTrafficDirection int trafficDirection,
                @NonNull IImsTrafficSessionCallback callback) {
        mImsTrafficSessions.put(Integer.valueOf(token),
                new ImsTrafficSession(trafficType, trafficDirection, callback));
    }

    private void unregisterImsTrafficSession(int token) {
        mImsTrafficSessions.remove(Integer.valueOf(token));
    }

    private ImsTrafficSession getImsTrafficSession(int token) {
        return mImsTrafficSessions.get(Integer.valueOf(token));
    }

    private void stopAllImsTrafficTypes() {
        boolean isEmpty = mImsTrafficSessions.isEmpty();
        logi("stopAllImsTrafficTypes empty=" + isEmpty);

        if (isEmpty) return;

        mImsTrafficSessions.forEachKey(1, token -> mPhone.stopImsTraffic(token, null));
        mImsTrafficSessions.clear();
    }
}<|MERGE_RESOLUTION|>--- conflicted
+++ resolved
@@ -2049,12 +2049,6 @@
         mSupportSdpForRtpHeaderExtensions = carrierConfig.getBoolean(
                 CarrierConfigManager
                         .KEY_SUPPORTS_SDP_NEGOTIATION_OF_D2D_RTP_HEADER_EXTENSIONS_BOOL);
-<<<<<<< HEAD
-        mIgnoreResetUtCapability =  carrierConfig.getBoolean(
-                CarrierConfigManager.KEY_IGNORE_RESET_UT_CAPABILITY_BOOL);
-        mAllowHoldingCall = carrierConfig.getBoolean(
-                CarrierConfigManager.KEY_ALLOW_HOLD_IN_IMS_CALL_BOOL);
-=======
         mThresholdRtpPacketLoss = carrierConfig.getInt(
                 CarrierConfigManager.ImsVoice.KEY_VOICE_RTP_PACKET_LOSS_RATE_THRESHOLD_INT);
         mThresholdRtpInactivityTime = carrierConfig.getLong(
@@ -2062,7 +2056,10 @@
                         .KEY_VOICE_RTP_INACTIVITY_TIME_THRESHOLD_MILLIS_LONG);
         mThresholdRtpJitter = carrierConfig.getInt(
                 CarrierConfigManager.ImsVoice.KEY_VOICE_RTP_JITTER_THRESHOLD_MILLIS_INT);
->>>>>>> 2902968b
+        mIgnoreResetUtCapability =  carrierConfig.getBoolean(
+                CarrierConfigManager.KEY_IGNORE_RESET_UT_CAPABILITY_BOOL);
+        mAllowHoldingCall = carrierConfig.getBoolean(
+                CarrierConfigManager.KEY_ALLOW_HOLD_IN_IMS_CALL_BOOL);
 
         if (mPhone.getContext().getResources().getBoolean(
                 com.android.internal.R.bool.config_allow_ussd_over_ims)) {
