/*
 * Copyright (C) 2013 The Android Open Source Project
 *
 * Licensed under the Apache License, Version 2.0 (the "License");
 * you may not use this file except in compliance with the License.
 * You may obtain a copy of the License at
 *
 *      http://www.apache.org/licenses/LICENSE-2.0
 *
 * Unless required by applicable law or agreed to in writing, software
 * distributed under the License is distributed on an "AS IS" BASIS,
 * WITHOUT WARRANTIES OR CONDITIONS OF ANY KIND, either express or implied.
 * See the License for the specific language governing permissions and
 * limitations under the License.
 */

package com.android.internal.telephony.imsphone;

import static com.android.internal.telephony.CommandsInterface.CB_FACILITY_BAIC;
import static com.android.internal.telephony.CommandsInterface.CB_FACILITY_BAICr;
import static com.android.internal.telephony.CommandsInterface.CB_FACILITY_BAOC;
import static com.android.internal.telephony.CommandsInterface.CB_FACILITY_BAOIC;
import static com.android.internal.telephony.CommandsInterface.CB_FACILITY_BAOICxH;
import static com.android.internal.telephony.CommandsInterface.CB_FACILITY_BA_ALL;
import static com.android.internal.telephony.CommandsInterface.CB_FACILITY_BA_MO;
import static com.android.internal.telephony.CommandsInterface.CB_FACILITY_BA_MT;
import static com.android.internal.telephony.CommandsInterface.CF_ACTION_DISABLE;
import static com.android.internal.telephony.CommandsInterface.CF_ACTION_ENABLE;
import static com.android.internal.telephony.CommandsInterface.CF_ACTION_ERASURE;
import static com.android.internal.telephony.CommandsInterface.CF_ACTION_REGISTRATION;
import static com.android.internal.telephony.CommandsInterface.CF_REASON_ALL;
import static com.android.internal.telephony.CommandsInterface.CF_REASON_ALL_CONDITIONAL;
import static com.android.internal.telephony.CommandsInterface.CF_REASON_BUSY;
import static com.android.internal.telephony.CommandsInterface.CF_REASON_NOT_REACHABLE;
import static com.android.internal.telephony.CommandsInterface.CF_REASON_NO_REPLY;
import static com.android.internal.telephony.CommandsInterface.CF_REASON_UNCONDITIONAL;
import static com.android.internal.telephony.CommandsInterface.SERVICE_CLASS_NONE;
import static com.android.internal.telephony.CommandsInterface.SERVICE_CLASS_VOICE;

import android.app.Activity;
import android.app.ActivityManager;
import android.app.Notification;
import android.app.NotificationManager;
import android.app.PendingIntent;
import android.content.BroadcastReceiver;
import android.content.Context;
import android.content.Intent;
import android.net.NetworkStats;
import android.net.Uri;
import android.os.AsyncResult;
import android.os.Bundle;
import android.os.Handler;
import android.os.Message;
import android.os.PersistableBundle;
import android.os.PowerManager;
import android.os.PowerManager.WakeLock;
import android.os.Registrant;
import android.os.RegistrantList;
import android.os.ResultReceiver;
import android.os.SystemProperties;
import android.os.UserHandle;
import android.telecom.VideoProfile;
import android.telephony.CarrierConfigManager;
import android.telephony.PhoneNumberUtils;
import android.telephony.Rlog;
import android.telephony.ServiceState;
import android.telephony.SubscriptionManager;
import android.telephony.TelephonyManager;
import android.telephony.UssdResponse;
import android.text.TextUtils;

import com.android.ims.ImsCallForwardInfo;
import com.android.ims.ImsCallProfile;
import com.android.ims.ImsEcbm;
import com.android.ims.ImsEcbmStateListener;
import com.android.ims.ImsException;
import com.android.ims.ImsManager;
import com.android.ims.ImsReasonInfo;
import com.android.ims.ImsSsInfo;
import com.android.ims.ImsUtInterface;
import com.android.internal.annotations.VisibleForTesting;
import com.android.internal.telephony.Call;
import com.android.internal.telephony.CallForwardInfo;
import com.android.internal.telephony.CallStateException;
import com.android.internal.telephony.CallTracker;
import com.android.internal.telephony.CommandException;
import com.android.internal.telephony.CommandsInterface;
import com.android.internal.telephony.Connection;
import com.android.internal.telephony.GsmCdmaPhone;
import com.android.internal.telephony.MmiCode;
import com.android.internal.telephony.Phone;
import com.android.internal.telephony.PhoneConstants;
import com.android.internal.telephony.PhoneNotifier;
import com.android.internal.telephony.TelephonyComponentFactory;
import com.android.internal.telephony.TelephonyIntents;
import com.android.internal.telephony.TelephonyProperties;
import com.android.internal.telephony.UUSInfo;
import com.android.internal.telephony.gsm.SuppServiceNotification;
import com.android.internal.telephony.uicc.IccRecords;
import com.android.internal.telephony.util.NotificationChannelController;

import java.io.FileDescriptor;
import java.io.PrintWriter;
import java.util.ArrayList;
import java.util.List;

/**
 * {@hide}
 */
public class ImsPhone extends ImsPhoneBase {
    private static final String LOG_TAG = "ImsPhone";
    private static final boolean DBG = true;
    private static final boolean VDBG = false; // STOPSHIP if true

    private static final int EVENT_SET_CALL_BARRING_DONE             = EVENT_LAST + 1;
    private static final int EVENT_GET_CALL_BARRING_DONE             = EVENT_LAST + 2;
    private static final int EVENT_SET_CALL_WAITING_DONE             = EVENT_LAST + 3;
    private static final int EVENT_GET_CALL_WAITING_DONE             = EVENT_LAST + 4;
    private static final int EVENT_SET_CLIR_DONE                     = EVENT_LAST + 5;
    private static final int EVENT_GET_CLIR_DONE                     = EVENT_LAST + 6;
    private static final int EVENT_DEFAULT_PHONE_DATA_STATE_CHANGED  = EVENT_LAST + 7;
    private static final int EVENT_SERVICE_STATE_CHANGED             = EVENT_LAST + 8;
    private static final int EVENT_VOICE_CALL_ENDED                  = EVENT_LAST + 9;

    static final int RESTART_ECM_TIMER = 0; // restart Ecm timer
    static final int CANCEL_ECM_TIMER  = 1; // cancel Ecm timer

    // Default Emergency Callback Mode exit timer
    private static final int DEFAULT_ECM_EXIT_TIMER_VALUE = 300000;

    // Instance Variables
    Phone mDefaultPhone;
    ImsPhoneCallTracker mCT;
    ImsExternalCallTracker mExternalCallTracker;
    private ArrayList <ImsPhoneMmiCode> mPendingMMIs = new ArrayList<ImsPhoneMmiCode>();
    private ServiceState mSS = new ServiceState();

    // To redial silently through GSM or CDMA when dialing through IMS fails
    private String mLastDialString;

    private WakeLock mWakeLock;

    // mEcmExitRespRegistrant is informed after the phone has been exited the emergency
    // callback mode keep track of if phone is in emergency callback mode
    private Registrant mEcmExitRespRegistrant;

    private final RegistrantList mSilentRedialRegistrants = new RegistrantList();

    private boolean mImsRegistered = false;

    private boolean mRoaming = false;

    // List of Registrants to send supplementary service notifications to.
    private RegistrantList mSsnRegistrants = new RegistrantList();

    // A runnable which is used to automatically exit from Ecm after a period of time.
    private Runnable mExitEcmRunnable = new Runnable() {
        @Override
        public void run() {
            exitEmergencyCallbackMode();
        }
    };

    private Uri[] mCurrentSubscriberUris;

    protected void setCurrentSubscriberUris(Uri[] currentSubscriberUris) {
        this.mCurrentSubscriberUris = currentSubscriberUris;
    }

    @Override
    public Uri[] getCurrentSubscriberUris() {
        return mCurrentSubscriberUris;
    }

    // Create Cf (Call forward) so that dialling number &
    // mIsCfu (true if reason is call forward unconditional)
    // mOnComplete (Message object passed by client) can be packed &
    // given as a single Cf object as user data to UtInterface.
    private static class Cf {
        final String mSetCfNumber;
        final Message mOnComplete;
        final boolean mIsCfu;

        Cf(String cfNumber, boolean isCfu, Message onComplete) {
            mSetCfNumber = cfNumber;
            mIsCfu = isCfu;
            mOnComplete = onComplete;
        }
    }

    // Constructors
    public ImsPhone(Context context, PhoneNotifier notifier, Phone defaultPhone) {
        this(context, notifier, defaultPhone, false);
    }

    @VisibleForTesting
    public ImsPhone(Context context, PhoneNotifier notifier, Phone defaultPhone,
                    boolean unitTestMode) {
        super("ImsPhone", context, notifier, unitTestMode);

        mDefaultPhone = defaultPhone;
        // The ImsExternalCallTracker needs to be defined before the ImsPhoneCallTracker, as the
        // ImsPhoneCallTracker uses a thread to spool up the ImsManager.  Part of this involves
        // setting the multiendpoint listener on the external call tracker.  So we need to ensure
        // the external call tracker is available first to avoid potential timing issues.
        mExternalCallTracker =
                TelephonyComponentFactory.getInstance().makeImsExternalCallTracker(this);
        mCT = TelephonyComponentFactory.getInstance().makeImsPhoneCallTracker(this);
        mCT.registerPhoneStateListener(mExternalCallTracker);
        mExternalCallTracker.setCallPuller(mCT);

        mSS.setStateOff();

        mPhoneId = mDefaultPhone.getPhoneId();

        PowerManager pm = (PowerManager) context.getSystemService(Context.POWER_SERVICE);
        mWakeLock = pm.newWakeLock(PowerManager.PARTIAL_WAKE_LOCK, LOG_TAG);
        mWakeLock.setReferenceCounted(false);

        if (mDefaultPhone.getServiceStateTracker() != null) {
            mDefaultPhone.getServiceStateTracker()
                    .registerForDataRegStateOrRatChanged(this,
                            EVENT_DEFAULT_PHONE_DATA_STATE_CHANGED, null);
        }
        // Sets the Voice reg state to STATE_OUT_OF_SERVICE and also queries the data service
        // state. We don't ever need the voice reg state to be anything other than in or out of
        // service.
        setServiceState(ServiceState.STATE_OUT_OF_SERVICE);

        mDefaultPhone.registerForServiceStateChanged(this, EVENT_SERVICE_STATE_CHANGED, null);
        // Force initial roaming state update later, on EVENT_CARRIER_CONFIG_CHANGED.
        // Settings provider or CarrierConfig may not be loaded now.
    }

    //todo: get rid of this function. It is not needed since parentPhone obj never changes
    @Override
    public void dispose() {
        Rlog.d(LOG_TAG, "dispose");
        // Nothing to dispose in Phone
        //super.dispose();
        mPendingMMIs.clear();
        mExternalCallTracker.tearDown();
        mCT.unregisterPhoneStateListener(mExternalCallTracker);
        mCT.unregisterForVoiceCallEnded(this);
        mCT.dispose();

        //Force all referenced classes to unregister their former registered events
        if (mDefaultPhone != null && mDefaultPhone.getServiceStateTracker() != null) {
            mDefaultPhone.getServiceStateTracker().
                    unregisterForDataRegStateOrRatChanged(this);
            mDefaultPhone.unregisterForServiceStateChanged(this);
        }
    }

    @Override
    public ServiceState getServiceState() {
        return mSS;
    }

    @VisibleForTesting
    public void setServiceState(int state) {
        boolean isVoiceRegStateChanged = false;
<<<<<<< HEAD
=======

>>>>>>> 0a1b7c2b
        synchronized (this) {
            isVoiceRegStateChanged = mSS.getVoiceRegState() != state;
            mSS.setVoiceRegState(state);
        }
        updateDataServiceState();

<<<<<<< HEAD
        // Notifies the service state to the listeners. The service state combined from ImsPhone
        // and GsmCdmaPhone, it may be changed when the service state in ImsPhone is changed.
        if (isVoiceRegStateChanged) {
            mNotifier.notifyServiceState(mDefaultPhone);
=======
        if (isVoiceRegStateChanged) {
            if (mDefaultPhone.getServiceStateTracker() != null) {
                mDefaultPhone.getServiceStateTracker().onImsServiceStateChanged();
            }
>>>>>>> 0a1b7c2b
        }
    }

    @Override
    public CallTracker getCallTracker() {
        return mCT;
    }

    public ImsExternalCallTracker getExternalCallTracker() {
        return mExternalCallTracker;
    }

    @Override
    public List<? extends ImsPhoneMmiCode>
    getPendingMmiCodes() {
        return mPendingMMIs;
    }

    @Override
    public void
    acceptCall(int videoState) throws CallStateException {
        mCT.acceptCall(videoState);
    }

    @Override
    public void
    rejectCall() throws CallStateException {
        mCT.rejectCall();
    }

    @Override
    public void
    switchHoldingAndActive() throws CallStateException {
        mCT.switchWaitingOrHoldingAndActive();
    }

    @Override
    public boolean canConference() {
        return mCT.canConference();
    }

    public boolean canDial() {
        return mCT.canDial();
    }

    @Override
    public void conference() {
        mCT.conference();
    }

    @Override
    public void clearDisconnected() {
        mCT.clearDisconnected();
    }

    @Override
    public boolean canTransfer() {
        return mCT.canTransfer();
    }

    @Override
    public void explicitCallTransfer() {
        mCT.explicitCallTransfer();
    }

    @Override
    public ImsPhoneCall
    getForegroundCall() {
        return mCT.mForegroundCall;
    }

    @Override
    public ImsPhoneCall
    getBackgroundCall() {
        return mCT.mBackgroundCall;
    }

    @Override
    public ImsPhoneCall
    getRingingCall() {
        return mCT.mRingingCall;
    }

    @Override
    public boolean isImsAvailable() {
        return mCT.isImsServiceReady();
    }

    private boolean handleCallDeflectionIncallSupplementaryService(
            String dialString) {
        if (dialString.length() > 1) {
            return false;
        }

        if (getRingingCall().getState() != ImsPhoneCall.State.IDLE) {
            if (DBG) Rlog.d(LOG_TAG, "MmiCode 0: rejectCall");
            try {
                mCT.rejectCall();
            } catch (CallStateException e) {
                if (DBG) Rlog.d(LOG_TAG, "reject failed", e);
                notifySuppServiceFailed(Phone.SuppService.REJECT);
            }
        } else if (getBackgroundCall().getState() != ImsPhoneCall.State.IDLE) {
            if (DBG) Rlog.d(LOG_TAG, "MmiCode 0: hangupWaitingOrBackground");
            try {
                mCT.hangup(getBackgroundCall());
            } catch (CallStateException e) {
                if (DBG) Rlog.d(LOG_TAG, "hangup failed", e);
            }
        }

        return true;
    }

    private void sendUssdResponse(String ussdRequest, CharSequence message, int returnCode,
                                   ResultReceiver wrappedCallback) {
        UssdResponse response = new UssdResponse(ussdRequest, message);
        Bundle returnData = new Bundle();
        returnData.putParcelable(TelephonyManager.USSD_RESPONSE, response);
        wrappedCallback.send(returnCode, returnData);

    }

    @Override
    public boolean handleUssdRequest(String ussdRequest, ResultReceiver wrappedCallback)
            throws CallStateException {
        if (mPendingMMIs.size() > 0) {
            // There are MMI codes in progress; fail attempt now.
            Rlog.i(LOG_TAG, "handleUssdRequest: queue full: " + Rlog.pii(LOG_TAG, ussdRequest));
            sendUssdResponse(ussdRequest, null, TelephonyManager.USSD_RETURN_FAILURE,
                    wrappedCallback );
            return true;
        }
        try {
            dialInternal(ussdRequest, VideoProfile.STATE_AUDIO_ONLY, null, wrappedCallback);
        } catch (CallStateException cse) {
            if (CS_FALLBACK.equals(cse.getMessage())) {
                throw cse;
            } else {
                Rlog.w(LOG_TAG, "Could not execute USSD " + cse);
                sendUssdResponse(ussdRequest, null, TelephonyManager.USSD_RETURN_FAILURE,
                        wrappedCallback);
            }
        } catch (Exception e) {
            Rlog.w(LOG_TAG, "Could not execute USSD " + e);
            sendUssdResponse(ussdRequest, null, TelephonyManager.USSD_RETURN_FAILURE,
                    wrappedCallback);
            return false;
        }
        return true;
    }

    private boolean handleCallWaitingIncallSupplementaryService(
            String dialString) {
        int len = dialString.length();

        if (len > 2) {
            return false;
        }

        ImsPhoneCall call = getForegroundCall();

        try {
            if (len > 1) {
                if (DBG) Rlog.d(LOG_TAG, "not support 1X SEND");
                notifySuppServiceFailed(Phone.SuppService.HANGUP);
            } else {
                if (call.getState() != ImsPhoneCall.State.IDLE) {
                    if (DBG) Rlog.d(LOG_TAG, "MmiCode 1: hangup foreground");
                    mCT.hangup(call);
                } else {
                    if (DBG) Rlog.d(LOG_TAG, "MmiCode 1: switchWaitingOrHoldingAndActive");
                    mCT.switchWaitingOrHoldingAndActive();
                }
            }
        } catch (CallStateException e) {
            if (DBG) Rlog.d(LOG_TAG, "hangup failed", e);
            notifySuppServiceFailed(Phone.SuppService.HANGUP);
        }

        return true;
    }

    private boolean handleCallHoldIncallSupplementaryService(String dialString) {
        int len = dialString.length();

        if (len > 2) {
            return false;
        }

        if (len > 1) {
            if (DBG) Rlog.d(LOG_TAG, "separate not supported");
            notifySuppServiceFailed(Phone.SuppService.SEPARATE);
        } else {
            try {
                if (getRingingCall().getState() != ImsPhoneCall.State.IDLE) {
                    if (DBG) Rlog.d(LOG_TAG, "MmiCode 2: accept ringing call");
                    mCT.acceptCall(ImsCallProfile.CALL_TYPE_VOICE);
                } else {
                    if (DBG) Rlog.d(LOG_TAG, "MmiCode 2: switchWaitingOrHoldingAndActive");
                    mCT.switchWaitingOrHoldingAndActive();
                }
            } catch (CallStateException e) {
                if (DBG) Rlog.d(LOG_TAG, "switch failed", e);
                notifySuppServiceFailed(Phone.SuppService.SWITCH);
            }
        }

        return true;
    }

    private boolean handleMultipartyIncallSupplementaryService(
            String dialString) {
        if (dialString.length() > 1) {
            return false;
        }

        if (DBG) Rlog.d(LOG_TAG, "MmiCode 3: merge calls");
        conference();
        return true;
    }

    private boolean handleEctIncallSupplementaryService(String dialString) {

        int len = dialString.length();

        if (len != 1) {
            return false;
        }

        if (DBG) Rlog.d(LOG_TAG, "MmiCode 4: not support explicit call transfer");
        notifySuppServiceFailed(Phone.SuppService.TRANSFER);
        return true;
    }

    private boolean handleCcbsIncallSupplementaryService(String dialString) {
        if (dialString.length() > 1) {
            return false;
        }

        Rlog.i(LOG_TAG, "MmiCode 5: CCBS not supported!");
        // Treat it as an "unknown" service.
        notifySuppServiceFailed(Phone.SuppService.UNKNOWN);
        return true;
    }

    public void notifySuppSvcNotification(SuppServiceNotification suppSvc) {
        Rlog.d(LOG_TAG, "notifySuppSvcNotification: suppSvc = " + suppSvc);

        AsyncResult ar = new AsyncResult(null, suppSvc, null);
        mSsnRegistrants.notifyRegistrants(ar);
    }

    @Override
    public boolean handleInCallMmiCommands(String dialString) {
        if (!isInCall()) {
            return false;
        }

        if (TextUtils.isEmpty(dialString)) {
            return false;
        }

        boolean result = false;
        char ch = dialString.charAt(0);
        switch (ch) {
            case '0':
                result = handleCallDeflectionIncallSupplementaryService(
                        dialString);
                break;
            case '1':
                result = handleCallWaitingIncallSupplementaryService(
                        dialString);
                break;
            case '2':
                result = handleCallHoldIncallSupplementaryService(dialString);
                break;
            case '3':
                result = handleMultipartyIncallSupplementaryService(dialString);
                break;
            case '4':
                result = handleEctIncallSupplementaryService(dialString);
                break;
            case '5':
                result = handleCcbsIncallSupplementaryService(dialString);
                break;
            default:
                break;
        }

        return result;
    }

    boolean isInCall() {
        ImsPhoneCall.State foregroundCallState = getForegroundCall().getState();
        ImsPhoneCall.State backgroundCallState = getBackgroundCall().getState();
        ImsPhoneCall.State ringingCallState = getRingingCall().getState();

       return (foregroundCallState.isAlive() ||
               backgroundCallState.isAlive() ||
               ringingCallState.isAlive());
    }

    @Override
    public boolean isInEcm() {
        return mDefaultPhone.isInEcm();
    }

    @Override
    public void setIsInEcm(boolean isInEcm){
        mDefaultPhone.setIsInEcm(isInEcm);
    }

    public void notifyNewRingingConnection(Connection c) {
        mDefaultPhone.notifyNewRingingConnectionP(c);
    }

    void notifyUnknownConnection(Connection c) {
        mDefaultPhone.notifyUnknownConnectionP(c);
    }

    @Override
    public void notifyForVideoCapabilityChanged(boolean isVideoCapable) {
        mIsVideoCapable = isVideoCapable;
        mDefaultPhone.notifyForVideoCapabilityChanged(isVideoCapable);
    }

    @Override
    public Connection
    dial(String dialString, int videoState) throws CallStateException {
        return dialInternal(dialString, videoState, null, null);
    }

    @Override
    public Connection
    dial(String dialString, UUSInfo uusInfo, int videoState, Bundle intentExtras)
            throws CallStateException {
        // ignore UUSInfo
        return dialInternal (dialString, videoState, intentExtras, null);
    }

    protected Connection dialInternal(String dialString, int videoState, Bundle intentExtras)
            throws CallStateException {
        return dialInternal(dialString, videoState, intentExtras, null);
    }

    private Connection dialInternal(String dialString, int videoState,
                                    Bundle intentExtras, ResultReceiver wrappedCallback)
            throws CallStateException {
        // Need to make sure dialString gets parsed properly
        String newDialString = PhoneNumberUtils.stripSeparators(dialString);

        // handle in-call MMI first if applicable
        if (handleInCallMmiCommands(newDialString)) {
            return null;
        }

        if (mDefaultPhone.getPhoneType() == PhoneConstants.PHONE_TYPE_CDMA) {
            return mCT.dial(dialString, videoState, intentExtras);
        }

        // Only look at the Network portion for mmi
        String networkPortion = PhoneNumberUtils.extractNetworkPortionAlt(newDialString);
        ImsPhoneMmiCode mmi =
                ImsPhoneMmiCode.newFromDialString(networkPortion, this, wrappedCallback);
        if (DBG) Rlog.d(LOG_TAG,
                "dialInternal: dialing w/ mmi '" + mmi + "'...");

        if (mmi == null) {
            return mCT.dial(dialString, videoState, intentExtras);
        } else if (mmi.isTemporaryModeCLIR()) {
            return mCT.dial(mmi.getDialingNumber(), mmi.getCLIRMode(), videoState, intentExtras);
        } else if (!mmi.isSupportedOverImsPhone()) {
            // If the mmi is not supported by IMS service,
            // try to initiate dialing with default phone
            // Note: This code is never reached; there is a bug in isSupportedOverImsPhone which
            // causes it to return true even though the "processCode" method ultimately throws the
            // exception.
            Rlog.i(LOG_TAG, "dialInternal: USSD not supported by IMS; fallback to CS.");
            throw new CallStateException(CS_FALLBACK);
        } else {
            mPendingMMIs.add(mmi);
            mMmiRegistrants.notifyRegistrants(new AsyncResult(null, mmi, null));

            try {
                mmi.processCode();
            } catch (CallStateException cse) {
                if (CS_FALLBACK.equals(cse.getMessage())) {
                    Rlog.i(LOG_TAG, "dialInternal: fallback to GSM required.");
                    // Make sure we remove from the list of pending MMIs since it will handover to
                    // GSM.
                    mPendingMMIs.remove(mmi);
                    throw cse;
                }
            }

            return null;
        }
    }

    @Override
    public void
    sendDtmf(char c) {
        if (!PhoneNumberUtils.is12Key(c)) {
            Rlog.e(LOG_TAG,
                    "sendDtmf called with invalid character '" + c + "'");
        } else {
            if (mCT.getState() ==  PhoneConstants.State.OFFHOOK) {
                mCT.sendDtmf(c, null);
            }
        }
    }

    @Override
    public void
    startDtmf(char c) {
        if (!(PhoneNumberUtils.is12Key(c) || (c >= 'A' && c <= 'D'))) {
            Rlog.e(LOG_TAG,
                    "startDtmf called with invalid character '" + c + "'");
        } else {
            mCT.startDtmf(c);
        }
    }

    @Override
    public void
    stopDtmf() {
        mCT.stopDtmf();
    }

    public void notifyIncomingRing() {
        if (DBG) Rlog.d(LOG_TAG, "notifyIncomingRing");
        AsyncResult ar = new AsyncResult(null, null, null);
        sendMessage(obtainMessage(EVENT_CALL_RING, ar));
    }

    @Override
    public void setMute(boolean muted) {
        mCT.setMute(muted);
    }

    @Override
    public void setTTYMode(int ttyMode, Message onComplete) {
        mCT.setTtyMode(ttyMode);
    }

    @Override
    public void setUiTTYMode(int uiTtyMode, Message onComplete) {
        mCT.setUiTTYMode(uiTtyMode, onComplete);
    }

    @Override
    public boolean getMute() {
        return mCT.getMute();
    }

    @Override
    public PhoneConstants.State getState() {
        return mCT.getState();
    }

    private boolean isValidCommandInterfaceCFReason (int commandInterfaceCFReason) {
        switch (commandInterfaceCFReason) {
        case CF_REASON_UNCONDITIONAL:
        case CF_REASON_BUSY:
        case CF_REASON_NO_REPLY:
        case CF_REASON_NOT_REACHABLE:
        case CF_REASON_ALL:
        case CF_REASON_ALL_CONDITIONAL:
            return true;
        default:
            return false;
        }
    }

    private boolean isValidCommandInterfaceCFAction (int commandInterfaceCFAction) {
        switch (commandInterfaceCFAction) {
        case CF_ACTION_DISABLE:
        case CF_ACTION_ENABLE:
        case CF_ACTION_REGISTRATION:
        case CF_ACTION_ERASURE:
            return true;
        default:
            return false;
        }
    }

    private  boolean isCfEnable(int action) {
        return (action == CF_ACTION_ENABLE) || (action == CF_ACTION_REGISTRATION);
    }

    private int getConditionFromCFReason(int reason) {
        switch(reason) {
            case CF_REASON_UNCONDITIONAL: return ImsUtInterface.CDIV_CF_UNCONDITIONAL;
            case CF_REASON_BUSY: return ImsUtInterface.CDIV_CF_BUSY;
            case CF_REASON_NO_REPLY: return ImsUtInterface.CDIV_CF_NO_REPLY;
            case CF_REASON_NOT_REACHABLE: return ImsUtInterface.CDIV_CF_NOT_REACHABLE;
            case CF_REASON_ALL: return ImsUtInterface.CDIV_CF_ALL;
            case CF_REASON_ALL_CONDITIONAL: return ImsUtInterface.CDIV_CF_ALL_CONDITIONAL;
            default:
                break;
        }

        return ImsUtInterface.INVALID;
    }

    private int getCFReasonFromCondition(int condition) {
        switch(condition) {
            case ImsUtInterface.CDIV_CF_UNCONDITIONAL: return CF_REASON_UNCONDITIONAL;
            case ImsUtInterface.CDIV_CF_BUSY: return CF_REASON_BUSY;
            case ImsUtInterface.CDIV_CF_NO_REPLY: return CF_REASON_NO_REPLY;
            case ImsUtInterface.CDIV_CF_NOT_REACHABLE: return CF_REASON_NOT_REACHABLE;
            case ImsUtInterface.CDIV_CF_ALL: return CF_REASON_ALL;
            case ImsUtInterface.CDIV_CF_ALL_CONDITIONAL: return CF_REASON_ALL_CONDITIONAL;
            default:
                break;
        }

        return CF_REASON_NOT_REACHABLE;
    }

    private int getActionFromCFAction(int action) {
        switch(action) {
            case CF_ACTION_DISABLE: return ImsUtInterface.ACTION_DEACTIVATION;
            case CF_ACTION_ENABLE: return ImsUtInterface.ACTION_ACTIVATION;
            case CF_ACTION_ERASURE: return ImsUtInterface.ACTION_ERASURE;
            case CF_ACTION_REGISTRATION: return ImsUtInterface.ACTION_REGISTRATION;
            default:
                break;
        }

        return ImsUtInterface.INVALID;
    }

    @Override
    public void getOutgoingCallerIdDisplay(Message onComplete) {
        if (DBG) Rlog.d(LOG_TAG, "getCLIR");
        Message resp;
        resp = obtainMessage(EVENT_GET_CLIR_DONE, onComplete);

        try {
            ImsUtInterface ut = mCT.getUtInterface();
            ut.queryCLIR(resp);
        } catch (ImsException e) {
            sendErrorResponse(onComplete, e);
        }
    }

    @Override
    public void setOutgoingCallerIdDisplay(int clirMode, Message onComplete) {
        if (DBG) Rlog.d(LOG_TAG, "setCLIR action= " + clirMode);
        Message resp;
        // Packing CLIR value in the message. This will be required for
        // SharedPreference caching, if the message comes back as part of
        // a success response.
        resp = obtainMessage(EVENT_SET_CLIR_DONE, clirMode, 0, onComplete);
        try {
            ImsUtInterface ut = mCT.getUtInterface();
            ut.updateCLIR(clirMode, resp);
        } catch (ImsException e) {
            sendErrorResponse(onComplete, e);
        }
    }

    @Override
    public void getCallForwardingOption(int commandInterfaceCFReason,
            Message onComplete) {
        if (DBG) Rlog.d(LOG_TAG, "getCallForwardingOption reason=" + commandInterfaceCFReason);
        if (isValidCommandInterfaceCFReason(commandInterfaceCFReason)) {
            if (DBG) Rlog.d(LOG_TAG, "requesting call forwarding query.");
            Message resp;
            resp = obtainMessage(EVENT_GET_CALL_FORWARD_DONE, onComplete);

            try {
                ImsUtInterface ut = mCT.getUtInterface();
                ut.queryCallForward(getConditionFromCFReason(commandInterfaceCFReason), null, resp);
            } catch (ImsException e) {
                sendErrorResponse(onComplete, e);
            }
        } else if (onComplete != null) {
            sendErrorResponse(onComplete);
        }
    }

    @Override
    public void setCallForwardingOption(int commandInterfaceCFAction,
            int commandInterfaceCFReason,
            String dialingNumber,
            int timerSeconds,
            Message onComplete) {
        setCallForwardingOption(commandInterfaceCFAction, commandInterfaceCFReason, dialingNumber,
                CommandsInterface.SERVICE_CLASS_VOICE, timerSeconds, onComplete);
    }

    public void setCallForwardingOption(int commandInterfaceCFAction,
            int commandInterfaceCFReason,
            String dialingNumber,
            int serviceClass,
            int timerSeconds,
            Message onComplete) {
        if (DBG) Rlog.d(LOG_TAG, "setCallForwardingOption action=" + commandInterfaceCFAction
                + ", reason=" + commandInterfaceCFReason + " serviceClass=" + serviceClass);
        if ((isValidCommandInterfaceCFAction(commandInterfaceCFAction)) &&
                (isValidCommandInterfaceCFReason(commandInterfaceCFReason))) {
            Message resp;
            Cf cf = new Cf(dialingNumber,
                    (commandInterfaceCFReason == CF_REASON_UNCONDITIONAL ? true : false),
                    onComplete);
            resp = obtainMessage(EVENT_SET_CALL_FORWARD_DONE,
                    isCfEnable(commandInterfaceCFAction) ? 1 : 0, 0, cf);

            try {
                ImsUtInterface ut = mCT.getUtInterface();
                ut.updateCallForward(getActionFromCFAction(commandInterfaceCFAction),
                        getConditionFromCFReason(commandInterfaceCFReason),
                        dialingNumber,
                        serviceClass,
                        timerSeconds,
                        resp);
            } catch (ImsException e) {
                sendErrorResponse(onComplete, e);
            }
        } else if (onComplete != null) {
            sendErrorResponse(onComplete);
        }
    }

    @Override
    public void getCallWaiting(Message onComplete) {
        if (DBG) Rlog.d(LOG_TAG, "getCallWaiting");
        Message resp;
        resp = obtainMessage(EVENT_GET_CALL_WAITING_DONE, onComplete);

        try {
            ImsUtInterface ut = mCT.getUtInterface();
            ut.queryCallWaiting(resp);
        } catch (ImsException e) {
            sendErrorResponse(onComplete, e);
        }
    }

    @Override
    public void setCallWaiting(boolean enable, Message onComplete) {
        setCallWaiting(enable, CommandsInterface.SERVICE_CLASS_VOICE, onComplete);
    }

    public void setCallWaiting(boolean enable, int serviceClass, Message onComplete) {
        if (DBG) Rlog.d(LOG_TAG, "setCallWaiting enable=" + enable);
        Message resp;
        resp = obtainMessage(EVENT_SET_CALL_WAITING_DONE, onComplete);

        try {
            ImsUtInterface ut = mCT.getUtInterface();
            ut.updateCallWaiting(enable, serviceClass, resp);
        } catch (ImsException e) {
            sendErrorResponse(onComplete, e);
        }
    }

    private int getCBTypeFromFacility(String facility) {
        if (CB_FACILITY_BAOC.equals(facility)) {
            return ImsUtInterface.CB_BAOC;
        } else if (CB_FACILITY_BAOIC.equals(facility)) {
            return ImsUtInterface.CB_BOIC;
        } else if (CB_FACILITY_BAOICxH.equals(facility)) {
            return ImsUtInterface.CB_BOIC_EXHC;
        } else if (CB_FACILITY_BAIC.equals(facility)) {
            return ImsUtInterface.CB_BAIC;
        } else if (CB_FACILITY_BAICr.equals(facility)) {
            return ImsUtInterface.CB_BIC_WR;
        } else if (CB_FACILITY_BA_ALL.equals(facility)) {
            return ImsUtInterface.CB_BA_ALL;
        } else if (CB_FACILITY_BA_MO.equals(facility)) {
            return ImsUtInterface.CB_BA_MO;
        } else if (CB_FACILITY_BA_MT.equals(facility)) {
            return ImsUtInterface.CB_BA_MT;
        }

        return 0;
    }

    public void getCallBarring(String facility, Message onComplete) {
        if (DBG) Rlog.d(LOG_TAG, "getCallBarring facility=" + facility);
        Message resp;
        resp = obtainMessage(EVENT_GET_CALL_BARRING_DONE, onComplete);

        try {
            ImsUtInterface ut = mCT.getUtInterface();
            ut.queryCallBarring(getCBTypeFromFacility(facility), resp);
        } catch (ImsException e) {
            sendErrorResponse(onComplete, e);
        }
    }

    public void setCallBarring(String facility, boolean lockState, String password, Message
            onComplete) {
        if (DBG) Rlog.d(LOG_TAG, "setCallBarring facility=" + facility
                + ", lockState=" + lockState);
        Message resp;
        resp = obtainMessage(EVENT_SET_CALL_BARRING_DONE, onComplete);

        int action;
        if (lockState) {
            action = CommandsInterface.CF_ACTION_ENABLE;
        }
        else {
            action = CommandsInterface.CF_ACTION_DISABLE;
        }

        try {
            ImsUtInterface ut = mCT.getUtInterface();
            // password is not required with Ut interface
            ut.updateCallBarring(getCBTypeFromFacility(facility), action, resp, null);
        } catch (ImsException e) {
            sendErrorResponse(onComplete, e);
        }
    }

    @Override
    public void sendUssdResponse(String ussdMessge) {
        Rlog.d(LOG_TAG, "sendUssdResponse");
        ImsPhoneMmiCode mmi = ImsPhoneMmiCode.newFromUssdUserInput(ussdMessge, this);
        mPendingMMIs.add(mmi);
        mMmiRegistrants.notifyRegistrants(new AsyncResult(null, mmi, null));
        mmi.sendUssd(ussdMessge);
    }

    public void sendUSSD(String ussdString, Message response) {
        mCT.sendUSSD(ussdString, response);
    }

    @Override
    public void cancelUSSD() {
        mCT.cancelUSSD();
    }

    private void sendErrorResponse(Message onComplete) {
        Rlog.d(LOG_TAG, "sendErrorResponse");
        if (onComplete != null) {
            AsyncResult.forMessage(onComplete, null,
                    new CommandException(CommandException.Error.GENERIC_FAILURE));
            onComplete.sendToTarget();
        }
    }

    @VisibleForTesting
    public void sendErrorResponse(Message onComplete, Throwable e) {
        Rlog.d(LOG_TAG, "sendErrorResponse");
        if (onComplete != null) {
            AsyncResult.forMessage(onComplete, null, getCommandException(e));
            onComplete.sendToTarget();
        }
    }

    private CommandException getCommandException(int code, String errorString) {
        Rlog.d(LOG_TAG, "getCommandException code= " + code
                + ", errorString= " + errorString);
        CommandException.Error error = CommandException.Error.GENERIC_FAILURE;

        switch(code) {
            case ImsReasonInfo.CODE_UT_NOT_SUPPORTED:
                error = CommandException.Error.REQUEST_NOT_SUPPORTED;
                break;
            case ImsReasonInfo.CODE_UT_CB_PASSWORD_MISMATCH:
                error = CommandException.Error.PASSWORD_INCORRECT;
                break;
            case ImsReasonInfo.CODE_UT_SERVICE_UNAVAILABLE:
                error = CommandException.Error.RADIO_NOT_AVAILABLE;
                break;
            case ImsReasonInfo.CODE_FDN_BLOCKED:
                error = CommandException.Error.FDN_CHECK_FAILURE;
            default:
                break;
        }

        return new CommandException(error, errorString);
    }

    private CommandException getCommandException(Throwable e) {
        CommandException ex = null;

        if (e instanceof ImsException) {
            ex = getCommandException(((ImsException)e).getCode(), e.getMessage());
        } else {
            Rlog.d(LOG_TAG, "getCommandException generic failure");
            ex = new CommandException(CommandException.Error.GENERIC_FAILURE);
        }
        return ex;
    }

    private void
    onNetworkInitiatedUssd(ImsPhoneMmiCode mmi) {
        Rlog.d(LOG_TAG, "onNetworkInitiatedUssd");
        mMmiCompleteRegistrants.notifyRegistrants(
            new AsyncResult(null, mmi, null));
    }

    /* package */
    void onIncomingUSSD(int ussdMode, String ussdMessage) {
        if (DBG) Rlog.d(LOG_TAG, "onIncomingUSSD ussdMode=" + ussdMode);

        boolean isUssdError;
        boolean isUssdRequest;

        isUssdRequest
            = (ussdMode == CommandsInterface.USSD_MODE_REQUEST);

        isUssdError
            = (ussdMode != CommandsInterface.USSD_MODE_NOTIFY
                && ussdMode != CommandsInterface.USSD_MODE_REQUEST);

        ImsPhoneMmiCode found = null;
        for (int i = 0, s = mPendingMMIs.size() ; i < s; i++) {
            if(mPendingMMIs.get(i).isPendingUSSD()) {
                found = mPendingMMIs.get(i);
                break;
            }
        }

        if (found != null) {
            // Complete pending USSD
            if (isUssdError) {
                found.onUssdFinishedError();
            } else {
                found.onUssdFinished(ussdMessage, isUssdRequest);
            }
        } else if (!isUssdError && ussdMessage != null) {
                // pending USSD not found
                // The network may initiate its own USSD request

                // ignore everything that isnt a Notify or a Request
                // also, discard if there is no message to present
                ImsPhoneMmiCode mmi;
                mmi = ImsPhoneMmiCode.newNetworkInitiatedUssd(ussdMessage,
                        isUssdRequest,
                        this);
                onNetworkInitiatedUssd(mmi);
        }
    }

    /**
     * Removes the given MMI from the pending list and notifies
     * registrants that it is complete.
     * @param mmi MMI that is done
     */
    public void onMMIDone(ImsPhoneMmiCode mmi) {
        /* Only notify complete if it's on the pending list.
         * Otherwise, it's already been handled (eg, previously canceled).
         * The exception is cancellation of an incoming USSD-REQUEST, which is
         * not on the list.
         */
        Rlog.d(LOG_TAG, "onMMIDone: mmi=" + mmi);
        if (mPendingMMIs.remove(mmi) || mmi.isUssdRequest()) {
            ResultReceiver receiverCallback = mmi.getUssdCallbackReceiver();
            if (receiverCallback != null) {
                int returnCode = (mmi.getState() ==  MmiCode.State.COMPLETE) ?
                        TelephonyManager.USSD_RETURN_SUCCESS : TelephonyManager.USSD_RETURN_FAILURE;
                sendUssdResponse(mmi.getDialString(), mmi.getMessage(), returnCode,
                        receiverCallback );
            } else {
                Rlog.v(LOG_TAG, "onMMIDone: notifyRegistrants");
                mMmiCompleteRegistrants.notifyRegistrants(
                    new AsyncResult(null, mmi, null));
            }
        }
    }

    @Override
    public ArrayList<Connection> getHandoverConnection() {
        ArrayList<Connection> connList = new ArrayList<Connection>();
        // Add all foreground call connections
        connList.addAll(getForegroundCall().mConnections);
        // Add all background call connections
        connList.addAll(getBackgroundCall().mConnections);
        // Add all background call connections
        connList.addAll(getRingingCall().mConnections);
        if (connList.size() > 0) {
            return connList;
        } else {
            return null;
        }
    }

    @Override
    public void notifySrvccState(Call.SrvccState state) {
        mCT.notifySrvccState(state);
    }

    /* package */ void
    initiateSilentRedial() {
        String result = mLastDialString;
        AsyncResult ar = new AsyncResult(null, result, null);
        if (ar != null) {
            mSilentRedialRegistrants.notifyRegistrants(ar);
        }
    }

    @Override
    public void registerForSilentRedial(Handler h, int what, Object obj) {
        mSilentRedialRegistrants.addUnique(h, what, obj);
    }

    @Override
    public void unregisterForSilentRedial(Handler h) {
        mSilentRedialRegistrants.remove(h);
    }

    @Override
    public void registerForSuppServiceNotification(Handler h, int what, Object obj) {
        mSsnRegistrants.addUnique(h, what, obj);
    }

    @Override
    public void unregisterForSuppServiceNotification(Handler h) {
        mSsnRegistrants.remove(h);
    }

    @Override
    public int getSubId() {
        return mDefaultPhone.getSubId();
    }

    @Override
    public int getPhoneId() {
        return mDefaultPhone.getPhoneId();
    }

    private CallForwardInfo getCallForwardInfo(ImsCallForwardInfo info) {
        CallForwardInfo cfInfo = new CallForwardInfo();
        cfInfo.status = info.mStatus;
        cfInfo.reason = getCFReasonFromCondition(info.mCondition);
        cfInfo.serviceClass = SERVICE_CLASS_VOICE;
        cfInfo.toa = info.mToA;
        cfInfo.number = info.mNumber;
        cfInfo.timeSeconds = info.mTimeSeconds;
        return cfInfo;
    }

    private CallForwardInfo[] handleCfQueryResult(ImsCallForwardInfo[] infos) {
        CallForwardInfo[] cfInfos = null;

        if (infos != null && infos.length != 0) {
            cfInfos = new CallForwardInfo[infos.length];
        }

        IccRecords r = mDefaultPhone.getIccRecords();
        if (infos == null || infos.length == 0) {
            if (r != null) {
                // Assume the default is not active
                // Set unconditional CFF in SIM to false
                setVoiceCallForwardingFlag(r, 1, false, null);
            }
        } else {
            for (int i = 0, s = infos.length; i < s; i++) {
                if (infos[i].mCondition == ImsUtInterface.CDIV_CF_UNCONDITIONAL) {
                    if (r != null) {
                        setVoiceCallForwardingFlag(r, 1, (infos[i].mStatus == 1),
                            infos[i].mNumber);
                    }
                }
                cfInfos[i] = getCallForwardInfo(infos[i]);
            }
        }

        return cfInfos;
    }

    private int[] handleCbQueryResult(ImsSsInfo[] infos) {
        int[] cbInfos = new int[1];
        cbInfos[0] = SERVICE_CLASS_NONE;

        if (infos[0].mStatus == 1) {
            cbInfos[0] = SERVICE_CLASS_VOICE;
        }

        return cbInfos;
    }

    private int[] handleCwQueryResult(ImsSsInfo[] infos) {
        int[] cwInfos = new int[2];
        cwInfos[0] = 0;

        if (infos[0].mStatus == 1) {
            cwInfos[0] = 1;
            cwInfos[1] = SERVICE_CLASS_VOICE;
        }

        return cwInfos;
    }

    private void
    sendResponse(Message onComplete, Object result, Throwable e) {
        if (onComplete != null) {
            CommandException ex = null;
            if (e != null) {
                ex = getCommandException(e);
            }
            AsyncResult.forMessage(onComplete, result, ex);
            onComplete.sendToTarget();
        }
    }

    private void updateDataServiceState() {
        if (mSS != null && mDefaultPhone.getServiceStateTracker() != null
                && mDefaultPhone.getServiceStateTracker().mSS != null) {
            ServiceState ss = mDefaultPhone.getServiceStateTracker().mSS;
            mSS.setDataRegState(ss.getDataRegState());
            mSS.setRilDataRadioTechnology(ss.getRilDataRadioTechnology());
            Rlog.d(LOG_TAG, "updateDataServiceState: defSs = " + ss + " imsSs = " + mSS);
        }
    }

    @Override
    public void handleMessage(Message msg) {
        AsyncResult ar = (AsyncResult) msg.obj;

        if (DBG) Rlog.d(LOG_TAG, "handleMessage what=" + msg.what);
        switch (msg.what) {
            case EVENT_SET_CALL_FORWARD_DONE:
                IccRecords r = mDefaultPhone.getIccRecords();
                Cf cf = (Cf) ar.userObj;
                if (cf.mIsCfu && ar.exception == null && r != null) {
                    setVoiceCallForwardingFlag(r, 1, msg.arg1 == 1, cf.mSetCfNumber);
                }
                sendResponse(cf.mOnComplete, null, ar.exception);
                break;

            case EVENT_GET_CALL_FORWARD_DONE:
                CallForwardInfo[] cfInfos = null;
                if (ar.exception == null) {
                    cfInfos = handleCfQueryResult((ImsCallForwardInfo[])ar.result);
                }
                sendResponse((Message) ar.userObj, cfInfos, ar.exception);
                break;

            case EVENT_GET_CALL_BARRING_DONE:
            case EVENT_GET_CALL_WAITING_DONE:
                int[] ssInfos = null;
                if (ar.exception == null) {
                    if (msg.what == EVENT_GET_CALL_BARRING_DONE) {
                        ssInfos = handleCbQueryResult((ImsSsInfo[])ar.result);
                    } else if (msg.what == EVENT_GET_CALL_WAITING_DONE) {
                        ssInfos = handleCwQueryResult((ImsSsInfo[])ar.result);
                    }
                }
                sendResponse((Message) ar.userObj, ssInfos, ar.exception);
                break;

            case EVENT_GET_CLIR_DONE:
                Bundle ssInfo = (Bundle) ar.result;
                int[] clirInfo = null;
                if (ssInfo != null) {
                    clirInfo = ssInfo.getIntArray(ImsPhoneMmiCode.UT_BUNDLE_KEY_CLIR);
                }
                sendResponse((Message) ar.userObj, clirInfo, ar.exception);
                break;

            case EVENT_SET_CLIR_DONE:
                if (ar.exception == null) {
                    saveClirSetting(msg.arg1);
                }
                 // (Intentional fallthrough)
            case EVENT_SET_CALL_BARRING_DONE:
            case EVENT_SET_CALL_WAITING_DONE:
                sendResponse((Message) ar.userObj, null, ar.exception);
                break;

            case EVENT_DEFAULT_PHONE_DATA_STATE_CHANGED:
                if (DBG) Rlog.d(LOG_TAG, "EVENT_DEFAULT_PHONE_DATA_STATE_CHANGED");
                updateDataServiceState();
                break;

            case EVENT_SERVICE_STATE_CHANGED:
                if (VDBG) Rlog.d(LOG_TAG, "EVENT_SERVICE_STATE_CHANGED");
                ar = (AsyncResult) msg.obj;
                ServiceState newServiceState = (ServiceState) ar.result;
                // only update if roaming status changed
                if (mRoaming != newServiceState.getRoaming()) {
                    if (DBG) Rlog.d(LOG_TAG, "Roaming state changed");
                    updateRoamingState(newServiceState.getRoaming());
                }
                break;
            case EVENT_VOICE_CALL_ENDED:
                if (DBG) Rlog.d(LOG_TAG, "Voice call ended. Handle pending updateRoamingState.");
                mCT.unregisterForVoiceCallEnded(this);
                // only update if roaming status changed
                boolean newRoaming = getCurrentRoaming();
                if (mRoaming != newRoaming) {
                    updateRoamingState(newRoaming);
                }
                break;

            default:
                super.handleMessage(msg);
                break;
        }
    }

    /**
     * Listen to the IMS ECBM state change
     */
    private ImsEcbmStateListener mImsEcbmStateListener =
            new ImsEcbmStateListener() {
                @Override
                public void onECBMEntered() {
                    if (DBG) Rlog.d(LOG_TAG, "onECBMEntered");
                    handleEnterEmergencyCallbackMode();
                }

                @Override
                public void onECBMExited() {
                    if (DBG) Rlog.d(LOG_TAG, "onECBMExited");
                    handleExitEmergencyCallbackMode();
                }
            };

    @VisibleForTesting
    public ImsEcbmStateListener getImsEcbmStateListener() {
        return mImsEcbmStateListener;
    }

    @Override
    public boolean isInEmergencyCall() {
        return mCT.isInEmergencyCall();
    }

    private void sendEmergencyCallbackModeChange() {
        // Send an Intent
        Intent intent = new Intent(TelephonyIntents.ACTION_EMERGENCY_CALLBACK_MODE_CHANGED);
        intent.putExtra(PhoneConstants.PHONE_IN_ECM_STATE, isInEcm());
        SubscriptionManager.putPhoneIdAndSubIdExtra(intent, getPhoneId());
        ActivityManager.broadcastStickyIntent(intent, UserHandle.USER_ALL);
        if (DBG) Rlog.d(LOG_TAG, "sendEmergencyCallbackModeChange: isInEcm=" + isInEcm());
    }

    @Override
    public void exitEmergencyCallbackMode() {
        if (mWakeLock.isHeld()) {
            mWakeLock.release();
        }
        if (DBG) Rlog.d(LOG_TAG, "exitEmergencyCallbackMode()");

        // Send a message which will invoke handleExitEmergencyCallbackMode
        ImsEcbm ecbm;
        try {
            ecbm = mCT.getEcbmInterface();
            ecbm.exitEmergencyCallbackMode();
        } catch (ImsException e) {
            e.printStackTrace();
        }
    }

    private void handleEnterEmergencyCallbackMode() {
        if (DBG) {
            Rlog.d(LOG_TAG, "handleEnterEmergencyCallbackMode,mIsPhoneInEcmState= "
                    + isInEcm());
        }
        // if phone is not in Ecm mode, and it's changed to Ecm mode
        if (!isInEcm()) {
            setIsInEcm(true);
            // notify change
            sendEmergencyCallbackModeChange();

            // Post this runnable so we will automatically exit
            // if no one invokes exitEmergencyCallbackMode() directly.
            long delayInMillis = SystemProperties.getLong(
                    TelephonyProperties.PROPERTY_ECM_EXIT_TIMER, DEFAULT_ECM_EXIT_TIMER_VALUE);
            postDelayed(mExitEcmRunnable, delayInMillis);
            // We don't want to go to sleep while in Ecm
            mWakeLock.acquire();
        }
    }

    @Override
    protected void handleExitEmergencyCallbackMode() {
        if (DBG) {
            Rlog.d(LOG_TAG, "handleExitEmergencyCallbackMode: mIsPhoneInEcmState = "
                    + isInEcm());
        }

        if (isInEcm()) {
            setIsInEcm(false);
        }

        // Remove pending exit Ecm runnable, if any
        removeCallbacks(mExitEcmRunnable);

        if (mEcmExitRespRegistrant != null) {
            mEcmExitRespRegistrant.notifyResult(Boolean.TRUE);
        }

        // release wakeLock
        if (mWakeLock.isHeld()) {
            mWakeLock.release();
        }

        // send an Intent
        sendEmergencyCallbackModeChange();
    }

    /**
     * Handle to cancel or restart Ecm timer in emergency call back mode if action is
     * CANCEL_ECM_TIMER, cancel Ecm timer and notify apps the timer is canceled; otherwise, restart
     * Ecm timer and notify apps the timer is restarted.
     */
    void handleTimerInEmergencyCallbackMode(int action) {
        switch (action) {
            case CANCEL_ECM_TIMER:
                removeCallbacks(mExitEcmRunnable);
                ((GsmCdmaPhone) mDefaultPhone).notifyEcbmTimerReset(Boolean.TRUE);
                break;
            case RESTART_ECM_TIMER:
                long delayInMillis = SystemProperties.getLong(
                        TelephonyProperties.PROPERTY_ECM_EXIT_TIMER, DEFAULT_ECM_EXIT_TIMER_VALUE);
                postDelayed(mExitEcmRunnable, delayInMillis);
                ((GsmCdmaPhone) mDefaultPhone).notifyEcbmTimerReset(Boolean.FALSE);
                break;
            default:
                Rlog.e(LOG_TAG, "handleTimerInEmergencyCallbackMode, unsupported action " + action);
        }
    }

    @Override
    public void setOnEcbModeExitResponse(Handler h, int what, Object obj) {
        mEcmExitRespRegistrant = new Registrant(h, what, obj);
    }

    @Override
    public void unsetOnEcbModeExitResponse(Handler h) {
        mEcmExitRespRegistrant.clear();
    }

    public void onFeatureCapabilityChanged() {
        mDefaultPhone.getServiceStateTracker().onImsCapabilityChanged();
    }

    @Override
    public boolean isVolteEnabled() {
        return mCT.isVolteEnabled();
    }

    @Override
    public boolean isWifiCallingEnabled() {
        return mCT.isVowifiEnabled();
    }

    @Override
    public boolean isVideoEnabled() {
        return mCT.isVideoCallEnabled();
    }

    @Override
    public Phone getDefaultPhone() {
        return mDefaultPhone;
    }

    @Override
    public boolean isImsRegistered() {
        return mImsRegistered;
    }

    public void setImsRegistered(boolean value) {
        mImsRegistered = value;
    }

    @Override
    public void callEndCleanupHandOverCallIfAny() {
        mCT.callEndCleanupHandOverCallIfAny();
    }

    private BroadcastReceiver mResultReceiver = new BroadcastReceiver() {
        @Override
        public void onReceive(Context context, Intent intent) {
            // Add notification only if alert was not shown by WfcSettings
            if (getResultCode() == Activity.RESULT_OK) {
                // Default result code (as passed to sendOrderedBroadcast)
                // means that intent was not received by WfcSettings.

                CharSequence title = intent.getCharSequenceExtra(EXTRA_KEY_ALERT_TITLE);
                CharSequence messageAlert = intent.getCharSequenceExtra(EXTRA_KEY_ALERT_MESSAGE);
                CharSequence messageNotification = intent.getCharSequenceExtra(EXTRA_KEY_NOTIFICATION_MESSAGE);

                Intent resultIntent = new Intent(Intent.ACTION_MAIN);
                resultIntent.setClassName("com.android.settings",
                        "com.android.settings.Settings$WifiCallingSettingsActivity");
                resultIntent.putExtra(EXTRA_KEY_ALERT_SHOW, true);
                resultIntent.putExtra(EXTRA_KEY_ALERT_TITLE, title);
                resultIntent.putExtra(EXTRA_KEY_ALERT_MESSAGE, messageAlert);
                PendingIntent resultPendingIntent =
                        PendingIntent.getActivity(
                                mContext,
                                0,
                                resultIntent,
                                PendingIntent.FLAG_UPDATE_CURRENT
                        );

                final Notification notification = new Notification.Builder(mContext)
                                .setSmallIcon(android.R.drawable.stat_sys_warning)
                                .setContentTitle(title)
                                .setContentText(messageNotification)
                                .setAutoCancel(true)
                                .setContentIntent(resultPendingIntent)
                                .setStyle(new Notification.BigTextStyle()
                                .bigText(messageNotification))
                                .setChannelId(NotificationChannelController.CHANNEL_ID_WFC)
                                .build();
                final String notificationTag = "wifi_calling";
                final int notificationId = 1;

                NotificationManager notificationManager =
                        (NotificationManager) mContext.getSystemService(
                                Context.NOTIFICATION_SERVICE);
                notificationManager.notify(notificationTag, notificationId,
                        notification);
            }
        }
    };

    /**
     * Show notification in case of some error codes.
     */
    public void processDisconnectReason(ImsReasonInfo imsReasonInfo) {
        if (imsReasonInfo.mCode == imsReasonInfo.CODE_REGISTRATION_ERROR
                && imsReasonInfo.mExtraMessage != null) {
            // Suppress WFC Registration notifications if WFC is not enabled by the user.
            if (ImsManager.isWfcEnabledByUser(mContext)) {
                processWfcDisconnectForNotification(imsReasonInfo);
            }
        }
    }

    // Processes an IMS disconnect cause for possible WFC registration errors and optionally
    // disable WFC.
    private void processWfcDisconnectForNotification(ImsReasonInfo imsReasonInfo) {
        CarrierConfigManager configManager =
                (CarrierConfigManager) mContext.getSystemService(Context.CARRIER_CONFIG_SERVICE);
        if (configManager == null) {
            Rlog.e(LOG_TAG, "processDisconnectReason: CarrierConfigManager is not ready");
            return;
        }
        PersistableBundle pb = configManager.getConfigForSubId(getSubId());
        if (pb == null) {
            Rlog.e(LOG_TAG, "processDisconnectReason: no config for subId " + getSubId());
            return;
        }
        final String[] wfcOperatorErrorCodes =
                pb.getStringArray(
                        CarrierConfigManager.KEY_WFC_OPERATOR_ERROR_CODES_STRING_ARRAY);
        if (wfcOperatorErrorCodes == null) {
            // no operator-specific error codes
            return;
        }

        final String[] wfcOperatorErrorAlertMessages =
                mContext.getResources().getStringArray(
                        com.android.internal.R.array.wfcOperatorErrorAlertMessages);
        final String[] wfcOperatorErrorNotificationMessages =
                mContext.getResources().getStringArray(
                        com.android.internal.R.array.wfcOperatorErrorNotificationMessages);

        for (int i = 0; i < wfcOperatorErrorCodes.length; i++) {
            String[] codes = wfcOperatorErrorCodes[i].split("\\|");
            if (codes.length != 2) {
                Rlog.e(LOG_TAG, "Invalid carrier config: " + wfcOperatorErrorCodes[i]);
                continue;
            }

            // Match error code.
            if (!imsReasonInfo.mExtraMessage.startsWith(
                    codes[0])) {
                continue;
            }
            // If there is no delimiter at the end of error code string
            // then we need to verify that we are not matching partial code.
            // EXAMPLE: "REG9" must not match "REG99".
            // NOTE: Error code must not be empty.
            int codeStringLength = codes[0].length();
            char lastChar = codes[0].charAt(codeStringLength - 1);
            if (Character.isLetterOrDigit(lastChar)) {
                if (imsReasonInfo.mExtraMessage.length() > codeStringLength) {
                    char nextChar = imsReasonInfo.mExtraMessage.charAt(codeStringLength);
                    if (Character.isLetterOrDigit(nextChar)) {
                        continue;
                    }
                }
            }

            final CharSequence title = mContext.getText(
                    com.android.internal.R.string.wfcRegErrorTitle);

            int idx = Integer.parseInt(codes[1]);
            if (idx < 0
                    || idx >= wfcOperatorErrorAlertMessages.length
                    || idx >= wfcOperatorErrorNotificationMessages.length) {
                Rlog.e(LOG_TAG, "Invalid index: " + wfcOperatorErrorCodes[i]);
                continue;
            }
            String messageAlert = imsReasonInfo.mExtraMessage;
            String messageNotification = imsReasonInfo.mExtraMessage;
            if (!wfcOperatorErrorAlertMessages[idx].isEmpty()) {
                messageAlert = String.format(
                        wfcOperatorErrorAlertMessages[idx],
                        imsReasonInfo.mExtraMessage); // Fill IMS error code into alert message
            }
            if (!wfcOperatorErrorNotificationMessages[idx].isEmpty()) {
                messageNotification = String.format(
                        wfcOperatorErrorNotificationMessages[idx],
                        imsReasonInfo.mExtraMessage); // Fill IMS error code into notification
            }

            // UX requirement is to disable WFC in case of "permanent" registration failures.
            ImsManager.setWfcSetting(mContext, false);

            // If WfcSettings are active then alert will be shown
            // otherwise notification will be added.
            Intent intent = new Intent(ImsManager.ACTION_IMS_REGISTRATION_ERROR);
            intent.putExtra(EXTRA_KEY_ALERT_TITLE, title);
            intent.putExtra(EXTRA_KEY_ALERT_MESSAGE, messageAlert);
            intent.putExtra(EXTRA_KEY_NOTIFICATION_MESSAGE, messageNotification);
            mContext.sendOrderedBroadcast(intent, null, mResultReceiver,
                    null, Activity.RESULT_OK, null, null);

            // We can only match a single error code
            // so should break the loop after a successful match.
            break;
        }
    }

    @Override
    public boolean isUtEnabled() {
        return mCT.isUtEnabled();
    }

    @Override
    public void sendEmergencyCallStateChange(boolean callActive) {
        mDefaultPhone.sendEmergencyCallStateChange(callActive);
    }

    @Override
    public void setBroadcastEmergencyCallStateChanges(boolean broadcast) {
        mDefaultPhone.setBroadcastEmergencyCallStateChanges(broadcast);
    }

    @VisibleForTesting
    public PowerManager.WakeLock getWakeLock() {
        return mWakeLock;
    }

    @Override
    public NetworkStats getVtDataUsage(boolean perUidStats) {
        return mCT.getVtDataUsage(perUidStats);
    }

    private void updateRoamingState(boolean newRoaming) {
        if (mCT.getState() == PhoneConstants.State.IDLE) {
            if (DBG) Rlog.d(LOG_TAG, "updateRoamingState now: " + newRoaming);
            mRoaming = newRoaming;
            ImsManager.setWfcMode(mContext,
                    ImsManager.getWfcMode(mContext, newRoaming), newRoaming);
        } else {
            if (DBG) Rlog.d(LOG_TAG, "updateRoamingState postponed: " + newRoaming);
            mCT.registerForVoiceCallEnded(this,
                    EVENT_VOICE_CALL_ENDED, null);
        }
    }

    private boolean getCurrentRoaming() {
        TelephonyManager tm = (TelephonyManager) mContext
                .getSystemService(Context.TELEPHONY_SERVICE);
        return tm.isNetworkRoaming();
    }

    @Override
    public void dump(FileDescriptor fd, PrintWriter pw, String[] args) {
        pw.println("ImsPhone extends:");
        super.dump(fd, pw, args);
        pw.flush();

        pw.println("ImsPhone:");
        pw.println("  mDefaultPhone = " + mDefaultPhone);
        pw.println("  mPendingMMIs = " + mPendingMMIs);
        pw.println("  mPostDialHandler = " + mPostDialHandler);
        pw.println("  mSS = " + mSS);
        pw.println("  mWakeLock = " + mWakeLock);
        pw.println("  mIsPhoneInEcmState = " + isInEcm());
        pw.println("  mEcmExitRespRegistrant = " + mEcmExitRespRegistrant);
        pw.println("  mSilentRedialRegistrants = " + mSilentRedialRegistrants);
        pw.println("  mImsRegistered = " + mImsRegistered);
        pw.println("  mRoaming = " + mRoaming);
        pw.println("  mSsnRegistrants = " + mSsnRegistrants);
        pw.flush();
    }
}<|MERGE_RESOLUTION|>--- conflicted
+++ resolved
@@ -260,27 +260,16 @@
     @VisibleForTesting
     public void setServiceState(int state) {
         boolean isVoiceRegStateChanged = false;
-<<<<<<< HEAD
-=======
-
->>>>>>> 0a1b7c2b
         synchronized (this) {
             isVoiceRegStateChanged = mSS.getVoiceRegState() != state;
             mSS.setVoiceRegState(state);
         }
         updateDataServiceState();
 
-<<<<<<< HEAD
-        // Notifies the service state to the listeners. The service state combined from ImsPhone
-        // and GsmCdmaPhone, it may be changed when the service state in ImsPhone is changed.
-        if (isVoiceRegStateChanged) {
-            mNotifier.notifyServiceState(mDefaultPhone);
-=======
         if (isVoiceRegStateChanged) {
             if (mDefaultPhone.getServiceStateTracker() != null) {
                 mDefaultPhone.getServiceStateTracker().onImsServiceStateChanged();
             }
->>>>>>> 0a1b7c2b
         }
     }
 
