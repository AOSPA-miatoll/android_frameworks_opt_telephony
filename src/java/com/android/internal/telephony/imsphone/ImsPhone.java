/*
 * Copyright (C) 2013 The Android Open Source Project
 *
 * Licensed under the Apache License, Version 2.0 (the "License");
 * you may not use this file except in compliance with the License.
 * You may obtain a copy of the License at
 *
 *      http://www.apache.org/licenses/LICENSE-2.0
 *
 * Unless required by applicable law or agreed to in writing, software
 * distributed under the License is distributed on an "AS IS" BASIS,
 * WITHOUT WARRANTIES OR CONDITIONS OF ANY KIND, either express or implied.
 * See the License for the specific language governing permissions and
 * limitations under the License.
 */

package com.android.internal.telephony.imsphone;

import static android.telephony.ims.ImsManager.EXTRA_WFC_REGISTRATION_FAILURE_MESSAGE;
import static android.telephony.ims.ImsManager.EXTRA_WFC_REGISTRATION_FAILURE_TITLE;

import static com.android.internal.telephony.CommandsInterface.CB_FACILITY_BAIC;
import static com.android.internal.telephony.CommandsInterface.CB_FACILITY_BAICr;
import static com.android.internal.telephony.CommandsInterface.CB_FACILITY_BAOC;
import static com.android.internal.telephony.CommandsInterface.CB_FACILITY_BAOIC;
import static com.android.internal.telephony.CommandsInterface.CB_FACILITY_BAOICxH;
import static com.android.internal.telephony.CommandsInterface.CB_FACILITY_BA_ALL;
import static com.android.internal.telephony.CommandsInterface.CB_FACILITY_BA_MO;
import static com.android.internal.telephony.CommandsInterface.CB_FACILITY_BA_MT;
import static com.android.internal.telephony.CommandsInterface.CB_FACILITY_BIC_ACR;
import static com.android.internal.telephony.CommandsInterface.CF_ACTION_DISABLE;
import static com.android.internal.telephony.CommandsInterface.CF_ACTION_ENABLE;
import static com.android.internal.telephony.CommandsInterface.CF_ACTION_ERASURE;
import static com.android.internal.telephony.CommandsInterface.CF_ACTION_REGISTRATION;
import static com.android.internal.telephony.CommandsInterface.CF_REASON_ALL;
import static com.android.internal.telephony.CommandsInterface.CF_REASON_ALL_CONDITIONAL;
import static com.android.internal.telephony.CommandsInterface.CF_REASON_BUSY;
import static com.android.internal.telephony.CommandsInterface.CF_REASON_NOT_REACHABLE;
import static com.android.internal.telephony.CommandsInterface.CF_REASON_NO_REPLY;
import static com.android.internal.telephony.CommandsInterface.CF_REASON_UNCONDITIONAL;
import static com.android.internal.telephony.CommandsInterface.SERVICE_CLASS_DATA_SYNC;
import static com.android.internal.telephony.CommandsInterface.SERVICE_CLASS_NONE;
import static com.android.internal.telephony.CommandsInterface.SERVICE_CLASS_PACKET;
import static com.android.internal.telephony.CommandsInterface.SERVICE_CLASS_VOICE;
import static com.android.internal.telephony.TelephonyIntents.EXTRA_DIAL_CONFERENCE_URI;
import static com.android.internal.telephony.TelephonyIntents.EXTRA_SKIP_SCHEMA_PARSING;

import android.app.Activity;
import android.app.Notification;
import android.app.NotificationManager;
import android.app.PendingIntent;
import android.compat.annotation.UnsupportedAppUsage;
import android.content.BroadcastReceiver;
import android.content.Context;
import android.content.Intent;
<<<<<<< HEAD
import android.net.NetworkStats;
import android.content.IntentFilter;
=======
>>>>>>> e13a3b6e
import android.net.Uri;
import android.os.AsyncResult;
import android.os.Bundle;
import android.os.Handler;
import android.os.Message;
import android.os.PersistableBundle;
import android.os.PowerManager;
import android.os.PowerManager.WakeLock;
import android.os.Registrant;
import android.os.RegistrantList;
import android.os.ResultReceiver;
import android.os.UserHandle;
import android.telephony.AccessNetworkConstants;
import android.telephony.CarrierConfigManager;
import android.telephony.NetworkRegistrationInfo;
import android.telephony.PhoneNumberUtils;
import android.telephony.ServiceState;
import android.telephony.SubscriptionManager;
import android.telephony.TelephonyManager;
import android.telephony.UssdResponse;
import android.telephony.ims.ImsCallForwardInfo;
import android.telephony.ims.ImsCallProfile;
import android.telephony.ims.ImsReasonInfo;
import android.telephony.ims.ImsSsData;
import android.telephony.ims.ImsStreamMediaProfile;
import android.telephony.ims.ImsSsInfo;
import android.telephony.ims.RegistrationManager;
import android.telephony.ims.stub.ImsUtImplBase;
import android.text.TextUtils;
import android.util.LocalLog;

import com.android.ims.ImsCall;
import com.android.ims.ImsEcbm;
import com.android.ims.ImsEcbmStateListener;
import com.android.ims.ImsException;
import com.android.ims.ImsManager;
import com.android.ims.ImsUtInterface;
import com.android.internal.annotations.VisibleForTesting;
import com.android.internal.telephony.Call;
import com.android.internal.telephony.CallForwardInfo;
import com.android.internal.telephony.CallStateException;
import com.android.internal.telephony.CallTracker;
import com.android.internal.telephony.CommandException;
import com.android.internal.telephony.CommandsInterface;
import com.android.internal.telephony.Connection;
import com.android.internal.telephony.EcbmHandler;
import com.android.internal.telephony.GsmCdmaPhone;
import com.android.internal.telephony.MmiCode;
import com.android.internal.telephony.Phone;
import com.android.internal.telephony.PhoneConstants;
import com.android.internal.telephony.PhoneNotifier;
import com.android.internal.telephony.ServiceStateTracker;
import com.android.internal.telephony.TelephonyComponentFactory;
import com.android.internal.telephony.dataconnection.TransportManager;
import com.android.internal.telephony.emergency.EmergencyNumberTracker;
import com.android.internal.telephony.gsm.GsmMmiCode;
import com.android.internal.telephony.gsm.SuppServiceNotification;
import com.android.internal.telephony.metrics.TelephonyMetrics;
import com.android.internal.telephony.nano.TelephonyProto.ImsConnectionState;
import com.android.internal.telephony.uicc.IccRecords;
import com.android.internal.telephony.util.NotificationChannelController;
<<<<<<< HEAD
import com.android.internal.telephony.util.QtiImsUtils;
import com.android.internal.telephony.util.TelephonyResourceUtils;
=======
>>>>>>> e13a3b6e
import com.android.internal.util.IndentingPrintWriter;
import com.android.telephony.Rlog;

import java.io.FileDescriptor;
import java.io.PrintWriter;
import java.util.ArrayList;
import java.util.List;
import java.util.function.Consumer;

/**
 * {@hide}
 */
public class ImsPhone extends ImsPhoneBase {
    private static final String LOG_TAG = "ImsPhone";
    private static final boolean DBG = true;
    private static final boolean VDBG = false; // STOPSHIP if true

    private static final int EVENT_SET_CALL_BARRING_DONE             = EVENT_LAST + 1;
    private static final int EVENT_GET_CALL_BARRING_DONE             = EVENT_LAST + 2;
    private static final int EVENT_SET_CALL_WAITING_DONE             = EVENT_LAST + 3;
    private static final int EVENT_GET_CALL_WAITING_DONE             = EVENT_LAST + 4;
    private static final int EVENT_SET_CLIR_DONE                     = EVENT_LAST + 5;
    private static final int EVENT_GET_CLIR_DONE                     = EVENT_LAST + 6;
    private static final int EVENT_DEFAULT_PHONE_DATA_STATE_CHANGED  = EVENT_LAST + 7;
    @VisibleForTesting
    public static final int EVENT_SERVICE_STATE_CHANGED             = EVENT_LAST + 8;
    private static final int EVENT_VOICE_CALL_ENDED                  = EVENT_LAST + 9;

    public static class ImsDialArgs extends DialArgs {
        public static class Builder extends DialArgs.Builder<ImsDialArgs.Builder> {
            private android.telecom.Connection.RttTextStream mRttTextStream;
            private int mClirMode = CommandsInterface.CLIR_DEFAULT;

            public static ImsDialArgs.Builder from(DialArgs dialArgs) {
                return new ImsDialArgs.Builder()
                        .setUusInfo(dialArgs.uusInfo)
                        .setVideoState(dialArgs.videoState)
                        .setIntentExtras(dialArgs.intentExtras);
            }

            public static ImsDialArgs.Builder from(ImsDialArgs dialArgs) {
                return new ImsDialArgs.Builder()
                        .setUusInfo(dialArgs.uusInfo)
                        .setVideoState(dialArgs.videoState)
                        .setIntentExtras(dialArgs.intentExtras)
                        .setRttTextStream(dialArgs.rttTextStream)
                        .setClirMode(dialArgs.clirMode);
            }

            public ImsDialArgs.Builder setRttTextStream(
                    android.telecom.Connection.RttTextStream s) {
                mRttTextStream = s;
                return this;
            }

            public ImsDialArgs.Builder setClirMode(int clirMode) {
                this.mClirMode = clirMode;
                return this;
            }

            public ImsDialArgs build() {
                return new ImsDialArgs(this);
            }
        }

        /**
         * The RTT text stream. If non-null, indicates that connection supports RTT
         * communication with the in-call app.
         */
        public final android.telecom.Connection.RttTextStream rttTextStream;

        /** The CLIR mode to use */
        public final int clirMode;

        private ImsDialArgs(ImsDialArgs.Builder b) {
            super(b);
            this.rttTextStream = b.mRttTextStream;
            this.clirMode = b.mClirMode;
        }
    }

    // Instance Variables
    Phone mDefaultPhone;
    @UnsupportedAppUsage
    ImsPhoneCallTracker mCT;
    ImsExternalCallTracker mExternalCallTracker;
    @UnsupportedAppUsage
    private ArrayList <ImsPhoneMmiCode> mPendingMMIs = new ArrayList<ImsPhoneMmiCode>();
    @UnsupportedAppUsage
    private ServiceState mSS = new ServiceState();

    // To redial silently through GSM or CDMA when dialing through IMS fails
    private String mLastDialString;

    private WakeLock mWakeLock;

    private final RegistrantList mSilentRedialRegistrants = new RegistrantList();

    private final LocalLog mRegLocalLog = new LocalLog(100);
    private TelephonyMetrics mMetrics;

    // The helper class to receive and store the MmTel registration status updated.
    private ImsRegistrationCallbackHelper mImsMmTelRegistrationHelper;

    private boolean mRoaming = false;

    private boolean mIsInImsEcm = false;

    // List of Registrants to send supplementary service notifications to.
    private RegistrantList mSsnRegistrants = new RegistrantList();

    private Uri[] mCurrentSubscriberUris;

    protected void setCurrentSubscriberUris(Uri[] currentSubscriberUris) {
        this.mCurrentSubscriberUris = currentSubscriberUris;
    }

    @Override
    public Uri[] getCurrentSubscriberUris() {
        return mCurrentSubscriberUris;
    }

    @Override
    public int getEmergencyNumberDbVersion() {
        return getEmergencyNumberTracker().getEmergencyNumberDbVersion();
    }

    @Override
    public EmergencyNumberTracker getEmergencyNumberTracker() {
        return mDefaultPhone.getEmergencyNumberTracker();
    }

    @Override
    public ServiceStateTracker getServiceStateTracker() {
        return mDefaultPhone.getServiceStateTracker();
    }

    // Create Cf (Call forward) so that dialling number &
    // mIsCfu (true if reason is call forward unconditional)
    // mOnComplete (Message object passed by client) can be packed &
    // given as a single Cf object as user data to UtInterface.
    private static class Cf {
        final String mSetCfNumber;
        final Message mOnComplete;
        final boolean mIsCfu;
        final int mServiceClass;

        @UnsupportedAppUsage
        Cf(String cfNumber, boolean isCfu, Message onComplete, int serviceClass) {
            mSetCfNumber = cfNumber;
            mIsCfu = isCfu;
            mOnComplete = onComplete;
            mServiceClass = serviceClass;
        }
    }

    // Constructors
    public ImsPhone(Context context, PhoneNotifier notifier, Phone defaultPhone) {
        this(context, notifier, defaultPhone, false);
    }

    @VisibleForTesting
    public ImsPhone(Context context, PhoneNotifier notifier, Phone defaultPhone,
                    boolean unitTestMode) {
        super("ImsPhone", context, notifier, unitTestMode);

        mDefaultPhone = defaultPhone;
        // The ImsExternalCallTracker needs to be defined before the ImsPhoneCallTracker, as the
        // ImsPhoneCallTracker uses a thread to spool up the ImsManager.  Part of this involves
        // setting the multiendpoint listener on the external call tracker.  So we need to ensure
        // the external call tracker is available first to avoid potential timing issues.
        mExternalCallTracker =
                TelephonyComponentFactory.getInstance()
                        .inject(ImsExternalCallTracker.class.getName())
                        .makeImsExternalCallTracker(this);
        mCT = TelephonyComponentFactory.getInstance().inject(ImsPhoneCallTracker.class.getName())
                .makeImsPhoneCallTracker(this);
        mCT.registerPhoneStateListener(mExternalCallTracker);
        mExternalCallTracker.setCallPuller(mCT);

        mSS.setStateOff();

        mPhoneId = mDefaultPhone.getPhoneId();

        mMetrics = TelephonyMetrics.getInstance();

        mImsMmTelRegistrationHelper = new ImsRegistrationCallbackHelper(mMmTelRegistrationUpdate,
                context.getMainExecutor());

        PowerManager pm = (PowerManager) context.getSystemService(Context.POWER_SERVICE);
        mWakeLock = pm.newWakeLock(PowerManager.PARTIAL_WAKE_LOCK, LOG_TAG);
        mWakeLock.setReferenceCounted(false);

        if (mDefaultPhone.getServiceStateTracker() != null
                && mDefaultPhone.getTransportManager() != null) {
            for (int transport : mDefaultPhone.getTransportManager().getAvailableTransports()) {
                mDefaultPhone.getServiceStateTracker()
                        .registerForDataRegStateOrRatChanged(transport, this,
                                EVENT_DEFAULT_PHONE_DATA_STATE_CHANGED, null);
            }
        }
        // Sets the Voice reg state to STATE_OUT_OF_SERVICE and also queries the data service
        // state. We don't ever need the voice reg state to be anything other than in or out of
        // service.
        setServiceState(ServiceState.STATE_OUT_OF_SERVICE);

        mDefaultPhone.registerForServiceStateChanged(this, EVENT_SERVICE_STATE_CHANGED, null);
        // Force initial roaming state update later, on EVENT_CARRIER_CONFIG_CHANGED.
        // Settings provider or CarrierConfig may not be loaded now.

        // Register receiver for sending RTT text message and
        // for receving RTT Operation
        // .i.e.Upgrade Initiate, Upgrade accept, Upgrade reject
        IntentFilter filter2 = new IntentFilter();
        filter2.addAction(QtiImsUtils.ACTION_SEND_RTT_TEXT);
        filter2.addAction(QtiImsUtils.ACTION_RTT_OPERATION);
        mDefaultPhone.getContext().registerReceiver(mRttReceiver, filter2);
    }

    //todo: get rid of this function. It is not needed since parentPhone obj never changes
    @Override
    public void dispose() {
        logd("dispose");
        // Nothing to dispose in Phone
        //super.dispose();
        mPendingMMIs.clear();
        mExternalCallTracker.tearDown();
        mCT.unregisterPhoneStateListener(mExternalCallTracker);
        mCT.unregisterForVoiceCallEnded(this);
        mCT.dispose();

        //Force all referenced classes to unregister their former registered events
        if (mDefaultPhone != null && mDefaultPhone.getServiceStateTracker() != null) {
            for (int transport : mDefaultPhone.getTransportManager().getAvailableTransports()) {
                mDefaultPhone.getServiceStateTracker()
                        .unregisterForDataRegStateOrRatChanged(transport, this);
            }
            mDefaultPhone.unregisterForServiceStateChanged(this);
            mDefaultPhone.getContext().unregisterReceiver(mRttReceiver);
        }
    }

    @UnsupportedAppUsage
    @Override
    public ServiceState getServiceState() {
        return mSS;
    }

    @UnsupportedAppUsage
    @VisibleForTesting
    public void setServiceState(int state) {
        boolean isVoiceRegStateChanged = false;

        synchronized (this) {
            isVoiceRegStateChanged = mSS.getState() != state;
            mSS.setVoiceRegState(state);
        }
        updateDataServiceState();

        if (isVoiceRegStateChanged) {
            if (mDefaultPhone.getServiceStateTracker() != null) {
                mDefaultPhone.getServiceStateTracker().onImsServiceStateChanged();
            }
        }
    }

    @Override
    public CallTracker getCallTracker() {
        return mCT;
    }

    public void setVoiceCallForwardingFlag(int line, boolean enable, String number) {
        IccRecords r = mDefaultPhone.getIccRecords();
        if (r != null) {
            setVoiceCallForwardingFlag(r, line, enable, number);
        }
    }

    public ImsExternalCallTracker getExternalCallTracker() {
        return mExternalCallTracker;
    }

    @Override
    public List<? extends ImsPhoneMmiCode>
    getPendingMmiCodes() {
        return mPendingMMIs;
    }

    @Override
    public void
    acceptCall(int videoState) throws CallStateException {
        mCT.acceptCall(videoState);
    }

    @Override
    public void
    rejectCall() throws CallStateException {
        mCT.rejectCall();
    }

    @Override
    public void
    switchHoldingAndActive() throws CallStateException {
        throw new UnsupportedOperationException("Use hold() and unhold() instead.");
    }

    @Override
    public boolean canConference() {
        return mCT.canConference();
    }

    public boolean canDial() {
        try {
            mCT.checkForDialIssues();
        } catch (CallStateException cse) {
            return false;
        }
        return true;
    }

    @Override
    public void conference() {
        mCT.conference();
    }

    @Override
    public void clearDisconnected() {
        mCT.clearDisconnected();
    }

    @Override
    public boolean canTransfer() {
        return mCT.canTransfer();
    }

    @Override
    public void explicitCallTransfer() {
        mCT.explicitCallTransfer();
    }

    @UnsupportedAppUsage
    @Override
    public ImsPhoneCall
    getForegroundCall() {
        return mCT.mForegroundCall;
    }

    @UnsupportedAppUsage
    @Override
    public ImsPhoneCall
    getBackgroundCall() {
        return mCT.mBackgroundCall;
    }

    @UnsupportedAppUsage
    @Override
    public ImsPhoneCall
    getRingingCall() {
        return mCT.mRingingCall;
    }

    @Override
    public boolean isImsAvailable() {
        return mCT.isImsServiceReady();
    }

    /**
     * Hold the currently active call, possibly unholding a currently held call.
     * @throws CallStateException
     */
    public void holdActiveCall() throws CallStateException {
        mCT.holdActiveCall();
    }

    /**
     * Unhold the currently active call, possibly holding a currently active call.
     * If the call tracker is already in the middle of a hold operation, this is a noop.
     * @throws CallStateException
     */
    public void unholdHeldCall() throws CallStateException {
        mCT.unholdHeldCall();
    }

    private boolean handleCallDeflectionIncallSupplementaryService(
            String dialString) {
        if (dialString.length() > 1) {
            return false;
        }

        if (getRingingCall().getState() != ImsPhoneCall.State.IDLE) {
            if (DBG) logd("MmiCode 0: rejectCall");
            try {
                mCT.rejectCall();
            } catch (CallStateException e) {
                if (DBG) Rlog.d(LOG_TAG, "reject failed", e);
                notifySuppServiceFailed(Phone.SuppService.REJECT);
            }
        } else if (getBackgroundCall().getState() != ImsPhoneCall.State.IDLE) {
            if (DBG) logd("MmiCode 0: hangupWaitingOrBackground");
            try {
                mCT.hangup(getBackgroundCall());
            } catch (CallStateException e) {
                if (DBG) Rlog.d(LOG_TAG, "hangup failed", e);
            }
        }

        return true;
    }

    private void sendUssdResponse(String ussdRequest, CharSequence message, int returnCode,
                                   ResultReceiver wrappedCallback) {
        UssdResponse response = new UssdResponse(ussdRequest, message);
        Bundle returnData = new Bundle();
        returnData.putParcelable(TelephonyManager.USSD_RESPONSE, response);
        wrappedCallback.send(returnCode, returnData);

    }

    @Override
    public boolean handleUssdRequest(String ussdRequest, ResultReceiver wrappedCallback)
            throws CallStateException {
        if (mPendingMMIs.size() > 0) {
            // There are MMI codes in progress; fail attempt now.
            logi("handleUssdRequest: queue full: " + Rlog.pii(LOG_TAG, ussdRequest));
            sendUssdResponse(ussdRequest, null, TelephonyManager.USSD_RETURN_FAILURE,
                    wrappedCallback );
            return true;
        }
        try {
            dialInternal(ussdRequest, new ImsDialArgs.Builder().build(), wrappedCallback);
        } catch (CallStateException cse) {
            if (CS_FALLBACK.equals(cse.getMessage())) {
                throw cse;
            } else {
                Rlog.w(LOG_TAG, "Could not execute USSD " + cse);
                sendUssdResponse(ussdRequest, null, TelephonyManager.USSD_RETURN_FAILURE,
                        wrappedCallback);
            }
        } catch (Exception e) {
            Rlog.w(LOG_TAG, "Could not execute USSD " + e);
            sendUssdResponse(ussdRequest, null, TelephonyManager.USSD_RETURN_FAILURE,
                    wrappedCallback);
            return false;
        }
        return true;
    }

    private boolean handleCallWaitingIncallSupplementaryService(
            String dialString) {
        int len = dialString.length();

        if (len > 2) {
            return false;
        }

        ImsPhoneCall call = getForegroundCall();

        try {
            if (len > 1) {
                if (DBG) logd("not support 1X SEND");
                notifySuppServiceFailed(Phone.SuppService.HANGUP);
            } else {
                if (call.getState() != ImsPhoneCall.State.IDLE) {
                    if (DBG) logd("MmiCode 1: hangup foreground");
                    mCT.hangup(call);
                } else {
                    if (DBG) logd("MmiCode 1: holdActiveCallForWaitingCall");
                    mCT.holdActiveCallForWaitingCall();
                }
            }
        } catch (CallStateException e) {
            if (DBG) Rlog.d(LOG_TAG, "hangup failed", e);
            notifySuppServiceFailed(Phone.SuppService.HANGUP);
        }

        return true;
    }

    private boolean handleCallHoldIncallSupplementaryService(String dialString) {
        int len = dialString.length();

        if (len > 2) {
            return false;
        }

        if (len > 1) {
            if (DBG) logd("separate not supported");
            notifySuppServiceFailed(Phone.SuppService.SEPARATE);
        } else {
            try {
                if (getRingingCall().getState() != ImsPhoneCall.State.IDLE) {
                    if (DBG) logd("MmiCode 2: accept ringing call");
                    mCT.acceptCall(ImsCallProfile.CALL_TYPE_VOICE);
                } else if (getBackgroundCall().getState() == ImsPhoneCall.State.HOLDING) {
                    // If there's an active ongoing call as well, hold it and the background one
                    // should automatically unhold. Otherwise just unhold the background call.
                    if (getForegroundCall().getState() != ImsPhoneCall.State.IDLE) {
                        if (DBG) logd("MmiCode 2: switch holding and active");
                        mCT.holdActiveCall();
                    } else {
                        if (DBG) logd("MmiCode 2: unhold held call");
                        mCT.unholdHeldCall();
                    }
                } else if (getForegroundCall().getState() != ImsPhoneCall.State.IDLE) {
                    if (DBG) logd("MmiCode 2: hold active call");
                    mCT.holdActiveCall();
                }
            } catch (CallStateException e) {
                if (DBG) Rlog.d(LOG_TAG, "switch failed", e);
                notifySuppServiceFailed(Phone.SuppService.SWITCH);
            }
        }

        return true;
    }

    private boolean handleMultipartyIncallSupplementaryService(
            String dialString) {
        if (dialString.length() > 1) {
            return false;
        }

        if (DBG) logd("MmiCode 3: merge calls");
        conference();
        return true;
    }

    private boolean handleEctIncallSupplementaryService(String dialString) {

        int len = dialString.length();

        if (len != 1) {
            return false;
        }

        if (DBG) logd("MmiCode 4: not support explicit call transfer");
        notifySuppServiceFailed(Phone.SuppService.TRANSFER);
        return true;
    }

    private boolean handleCcbsIncallSupplementaryService(String dialString) {
        if (dialString.length() > 1) {
            return false;
        }

        logi("MmiCode 5: CCBS not supported!");
        // Treat it as an "unknown" service.
        notifySuppServiceFailed(Phone.SuppService.UNKNOWN);
        return true;
    }

    public void notifySuppSvcNotification(SuppServiceNotification suppSvc) {
        logd("notifySuppSvcNotification: suppSvc = " + suppSvc);

        AsyncResult ar = new AsyncResult(null, suppSvc, null);
        mSsnRegistrants.notifyRegistrants(ar);
    }

    @UnsupportedAppUsage
    @Override
    public boolean handleInCallMmiCommands(String dialString) {
        if (!isInCall()) {
            return false;
        }

        if (TextUtils.isEmpty(dialString)) {
            return false;
        }

        boolean result = false;
        char ch = dialString.charAt(0);
        switch (ch) {
            case '0':
                result = handleCallDeflectionIncallSupplementaryService(
                        dialString);
                break;
            case '1':
                result = handleCallWaitingIncallSupplementaryService(
                        dialString);
                break;
            case '2':
                result = handleCallHoldIncallSupplementaryService(dialString);
                break;
            case '3':
                result = handleMultipartyIncallSupplementaryService(dialString);
                break;
            case '4':
                result = handleEctIncallSupplementaryService(dialString);
                break;
            case '5':
                result = handleCcbsIncallSupplementaryService(dialString);
                break;
            default:
                break;
        }

        return result;
    }

    boolean isInCall() {
        ImsPhoneCall.State foregroundCallState = getForegroundCall().getState();
        ImsPhoneCall.State backgroundCallState = getBackgroundCall().getState();
        ImsPhoneCall.State ringingCallState = getRingingCall().getState();

       return (foregroundCallState.isAlive() ||
               backgroundCallState.isAlive() ||
               ringingCallState.isAlive());
    }

    @Override
    public boolean isInImsEcm() {
        return mIsInImsEcm;
    }

    public void notifyNewRingingConnection(Connection c) {
        mDefaultPhone.notifyNewRingingConnectionP(c);
    }

    @UnsupportedAppUsage
    void notifyUnknownConnection(Connection c) {
        mDefaultPhone.notifyUnknownConnectionP(c);
    }

    @Override
    public void notifyForVideoCapabilityChanged(boolean isVideoCapable) {
        mIsVideoCapable = isVideoCapable;
        mDefaultPhone.notifyForVideoCapabilityChanged(isVideoCapable);
    }

    @Override
    public void setRadioPower(boolean on) {
        mDefaultPhone.setRadioPower(on);
    }

    @Override
    public Connection startConference(String[] participantsToDial, DialArgs dialArgs)
            throws CallStateException {
         ImsDialArgs.Builder imsDialArgsBuilder;
         if (!(dialArgs instanceof ImsDialArgs)) {
             imsDialArgsBuilder = ImsDialArgs.Builder.from(dialArgs);
         } else {
             imsDialArgsBuilder = ImsDialArgs.Builder.from((ImsDialArgs) dialArgs);
         }
         return mCT.startConference(participantsToDial, imsDialArgsBuilder.build());
    }

    @Override
    public Connection dial(String dialString, DialArgs dialArgs) throws CallStateException {
        return dialInternal(dialString, dialArgs, null);
    }

    private Connection dialInternal(String dialString, DialArgs dialArgs,
                                    ResultReceiver wrappedCallback)
            throws CallStateException {

        mLastDialString = dialString;

        boolean isConferenceUri = false;
        boolean isSkipSchemaParsing = false;
        if (dialArgs.intentExtras != null) {
            isConferenceUri = dialArgs.intentExtras.getBoolean(
                    EXTRA_DIAL_CONFERENCE_URI, false);
            isSkipSchemaParsing = dialArgs.intentExtras.getBoolean(
                    EXTRA_SKIP_SCHEMA_PARSING, false);
        }
        String newDialString = dialString;
        // Need to make sure dialString gets parsed properly.
        if (!isConferenceUri && !isSkipSchemaParsing) {
            newDialString = PhoneNumberUtils.stripSeparators(dialString);
        }

        // handle in-call MMI first if applicable
        if (handleInCallMmiCommands(newDialString)) {
            return null;
        }

        ImsDialArgs.Builder imsDialArgsBuilder;
        // Get the CLIR info if needed
        if (!(dialArgs instanceof ImsDialArgs)) {
            imsDialArgsBuilder = ImsDialArgs.Builder.from(dialArgs);
        } else {
            imsDialArgsBuilder = ImsDialArgs.Builder.from((ImsDialArgs) dialArgs);
        }
        imsDialArgsBuilder.setClirMode(mCT.getClirMode());

        if (mDefaultPhone.getPhoneType() == PhoneConstants.PHONE_TYPE_CDMA) {
            return mCT.dial(dialString, imsDialArgsBuilder.build());
        }

        // Only look at the Network portion for mmi
        String networkPortion = PhoneNumberUtils.extractNetworkPortionAlt(newDialString);
        ImsPhoneMmiCode mmi =
                ImsPhoneMmiCode.newFromDialString(networkPortion, this, wrappedCallback);
        if (DBG) logd("dialInternal: dialing w/ mmi '" + mmi + "'...");

        if (mmi == null) {
            return mCT.dial(dialString, imsDialArgsBuilder.build());
        } else if (mmi.isTemporaryModeCLIR()) {
            imsDialArgsBuilder.setClirMode(mmi.getCLIRMode());
            return mCT.dial(mmi.getDialingNumber(), imsDialArgsBuilder.build());
        } else if (!mmi.isSupportedOverImsPhone()) {
            // If the mmi is not supported by IMS service,
            // try to initiate dialing with default phone
            // Note: This code is never reached; there is a bug in isSupportedOverImsPhone which
            // causes it to return true even though the "processCode" method ultimately throws the
            // exception.
            logi("dialInternal: USSD not supported by IMS; fallback to CS.");
            throw new CallStateException(CS_FALLBACK);
        } else {
            mPendingMMIs.add(mmi);
            mMmiRegistrants.notifyRegistrants(new AsyncResult(null, mmi, null));

            try {
                mmi.processCode();
            } catch (CallStateException cse) {
                if (CS_FALLBACK.equals(cse.getMessage())) {
                    logi("dialInternal: fallback to GSM required.");
                    // Make sure we remove from the list of pending MMIs since it will handover to
                    // GSM.
                    mPendingMMIs.remove(mmi);
                    throw cse;
                }
            }

            return null;
        }
    }

    @Override
    public void addParticipant(String dialString) throws CallStateException {
        mCT.addParticipant(dialString);
    }

    @Override
    public void
    sendDtmf(char c) {
        if (!PhoneNumberUtils.is12Key(c)) {
            loge("sendDtmf called with invalid character '" + c + "'");
        } else {
            if (mCT.getState() ==  PhoneConstants.State.OFFHOOK) {
                mCT.sendDtmf(c, null);
            }
        }
    }

    @Override
    public void
    startDtmf(char c) {
        if (!(PhoneNumberUtils.is12Key(c) || (c >= 'A' && c <= 'D'))) {
            loge("startDtmf called with invalid character '" + c + "'");
        } else {
            mCT.startDtmf(c);
        }
    }

    @Override
    public void
    stopDtmf() {
        mCT.stopDtmf();
    }

    public void notifyIncomingRing() {
        if (DBG) logd("notifyIncomingRing");
        AsyncResult ar = new AsyncResult(null, null, null);
        sendMessage(obtainMessage(EVENT_CALL_RING, ar));
    }

    @Override
    public void setMute(boolean muted) {
        mCT.setMute(muted);
    }

    @Override
    public void setTTYMode(int ttyMode, Message onComplete) {
        mCT.setTtyMode(ttyMode);
    }

    @Override
    public void setUiTTYMode(int uiTtyMode, Message onComplete) {
        mCT.setUiTTYMode(uiTtyMode, onComplete);
    }

    @Override
    public boolean getMute() {
        return mCT.getMute();
    }

    @UnsupportedAppUsage
    @Override
    public PhoneConstants.State getState() {
        return mCT.getState();
    }

    @UnsupportedAppUsage
    private boolean isValidCommandInterfaceCFReason (int commandInterfaceCFReason) {
        switch (commandInterfaceCFReason) {
        case CF_REASON_UNCONDITIONAL:
        case CF_REASON_BUSY:
        case CF_REASON_NO_REPLY:
        case CF_REASON_NOT_REACHABLE:
        case CF_REASON_ALL:
        case CF_REASON_ALL_CONDITIONAL:
            return true;
        default:
            return false;
        }
    }

    @UnsupportedAppUsage
    private boolean isValidCommandInterfaceCFAction (int commandInterfaceCFAction) {
        switch (commandInterfaceCFAction) {
        case CF_ACTION_DISABLE:
        case CF_ACTION_ENABLE:
        case CF_ACTION_REGISTRATION:
        case CF_ACTION_ERASURE:
            return true;
        default:
            return false;
        }
    }

    @UnsupportedAppUsage
    private  boolean isCfEnable(int action) {
        return (action == CF_ACTION_ENABLE) || (action == CF_ACTION_REGISTRATION);
    }

    @UnsupportedAppUsage
    private int getConditionFromCFReason(int reason) {
        switch(reason) {
            case CF_REASON_UNCONDITIONAL: return ImsUtInterface.CDIV_CF_UNCONDITIONAL;
            case CF_REASON_BUSY: return ImsUtInterface.CDIV_CF_BUSY;
            case CF_REASON_NO_REPLY: return ImsUtInterface.CDIV_CF_NO_REPLY;
            case CF_REASON_NOT_REACHABLE: return ImsUtInterface.CDIV_CF_NOT_REACHABLE;
            case CF_REASON_ALL: return ImsUtInterface.CDIV_CF_ALL;
            case CF_REASON_ALL_CONDITIONAL: return ImsUtInterface.CDIV_CF_ALL_CONDITIONAL;
            default:
                break;
        }

        return ImsUtInterface.INVALID;
    }

    private int getCFReasonFromCondition(int condition) {
        switch(condition) {
            case ImsUtInterface.CDIV_CF_UNCONDITIONAL: return CF_REASON_UNCONDITIONAL;
            case ImsUtInterface.CDIV_CF_BUSY: return CF_REASON_BUSY;
            case ImsUtInterface.CDIV_CF_NO_REPLY: return CF_REASON_NO_REPLY;
            case ImsUtInterface.CDIV_CF_NOT_REACHABLE: return CF_REASON_NOT_REACHABLE;
            case ImsUtInterface.CDIV_CF_ALL: return CF_REASON_ALL;
            case ImsUtInterface.CDIV_CF_ALL_CONDITIONAL: return CF_REASON_ALL_CONDITIONAL;
            default:
                break;
        }

        return CF_REASON_NOT_REACHABLE;
    }

    @UnsupportedAppUsage
    private int getActionFromCFAction(int action) {
        switch(action) {
            case CF_ACTION_DISABLE: return ImsUtInterface.ACTION_DEACTIVATION;
            case CF_ACTION_ENABLE: return ImsUtInterface.ACTION_ACTIVATION;
            case CF_ACTION_ERASURE: return ImsUtInterface.ACTION_ERASURE;
            case CF_ACTION_REGISTRATION: return ImsUtInterface.ACTION_REGISTRATION;
            default:
                break;
        }

        return ImsUtInterface.INVALID;
    }

    @Override
    public void getOutgoingCallerIdDisplay(Message onComplete) {
        if (DBG) logd("getCLIR");
        Message resp;
        resp = obtainMessage(EVENT_GET_CLIR_DONE, onComplete);

        try {
            ImsUtInterface ut = mCT.getUtInterface();
            ut.queryCLIR(resp);
        } catch (ImsException e) {
            sendErrorResponse(onComplete, e);
        }
    }

    @Override
    public void setOutgoingCallerIdDisplay(int clirMode, Message onComplete) {
        if (DBG) logd("setCLIR action= " + clirMode);
        Message resp;
        // Packing CLIR value in the message. This will be required for
        // SharedPreference caching, if the message comes back as part of
        // a success response.
        resp = obtainMessage(EVENT_SET_CLIR_DONE, clirMode, 0, onComplete);
        try {
            ImsUtInterface ut = mCT.getUtInterface();
            ut.updateCLIR(clirMode, resp);
        } catch (ImsException e) {
            sendErrorResponse(onComplete, e);
        }
    }

    @UnsupportedAppUsage
    @Override
    public void getCallForwardingOption(int commandInterfaceCFReason,
            Message onComplete) {
        getCallForwardingOption(commandInterfaceCFReason,
<<<<<<< HEAD
            SERVICE_CLASS_VOICE, onComplete);
    }

    @Override
    public void getCallForwardingOption(int commandInterfaceCFReason,
            int commandInterfaceServiceClass, Message onComplete) {
        if (DBG) Rlog.d(LOG_TAG, "getCallForwardingOption reason=" + commandInterfaceCFReason +
                "serviceclass =" + commandInterfaceServiceClass);
=======
                SERVICE_CLASS_VOICE, onComplete);
    }

    @Override
    public void getCallForwardingOption(int commandInterfaceCFReason, int serviceClass,
            Message onComplete) {
        if (DBG) logd("getCallForwardingOption reason=" + commandInterfaceCFReason);
>>>>>>> e13a3b6e
        if (isValidCommandInterfaceCFReason(commandInterfaceCFReason)) {
            if (DBG) Rlog.d(LOG_TAG, "requesting call forwarding query.");
            Message resp;
            resp = obtainMessage(EVENT_GET_CALL_FORWARD_DONE, onComplete);

            try {
                ImsUtInterface ut = mCT.getUtInterface();
                ut.queryCallForward(getConditionFromCFReason(commandInterfaceCFReason), null,
                        commandInterfaceServiceClass, resp);
            } catch (ImsException e) {
                sendErrorResponse(onComplete, e);
            }
        } else if (onComplete != null) {
            sendErrorResponse(onComplete);
        }
    }

    @Override
    public void setCallForwardingOption(int commandInterfaceCFAction,
            int commandInterfaceCFReason,
            String dialingNumber,
            int timerSeconds,
            Message onComplete) {
        setCallForwardingOption(commandInterfaceCFAction, commandInterfaceCFReason, dialingNumber,
                CommandsInterface.SERVICE_CLASS_VOICE, timerSeconds, onComplete);
    }

    @UnsupportedAppUsage
    @Override
    public void setCallForwardingOption(int commandInterfaceCFAction,
            int commandInterfaceCFReason,
            String dialingNumber,
            int serviceClass,
            int timerSeconds,
            Message onComplete) {
        if (DBG) {
            logd("setCallForwardingOption action=" + commandInterfaceCFAction
                    + ", reason=" + commandInterfaceCFReason + " serviceClass=" + serviceClass);
        }
        if ((isValidCommandInterfaceCFAction(commandInterfaceCFAction)) &&
                (isValidCommandInterfaceCFReason(commandInterfaceCFReason))) {
            Message resp;
            Cf cf = new Cf(dialingNumber, GsmMmiCode.isVoiceUnconditionalForwarding(
                    commandInterfaceCFReason, serviceClass), onComplete, serviceClass);
            resp = obtainMessage(EVENT_SET_CALL_FORWARD_DONE,
                    isCfEnable(commandInterfaceCFAction) ? 1 : 0, 0, cf);

            try {
                ImsUtInterface ut = mCT.getUtInterface();
                ut.updateCallForward(getActionFromCFAction(commandInterfaceCFAction),
                        getConditionFromCFReason(commandInterfaceCFReason),
                        dialingNumber,
                        serviceClass,
                        timerSeconds,
                        resp);
            } catch (ImsException e) {
                sendErrorResponse(onComplete, e);
            }
        } else if (onComplete != null) {
            sendErrorResponse(onComplete);
        }
    }

    @UnsupportedAppUsage
    @Override
    public void getCallWaiting(Message onComplete) {
        if (DBG) logd("getCallWaiting");
        Message resp;
        resp = obtainMessage(EVENT_GET_CALL_WAITING_DONE, onComplete);

        try {
            ImsUtInterface ut = mCT.getUtInterface();
            ut.queryCallWaiting(resp);
        } catch (ImsException e) {
            sendErrorResponse(onComplete, e);
        }
    }

    @UnsupportedAppUsage
    @Override
    public void setCallWaiting(boolean enable, Message onComplete) {
        int serviceClass = CommandsInterface.SERVICE_CLASS_VOICE;
        CarrierConfigManager configManager = (CarrierConfigManager)
                getContext().getSystemService(Context.CARRIER_CONFIG_SERVICE);
        PersistableBundle b = configManager.getConfigForSubId(getSubId());
        if (b != null) {
            serviceClass = b.getInt(CarrierConfigManager.KEY_CALL_WAITING_SERVICE_CLASS_INT,
                    CommandsInterface.SERVICE_CLASS_VOICE);
        }
        setCallWaiting(enable, serviceClass, onComplete);
    }

    public void setCallWaiting(boolean enable, int serviceClass, Message onComplete) {
        if (DBG) logd("setCallWaiting enable=" + enable);
        Message resp;
        resp = obtainMessage(EVENT_SET_CALL_WAITING_DONE, onComplete);

        try {
            ImsUtInterface ut = mCT.getUtInterface();
            ut.updateCallWaiting(enable, serviceClass, resp);
        } catch (ImsException e) {
            sendErrorResponse(onComplete, e);
        }
    }

    private int getCBTypeFromFacility(String facility) {
        if (CB_FACILITY_BAOC.equals(facility)) {
            return ImsUtImplBase.CALL_BARRING_ALL_OUTGOING;
        } else if (CB_FACILITY_BAOIC.equals(facility)) {
            return ImsUtImplBase.CALL_BARRING_OUTGOING_INTL;
        } else if (CB_FACILITY_BAOICxH.equals(facility)) {
            return ImsUtImplBase.CALL_BARRING_OUTGOING_INTL_EXCL_HOME;
        } else if (CB_FACILITY_BAIC.equals(facility)) {
            return ImsUtImplBase.CALL_BARRING_ALL_INCOMING;
        } else if (CB_FACILITY_BAICr.equals(facility)) {
            return ImsUtImplBase.CALL_BLOCKING_INCOMING_WHEN_ROAMING;
        } else if (CB_FACILITY_BA_ALL.equals(facility)) {
            return ImsUtImplBase.CALL_BARRING_ALL;
        } else if (CB_FACILITY_BA_MO.equals(facility)) {
            return ImsUtImplBase.CALL_BARRING_OUTGOING_ALL_SERVICES;
        } else if (CB_FACILITY_BA_MT.equals(facility)) {
            return ImsUtImplBase.CALL_BARRING_INCOMING_ALL_SERVICES;
        } else if (CB_FACILITY_BIC_ACR.equals(facility)) {
            return ImsUtImplBase.CALL_BARRING_ANONYMOUS_INCOMING;
        }

        return 0;
    }

    public void getCallBarring(String facility, Message onComplete) {
        getCallBarring(facility, onComplete, CommandsInterface.SERVICE_CLASS_VOICE);
    }

    public void getCallBarring(String facility, Message onComplete, int serviceClass) {
        getCallBarring(facility, "", onComplete, serviceClass);
    }

    @Override
    public void getCallBarring(String facility, String password, Message onComplete,
            int serviceClass) {
        if (DBG) logd("getCallBarring facility=" + facility + ", serviceClass = " + serviceClass);
        Message resp;
        resp = obtainMessage(EVENT_GET_CALL_BARRING_DONE, onComplete);

        try {
            ImsUtInterface ut = mCT.getUtInterface();
            // password is not required with Ut interface
            ut.queryCallBarring(getCBTypeFromFacility(facility), resp, serviceClass);
        } catch (ImsException e) {
            sendErrorResponse(onComplete, e);
        }
    }

    public void setCallBarring(String facility, boolean lockState, String password,
            Message onComplete) {
        setCallBarring(facility, lockState, password, onComplete,
                CommandsInterface.SERVICE_CLASS_VOICE);
    }

    @Override
    public void setCallBarring(String facility, boolean lockState, String password,
            Message onComplete, int serviceClass) {
        if (DBG) {
            logd("setCallBarring facility=" + facility
                    + ", lockState=" + lockState + ", serviceClass = " + serviceClass);
        }
        Message resp;
        resp = obtainMessage(EVENT_SET_CALL_BARRING_DONE, onComplete);

        int action;
        if (lockState) {
            action = CommandsInterface.CF_ACTION_ENABLE;
        }
        else {
            action = CommandsInterface.CF_ACTION_DISABLE;
        }

        try {
            ImsUtInterface ut = mCT.getUtInterface();
            ut.updateCallBarring(getCBTypeFromFacility(facility), action,
                    resp, null, serviceClass, password);
        } catch (ImsException e) {
            sendErrorResponse(onComplete, e);
        }
    }

    @Override
    public void sendUssdResponse(String ussdMessge) {
        logd("sendUssdResponse");
        ImsPhoneMmiCode mmi = ImsPhoneMmiCode.newFromUssdUserInput(ussdMessge, this);
        mPendingMMIs.add(mmi);
        mMmiRegistrants.notifyRegistrants(new AsyncResult(null, mmi, null));
        mmi.sendUssd(ussdMessge);
    }

    public void sendUSSD(String ussdString, Message response) {
        Rlog.d(LOG_TAG, "sendUssd ussdString = " + ussdString);
        mLastDialString = ussdString;
        mCT.sendUSSD(ussdString, response);
    }

    @Override
    public void cancelUSSD(Message msg) {
        mCT.cancelUSSD(msg);
    }

    @UnsupportedAppUsage
    private void sendErrorResponse(Message onComplete) {
        logd("sendErrorResponse");
        if (onComplete != null) {
            AsyncResult.forMessage(onComplete, null,
                    new CommandException(CommandException.Error.GENERIC_FAILURE));
            onComplete.sendToTarget();
        }
    }

    @UnsupportedAppUsage
    @VisibleForTesting
    public void sendErrorResponse(Message onComplete, Throwable e) {
        logd("sendErrorResponse");
        if (onComplete != null) {
            AsyncResult.forMessage(onComplete, null, getCommandException(e));
            onComplete.sendToTarget();
        }
    }

    private CommandException getCommandException(int code, String errorString) {
        logd("getCommandException code= " + code + ", errorString= " + errorString);
        CommandException.Error error = CommandException.Error.GENERIC_FAILURE;

        switch(code) {
            case ImsReasonInfo.CODE_UT_NOT_SUPPORTED:
                error = CommandException.Error.REQUEST_NOT_SUPPORTED;
                break;
            case ImsReasonInfo.CODE_UT_CB_PASSWORD_MISMATCH:
                error = CommandException.Error.PASSWORD_INCORRECT;
                break;
            case ImsReasonInfo.CODE_UT_SERVICE_UNAVAILABLE:
                error = CommandException.Error.RADIO_NOT_AVAILABLE;
                break;
            case ImsReasonInfo.CODE_FDN_BLOCKED:
                error = CommandException.Error.FDN_CHECK_FAILURE;
                break;
            case ImsReasonInfo.CODE_UT_SS_MODIFIED_TO_DIAL:
                error = CommandException.Error.SS_MODIFIED_TO_DIAL;
                break;
            case ImsReasonInfo.CODE_UT_SS_MODIFIED_TO_USSD:
                error = CommandException.Error.SS_MODIFIED_TO_USSD;
                break;
            case ImsReasonInfo.CODE_UT_SS_MODIFIED_TO_SS:
                error = CommandException.Error.SS_MODIFIED_TO_SS;
                break;
            case ImsReasonInfo.CODE_UT_SS_MODIFIED_TO_DIAL_VIDEO:
                error = CommandException.Error.SS_MODIFIED_TO_DIAL_VIDEO;
                break;
            default:
                break;
        }

        return new CommandException(error, errorString);
    }

    private CommandException getCommandException(Throwable e) {
        CommandException ex = null;

        if (e instanceof ImsException) {
            ex = getCommandException(((ImsException)e).getCode(), e.getMessage());
        } else {
            logd("getCommandException generic failure");
            ex = new CommandException(CommandException.Error.GENERIC_FAILURE);
        }
        return ex;
    }

    private void
    onNetworkInitiatedUssd(ImsPhoneMmiCode mmi) {
        logd("onNetworkInitiatedUssd");
        mMmiCompleteRegistrants.notifyRegistrants(
            new AsyncResult(null, mmi, null));
    }

    /* package */
    void onIncomingUSSD(int ussdMode, String ussdMessage) {
        if (DBG) logd("onIncomingUSSD ussdMode=" + ussdMode);

        boolean isUssdError;
        boolean isUssdRequest;

        isUssdRequest
            = (ussdMode == CommandsInterface.USSD_MODE_REQUEST);

        isUssdError
            = (ussdMode != CommandsInterface.USSD_MODE_NOTIFY
                && ussdMode != CommandsInterface.USSD_MODE_REQUEST);

        ImsPhoneMmiCode found = null;
        for (int i = 0, s = mPendingMMIs.size() ; i < s; i++) {
            if(mPendingMMIs.get(i).isPendingUSSD()) {
                found = mPendingMMIs.get(i);
                break;
            }
        }

        if (found != null) {
            // Complete pending USSD
            if (isUssdError) {
                found.onUssdFinishedError();
            } else {
                found.onUssdFinished(ussdMessage, isUssdRequest);
            }
        } else if (!isUssdError && ussdMessage != null) {
                // pending USSD not found
                // The network may initiate its own USSD request

                // ignore everything that isnt a Notify or a Request
                // also, discard if there is no message to present
                ImsPhoneMmiCode mmi;
                mmi = ImsPhoneMmiCode.newNetworkInitiatedUssd(ussdMessage,
                        isUssdRequest,
                        this);
                onNetworkInitiatedUssd(mmi);
        }
    }

    /**
     * Removes the given MMI from the pending list and notifies
     * registrants that it is complete.
     * @param mmi MMI that is done
     */
    @UnsupportedAppUsage
    public void onMMIDone(ImsPhoneMmiCode mmi) {
        /* Only notify complete if it's on the pending list.
         * Otherwise, it's already been handled (eg, previously canceled).
         * The exception is cancellation of an incoming USSD-REQUEST, which is
         * not on the list.
         */
        logd("onMMIDone: mmi=" + mmi);
        if (mPendingMMIs.remove(mmi) || mmi.isUssdRequest() || mmi.isSsInfo()) {
            ResultReceiver receiverCallback = mmi.getUssdCallbackReceiver();
            if (receiverCallback != null) {
                int returnCode = (mmi.getState() ==  MmiCode.State.COMPLETE) ?
                        TelephonyManager.USSD_RETURN_SUCCESS : TelephonyManager.USSD_RETURN_FAILURE;
                sendUssdResponse(mmi.getDialString(), mmi.getMessage(), returnCode,
                        receiverCallback );
            } else {
                logv("onMMIDone: notifyRegistrants");
                mMmiCompleteRegistrants.notifyRegistrants(
                    new AsyncResult(null, mmi, null));
            }
        }
    }

    @Override
    public ArrayList<Connection> getHandoverConnection() {
        ArrayList<Connection> connList = new ArrayList<Connection>();
        // Add all foreground call connections
        connList.addAll(getForegroundCall().mConnections);
        // Add all background call connections
        connList.addAll(getBackgroundCall().mConnections);
        // Add all background call connections
        connList.addAll(getRingingCall().mConnections);
        if (connList.size() > 0) {
            return connList;
        } else {
            return null;
        }
    }

    @Override
    public void notifySrvccState(Call.SrvccState state) {
        mCT.notifySrvccState(state);
    }

    /* package */ void
    initiateSilentRedial() {
        String result = mLastDialString;
        AsyncResult ar = new AsyncResult(null, result, null);
        if (ar != null) {
            mSilentRedialRegistrants.notifyRegistrants(ar);
        }
    }

    @Override
    public void registerForSilentRedial(Handler h, int what, Object obj) {
        mSilentRedialRegistrants.addUnique(h, what, obj);
    }

    @Override
    public void unregisterForSilentRedial(Handler h) {
        mSilentRedialRegistrants.remove(h);
    }

    @Override
    public void registerForSuppServiceNotification(Handler h, int what, Object obj) {
        mSsnRegistrants.addUnique(h, what, obj);
    }

    @Override
    public void unregisterForSuppServiceNotification(Handler h) {
        mSsnRegistrants.remove(h);
    }

    @Override
    public int getSubId() {
        return mDefaultPhone.getSubId();
    }

    @Override
    public int getPhoneId() {
        return mDefaultPhone.getPhoneId();
    }

    private CallForwardInfo getCallForwardInfo(ImsCallForwardInfo info) {
        CallForwardInfo cfInfo = new CallForwardInfo();
        cfInfo.status = info.getStatus();
        cfInfo.reason = getCFReasonFromCondition(info.getCondition());
        cfInfo.toa = info.getToA();
        cfInfo.number = info.getNumber();
        cfInfo.timeSeconds = info.getTimeSeconds();
        //Check if the service class signifies Video call forward
        //As per 3GPP TS 29002 MAP Specification : Section 17.7.10, the BearerServiceCode for
        //"allDataCircuitAsynchronous" is '01010000' ( i.e. 80).
        //Hence, SERVICE_CLASS_DATA_SYNC (1<<4) and SERVICE_CLASS_PACKET (1<<6)
        //together make video service class.
        if(info.mServiceClass == (SERVICE_CLASS_DATA_SYNC + SERVICE_CLASS_PACKET)) {
            cfInfo.serviceClass = info.getServiceClass();
        } else {
            cfInfo.serviceClass = SERVICE_CLASS_VOICE;
        }
        return cfInfo;
    }

    /**
     * Used to Convert ImsCallForwardInfo[] to CallForwardInfo[].
     * Update received call forward status to default IccRecords.
     */
    public CallForwardInfo[] handleCfQueryResult(ImsCallForwardInfo[] infos) {
        CallForwardInfo[] cfInfos = null;

        if (infos != null && infos.length != 0) {
            cfInfos = new CallForwardInfo[infos.length];
        }

        if (infos == null || infos.length == 0) {
            // Assume the default is not active
            // Set unconditional CFF in SIM to false
            setVoiceCallForwardingFlag(getIccRecords(), 1, false, null);
        } else {
            for (int i = 0, s = infos.length; i < s; i++) {
                if (infos[i].getCondition() == ImsUtInterface.CDIV_CF_UNCONDITIONAL) {
                    //Check if the service class signifies Video call forward
                    if (infos[i].mServiceClass == (SERVICE_CLASS_DATA_SYNC +
                                SERVICE_CLASS_PACKET)) {
                        setVideoCallForwardingPreference(infos[i].getStatus() == 1);
                        notifyCallForwardingIndicator();
                    } else {
                        setVoiceCallForwardingFlag(getIccRecords(), 1, (infos[i].getStatus() == 1),
                            infos[i].getNumber());
                    }
                }
                cfInfos[i] = getCallForwardInfo(infos[i]);
            }
        }

        return cfInfos;
    }

    private int[] handleCbQueryResult(ImsSsInfo[] infos) {
        int[] cbInfos = new int[1];
        cbInfos[0] = SERVICE_CLASS_NONE;

        if (infos[0].getStatus() == 1) {
            cbInfos[0] = SERVICE_CLASS_VOICE;
        }

        return cbInfos;
    }

    private int[] handleCwQueryResult(ImsSsInfo[] infos) {
        int[] cwInfos = new int[2];
        cwInfos[0] = 0;

        if (infos[0].getStatus() == 1) {
            cwInfos[0] = 1;
            cwInfos[1] = SERVICE_CLASS_VOICE;
        }

        return cwInfos;
    }

    private void
    sendResponse(Message onComplete, Object result, Throwable e) {
        if (onComplete != null) {
            CommandException ex = null;
            if (e != null) {
                ex = getCommandException(e);
            }
            AsyncResult.forMessage(onComplete, result, ex);
            onComplete.sendToTarget();
        }
    }

    private void updateDataServiceState() {
        if (mSS != null && mDefaultPhone.getServiceStateTracker() != null
                && mDefaultPhone.getServiceStateTracker().mSS != null) {
            ServiceState ss = mDefaultPhone.getServiceStateTracker().mSS;
            mSS.setDataRegState(ss.getDataRegistrationState());
            List<NetworkRegistrationInfo> nriList =
                    ss.getNetworkRegistrationInfoListForDomain(NetworkRegistrationInfo.DOMAIN_PS);
            for (NetworkRegistrationInfo nri : nriList) {
                mSS.addNetworkRegistrationInfo(nri);
            }

            mSS.setIwlanPreferred(ss.isIwlanPreferred());
            logd("updateDataServiceState: defSs = " + ss + " imsSs = " + mSS);
        }
    }

    @Override
    public void handleMessage(Message msg) {
        AsyncResult ar = (AsyncResult) msg.obj;

        if (DBG) logd("handleMessage what=" + msg.what);
        switch (msg.what) {
            case EVENT_SET_CALL_FORWARD_DONE:
                Cf cf = (Cf) ar.userObj;
                if (cf.mIsCfu && ar.exception == null) {
                    if (cf.mServiceClass == (SERVICE_CLASS_DATA_SYNC + SERVICE_CLASS_PACKET)) {
                        setVideoCallForwardingPreference(msg.arg1 == 1);
                        notifyCallForwardingIndicator();
                    } else if (cf.mServiceClass == SERVICE_CLASS_VOICE) {
                        setVoiceCallForwardingFlag(getIccRecords(), 1, msg.arg1 == 1, cf.mSetCfNumber);
                    }
                }
                sendResponse(cf.mOnComplete, null, ar.exception);
                break;

            case EVENT_GET_CALL_FORWARD_DONE:
                CallForwardInfo[] cfInfos = null;
                if (ar.exception == null) {
                    cfInfos = handleCfQueryResult((ImsCallForwardInfo[])ar.result);
                }
                sendResponse((Message) ar.userObj, cfInfos, ar.exception);
                break;

            case EVENT_GET_CALL_BARRING_DONE:
            case EVENT_GET_CALL_WAITING_DONE:
                int[] ssInfos = null;
                if (ar.exception == null) {
                    if (msg.what == EVENT_GET_CALL_BARRING_DONE) {
                        ssInfos = handleCbQueryResult((ImsSsInfo[])ar.result);
                    } else if (msg.what == EVENT_GET_CALL_WAITING_DONE) {
                        ssInfos = handleCwQueryResult((ImsSsInfo[])ar.result);
                    }
                }
                sendResponse((Message) ar.userObj, ssInfos, ar.exception);
                break;

            case EVENT_GET_CLIR_DONE:
                ImsSsInfo ssInfo = (ImsSsInfo) ar.result;
                int[] clirInfo = null;
                if (ssInfo != null) {
                    // Unfortunately callers still use the old {n,m} format of ImsSsInfo, so return
                    // that for compatibility
                    clirInfo = ssInfo.getCompatArray(ImsSsData.SS_CLIR);
                }
                sendResponse((Message) ar.userObj, clirInfo, ar.exception);
                break;

            case EVENT_SET_CLIR_DONE:
                if (ar.exception == null) {
                    saveClirSetting(msg.arg1);
                }
                 // (Intentional fallthrough)
            case EVENT_SET_CALL_BARRING_DONE:
            case EVENT_SET_CALL_WAITING_DONE:
                sendResponse((Message) ar.userObj, null, ar.exception);
                break;

            case EVENT_DEFAULT_PHONE_DATA_STATE_CHANGED:
                if (DBG) logd("EVENT_DEFAULT_PHONE_DATA_STATE_CHANGED");
                updateDataServiceState();
                break;

            case EVENT_SERVICE_STATE_CHANGED:
                if (VDBG) logd("EVENT_SERVICE_STATE_CHANGED");
                ar = (AsyncResult) msg.obj;
                ServiceState newServiceState = (ServiceState) ar.result;
                updateRoamingState(newServiceState);
                break;
            case EVENT_VOICE_CALL_ENDED:
                if (DBG) logd("Voice call ended. Handle pending updateRoamingState.");
                mCT.unregisterForVoiceCallEnded(this);
                // Get the current unmodified ServiceState from the tracker, as it has more info
                // about the cell roaming state.
                ServiceStateTracker sst = getDefaultPhone().getServiceStateTracker();
                if (sst != null) {
                    updateRoamingState(sst.mSS);
                }
                break;

            default:
                super.handleMessage(msg);
                break;
        }
    }

    @Override
    public boolean isInEmergencyCall() {
        return mCT.isInEmergencyCall();
    }

    @UnsupportedAppUsage
    private void handleEnterEmergencyCallbackMode() {
    }

    @UnsupportedAppUsage
    @Override
    protected void handleExitEmergencyCallbackMode() {
    }

    @UnsupportedAppUsage
    @Override
    public void setOnEcbModeExitResponse(Handler h, int what, Object obj) {
    }

    public void onFeatureCapabilityChanged() {
        mDefaultPhone.getServiceStateTracker().onImsCapabilityChanged();
    }

    @Override
    public boolean isImsCapabilityAvailable(int capability, int regTech) {
        return mCT.isImsCapabilityAvailable(capability, regTech);
    }

    @UnsupportedAppUsage
    @Override
    public boolean isVolteEnabled() {
        return mCT.isVolteEnabled();
    }

    @Override
    public boolean isWifiCallingEnabled() {
        return mCT.isVowifiEnabled();
    }

    @Override
    public boolean isVideoEnabled() {
        return mCT.isVideoCallEnabled();
    }

    @Override
    public int getImsRegistrationTech() {
        return mCT.getImsRegistrationTech();
    }

    @Override
    public void getImsRegistrationTech(Consumer<Integer> callback) {
        mCT.getImsRegistrationTech(callback);
    }

    @Override
    public void getImsRegistrationState(Consumer<Integer> callback) {
        callback.accept(mImsMmTelRegistrationHelper.getImsRegistrationState());
    }

    @Override
    public Phone getDefaultPhone() {
        return mDefaultPhone;
    }

    @Override
    public boolean isImsRegistered() {
        return mImsMmTelRegistrationHelper.isImsRegistered();
    }

    // Not used, but not removed due to UnsupportedAppUsage tag.
    @UnsupportedAppUsage
    public void setImsRegistered(boolean isRegistered) {
        mImsMmTelRegistrationHelper.updateRegistrationState(
                isRegistered ? RegistrationManager.REGISTRATION_STATE_REGISTERED :
                        RegistrationManager.REGISTRATION_STATE_NOT_REGISTERED);
    }

    public void setImsRegistrationState(@RegistrationManager.ImsRegistrationState int value) {
        if (DBG) logd("setImsRegistrationState: " + value);
        mImsMmTelRegistrationHelper.updateRegistrationState(value);
    }

    @Override
    public void callEndCleanupHandOverCallIfAny() {
        mCT.callEndCleanupHandOverCallIfAny();
    }

    private BroadcastReceiver mResultReceiver = new BroadcastReceiver() {
        @Override
        public void onReceive(Context context, Intent intent) {
            // Add notification only if alert was not shown by WfcSettings
            if (getResultCode() == Activity.RESULT_OK) {
                // Default result code (as passed to sendOrderedBroadcast)
                // means that intent was not received by WfcSettings.

                CharSequence title =
                        intent.getCharSequenceExtra(EXTRA_WFC_REGISTRATION_FAILURE_TITLE);
                CharSequence messageAlert =
                        intent.getCharSequenceExtra(EXTRA_WFC_REGISTRATION_FAILURE_MESSAGE);
                CharSequence messageNotification =
                        intent.getCharSequenceExtra(EXTRA_KEY_NOTIFICATION_MESSAGE);

                Intent resultIntent = new Intent(Intent.ACTION_MAIN);
                resultIntent.setClassName("com.android.settings",
                        "com.android.settings.Settings$WifiCallingSettingsActivity");
                resultIntent.putExtra(EXTRA_KEY_ALERT_SHOW, true);
                resultIntent.putExtra(EXTRA_WFC_REGISTRATION_FAILURE_TITLE, title);
                resultIntent.putExtra(EXTRA_WFC_REGISTRATION_FAILURE_MESSAGE, messageAlert);
                PendingIntent resultPendingIntent =
                        PendingIntent.getActivity(
                                mContext,
                                0,
                                resultIntent,
                                PendingIntent.FLAG_UPDATE_CURRENT
                        );

                final Notification notification = new Notification.Builder(mContext)
                                .setSmallIcon(android.R.drawable.stat_sys_warning)
                                .setContentTitle(title)
                                .setContentText(messageNotification)
                                .setAutoCancel(true)
                                .setContentIntent(resultPendingIntent)
                                .setStyle(new Notification.BigTextStyle()
                                .bigText(messageNotification))
                                .setChannelId(NotificationChannelController.CHANNEL_ID_WFC)
                                .build();
                final String notificationTag = "wifi_calling";
                final int notificationId = 1;

                NotificationManager notificationManager =
                        (NotificationManager) mContext.getSystemService(
                                Context.NOTIFICATION_SERVICE);
                notificationManager.notify(notificationTag, notificationId,
                        notification);
            }
        }
    };

    /**
     * Show notification in case of some error codes.
     */
    public void processDisconnectReason(ImsReasonInfo imsReasonInfo) {
        if (imsReasonInfo.mCode == imsReasonInfo.CODE_REGISTRATION_ERROR
                && imsReasonInfo.mExtraMessage != null) {
            // Suppress WFC Registration notifications if WFC is not enabled by the user.
            if (ImsManager.getInstance(mContext, mPhoneId).isWfcEnabledByUser()) {
                processWfcDisconnectForNotification(imsReasonInfo);
            }
        }
    }

    // Processes an IMS disconnect cause for possible WFC registration errors and optionally
    // disable WFC.
    private void processWfcDisconnectForNotification(ImsReasonInfo imsReasonInfo) {
        CarrierConfigManager configManager =
                (CarrierConfigManager) mContext.getSystemService(Context.CARRIER_CONFIG_SERVICE);
        if (configManager == null) {
            loge("processDisconnectReason: CarrierConfigManager is not ready");
            return;
        }
        PersistableBundle pb = configManager.getConfigForSubId(getSubId());
        if (pb == null) {
            loge("processDisconnectReason: no config for subId " + getSubId());
            return;
        }
        final String[] wfcOperatorErrorCodes =
                pb.getStringArray(
                        CarrierConfigManager.KEY_WFC_OPERATOR_ERROR_CODES_STRING_ARRAY);
        if (wfcOperatorErrorCodes == null) {
            // no operator-specific error codes
            return;
        }

        final String[] wfcOperatorErrorAlertMessages =
                mContext.getResources().getStringArray(
                        com.android.internal.R.array.wfcOperatorErrorAlertMessages);
        final String[] wfcOperatorErrorNotificationMessages =
                mContext.getResources().getStringArray(
                        com.android.internal.R.array.wfcOperatorErrorNotificationMessages);

        for (int i = 0; i < wfcOperatorErrorCodes.length; i++) {
            String[] codes = wfcOperatorErrorCodes[i].split("\\|");
            if (codes.length != 2) {
                loge("Invalid carrier config: " + wfcOperatorErrorCodes[i]);
                continue;
            }

            // Match error code.
            if (!imsReasonInfo.mExtraMessage.startsWith(
                    codes[0])) {
                continue;
            }
            // If there is no delimiter at the end of error code string
            // then we need to verify that we are not matching partial code.
            // EXAMPLE: "REG9" must not match "REG99".
            // NOTE: Error code must not be empty.
            int codeStringLength = codes[0].length();
            char lastChar = codes[0].charAt(codeStringLength - 1);
            if (Character.isLetterOrDigit(lastChar)) {
                if (imsReasonInfo.mExtraMessage.length() > codeStringLength) {
                    char nextChar = imsReasonInfo.mExtraMessage.charAt(codeStringLength);
                    if (Character.isLetterOrDigit(nextChar)) {
                        continue;
                    }
                }
            }

            final CharSequence title = mContext.getText(
                    com.android.internal.R.string.wfcRegErrorTitle);

            int idx = Integer.parseInt(codes[1]);
            if (idx < 0
                    || idx >= wfcOperatorErrorAlertMessages.length
                    || idx >= wfcOperatorErrorNotificationMessages.length) {
                loge("Invalid index: " + wfcOperatorErrorCodes[i]);
                continue;
            }
            String messageAlert = imsReasonInfo.mExtraMessage;
            String messageNotification = imsReasonInfo.mExtraMessage;
            if (!wfcOperatorErrorAlertMessages[idx].isEmpty()) {
                messageAlert = String.format(
                        wfcOperatorErrorAlertMessages[idx],
                        imsReasonInfo.mExtraMessage); // Fill IMS error code into alert message
            }
            if (!wfcOperatorErrorNotificationMessages[idx].isEmpty()) {
                messageNotification = String.format(
                        wfcOperatorErrorNotificationMessages[idx],
                        imsReasonInfo.mExtraMessage); // Fill IMS error code into notification
            }

            // If WfcSettings are active then alert will be shown
            // otherwise notification will be added.
            Intent intent = new Intent(
                    android.telephony.ims.ImsManager.ACTION_WFC_IMS_REGISTRATION_ERROR);
            intent.putExtra(EXTRA_WFC_REGISTRATION_FAILURE_TITLE, title);
            intent.putExtra(EXTRA_WFC_REGISTRATION_FAILURE_MESSAGE, messageAlert);
            intent.putExtra(EXTRA_KEY_NOTIFICATION_MESSAGE, messageNotification);
            mContext.sendOrderedBroadcast(intent, null, mResultReceiver,
                    null, Activity.RESULT_OK, null, null);

            // We can only match a single error code
            // so should break the loop after a successful match.
            break;
        }
    }

    @UnsupportedAppUsage
    @Override
    public boolean isUtEnabled() {
        return mCT.isUtEnabled();
    }

    @Override
    public void sendEmergencyCallStateChange(boolean callActive) {
        mDefaultPhone.sendEmergencyCallStateChange(callActive);
    }

    @Override
    public void setBroadcastEmergencyCallStateChanges(boolean broadcast) {
        mDefaultPhone.setBroadcastEmergencyCallStateChanges(broadcast);
    }

    @Override
    public void notifyCallForwardingIndicator() {
        mDefaultPhone.notifyCallForwardingIndicator();
    }

    @VisibleForTesting
    public PowerManager.WakeLock getWakeLock() {
        return mWakeLock;
    }

    /**
     * Update roaming state and WFC mode in the following situations:
     *     1) voice is in service.
     *     2) data is in service and it is not IWLAN (if in legacy mode).
     * @param ss non-null ServiceState
     */
    private void updateRoamingState(ServiceState ss) {
        if (ss == null) {
            loge("updateRoamingState: null ServiceState!");
            return;
        }
        boolean newRoamingState = ss.getRoaming();
        // Do not recalculate if there is no change to state.
        if (mRoaming == newRoamingState) {
            return;
        }
        boolean isInService = (ss.getState() == ServiceState.STATE_IN_SERVICE
                || ss.getDataRegistrationState() == ServiceState.STATE_IN_SERVICE);
        // If we are not IN_SERVICE for voice or data, ignore change roaming state, as we always
        // move to home in this case.
        if (!isInService) {
            logi("updateRoamingState: we are OUT_OF_SERVICE, ignoring roaming change.");
            return;
        }
        // We ignore roaming changes when moving to IWLAN because it always sets the roaming
        // mode to home and masks the actual cellular roaming status if voice is not registered. If
        // we just moved to IWLAN because WFC roaming mode is IWLAN preferred and WFC home mode is
        // cell preferred, we can get into a condition where the modem keeps bouncing between
        // IWLAN->cell->IWLAN->cell...
        if (isCsNotInServiceAndPsWwanReportingWlan(ss)) {
            logi("updateRoamingState: IWLAN masking roaming, ignore roaming change.");
            return;
        }
        if (mCT.getState() == PhoneConstants.State.IDLE) {
            if (DBG) logd("updateRoamingState now: " + newRoamingState);
            mRoaming = newRoamingState;
            ImsManager imsManager = ImsManager.getInstance(mContext, mPhoneId);
            imsManager.setWfcMode(imsManager.getWfcMode(newRoamingState), newRoamingState);
        } else {
            if (DBG) logd("updateRoamingState postponed: " + newRoamingState);
            mCT.registerForVoiceCallEnded(this, EVENT_VOICE_CALL_ENDED, null);
        }
    }

    /**
     * In legacy mode, data registration will report IWLAN when we are using WLAN for data,
     * effectively masking the true roaming state of the device if voice is not registered.
     *
     * @return true if we are reporting not in service for CS domain over WWAN transport and WLAN
     * for PS domain over WWAN transport.
     */
    private boolean isCsNotInServiceAndPsWwanReportingWlan(ServiceState ss) {
        TransportManager tm = mDefaultPhone.getTransportManager();
        // We can not get into this condition if we are in AP-Assisted mode.
        if (tm == null || !tm.isInLegacyMode()) {
            return false;
        }
        NetworkRegistrationInfo csInfo = ss.getNetworkRegistrationInfo(
                NetworkRegistrationInfo.DOMAIN_CS, AccessNetworkConstants.TRANSPORT_TYPE_WWAN);
        NetworkRegistrationInfo psInfo = ss.getNetworkRegistrationInfo(
                NetworkRegistrationInfo.DOMAIN_PS, AccessNetworkConstants.TRANSPORT_TYPE_WWAN);
        // We will return roaming state correctly if the CS domain is in service because
        // ss.getRoaming() returns isVoiceRoaming||isDataRoaming result and isDataRoaming==false
        // when the modem reports IWLAN RAT.
        return psInfo != null && csInfo != null && !csInfo.isInService()
                && psInfo.getAccessNetworkTechnology() == TelephonyManager.NETWORK_TYPE_IWLAN;
    }

    private BroadcastReceiver mRttReceiver = new BroadcastReceiver() {
        @Override
        public void onReceive(Context context, Intent intent) {
            if (mPhoneId != intent.getIntExtra(QtiImsUtils.EXTRA_PHONE_ID, 0)) {
                Rlog.d(LOG_TAG, "RTT: intent - " + intent.getAction() +
                        " received but not intended for phoneId: " + mPhoneId);
                return;
            }
            if (QtiImsUtils.ACTION_SEND_RTT_TEXT.equals(intent.getAction())) {
                Rlog.d(LOG_TAG, "RTT: Received ACTION_SEND_RTT_TEXT");
                String data = intent.getStringExtra(QtiImsUtils.RTT_TEXT_VALUE);
                sendRttMessage(data);
            } else if (QtiImsUtils.ACTION_RTT_OPERATION.equals(intent.getAction())) {
                Rlog.d(LOG_TAG, "RTT: Received ACTION_RTT_OPERATION");
                int data = intent.getIntExtra(QtiImsUtils.RTT_OPERATION_TYPE, 0);
                checkIfModifyRequestOrResponse(data);
            } else {
                Rlog.d(LOG_TAG, "RTT: unknown intent");
            }
        }
    };

    /**
     * Sends Rtt message
     * Rtt Message can be sent only when -
     * operating mode is RTT_FULL and for non-VT calls only based on config
     *
     * @param data The Rtt text to be sent
     */
    public void sendRttMessage(String data) {
        ImsCall imsCall = getForegroundCall().getImsCall();
        if (imsCall == null) {
            Rlog.d(LOG_TAG, "RTT: imsCall null");
            return;
        }

        if (!imsCall.isRttCall()) {
            Rlog.d(LOG_TAG, "RTT: imsCall not RTT capable");
            return;
        }

        // Check for empty message
        if (TextUtils.isEmpty(data)) {
            Rlog.d(LOG_TAG, "RTT: Text null");
            return;
        }

        if (!isRttVtCallAllowed(imsCall)) {
            Rlog.d(LOG_TAG, "RTT: VT call is not allowed");
            return;
        }

        Rlog.d(LOG_TAG, "RTT: sendRttMessage = " + data);
        imsCall.sendRttMessage(data);
    }

    /**
     * Sends RTT Upgrade request
     *
     * @param to: expected profile
     */
    public void sendRttModifyRequest(ImsCallProfile to) {
        Rlog.d(LOG_TAG, "RTT: sendRttModifyRequest");
        ImsCall imsCall = getForegroundCall().getImsCall();
        if (imsCall == null) {
            Rlog.d(LOG_TAG, "RTT: imsCall null");
            return;
        }

        try {
            imsCall.sendRttModifyRequest(to);
        } catch (ImsException e) {
            Rlog.e(LOG_TAG, "RTT: sendRttModifyRequest exception = " + e);
        }
    }

    /**
     * Sends RTT Upgrade response
     *
     * @param data : response for upgrade
     */
    public void sendRttModifyResponse(boolean response) {
        ImsCall imsCall = getForegroundCall().getImsCall();
        if (imsCall == null) {
            Rlog.d(LOG_TAG, "RTT: imsCall null");
            return;
        }

        if (!isRttVtCallAllowed(imsCall)) {
            Rlog.d(LOG_TAG, "RTT: Not allowed for VT");
            return;
        }

        Rlog.d(LOG_TAG, "RTT: sendRttModifyResponse = " + (response ? "ACCEPTED" : "REJECTED"));
        imsCall.sendRttModifyResponse(response);
    }

    // Utility to check if the value coming in intent is for upgrade initiate or upgrade response
    private void checkIfModifyRequestOrResponse(int data) {
        if (!(isRttSupported() && (isRttOn() || isInEmergencyCall())) ||
                   (ImsPhoneCall.State.ACTIVE != getForegroundCall().getState())) {
            Rlog.d(LOG_TAG, "RTT: Request or Response not allowed");
            return;
        }

        Rlog.d(LOG_TAG, "RTT: checkIfModifyRequestOrResponse data =  " + data);
        switch (data) {
            case QtiImsUtils.RTT_UPGRADE_INITIATE:
                if (!QtiImsUtils.isRttUpgradeSupported(mPhoneId, mContext)) {
                    Rlog.d(LOG_TAG, "RTT: upgrade not supported");
                    return;
                }
                // Rtt Upgrade means enable Rtt
                packRttModifyRequestToProfile(ImsStreamMediaProfile.RTT_MODE_FULL);
                break;
            case QtiImsUtils.RTT_DOWNGRADE_INITIATE:
                if (!QtiImsUtils.isRttDowngradeSupported(mPhoneId, mContext)) {
                    Rlog.d(LOG_TAG, "RTT: downgrade not supported");
                    return;
                }
                // Rtt downrade means disable Rtt
                packRttModifyRequestToProfile(ImsStreamMediaProfile.RTT_MODE_DISABLED);
                break;
            case QtiImsUtils.RTT_UPGRADE_CONFIRM:
                sendRttModifyResponse(true);
                break;
            case QtiImsUtils.RTT_UPGRADE_REJECT:
                sendRttModifyResponse(false);
                break;
            case QtiImsUtils.SHOW_RTT_KEYBOARD:
                ImsCall imsCall = getForegroundCall().getImsCall();
                if (imsCall != null && isRttSupported() &&
                    QtiImsUtils.shallShowRttVisibilitySetting(mPhoneId, mContext) &&
                    !imsCall.isRttCall()) {
                    packRttModifyRequestToProfile(ImsStreamMediaProfile.RTT_MODE_FULL);
                }
                break;
             case QtiImsUtils.HIDE_RTT_KEYBOARD:
                //no-op
                break;
        }
    }

    private void packRttModifyRequestToProfile(int data) {
        if (getForegroundCall().getImsCall() == null) {
            Rlog.d(LOG_TAG, "RTT: cannot send rtt modify request");
            return;
        }

        ImsCallProfile fromProfile = getForegroundCall().getImsCall().getCallProfile();
        ImsCallProfile toProfile = new ImsCallProfile(fromProfile.mServiceType,
                fromProfile.mCallType);
        toProfile.mMediaProfile.setRttMode(data);

        Rlog.d(LOG_TAG, "RTT: packRttModifyRequestToProfile");
        sendRttModifyRequest(toProfile);
    }

    public boolean isRttSupported() {
        if (!QtiImsUtils.isRttSupported(mPhoneId, mContext)) {
            Rlog.d(LOG_TAG, "RTT: RTT is not supported");
            return false;
        }
        Rlog.d(LOG_TAG, "RTT: rtt supported = " +
                QtiImsUtils.isRttSupported(mPhoneId, mContext) + ", Rtt mode = " +
                QtiImsUtils.getRttOperatingMode(mContext, mPhoneId));
        return true;
    }

    /*
     * Rtt for VT calls is not supported for certain operators
     * Check the config and process the request
     */
    public boolean isRttVtCallAllowed(ImsCall call) {
        return !(call.getCallProfile().isVideoCall() &&
                 !QtiImsUtils.isRttSupportedOnVtCalls(mPhoneId, mContext));
    }

    public boolean isRttOn() {
        if (!QtiImsUtils.isRttOn(mContext, mPhoneId)) {
            Rlog.d(LOG_TAG, "RTT: RTT is off");
            return false;
        }
        Rlog.d(LOG_TAG, "RTT: Rtt on = " + QtiImsUtils.isRttOn(mContext, mPhoneId));
        return true;
    }

    public RegistrationManager.RegistrationCallback getImsMmTelRegistrationCallback() {
        return mImsMmTelRegistrationHelper.getCallback();
    }

    /**
     * Reset the IMS registration state.
     */
    public void resetImsRegistrationState() {
        if (DBG) logd("resetImsRegistrationState");
        mImsMmTelRegistrationHelper.reset();
    }

    private ImsRegistrationCallbackHelper.ImsRegistrationUpdate mMmTelRegistrationUpdate = new
            ImsRegistrationCallbackHelper.ImsRegistrationUpdate() {
        @Override
        public void handleImsRegistered(int imsRadioTech) {
            if (DBG) {
                logd("onImsMmTelConnected imsRadioTech="
                        + AccessNetworkConstants.transportTypeToString(imsRadioTech));
            }
            mRegLocalLog.log("onImsMmTelConnected imsRadioTech="
                    + AccessNetworkConstants.transportTypeToString(imsRadioTech));
            setServiceState(ServiceState.STATE_IN_SERVICE);
            mMetrics.writeOnImsConnectionState(mPhoneId, ImsConnectionState.State.CONNECTED, null);
        }

        @Override
        public void handleImsRegistering(int imsRadioTech) {
            if (DBG) {
                logd("onImsMmTelProgressing imsRadioTech="
                        + AccessNetworkConstants.transportTypeToString(imsRadioTech));
            }
            mRegLocalLog.log("onImsMmTelProgressing imsRadioTech="
                    + AccessNetworkConstants.transportTypeToString(imsRadioTech));
            setServiceState(ServiceState.STATE_OUT_OF_SERVICE);
            mMetrics.writeOnImsConnectionState(mPhoneId, ImsConnectionState.State.PROGRESSING,
                    null);
        }

        @Override
        public void handleImsUnregistered(ImsReasonInfo imsReasonInfo) {
            if (DBG) logd("onImsMmTelDisconnected imsReasonInfo=" + imsReasonInfo);
            mRegLocalLog.log("onImsMmTelDisconnected imsRadioTech=" + imsReasonInfo);
            setServiceState(ServiceState.STATE_OUT_OF_SERVICE);
            processDisconnectReason(imsReasonInfo);
            mMetrics.writeOnImsConnectionState(mPhoneId, ImsConnectionState.State.DISCONNECTED,
                    imsReasonInfo);
        }

        @Override
        public void handleImsSubscriberAssociatedUriChanged(Uri[] uris) {
            if (DBG) logd("handleImsSubscriberAssociatedUriChanged");
            setCurrentSubscriberUris(uris);
        }
    };

    public IccRecords getIccRecords() {
        return mDefaultPhone.getIccRecords();
    }

    @Override
    public void dump(FileDescriptor fd, PrintWriter printWriter, String[] args) {
        IndentingPrintWriter pw = new IndentingPrintWriter(printWriter, "  ");
        pw.println("ImsPhone extends:");
        super.dump(fd, pw, args);
        pw.flush();

        pw.println("ImsPhone:");
        pw.println("  mDefaultPhone = " + mDefaultPhone);
        pw.println("  mPendingMMIs = " + mPendingMMIs);
        pw.println("  mPostDialHandler = " + mPostDialHandler);
        pw.println("  mSS = " + mSS);
        pw.println("  mWakeLock = " + mWakeLock);
        pw.println("  mIsPhoneInEcmState = " + EcbmHandler.getInstance().isInEcm());
        pw.println("  mSilentRedialRegistrants = " + mSilentRedialRegistrants);
        pw.println("  mImsMmTelRegistrationState = "
                + mImsMmTelRegistrationHelper.getImsRegistrationState());
        pw.println("  mRoaming = " + mRoaming);
        pw.println("  mSsnRegistrants = " + mSsnRegistrants);
        pw.println(" Registration Log:");
        pw.increaseIndent();
        mRegLocalLog.dump(pw);
        pw.decreaseIndent();
        pw.flush();
    }

    private void logi(String s) {
        Rlog.i(LOG_TAG, "[" + mPhoneId + "] " + s);
    }

    private void logv(String s) {
        Rlog.v(LOG_TAG, "[" + mPhoneId + "] " + s);
    }

    private void logd(String s) {
        Rlog.d(LOG_TAG, "[" + mPhoneId + "] " + s);
    }

    private void loge(String s) {
        Rlog.e(LOG_TAG, "[" + mPhoneId + "] " + s);
    }
}<|MERGE_RESOLUTION|>--- conflicted
+++ resolved
@@ -53,11 +53,7 @@
 import android.content.BroadcastReceiver;
 import android.content.Context;
 import android.content.Intent;
-<<<<<<< HEAD
-import android.net.NetworkStats;
 import android.content.IntentFilter;
-=======
->>>>>>> e13a3b6e
 import android.net.Uri;
 import android.os.AsyncResult;
 import android.os.Bundle;
@@ -119,11 +115,7 @@
 import com.android.internal.telephony.nano.TelephonyProto.ImsConnectionState;
 import com.android.internal.telephony.uicc.IccRecords;
 import com.android.internal.telephony.util.NotificationChannelController;
-<<<<<<< HEAD
 import com.android.internal.telephony.util.QtiImsUtils;
-import com.android.internal.telephony.util.TelephonyResourceUtils;
-=======
->>>>>>> e13a3b6e
 import com.android.internal.util.IndentingPrintWriter;
 import com.android.telephony.Rlog;
 
@@ -1030,24 +1022,14 @@
     public void getCallForwardingOption(int commandInterfaceCFReason,
             Message onComplete) {
         getCallForwardingOption(commandInterfaceCFReason,
-<<<<<<< HEAD
-            SERVICE_CLASS_VOICE, onComplete);
-    }
-
-    @Override
-    public void getCallForwardingOption(int commandInterfaceCFReason,
-            int commandInterfaceServiceClass, Message onComplete) {
-        if (DBG) Rlog.d(LOG_TAG, "getCallForwardingOption reason=" + commandInterfaceCFReason +
-                "serviceclass =" + commandInterfaceServiceClass);
-=======
                 SERVICE_CLASS_VOICE, onComplete);
     }
 
     @Override
     public void getCallForwardingOption(int commandInterfaceCFReason, int serviceClass,
             Message onComplete) {
-        if (DBG) logd("getCallForwardingOption reason=" + commandInterfaceCFReason);
->>>>>>> e13a3b6e
+        if (DBG) Rlog.d(LOG_TAG, "getCallForwardingOption reason=" + commandInterfaceCFReason +
+                "serviceclass =" + serviceClass);
         if (isValidCommandInterfaceCFReason(commandInterfaceCFReason)) {
             if (DBG) Rlog.d(LOG_TAG, "requesting call forwarding query.");
             Message resp;
