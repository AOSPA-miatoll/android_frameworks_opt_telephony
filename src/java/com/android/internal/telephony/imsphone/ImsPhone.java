--- conflicted
+++ resolved
@@ -147,13 +147,6 @@
     private static final int EVENT_INITIATE_VOLTE_SILENT_REDIAL      = EVENT_LAST + 10;
     private static final int EVENT_GET_CLIP_DONE                     = EVENT_LAST + 11;
 
-<<<<<<< HEAD
-=======
-    static final int RESTART_ECM_TIMER = 0; // restart Ecm timer
-    static final int CANCEL_ECM_TIMER  = 1; // cancel Ecm timer
-
-    // Default Emergency Callback Mode exit timer
-    private static final long DEFAULT_ECM_EXIT_TIMER_VALUE = 300000;
 
     /**
      * Used to create ImsManager instances, which may be injected during testing.
@@ -166,7 +159,6 @@
         ImsManager create(Context context, int phoneId);
     }
 
->>>>>>> ac756e4e
     public static class ImsDialArgs extends DialArgs {
         public static class Builder extends DialArgs.Builder<ImsDialArgs.Builder> {
             private android.telecom.Connection.RttTextStream mRttTextStream;
