--- conflicted
+++ resolved
@@ -79,11 +79,8 @@
 import android.telephony.ims.ImsSsInfo;
 import android.text.TextUtils;
 
-<<<<<<< HEAD
+import com.android.ims.FeatureConnector;
 import com.android.ims.ImsCall;
-=======
-import com.android.ims.FeatureConnector;
->>>>>>> a6ea0e13
 import com.android.ims.ImsEcbm;
 import com.android.ims.ImsEcbmStateListener;
 import com.android.ims.ImsException;
@@ -312,15 +309,6 @@
         // Force initial roaming state update later, on EVENT_CARRIER_CONFIG_CHANGED.
         // Settings provider or CarrierConfig may not be loaded now.
 
-<<<<<<< HEAD
-        // Register receiver for sending RTT text message and
-        // for receving RTT Operation
-        // .i.e.Upgrade Initiate, Upgrade accept, Upgrade reject
-        IntentFilter filter = new IntentFilter();
-        filter.addAction(QtiImsUtils.ACTION_SEND_RTT_TEXT);
-        filter.addAction(QtiImsUtils.ACTION_RTT_OPERATION);
-        mDefaultPhone.getContext().registerReceiver(mRttReceiver, filter);
-=======
         mRcsManagerConnector = new FeatureConnector<RcsFeatureManager>(mContext, mPhoneId,
                 new FeatureConnector.Listener<RcsFeatureManager>() {
                     @Override
@@ -349,7 +337,14 @@
                     }
                 }, mContext.getMainExecutor(), "ImsPhone");
         mRcsManagerConnector.connect();
->>>>>>> a6ea0e13
+
+        // Register receiver for sending RTT text message and
+        // for receving RTT Operation
+        // .i.e.Upgrade Initiate, Upgrade accept, Upgrade reject
+        IntentFilter filter = new IntentFilter();
+        filter.addAction(QtiImsUtils.ACTION_SEND_RTT_TEXT);
+        filter.addAction(QtiImsUtils.ACTION_RTT_OPERATION);
+        mDefaultPhone.getContext().registerReceiver(mRttReceiver, filter);
     }
 
     //todo: get rid of this function. It is not needed since parentPhone obj never changes
