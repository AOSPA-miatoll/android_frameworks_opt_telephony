/*
 * Copyright (C) 2013 The Android Open Source Project
 *
 * Licensed under the Apache License, Version 2.0 (the "License");
 * you may not use this file except in compliance with the License.
 * You may obtain a copy of the License at
 *
 *      http://www.apache.org/licenses/LICENSE-2.0
 *
 * Unless required by applicable law or agreed to in writing, software
 * distributed under the License is distributed on an "AS IS" BASIS,
 * WITHOUT WARRANTIES OR CONDITIONS OF ANY KIND, either express or implied.
 * See the License for the specific language governing permissions and
 * limitations under the License.
 */

package com.android.internal.telephony.imsphone;

import static com.android.internal.telephony.CommandsInterface.CB_FACILITY_BAIC;
import static com.android.internal.telephony.CommandsInterface.CB_FACILITY_BAICr;
import static com.android.internal.telephony.CommandsInterface.CB_FACILITY_BAOC;
import static com.android.internal.telephony.CommandsInterface.CB_FACILITY_BAOIC;
import static com.android.internal.telephony.CommandsInterface.CB_FACILITY_BAOICxH;
import static com.android.internal.telephony.CommandsInterface.CB_FACILITY_BA_ALL;
import static com.android.internal.telephony.CommandsInterface.CB_FACILITY_BA_MO;
import static com.android.internal.telephony.CommandsInterface.CB_FACILITY_BA_MT;
import static com.android.internal.telephony.CommandsInterface.CF_ACTION_DISABLE;
import static com.android.internal.telephony.CommandsInterface.CF_ACTION_ENABLE;
import static com.android.internal.telephony.CommandsInterface.CF_ACTION_ERASURE;
import static com.android.internal.telephony.CommandsInterface.CF_ACTION_REGISTRATION;
import static com.android.internal.telephony.CommandsInterface.CF_REASON_ALL;
import static com.android.internal.telephony.CommandsInterface.CF_REASON_ALL_CONDITIONAL;
import static com.android.internal.telephony.CommandsInterface.CF_REASON_BUSY;
import static com.android.internal.telephony.CommandsInterface.CF_REASON_NOT_REACHABLE;
import static com.android.internal.telephony.CommandsInterface.CF_REASON_NO_REPLY;
import static com.android.internal.telephony.CommandsInterface.CF_REASON_UNCONDITIONAL;
import static com.android.internal.telephony.CommandsInterface.SERVICE_CLASS_DATA_SYNC;
import static com.android.internal.telephony.CommandsInterface.SERVICE_CLASS_NONE;
import static com.android.internal.telephony.CommandsInterface.SERVICE_CLASS_PACKET;
import static com.android.internal.telephony.CommandsInterface.SERVICE_CLASS_VOICE;

import android.annotation.UnsupportedAppUsage;
import android.app.Activity;
import android.app.ActivityManager;
import android.app.Notification;
import android.app.NotificationManager;
import android.app.PendingIntent;
import android.content.BroadcastReceiver;
import android.content.Context;
import android.content.Intent;
import android.net.NetworkStats;
import android.content.IntentFilter;
import android.net.Uri;
import android.os.AsyncResult;
import android.os.Bundle;
import android.os.Handler;
import android.os.Message;
import android.os.PersistableBundle;
import android.os.PowerManager;
import android.os.PowerManager.WakeLock;
import android.os.Registrant;
import android.os.RegistrantList;
import android.os.ResultReceiver;
import android.os.SystemProperties;
import android.os.UserHandle;
import android.telephony.AccessNetworkConstants;
import android.telephony.CarrierConfigManager;
import android.telephony.NetworkRegistrationInfo;
import android.telephony.PhoneNumberUtils;
import android.telephony.Rlog;
import android.telephony.ServiceState;
import android.telephony.SubscriptionManager;
import android.telephony.TelephonyManager;
import android.telephony.UssdResponse;
import android.telephony.ims.ImsCallForwardInfo;
import android.telephony.ims.ImsCallProfile;
import android.telephony.ims.ImsReasonInfo;
import android.telephony.ims.ImsStreamMediaProfile;
import android.telephony.ims.ImsSsInfo;
import android.text.TextUtils;

import com.android.ims.ImsCall;
import com.android.ims.ImsEcbm;
import com.android.ims.ImsEcbmStateListener;
import com.android.ims.ImsException;
import com.android.ims.ImsManager;
import com.android.ims.ImsUtInterface;
import com.android.internal.annotations.VisibleForTesting;
import com.android.internal.telephony.Call;
import com.android.internal.telephony.CallForwardInfo;
import com.android.internal.telephony.CallStateException;
import com.android.internal.telephony.CallTracker;
import com.android.internal.telephony.CommandException;
import com.android.internal.telephony.CommandsInterface;
import com.android.internal.telephony.Connection;
import com.android.internal.telephony.EcbmHandler;
import com.android.internal.telephony.GsmCdmaPhone;
import com.android.internal.telephony.MmiCode;
import com.android.internal.telephony.Phone;
import com.android.internal.telephony.PhoneConstants;
import com.android.internal.telephony.PhoneNotifier;
import com.android.internal.telephony.ServiceStateTracker;
import com.android.internal.telephony.TelephonyComponentFactory;
import com.android.internal.telephony.TelephonyIntents;
import com.android.internal.telephony.TelephonyProperties;
import com.android.internal.telephony.dataconnection.TransportManager;
import com.android.internal.telephony.emergency.EmergencyNumberTracker;
import com.android.internal.telephony.gsm.GsmMmiCode;
import com.android.internal.telephony.gsm.SuppServiceNotification;
import com.android.internal.telephony.uicc.IccRecords;
import com.android.internal.telephony.util.NotificationChannelController;
import com.android.internal.telephony.util.QtiImsUtils;

import java.io.FileDescriptor;
import java.io.PrintWriter;
import java.util.ArrayList;
import java.util.List;

/**
 * {@hide}
 */
public class ImsPhone extends ImsPhoneBase {
    private static final String LOG_TAG = "ImsPhone";
    private static final boolean DBG = true;
    private static final boolean VDBG = false; // STOPSHIP if true

    private static final int EVENT_SET_CALL_BARRING_DONE             = EVENT_LAST + 1;
    private static final int EVENT_GET_CALL_BARRING_DONE             = EVENT_LAST + 2;
    private static final int EVENT_SET_CALL_WAITING_DONE             = EVENT_LAST + 3;
    private static final int EVENT_GET_CALL_WAITING_DONE             = EVENT_LAST + 4;
    private static final int EVENT_SET_CLIR_DONE                     = EVENT_LAST + 5;
    private static final int EVENT_GET_CLIR_DONE                     = EVENT_LAST + 6;
    private static final int EVENT_DEFAULT_PHONE_DATA_STATE_CHANGED  = EVENT_LAST + 7;
    @VisibleForTesting
    public static final int EVENT_SERVICE_STATE_CHANGED             = EVENT_LAST + 8;
    private static final int EVENT_VOICE_CALL_ENDED                  = EVENT_LAST + 9;

    // Default Emergency Callback Mode exit timer
    private static final int DEFAULT_ECM_EXIT_TIMER_VALUE = 300000;

    public static class ImsDialArgs extends DialArgs {
        public static class Builder extends DialArgs.Builder<ImsDialArgs.Builder> {
            private android.telecom.Connection.RttTextStream mRttTextStream;
            private int mClirMode = CommandsInterface.CLIR_DEFAULT;

            public static ImsDialArgs.Builder from(DialArgs dialArgs) {
                return new ImsDialArgs.Builder()
                        .setUusInfo(dialArgs.uusInfo)
                        .setVideoState(dialArgs.videoState)
                        .setIntentExtras(dialArgs.intentExtras);
            }

            public static ImsDialArgs.Builder from(ImsDialArgs dialArgs) {
                return new ImsDialArgs.Builder()
                        .setUusInfo(dialArgs.uusInfo)
                        .setVideoState(dialArgs.videoState)
                        .setIntentExtras(dialArgs.intentExtras)
                        .setRttTextStream(dialArgs.rttTextStream)
                        .setClirMode(dialArgs.clirMode);
            }

            public ImsDialArgs.Builder setRttTextStream(
                    android.telecom.Connection.RttTextStream s) {
                mRttTextStream = s;
                return this;
            }

            public ImsDialArgs.Builder setClirMode(int clirMode) {
                this.mClirMode = clirMode;
                return this;
            }

            public ImsDialArgs build() {
                return new ImsDialArgs(this);
            }
        }

        /**
         * The RTT text stream. If non-null, indicates that connection supports RTT
         * communication with the in-call app.
         */
        public final android.telecom.Connection.RttTextStream rttTextStream;

        /** The CLIR mode to use */
        public final int clirMode;

        private ImsDialArgs(ImsDialArgs.Builder b) {
            super(b);
            this.rttTextStream = b.mRttTextStream;
            this.clirMode = b.mClirMode;
        }
    }

    // Instance Variables
    Phone mDefaultPhone;
    @UnsupportedAppUsage
    ImsPhoneCallTracker mCT;
    ImsExternalCallTracker mExternalCallTracker;
    @UnsupportedAppUsage
    private ArrayList <ImsPhoneMmiCode> mPendingMMIs = new ArrayList<ImsPhoneMmiCode>();
    @UnsupportedAppUsage
    private ServiceState mSS = new ServiceState();

    // To redial silently through GSM or CDMA when dialing through IMS fails
    private String mLastDialString;

    private WakeLock mWakeLock;

    private final RegistrantList mSilentRedialRegistrants = new RegistrantList();

    private boolean mImsRegistered = false;

    private boolean mRoaming = false;

    // List of Registrants to send supplementary service notifications to.
    private RegistrantList mSsnRegistrants = new RegistrantList();

    private Uri[] mCurrentSubscriberUris;

    protected void setCurrentSubscriberUris(Uri[] currentSubscriberUris) {
        this.mCurrentSubscriberUris = currentSubscriberUris;
    }

    @Override
    public Uri[] getCurrentSubscriberUris() {
        return mCurrentSubscriberUris;
    }

    @Override
    public EmergencyNumberTracker getEmergencyNumberTracker() {
        return mDefaultPhone.getEmergencyNumberTracker();
    }

    @Override
    public ServiceStateTracker getServiceStateTracker() {
        return mDefaultPhone.getServiceStateTracker();
    }

    // Create Cf (Call forward) so that dialling number &
    // mIsCfu (true if reason is call forward unconditional)
    // mOnComplete (Message object passed by client) can be packed &
    // given as a single Cf object as user data to UtInterface.
    private static class Cf {
        final String mSetCfNumber;
        final Message mOnComplete;
        final boolean mIsCfu;
        final int mServiceClass;

        @UnsupportedAppUsage
<<<<<<< HEAD
        Cf(String cfNumber, boolean isCfu, Message onComplete, int serviceClass) {
=======
        Cf(String cfNumber, boolean isCfu, Message onComplete) {
>>>>>>> 38680c42
            mSetCfNumber = cfNumber;
            mIsCfu = isCfu;
            mOnComplete = onComplete;
            mServiceClass = serviceClass;
        }
    }

    // Constructors
    public ImsPhone(Context context, PhoneNotifier notifier, Phone defaultPhone) {
        this(context, notifier, defaultPhone, false);
    }

    @VisibleForTesting
    public ImsPhone(Context context, PhoneNotifier notifier, Phone defaultPhone,
                    boolean unitTestMode) {
        super("ImsPhone", context, notifier, unitTestMode);

        mDefaultPhone = defaultPhone;
        // The ImsExternalCallTracker needs to be defined before the ImsPhoneCallTracker, as the
        // ImsPhoneCallTracker uses a thread to spool up the ImsManager.  Part of this involves
        // setting the multiendpoint listener on the external call tracker.  So we need to ensure
        // the external call tracker is available first to avoid potential timing issues.
        mExternalCallTracker =
                TelephonyComponentFactory.getInstance()
                        .inject(ImsExternalCallTracker.class.getName())
                        .makeImsExternalCallTracker(this);
        mCT = TelephonyComponentFactory.getInstance().inject(ImsPhoneCallTracker.class.getName())
                .makeImsPhoneCallTracker(this);
        mCT.registerPhoneStateListener(mExternalCallTracker);
        mExternalCallTracker.setCallPuller(mCT);

        mSS.setStateOff();

        mPhoneId = mDefaultPhone.getPhoneId();

        PowerManager pm = (PowerManager) context.getSystemService(Context.POWER_SERVICE);
        mWakeLock = pm.newWakeLock(PowerManager.PARTIAL_WAKE_LOCK, LOG_TAG);
        mWakeLock.setReferenceCounted(false);

        if (mDefaultPhone.getServiceStateTracker() != null
                && mDefaultPhone.getTransportManager() != null) {
            for (int transport : mDefaultPhone.getTransportManager().getAvailableTransports()) {
                mDefaultPhone.getServiceStateTracker()
                        .registerForDataRegStateOrRatChanged(transport, this,
                                EVENT_DEFAULT_PHONE_DATA_STATE_CHANGED, null);
            }
        }
        // Sets the Voice reg state to STATE_OUT_OF_SERVICE and also queries the data service
        // state. We don't ever need the voice reg state to be anything other than in or out of
        // service.
        setServiceState(ServiceState.STATE_OUT_OF_SERVICE);

        mDefaultPhone.registerForServiceStateChanged(this, EVENT_SERVICE_STATE_CHANGED, null);
        // Force initial roaming state update later, on EVENT_CARRIER_CONFIG_CHANGED.
        // Settings provider or CarrierConfig may not be loaded now.

        // Register receiver for sending RTT text message and
        // for receving RTT Operation
        // .i.e.Upgrade Initiate, Upgrade accept, Upgrade reject
        IntentFilter filter = new IntentFilter();
        filter.addAction(QtiImsUtils.ACTION_SEND_RTT_TEXT);
        filter.addAction(QtiImsUtils.ACTION_RTT_OPERATION);
        mDefaultPhone.getContext().registerReceiver(mRttReceiver, filter);
    }

    //todo: get rid of this function. It is not needed since parentPhone obj never changes
    @Override
    public void dispose() {
        logd("dispose");
        // Nothing to dispose in Phone
        //super.dispose();
        mPendingMMIs.clear();
        mExternalCallTracker.tearDown();
        mCT.unregisterPhoneStateListener(mExternalCallTracker);
        mCT.unregisterForVoiceCallEnded(this);
        mCT.dispose();

        //Force all referenced classes to unregister their former registered events
        if (mDefaultPhone != null && mDefaultPhone.getServiceStateTracker() != null) {
            for (int transport : mDefaultPhone.getTransportManager().getAvailableTransports()) {
                mDefaultPhone.getServiceStateTracker()
                        .unregisterForDataRegStateOrRatChanged(transport, this);
            }
            mDefaultPhone.unregisterForServiceStateChanged(this);
            mDefaultPhone.getContext().unregisterReceiver(mRttReceiver);
        }
    }

    @UnsupportedAppUsage
    @Override
    public ServiceState getServiceState() {
        return mSS;
    }

    @UnsupportedAppUsage
    @VisibleForTesting
    public void setServiceState(int state) {
        boolean isVoiceRegStateChanged = false;

        synchronized (this) {
            isVoiceRegStateChanged = mSS.getVoiceRegState() != state;
            mSS.setVoiceRegState(state);
        }
        updateDataServiceState();

        if (isVoiceRegStateChanged) {
            if (mDefaultPhone.getServiceStateTracker() != null) {
                mDefaultPhone.getServiceStateTracker().onImsServiceStateChanged();
            }
        }
    }

    @Override
    public CallTracker getCallTracker() {
        return mCT;
    }

    public void setVoiceCallForwardingFlag(int line, boolean enable, String number) {
        IccRecords r = mDefaultPhone.getIccRecords();
        if (r != null) {
            setVoiceCallForwardingFlag(r, line, enable, number);
        }
    }

    public ImsExternalCallTracker getExternalCallTracker() {
        return mExternalCallTracker;
    }

    @Override
    public List<? extends ImsPhoneMmiCode>
    getPendingMmiCodes() {
        return mPendingMMIs;
    }

    @Override
    public void
    acceptCall(int videoState) throws CallStateException {
        mCT.acceptCall(videoState);
    }

    @Override
    public void
    rejectCall() throws CallStateException {
        mCT.rejectCall();
    }

    @Override
    public void
    switchHoldingAndActive() throws CallStateException {
        throw new UnsupportedOperationException("Use hold() and unhold() instead.");
    }

    @Override
    public boolean canConference() {
        return mCT.canConference();
    }

    public boolean canDial() {
        try {
            mCT.checkForDialIssues();
        } catch (CallStateException cse) {
            return false;
        }
        return true;
    }

    @Override
    public void conference() {
        mCT.conference();
    }

    @Override
    public void clearDisconnected() {
        mCT.clearDisconnected();
    }

    @Override
    public boolean canTransfer() {
        return mCT.canTransfer();
    }

    @Override
    public void explicitCallTransfer() {
        mCT.explicitCallTransfer();
    }

    @UnsupportedAppUsage
    @Override
    public ImsPhoneCall
    getForegroundCall() {
        return mCT.mForegroundCall;
    }

    @UnsupportedAppUsage
    @Override
    public ImsPhoneCall
    getBackgroundCall() {
        return mCT.mBackgroundCall;
    }

    @UnsupportedAppUsage
    @Override
    public ImsPhoneCall
    getRingingCall() {
        return mCT.mRingingCall;
    }

    @Override
    public boolean isImsAvailable() {
        return mCT.isImsServiceReady();
    }

    /**
     * Hold the currently active call, possibly unholding a currently held call.
     * @throws CallStateException
     */
    public void holdActiveCall() throws CallStateException {
        mCT.holdActiveCall();
    }

    /**
     * Unhold the currently active call, possibly holding a currently active call.
     * If the call tracker is already in the middle of a hold operation, this is a noop.
     * @throws CallStateException
     */
    public void unholdHeldCall() throws CallStateException {
        mCT.unholdHeldCall();
    }

    private boolean handleCallDeflectionIncallSupplementaryService(
            String dialString) {
        if (dialString.length() > 1) {
            return false;
        }

        if (getRingingCall().getState() != ImsPhoneCall.State.IDLE) {
            if (DBG) logd("MmiCode 0: rejectCall");
            try {
                mCT.rejectCall();
            } catch (CallStateException e) {
                if (DBG) Rlog.d(LOG_TAG, "reject failed", e);
                notifySuppServiceFailed(Phone.SuppService.REJECT);
            }
        } else if (getBackgroundCall().getState() != ImsPhoneCall.State.IDLE) {
            if (DBG) logd("MmiCode 0: hangupWaitingOrBackground");
            try {
                mCT.hangup(getBackgroundCall());
            } catch (CallStateException e) {
                if (DBG) Rlog.d(LOG_TAG, "hangup failed", e);
            }
        }

        return true;
    }

    private void sendUssdResponse(String ussdRequest, CharSequence message, int returnCode,
                                   ResultReceiver wrappedCallback) {
        UssdResponse response = new UssdResponse(ussdRequest, message);
        Bundle returnData = new Bundle();
        returnData.putParcelable(TelephonyManager.USSD_RESPONSE, response);
        wrappedCallback.send(returnCode, returnData);

    }

    @Override
    public boolean handleUssdRequest(String ussdRequest, ResultReceiver wrappedCallback)
            throws CallStateException {
        if (mPendingMMIs.size() > 0) {
            // There are MMI codes in progress; fail attempt now.
            logi("handleUssdRequest: queue full: " + Rlog.pii(LOG_TAG, ussdRequest));
            sendUssdResponse(ussdRequest, null, TelephonyManager.USSD_RETURN_FAILURE,
                    wrappedCallback );
            return true;
        }
        try {
            dialInternal(ussdRequest, new ImsDialArgs.Builder().build(), wrappedCallback);
        } catch (CallStateException cse) {
            if (CS_FALLBACK.equals(cse.getMessage())) {
                throw cse;
            } else {
                Rlog.w(LOG_TAG, "Could not execute USSD " + cse);
                sendUssdResponse(ussdRequest, null, TelephonyManager.USSD_RETURN_FAILURE,
                        wrappedCallback);
            }
        } catch (Exception e) {
            Rlog.w(LOG_TAG, "Could not execute USSD " + e);
            sendUssdResponse(ussdRequest, null, TelephonyManager.USSD_RETURN_FAILURE,
                    wrappedCallback);
            return false;
        }
        return true;
    }

    private boolean handleCallWaitingIncallSupplementaryService(
            String dialString) {
        int len = dialString.length();

        if (len > 2) {
            return false;
        }

        ImsPhoneCall call = getForegroundCall();

        try {
            if (len > 1) {
                if (DBG) logd("not support 1X SEND");
                notifySuppServiceFailed(Phone.SuppService.HANGUP);
            } else {
                if (call.getState() != ImsPhoneCall.State.IDLE) {
                    if (DBG) logd("MmiCode 1: hangup foreground");
                    mCT.hangup(call);
                } else {
                    if (DBG) logd("MmiCode 1: holdActiveCallForWaitingCall");
                    mCT.holdActiveCallForWaitingCall();
                }
            }
        } catch (CallStateException e) {
            if (DBG) Rlog.d(LOG_TAG, "hangup failed", e);
            notifySuppServiceFailed(Phone.SuppService.HANGUP);
        }

        return true;
    }

    private boolean handleCallHoldIncallSupplementaryService(String dialString) {
        int len = dialString.length();

        if (len > 2) {
            return false;
        }

        if (len > 1) {
            if (DBG) logd("separate not supported");
            notifySuppServiceFailed(Phone.SuppService.SEPARATE);
        } else {
            try {
                if (getRingingCall().getState() != ImsPhoneCall.State.IDLE) {
                    if (DBG) logd("MmiCode 2: accept ringing call");
                    mCT.acceptCall(ImsCallProfile.CALL_TYPE_VOICE);
                } else {
                    if (DBG) logd("MmiCode 2: holdActiveCall");
                    mCT.holdActiveCall();
                }
            } catch (CallStateException e) {
                if (DBG) Rlog.d(LOG_TAG, "switch failed", e);
                notifySuppServiceFailed(Phone.SuppService.SWITCH);
            }
        }

        return true;
    }

    private boolean handleMultipartyIncallSupplementaryService(
            String dialString) {
        if (dialString.length() > 1) {
            return false;
        }

        if (DBG) logd("MmiCode 3: merge calls");
        conference();
        return true;
    }

    private boolean handleEctIncallSupplementaryService(String dialString) {

        int len = dialString.length();

        if (len != 1) {
            return false;
        }

        if (DBG) logd("MmiCode 4: not support explicit call transfer");
        notifySuppServiceFailed(Phone.SuppService.TRANSFER);
        return true;
    }

    private boolean handleCcbsIncallSupplementaryService(String dialString) {
        if (dialString.length() > 1) {
            return false;
        }

        logi("MmiCode 5: CCBS not supported!");
        // Treat it as an "unknown" service.
        notifySuppServiceFailed(Phone.SuppService.UNKNOWN);
        return true;
    }

    public void notifySuppSvcNotification(SuppServiceNotification suppSvc) {
        logd("notifySuppSvcNotification: suppSvc = " + suppSvc);

        AsyncResult ar = new AsyncResult(null, suppSvc, null);
        mSsnRegistrants.notifyRegistrants(ar);
    }

    @UnsupportedAppUsage
    @Override
    public boolean handleInCallMmiCommands(String dialString) {
        if (!isInCall()) {
            return false;
        }

        if (TextUtils.isEmpty(dialString)) {
            return false;
        }

        boolean result = false;
        char ch = dialString.charAt(0);
        switch (ch) {
            case '0':
                result = handleCallDeflectionIncallSupplementaryService(
                        dialString);
                break;
            case '1':
                result = handleCallWaitingIncallSupplementaryService(
                        dialString);
                break;
            case '2':
                result = handleCallHoldIncallSupplementaryService(dialString);
                break;
            case '3':
                result = handleMultipartyIncallSupplementaryService(dialString);
                break;
            case '4':
                result = handleEctIncallSupplementaryService(dialString);
                break;
            case '5':
                result = handleCcbsIncallSupplementaryService(dialString);
                break;
            default:
                break;
        }

        return result;
    }

    boolean isInCall() {
        ImsPhoneCall.State foregroundCallState = getForegroundCall().getState();
        ImsPhoneCall.State backgroundCallState = getBackgroundCall().getState();
        ImsPhoneCall.State ringingCallState = getRingingCall().getState();

       return (foregroundCallState.isAlive() ||
               backgroundCallState.isAlive() ||
               ringingCallState.isAlive());
    }

    public void notifyNewRingingConnection(Connection c) {
        mDefaultPhone.notifyNewRingingConnectionP(c);
    }

    @UnsupportedAppUsage
    void notifyUnknownConnection(Connection c) {
        mDefaultPhone.notifyUnknownConnectionP(c);
    }

    @Override
    public void notifyForVideoCapabilityChanged(boolean isVideoCapable) {
        mIsVideoCapable = isVideoCapable;
        mDefaultPhone.notifyForVideoCapabilityChanged(isVideoCapable);
    }

    @Override
    public void setRadioPower(boolean on) {
        mDefaultPhone.setRadioPower(on);
    }

    @Override
    public Connection dial(String dialString, DialArgs dialArgs) throws CallStateException {
        return dialInternal(dialString, dialArgs, null);
    }

    private Connection dialInternal(String dialString, DialArgs dialArgs,
                                    ResultReceiver wrappedCallback)
            throws CallStateException {
        boolean isConferenceUri = false;
        boolean isSkipSchemaParsing = false;
        if (dialArgs.intentExtras != null) {
            isConferenceUri = dialArgs.intentExtras.getBoolean(
                    TelephonyProperties.EXTRA_DIAL_CONFERENCE_URI, false);
            isSkipSchemaParsing = dialArgs.intentExtras.getBoolean(
                    TelephonyProperties.EXTRA_SKIP_SCHEMA_PARSING, false);
        }
        String newDialString = dialString;
        // Need to make sure dialString gets parsed properly.
        if (!isConferenceUri && !isSkipSchemaParsing) {
            newDialString = PhoneNumberUtils.stripSeparators(dialString);
        }

        // handle in-call MMI first if applicable
        if (handleInCallMmiCommands(newDialString)) {
            return null;
        }

        ImsDialArgs.Builder imsDialArgsBuilder;
        // Get the CLIR info if needed
        if (!(dialArgs instanceof ImsDialArgs)) {
            imsDialArgsBuilder = ImsDialArgs.Builder.from(dialArgs);
        } else {
            imsDialArgsBuilder = ImsDialArgs.Builder.from((ImsDialArgs) dialArgs);
        }
        imsDialArgsBuilder.setClirMode(mCT.getClirMode());

        if (mDefaultPhone.getPhoneType() == PhoneConstants.PHONE_TYPE_CDMA) {
            return mCT.dial(dialString, imsDialArgsBuilder.build());
        }

        // Only look at the Network portion for mmi
        String networkPortion = PhoneNumberUtils.extractNetworkPortionAlt(newDialString);
        ImsPhoneMmiCode mmi =
                ImsPhoneMmiCode.newFromDialString(networkPortion, this, wrappedCallback);
        if (DBG) logd("dialInternal: dialing w/ mmi '" + mmi + "'...");

        if (mmi == null) {
            return mCT.dial(dialString, imsDialArgsBuilder.build());
        } else if (mmi.isTemporaryModeCLIR()) {
            imsDialArgsBuilder.setClirMode(mmi.getCLIRMode());
            return mCT.dial(mmi.getDialingNumber(), imsDialArgsBuilder.build());
        } else if (!mmi.isSupportedOverImsPhone()) {
            // If the mmi is not supported by IMS service,
            // try to initiate dialing with default phone
            // Note: This code is never reached; there is a bug in isSupportedOverImsPhone which
            // causes it to return true even though the "processCode" method ultimately throws the
            // exception.
            logi("dialInternal: USSD not supported by IMS; fallback to CS.");
            throw new CallStateException(CS_FALLBACK);
        } else {
            mPendingMMIs.add(mmi);
            mMmiRegistrants.notifyRegistrants(new AsyncResult(null, mmi, null));

            try {
                mmi.processCode();
            } catch (CallStateException cse) {
                if (CS_FALLBACK.equals(cse.getMessage())) {
                    logi("dialInternal: fallback to GSM required.");
                    // Make sure we remove from the list of pending MMIs since it will handover to
                    // GSM.
                    mPendingMMIs.remove(mmi);
                    throw cse;
                }
            }

            return null;
        }
    }

    @Override
    public void addParticipant(String dialString) throws CallStateException {
        mCT.addParticipant(dialString);
    }

    @Override
    public void
    sendDtmf(char c) {
        if (!PhoneNumberUtils.is12Key(c)) {
            loge("sendDtmf called with invalid character '" + c + "'");
        } else {
            if (mCT.getState() ==  PhoneConstants.State.OFFHOOK) {
                mCT.sendDtmf(c, null);
            }
        }
    }

    @Override
    public void
    startDtmf(char c) {
        if (!(PhoneNumberUtils.is12Key(c) || (c >= 'A' && c <= 'D'))) {
            loge("startDtmf called with invalid character '" + c + "'");
        } else {
            mCT.startDtmf(c);
        }
    }

    @Override
    public void
    stopDtmf() {
        mCT.stopDtmf();
    }

    public void notifyIncomingRing() {
        if (DBG) logd("notifyIncomingRing");
        AsyncResult ar = new AsyncResult(null, null, null);
        sendMessage(obtainMessage(EVENT_CALL_RING, ar));
    }

    @Override
    public void setMute(boolean muted) {
        mCT.setMute(muted);
    }

    @Override
    public void setTTYMode(int ttyMode, Message onComplete) {
        mCT.setTtyMode(ttyMode);
    }

    @Override
    public void setUiTTYMode(int uiTtyMode, Message onComplete) {
        mCT.setUiTTYMode(uiTtyMode, onComplete);
    }

    @Override
    public boolean getMute() {
        return mCT.getMute();
    }

    @UnsupportedAppUsage
    @Override
    public PhoneConstants.State getState() {
        return mCT.getState();
    }

    @UnsupportedAppUsage
    private boolean isValidCommandInterfaceCFReason (int commandInterfaceCFReason) {
        switch (commandInterfaceCFReason) {
        case CF_REASON_UNCONDITIONAL:
        case CF_REASON_BUSY:
        case CF_REASON_NO_REPLY:
        case CF_REASON_NOT_REACHABLE:
        case CF_REASON_ALL:
        case CF_REASON_ALL_CONDITIONAL:
            return true;
        default:
            return false;
        }
    }

    @UnsupportedAppUsage
    private boolean isValidCommandInterfaceCFAction (int commandInterfaceCFAction) {
        switch (commandInterfaceCFAction) {
        case CF_ACTION_DISABLE:
        case CF_ACTION_ENABLE:
        case CF_ACTION_REGISTRATION:
        case CF_ACTION_ERASURE:
            return true;
        default:
            return false;
        }
    }

    @UnsupportedAppUsage
    private  boolean isCfEnable(int action) {
        return (action == CF_ACTION_ENABLE) || (action == CF_ACTION_REGISTRATION);
    }

    @UnsupportedAppUsage
    private int getConditionFromCFReason(int reason) {
        switch(reason) {
            case CF_REASON_UNCONDITIONAL: return ImsUtInterface.CDIV_CF_UNCONDITIONAL;
            case CF_REASON_BUSY: return ImsUtInterface.CDIV_CF_BUSY;
            case CF_REASON_NO_REPLY: return ImsUtInterface.CDIV_CF_NO_REPLY;
            case CF_REASON_NOT_REACHABLE: return ImsUtInterface.CDIV_CF_NOT_REACHABLE;
            case CF_REASON_ALL: return ImsUtInterface.CDIV_CF_ALL;
            case CF_REASON_ALL_CONDITIONAL: return ImsUtInterface.CDIV_CF_ALL_CONDITIONAL;
            default:
                break;
        }

        return ImsUtInterface.INVALID;
    }

    private int getCFReasonFromCondition(int condition) {
        switch(condition) {
            case ImsUtInterface.CDIV_CF_UNCONDITIONAL: return CF_REASON_UNCONDITIONAL;
            case ImsUtInterface.CDIV_CF_BUSY: return CF_REASON_BUSY;
            case ImsUtInterface.CDIV_CF_NO_REPLY: return CF_REASON_NO_REPLY;
            case ImsUtInterface.CDIV_CF_NOT_REACHABLE: return CF_REASON_NOT_REACHABLE;
            case ImsUtInterface.CDIV_CF_ALL: return CF_REASON_ALL;
            case ImsUtInterface.CDIV_CF_ALL_CONDITIONAL: return CF_REASON_ALL_CONDITIONAL;
            default:
                break;
        }

        return CF_REASON_NOT_REACHABLE;
    }

    @UnsupportedAppUsage
    private int getActionFromCFAction(int action) {
        switch(action) {
            case CF_ACTION_DISABLE: return ImsUtInterface.ACTION_DEACTIVATION;
            case CF_ACTION_ENABLE: return ImsUtInterface.ACTION_ACTIVATION;
            case CF_ACTION_ERASURE: return ImsUtInterface.ACTION_ERASURE;
            case CF_ACTION_REGISTRATION: return ImsUtInterface.ACTION_REGISTRATION;
            default:
                break;
        }

        return ImsUtInterface.INVALID;
    }

    @Override
    public void getOutgoingCallerIdDisplay(Message onComplete) {
        if (DBG) logd("getCLIR");
        Message resp;
        resp = obtainMessage(EVENT_GET_CLIR_DONE, onComplete);

        try {
            ImsUtInterface ut = mCT.getUtInterface();
            ut.queryCLIR(resp);
        } catch (ImsException e) {
            sendErrorResponse(onComplete, e);
        }
    }

    @Override
    public void setOutgoingCallerIdDisplay(int clirMode, Message onComplete) {
        if (DBG) logd("setCLIR action= " + clirMode);
        Message resp;
        // Packing CLIR value in the message. This will be required for
        // SharedPreference caching, if the message comes back as part of
        // a success response.
        resp = obtainMessage(EVENT_SET_CLIR_DONE, clirMode, 0, onComplete);
        try {
            ImsUtInterface ut = mCT.getUtInterface();
            ut.updateCLIR(clirMode, resp);
        } catch (ImsException e) {
            sendErrorResponse(onComplete, e);
        }
    }

    @UnsupportedAppUsage
    @Override
    public void getCallForwardingOption(int commandInterfaceCFReason,
            Message onComplete) {
        getCallForwardingOption(commandInterfaceCFReason,
            SERVICE_CLASS_VOICE, onComplete);
    }

    @Override
    public void getCallForwardingOption(int commandInterfaceCFReason,
            int commandInterfaceServiceClass, Message onComplete) {
        if (DBG) Rlog.d(LOG_TAG, "getCallForwardingOption reason=" + commandInterfaceCFReason +
                "serviceclass =" + commandInterfaceServiceClass);
        if (isValidCommandInterfaceCFReason(commandInterfaceCFReason)) {
            if (DBG) Rlog.d(LOG_TAG, "requesting call forwarding query.");
            Message resp;
            resp = obtainMessage(EVENT_GET_CALL_FORWARD_DONE, onComplete);

            try {
                ImsUtInterface ut = mCT.getUtInterface();
                ut.queryCallForward(getConditionFromCFReason(commandInterfaceCFReason), null,
                        commandInterfaceServiceClass, resp);
            } catch (ImsException e) {
                sendErrorResponse(onComplete, e);
            }
        } else if (onComplete != null) {
            sendErrorResponse(onComplete);
        }
    }

    @Override
    public void setCallForwardingOption(int commandInterfaceCFAction,
            int commandInterfaceCFReason,
            String dialingNumber,
            int timerSeconds,
            Message onComplete) {
        setCallForwardingOption(commandInterfaceCFAction, commandInterfaceCFReason, dialingNumber,
                CommandsInterface.SERVICE_CLASS_VOICE, timerSeconds, onComplete);
    }

    @UnsupportedAppUsage
    public void setCallForwardingOption(int commandInterfaceCFAction,
            int commandInterfaceCFReason,
            String dialingNumber,
            int serviceClass,
            int timerSeconds,
            Message onComplete) {
        if (DBG) {
            logd("setCallForwardingOption action=" + commandInterfaceCFAction
                    + ", reason=" + commandInterfaceCFReason + " serviceClass=" + serviceClass);
        }
        if ((isValidCommandInterfaceCFAction(commandInterfaceCFAction)) &&
                (isValidCommandInterfaceCFReason(commandInterfaceCFReason))) {
            Message resp;
            Cf cf = new Cf(dialingNumber, GsmMmiCode.isVoiceUnconditionalForwarding(
                    commandInterfaceCFReason, serviceClass), onComplete, serviceClass);
            resp = obtainMessage(EVENT_SET_CALL_FORWARD_DONE,
                    isCfEnable(commandInterfaceCFAction) ? 1 : 0, 0, cf);

            try {
                ImsUtInterface ut = mCT.getUtInterface();
                ut.updateCallForward(getActionFromCFAction(commandInterfaceCFAction),
                        getConditionFromCFReason(commandInterfaceCFReason),
                        dialingNumber,
                        serviceClass,
                        timerSeconds,
                        resp);
            } catch (ImsException e) {
                sendErrorResponse(onComplete, e);
            }
        } else if (onComplete != null) {
            sendErrorResponse(onComplete);
        }
    }

    @UnsupportedAppUsage
    @Override
    public void getCallWaiting(Message onComplete) {
        if (DBG) logd("getCallWaiting");
        Message resp;
        resp = obtainMessage(EVENT_GET_CALL_WAITING_DONE, onComplete);

        try {
            ImsUtInterface ut = mCT.getUtInterface();
            ut.queryCallWaiting(resp);
        } catch (ImsException e) {
            sendErrorResponse(onComplete, e);
        }
    }

    @UnsupportedAppUsage
    @Override
    public void setCallWaiting(boolean enable, Message onComplete) {
        int serviceClass = CommandsInterface.SERVICE_CLASS_VOICE;
        CarrierConfigManager configManager = (CarrierConfigManager)
                getContext().getSystemService(Context.CARRIER_CONFIG_SERVICE);
        PersistableBundle b = configManager.getConfigForSubId(getSubId());
        if (b != null) {
            serviceClass = b.getInt(CarrierConfigManager.KEY_CALL_WAITING_SERVICE_CLASS_INT,
                    CommandsInterface.SERVICE_CLASS_VOICE);
        }
        setCallWaiting(enable, serviceClass, onComplete);
    }

    public void setCallWaiting(boolean enable, int serviceClass, Message onComplete) {
        if (DBG) logd("setCallWaiting enable=" + enable);
        Message resp;
        resp = obtainMessage(EVENT_SET_CALL_WAITING_DONE, onComplete);

        try {
            ImsUtInterface ut = mCT.getUtInterface();
            ut.updateCallWaiting(enable, serviceClass, resp);
        } catch (ImsException e) {
            sendErrorResponse(onComplete, e);
        }
    }

    private int getCBTypeFromFacility(String facility) {
        if (CB_FACILITY_BAOC.equals(facility)) {
            return ImsUtInterface.CB_BAOC;
        } else if (CB_FACILITY_BAOIC.equals(facility)) {
            return ImsUtInterface.CB_BOIC;
        } else if (CB_FACILITY_BAOICxH.equals(facility)) {
            return ImsUtInterface.CB_BOIC_EXHC;
        } else if (CB_FACILITY_BAIC.equals(facility)) {
            return ImsUtInterface.CB_BAIC;
        } else if (CB_FACILITY_BAICr.equals(facility)) {
            return ImsUtInterface.CB_BIC_WR;
        } else if (CB_FACILITY_BA_ALL.equals(facility)) {
            return ImsUtInterface.CB_BA_ALL;
        } else if (CB_FACILITY_BA_MO.equals(facility)) {
            return ImsUtInterface.CB_BA_MO;
        } else if (CB_FACILITY_BA_MT.equals(facility)) {
            return ImsUtInterface.CB_BA_MT;
        }

        return 0;
    }

    public void getCallBarring(String facility, Message onComplete) {
        getCallBarring(facility, onComplete, CommandsInterface.SERVICE_CLASS_VOICE);
    }

    public void getCallBarring(String facility, Message onComplete, int serviceClass) {
        getCallBarring(facility, "", onComplete, serviceClass);
    }

    @Override
    public void getCallBarring(String facility, String password, Message onComplete,
            int serviceClass) {
        if (DBG) logd("getCallBarring facility=" + facility + ", serviceClass = " + serviceClass);
        Message resp;
        resp = obtainMessage(EVENT_GET_CALL_BARRING_DONE, onComplete);

        try {
            ImsUtInterface ut = mCT.getUtInterface();
            // password is not required with Ut interface
            ut.queryCallBarring(getCBTypeFromFacility(facility), resp, serviceClass);
        } catch (ImsException e) {
            sendErrorResponse(onComplete, e);
        }
    }

    public void setCallBarring(String facility, boolean lockState, String password,
            Message onComplete) {
        setCallBarring(facility, lockState, password, onComplete,
                CommandsInterface.SERVICE_CLASS_VOICE);
    }

    @Override
    public void setCallBarring(String facility, boolean lockState, String password,
            Message onComplete,  int serviceClass) {
        if (DBG) {
            logd("setCallBarring facility=" + facility
                    + ", lockState=" + lockState + ", serviceClass = " + serviceClass);
        }
        Message resp;
        resp = obtainMessage(EVENT_SET_CALL_BARRING_DONE, onComplete);

        int action;
        if (lockState) {
            action = CommandsInterface.CF_ACTION_ENABLE;
        }
        else {
            action = CommandsInterface.CF_ACTION_DISABLE;
        }

        try {
            ImsUtInterface ut = mCT.getUtInterface();
            // password is not required with Ut interface
            ut.updateCallBarring(getCBTypeFromFacility(facility), action,
                    resp, null,  serviceClass);
        } catch (ImsException e) {
            sendErrorResponse(onComplete, e);
        }
    }

    @Override
    public void sendUssdResponse(String ussdMessge) {
        logd("sendUssdResponse");
        ImsPhoneMmiCode mmi = ImsPhoneMmiCode.newFromUssdUserInput(ussdMessge, this);
        mPendingMMIs.add(mmi);
        mMmiRegistrants.notifyRegistrants(new AsyncResult(null, mmi, null));
        mmi.sendUssd(ussdMessge);
    }

    public void sendUSSD(String ussdString, Message response) {
        mCT.sendUSSD(ussdString, response);
    }

    @Override
    public void cancelUSSD(Message msg) {
        mCT.cancelUSSD(msg);
    }

    @UnsupportedAppUsage
    private void sendErrorResponse(Message onComplete) {
        logd("sendErrorResponse");
        if (onComplete != null) {
            AsyncResult.forMessage(onComplete, null,
                    new CommandException(CommandException.Error.GENERIC_FAILURE));
            onComplete.sendToTarget();
        }
    }

    @UnsupportedAppUsage
    @VisibleForTesting
    public void sendErrorResponse(Message onComplete, Throwable e) {
        logd("sendErrorResponse");
        if (onComplete != null) {
            AsyncResult.forMessage(onComplete, null, getCommandException(e));
            onComplete.sendToTarget();
        }
    }

    private CommandException getCommandException(int code, String errorString) {
        logd("getCommandException code= " + code + ", errorString= " + errorString);
        CommandException.Error error = CommandException.Error.GENERIC_FAILURE;

        switch(code) {
            case ImsReasonInfo.CODE_UT_NOT_SUPPORTED:
                error = CommandException.Error.REQUEST_NOT_SUPPORTED;
                break;
            case ImsReasonInfo.CODE_UT_CB_PASSWORD_MISMATCH:
                error = CommandException.Error.PASSWORD_INCORRECT;
                break;
            case ImsReasonInfo.CODE_UT_SERVICE_UNAVAILABLE:
                error = CommandException.Error.RADIO_NOT_AVAILABLE;
                break;
            case ImsReasonInfo.CODE_FDN_BLOCKED:
                error = CommandException.Error.FDN_CHECK_FAILURE;
                break;
            case ImsReasonInfo.CODE_UT_SS_MODIFIED_TO_DIAL:
                error = CommandException.Error.SS_MODIFIED_TO_DIAL;
                break;
            case ImsReasonInfo.CODE_UT_SS_MODIFIED_TO_USSD:
                error = CommandException.Error.SS_MODIFIED_TO_USSD;
                break;
            case ImsReasonInfo.CODE_UT_SS_MODIFIED_TO_SS:
                error = CommandException.Error.SS_MODIFIED_TO_SS;
                break;
            case ImsReasonInfo.CODE_UT_SS_MODIFIED_TO_DIAL_VIDEO:
                error = CommandException.Error.SS_MODIFIED_TO_DIAL_VIDEO;
                break;
            default:
                break;
        }

        return new CommandException(error, errorString);
    }

    private CommandException getCommandException(Throwable e) {
        CommandException ex = null;

        if (e instanceof ImsException) {
            ex = getCommandException(((ImsException)e).getCode(), e.getMessage());
        } else {
            logd("getCommandException generic failure");
            ex = new CommandException(CommandException.Error.GENERIC_FAILURE);
        }
        return ex;
    }

    private void
    onNetworkInitiatedUssd(ImsPhoneMmiCode mmi) {
        logd("onNetworkInitiatedUssd");
        mMmiCompleteRegistrants.notifyRegistrants(
            new AsyncResult(null, mmi, null));
    }

    /* package */
    void onIncomingUSSD(int ussdMode, String ussdMessage) {
        if (DBG) logd("onIncomingUSSD ussdMode=" + ussdMode);

        boolean isUssdError;
        boolean isUssdRequest;

        isUssdRequest
            = (ussdMode == CommandsInterface.USSD_MODE_REQUEST);

        isUssdError
            = (ussdMode != CommandsInterface.USSD_MODE_NOTIFY
                && ussdMode != CommandsInterface.USSD_MODE_REQUEST);

        ImsPhoneMmiCode found = null;
        for (int i = 0, s = mPendingMMIs.size() ; i < s; i++) {
            if(mPendingMMIs.get(i).isPendingUSSD()) {
                found = mPendingMMIs.get(i);
                break;
            }
        }

        if (found != null) {
            // Complete pending USSD
            if (isUssdError) {
                found.onUssdFinishedError();
            } else {
                found.onUssdFinished(ussdMessage, isUssdRequest);
            }
        } else if (!isUssdError && ussdMessage != null) {
                // pending USSD not found
                // The network may initiate its own USSD request

                // ignore everything that isnt a Notify or a Request
                // also, discard if there is no message to present
                ImsPhoneMmiCode mmi;
                mmi = ImsPhoneMmiCode.newNetworkInitiatedUssd(ussdMessage,
                        isUssdRequest,
                        this);
                onNetworkInitiatedUssd(mmi);
        }
    }

    /**
     * Removes the given MMI from the pending list and notifies
     * registrants that it is complete.
     * @param mmi MMI that is done
     */
    @UnsupportedAppUsage
    public void onMMIDone(ImsPhoneMmiCode mmi) {
        /* Only notify complete if it's on the pending list.
         * Otherwise, it's already been handled (eg, previously canceled).
         * The exception is cancellation of an incoming USSD-REQUEST, which is
         * not on the list.
         */
        logd("onMMIDone: mmi=" + mmi);
        if (mPendingMMIs.remove(mmi) || mmi.isUssdRequest() || mmi.isSsInfo()) {
            ResultReceiver receiverCallback = mmi.getUssdCallbackReceiver();
            if (receiverCallback != null) {
                int returnCode = (mmi.getState() ==  MmiCode.State.COMPLETE) ?
                        TelephonyManager.USSD_RETURN_SUCCESS : TelephonyManager.USSD_RETURN_FAILURE;
                sendUssdResponse(mmi.getDialString(), mmi.getMessage(), returnCode,
                        receiverCallback );
            } else {
                logv("onMMIDone: notifyRegistrants");
                mMmiCompleteRegistrants.notifyRegistrants(
                    new AsyncResult(null, mmi, null));
            }
        }
    }

    @Override
    public ArrayList<Connection> getHandoverConnection() {
        ArrayList<Connection> connList = new ArrayList<Connection>();
        // Add all foreground call connections
        connList.addAll(getForegroundCall().mConnections);
        // Add all background call connections
        connList.addAll(getBackgroundCall().mConnections);
        // Add all background call connections
        connList.addAll(getRingingCall().mConnections);
        if (connList.size() > 0) {
            return connList;
        } else {
            return null;
        }
    }

    @Override
    public void notifySrvccState(Call.SrvccState state) {
        mCT.notifySrvccState(state);
    }

    /* package */ void
    initiateSilentRedial() {
        String result = mLastDialString;
        AsyncResult ar = new AsyncResult(null, result, null);
        if (ar != null) {
            mSilentRedialRegistrants.notifyRegistrants(ar);
        }
    }

    @Override
    public void registerForSilentRedial(Handler h, int what, Object obj) {
        mSilentRedialRegistrants.addUnique(h, what, obj);
    }

    @Override
    public void unregisterForSilentRedial(Handler h) {
        mSilentRedialRegistrants.remove(h);
    }

    @Override
    public void registerForSuppServiceNotification(Handler h, int what, Object obj) {
        mSsnRegistrants.addUnique(h, what, obj);
    }

    @Override
    public void unregisterForSuppServiceNotification(Handler h) {
        mSsnRegistrants.remove(h);
    }

    @Override
    public int getSubId() {
        return mDefaultPhone.getSubId();
    }

    @Override
    public int getPhoneId() {
        return mDefaultPhone.getPhoneId();
    }

    public IccRecords getIccRecords() {
        return mDefaultPhone.getIccRecords();
    }

    private CallForwardInfo getCallForwardInfo(ImsCallForwardInfo info) {
        CallForwardInfo cfInfo = new CallForwardInfo();
        cfInfo.status = info.getStatus();
        cfInfo.reason = getCFReasonFromCondition(info.getCondition());
        cfInfo.toa = info.getToA();
        cfInfo.number = info.getNumber();
        cfInfo.timeSeconds = info.getTimeSeconds();
        //Check if the service class signifies Video call forward
        //As per 3GPP TS 29002 MAP Specification : Section 17.7.10, the BearerServiceCode for
        //"allDataCircuitAsynchronous" is '01010000' ( i.e. 80).
        //Hence, SERVICE_CLASS_DATA_SYNC (1<<4) and SERVICE_CLASS_PACKET (1<<6)
        //together make video service class.
        if(info.mServiceClass == (SERVICE_CLASS_DATA_SYNC + SERVICE_CLASS_PACKET)) {
            cfInfo.serviceClass = info.getServiceClass();
        } else {
            cfInfo.serviceClass = SERVICE_CLASS_VOICE;
        }
        return cfInfo;
    }

    /**
     * Used to Convert ImsCallForwardInfo[] to CallForwardInfo[].
     * Update received call forward status to default IccRecords.
     */
    public CallForwardInfo[] handleCfQueryResult(ImsCallForwardInfo[] infos) {
        CallForwardInfo[] cfInfos = null;

        if (infos != null && infos.length != 0) {
            cfInfos = new CallForwardInfo[infos.length];
        }

        IccRecords r = mDefaultPhone.getIccRecords();
        if (infos == null || infos.length == 0) {
            if (r != null) {
                // Assume the default is not active
                // Set unconditional CFF in SIM to false
                setVoiceCallForwardingFlag(r, 1, false, null);
            }
        } else {
            for (int i = 0, s = infos.length; i < s; i++) {
                if (infos[i].getCondition() == ImsUtInterface.CDIV_CF_UNCONDITIONAL) {
                    //Check if the service class signifies Video call forward
                    if (infos[i].mServiceClass == (SERVICE_CLASS_DATA_SYNC +
                                SERVICE_CLASS_PACKET)) {
                        setVideoCallForwardingPreference(infos[i].getStatus() == 1);
                        notifyCallForwardingIndicator();
                    } else if (r != null) {
                        setVoiceCallForwardingFlag(r, 1, (infos[i].getStatus() == 1),
                                infos[i].getNumber());
                    }
                }
                cfInfos[i] = getCallForwardInfo(infos[i]);
            }
        }

        return cfInfos;
    }

    private int[] handleCbQueryResult(ImsSsInfo[] infos) {
        int[] cbInfos = new int[1];
        cbInfos[0] = SERVICE_CLASS_NONE;

        if (infos[0].getStatus() == 1) {
            cbInfos[0] = SERVICE_CLASS_VOICE;
        }

        return cbInfos;
    }

    private int[] handleCwQueryResult(ImsSsInfo[] infos) {
        int[] cwInfos = new int[2];
        cwInfos[0] = 0;

        if (infos[0].getStatus() == 1) {
            cwInfos[0] = 1;
            cwInfos[1] = SERVICE_CLASS_VOICE;
        }

        return cwInfos;
    }

    private void
    sendResponse(Message onComplete, Object result, Throwable e) {
        if (onComplete != null) {
            CommandException ex = null;
            if (e != null) {
                ex = getCommandException(e);
            }
            AsyncResult.forMessage(onComplete, result, ex);
            onComplete.sendToTarget();
        }
    }

    private void updateDataServiceState() {
        if (mSS != null && mDefaultPhone.getServiceStateTracker() != null
                && mDefaultPhone.getServiceStateTracker().mSS != null) {
            ServiceState ss = mDefaultPhone.getServiceStateTracker().mSS;
            mSS.setDataRegState(ss.getDataRegState());
            List<NetworkRegistrationInfo> nriList =
                    ss.getNetworkRegistrationInfoListForDomain(NetworkRegistrationInfo.DOMAIN_PS);
            for (NetworkRegistrationInfo nri : nriList) {
                mSS.addNetworkRegistrationInfo(nri);
            }

<<<<<<< HEAD
=======
            mSS.setIwlanPreferred(ss.isIwlanPreferred());
>>>>>>> 38680c42
            logd("updateDataServiceState: defSs = " + ss + " imsSs = " + mSS);
        }
    }

    @Override
    public void handleMessage(Message msg) {
        AsyncResult ar = (AsyncResult) msg.obj;

        if (DBG) logd("handleMessage what=" + msg.what);
        switch (msg.what) {
            case EVENT_SET_CALL_FORWARD_DONE:
                IccRecords r = mDefaultPhone.getIccRecords();
                Cf cf = (Cf) ar.userObj;
                if (cf.mIsCfu && ar.exception == null) {
                    if (cf.mServiceClass == (SERVICE_CLASS_DATA_SYNC + SERVICE_CLASS_PACKET)) {
                        setVideoCallForwardingPreference(msg.arg1 == 1);
                        notifyCallForwardingIndicator();
                    } else if (r != null && cf.mServiceClass == SERVICE_CLASS_VOICE) {
                        setVoiceCallForwardingFlag(r, 1, msg.arg1 == 1, cf.mSetCfNumber);
                    }
                }
                sendResponse(cf.mOnComplete, null, ar.exception);
                break;

            case EVENT_GET_CALL_FORWARD_DONE:
                CallForwardInfo[] cfInfos = null;
                if (ar.exception == null) {
                    cfInfos = handleCfQueryResult((ImsCallForwardInfo[])ar.result);
                }
                sendResponse((Message) ar.userObj, cfInfos, ar.exception);
                break;

            case EVENT_GET_CALL_BARRING_DONE:
            case EVENT_GET_CALL_WAITING_DONE:
                int[] ssInfos = null;
                if (ar.exception == null) {
                    if (msg.what == EVENT_GET_CALL_BARRING_DONE) {
                        ssInfos = handleCbQueryResult((ImsSsInfo[])ar.result);
                    } else if (msg.what == EVENT_GET_CALL_WAITING_DONE) {
                        ssInfos = handleCwQueryResult((ImsSsInfo[])ar.result);
                    }
                }
                sendResponse((Message) ar.userObj, ssInfos, ar.exception);
                break;

            case EVENT_GET_CLIR_DONE:
                Bundle ssInfo = (Bundle) ar.result;
                int[] clirInfo = null;
                if (ssInfo != null) {
                    clirInfo = ssInfo.getIntArray(ImsPhoneMmiCode.UT_BUNDLE_KEY_CLIR);
                }
                sendResponse((Message) ar.userObj, clirInfo, ar.exception);
                break;

            case EVENT_SET_CLIR_DONE:
                if (ar.exception == null) {
                    saveClirSetting(msg.arg1);
                }
                 // (Intentional fallthrough)
            case EVENT_SET_CALL_BARRING_DONE:
            case EVENT_SET_CALL_WAITING_DONE:
                sendResponse((Message) ar.userObj, null, ar.exception);
                break;

            case EVENT_DEFAULT_PHONE_DATA_STATE_CHANGED:
                if (DBG) logd("EVENT_DEFAULT_PHONE_DATA_STATE_CHANGED");
                updateDataServiceState();
                break;

            case EVENT_SERVICE_STATE_CHANGED:
                if (VDBG) logd("EVENT_SERVICE_STATE_CHANGED");
                ar = (AsyncResult) msg.obj;
                ServiceState newServiceState = (ServiceState) ar.result;
                updateRoamingState(newServiceState);
                break;
            case EVENT_VOICE_CALL_ENDED:
                if (DBG) logd("Voice call ended. Handle pending updateRoamingState.");
                mCT.unregisterForVoiceCallEnded(this);
                // Get the current unmodified ServiceState from the tracker, as it has more info
                // about the cell roaming state.
                ServiceStateTracker sst = getDefaultPhone().getServiceStateTracker();
                if (sst != null) {
                    updateRoamingState(sst.mSS);
                }
                break;

            default:
                super.handleMessage(msg);
                break;
        }
    }

    @Override
    public boolean isInEmergencyCall() {
        return mCT.isInEmergencyCall();
    }

<<<<<<< HEAD
    @UnsupportedAppUsage
    private void handleEnterEmergencyCallbackMode() {
=======
    private void sendEmergencyCallbackModeChange() {
        // Send an Intent
        Intent intent = new Intent(TelephonyIntents.ACTION_EMERGENCY_CALLBACK_MODE_CHANGED);
        intent.putExtra(PhoneConstants.PHONE_IN_ECM_STATE, isInEcm());
        SubscriptionManager.putPhoneIdAndSubIdExtra(intent, getPhoneId());
        ActivityManager.broadcastStickyIntent(intent, UserHandle.USER_ALL);
        if (DBG) logd("sendEmergencyCallbackModeChange: isInEcm=" + isInEcm());
    }

    @Override
    public void exitEmergencyCallbackMode() {
        if (mWakeLock.isHeld()) {
            mWakeLock.release();
        }
        if (DBG) logd("exitEmergencyCallbackMode()");

        // Send a message which will invoke handleExitEmergencyCallbackMode
        ImsEcbm ecbm;
        try {
            ecbm = mCT.getEcbmInterface();
            ecbm.exitEmergencyCallbackMode();
        } catch (ImsException e) {
            e.printStackTrace();
        }
    }

    @UnsupportedAppUsage
    private void handleEnterEmergencyCallbackMode() {
        if (DBG) logd("handleEnterEmergencyCallbackMode,mIsPhoneInEcmState= " + isInEcm());
        // if phone is not in Ecm mode, and it's changed to Ecm mode
        if (!isInEcm()) {
            setIsInEcm(true);
            // notify change
            sendEmergencyCallbackModeChange();
            ((GsmCdmaPhone) mDefaultPhone).notifyEmergencyCallRegistrants(true);

            // Post this runnable so we will automatically exit
            // if no one invokes exitEmergencyCallbackMode() directly.
            long delayInMillis = SystemProperties.getLong(
                    TelephonyProperties.PROPERTY_ECM_EXIT_TIMER, DEFAULT_ECM_EXIT_TIMER_VALUE);
            postDelayed(mExitEcmRunnable, delayInMillis);
            // We don't want to go to sleep while in Ecm
            mWakeLock.acquire();
        }
>>>>>>> 38680c42
    }

    @UnsupportedAppUsage
    @Override
    protected void handleExitEmergencyCallbackMode() {
    }

    @UnsupportedAppUsage
    @Override
    public void setOnEcbModeExitResponse(Handler h, int what, Object obj) {
    }

    public void onFeatureCapabilityChanged() {
        mDefaultPhone.getServiceStateTracker().onImsCapabilityChanged();
    }

    @Override
    public boolean isImsCapabilityAvailable(int capability, int regTech) {
        return mCT.isImsCapabilityAvailable(capability, regTech);
    }

    @UnsupportedAppUsage
    @Override
    public boolean isVolteEnabled() {
        return mCT.isVolteEnabled();
    }

    @Override
    public boolean isWifiCallingEnabled() {
        return mCT.isVowifiEnabled();
    }

    @Override
    public boolean isVideoEnabled() {
        return mCT.isVideoCallEnabled();
    }

    @Override
    public int getImsRegistrationTech() {
        return mCT.getImsRegistrationTech();
    }

    @Override
    public Phone getDefaultPhone() {
        return mDefaultPhone;
    }

    @Override
    public boolean isImsRegistered() {
        return mImsRegistered;
    }

    @UnsupportedAppUsage
    public void setImsRegistered(boolean value) {
        mImsRegistered = value;
    }

    @Override
    public void callEndCleanupHandOverCallIfAny() {
        mCT.callEndCleanupHandOverCallIfAny();
    }

    private BroadcastReceiver mResultReceiver = new BroadcastReceiver() {
        @Override
        public void onReceive(Context context, Intent intent) {
            // Add notification only if alert was not shown by WfcSettings
            if (getResultCode() == Activity.RESULT_OK) {
                // Default result code (as passed to sendOrderedBroadcast)
                // means that intent was not received by WfcSettings.

                CharSequence title = intent.getCharSequenceExtra(EXTRA_KEY_ALERT_TITLE);
                CharSequence messageAlert = intent.getCharSequenceExtra(EXTRA_KEY_ALERT_MESSAGE);
                CharSequence messageNotification = intent.getCharSequenceExtra(EXTRA_KEY_NOTIFICATION_MESSAGE);

                Intent resultIntent = new Intent(Intent.ACTION_MAIN);
                resultIntent.setClassName("com.android.settings",
                        "com.android.settings.Settings$WifiCallingSettingsActivity");
                resultIntent.putExtra(EXTRA_KEY_ALERT_SHOW, true);
                resultIntent.putExtra(EXTRA_KEY_ALERT_TITLE, title);
                resultIntent.putExtra(EXTRA_KEY_ALERT_MESSAGE, messageAlert);
                PendingIntent resultPendingIntent =
                        PendingIntent.getActivity(
                                mContext,
                                0,
                                resultIntent,
                                PendingIntent.FLAG_UPDATE_CURRENT
                        );

                final Notification notification = new Notification.Builder(mContext)
                                .setSmallIcon(android.R.drawable.stat_sys_warning)
                                .setContentTitle(title)
                                .setContentText(messageNotification)
                                .setAutoCancel(true)
                                .setContentIntent(resultPendingIntent)
                                .setStyle(new Notification.BigTextStyle()
                                .bigText(messageNotification))
                                .setChannelId(NotificationChannelController.CHANNEL_ID_WFC)
                                .build();
                final String notificationTag = "wifi_calling";
                final int notificationId = 1;

                NotificationManager notificationManager =
                        (NotificationManager) mContext.getSystemService(
                                Context.NOTIFICATION_SERVICE);
                notificationManager.notify(notificationTag, notificationId,
                        notification);
            }
        }
    };

    /**
     * Show notification in case of some error codes.
     */
    public void processDisconnectReason(ImsReasonInfo imsReasonInfo) {
        if (imsReasonInfo.mCode == imsReasonInfo.CODE_REGISTRATION_ERROR
                && imsReasonInfo.mExtraMessage != null) {
            // Suppress WFC Registration notifications if WFC is not enabled by the user.
            if (ImsManager.getInstance(mContext, mPhoneId).isWfcEnabledByUser()) {
                processWfcDisconnectForNotification(imsReasonInfo);
            }
        }
    }

    // Processes an IMS disconnect cause for possible WFC registration errors and optionally
    // disable WFC.
    private void processWfcDisconnectForNotification(ImsReasonInfo imsReasonInfo) {
        CarrierConfigManager configManager =
                (CarrierConfigManager) mContext.getSystemService(Context.CARRIER_CONFIG_SERVICE);
        if (configManager == null) {
            loge("processDisconnectReason: CarrierConfigManager is not ready");
            return;
        }
        PersistableBundle pb = configManager.getConfigForSubId(getSubId());
        if (pb == null) {
            loge("processDisconnectReason: no config for subId " + getSubId());
            return;
        }
        final String[] wfcOperatorErrorCodes =
                pb.getStringArray(
                        CarrierConfigManager.KEY_WFC_OPERATOR_ERROR_CODES_STRING_ARRAY);
        if (wfcOperatorErrorCodes == null) {
            // no operator-specific error codes
            return;
        }

        final String[] wfcOperatorErrorAlertMessages =
                mContext.getResources().getStringArray(
                        com.android.internal.R.array.wfcOperatorErrorAlertMessages);
        final String[] wfcOperatorErrorNotificationMessages =
                mContext.getResources().getStringArray(
                        com.android.internal.R.array.wfcOperatorErrorNotificationMessages);

        for (int i = 0; i < wfcOperatorErrorCodes.length; i++) {
            String[] codes = wfcOperatorErrorCodes[i].split("\\|");
            if (codes.length != 2) {
                loge("Invalid carrier config: " + wfcOperatorErrorCodes[i]);
                continue;
            }

            // Match error code.
            if (!imsReasonInfo.mExtraMessage.startsWith(
                    codes[0])) {
                continue;
            }
            // If there is no delimiter at the end of error code string
            // then we need to verify that we are not matching partial code.
            // EXAMPLE: "REG9" must not match "REG99".
            // NOTE: Error code must not be empty.
            int codeStringLength = codes[0].length();
            char lastChar = codes[0].charAt(codeStringLength - 1);
            if (Character.isLetterOrDigit(lastChar)) {
                if (imsReasonInfo.mExtraMessage.length() > codeStringLength) {
                    char nextChar = imsReasonInfo.mExtraMessage.charAt(codeStringLength);
                    if (Character.isLetterOrDigit(nextChar)) {
                        continue;
                    }
                }
            }

            final CharSequence title = mContext.getText(
                    com.android.internal.R.string.wfcRegErrorTitle);

            int idx = Integer.parseInt(codes[1]);
            if (idx < 0
                    || idx >= wfcOperatorErrorAlertMessages.length
                    || idx >= wfcOperatorErrorNotificationMessages.length) {
                loge("Invalid index: " + wfcOperatorErrorCodes[i]);
                continue;
            }
            String messageAlert = imsReasonInfo.mExtraMessage;
            String messageNotification = imsReasonInfo.mExtraMessage;
            if (!wfcOperatorErrorAlertMessages[idx].isEmpty()) {
                messageAlert = String.format(
                        wfcOperatorErrorAlertMessages[idx],
                        imsReasonInfo.mExtraMessage); // Fill IMS error code into alert message
            }
            if (!wfcOperatorErrorNotificationMessages[idx].isEmpty()) {
                messageNotification = String.format(
                        wfcOperatorErrorNotificationMessages[idx],
                        imsReasonInfo.mExtraMessage); // Fill IMS error code into notification
            }

            // If WfcSettings are active then alert will be shown
            // otherwise notification will be added.
            Intent intent = new Intent(ImsManager.ACTION_IMS_REGISTRATION_ERROR);
            intent.putExtra(EXTRA_KEY_ALERT_TITLE, title);
            intent.putExtra(EXTRA_KEY_ALERT_MESSAGE, messageAlert);
            intent.putExtra(EXTRA_KEY_NOTIFICATION_MESSAGE, messageNotification);
            mContext.sendOrderedBroadcast(intent, null, mResultReceiver,
                    null, Activity.RESULT_OK, null, null);

            // We can only match a single error code
            // so should break the loop after a successful match.
            break;
        }
    }

    @UnsupportedAppUsage
    @Override
    public boolean isUtEnabled() {
        return mCT.isUtEnabled();
    }

    @Override
    public void sendEmergencyCallStateChange(boolean callActive) {
        mDefaultPhone.sendEmergencyCallStateChange(callActive);
    }

    @Override
    public void setBroadcastEmergencyCallStateChanges(boolean broadcast) {
        mDefaultPhone.setBroadcastEmergencyCallStateChanges(broadcast);
    }

    @Override
    public void notifyCallForwardingIndicator() {
        mDefaultPhone.notifyCallForwardingIndicator();
    }

    @VisibleForTesting
    public PowerManager.WakeLock getWakeLock() {
        return mWakeLock;
    }

    @Override
    public NetworkStats getVtDataUsage(boolean perUidStats) {
        return mCT.getVtDataUsage(perUidStats);
    }

    /**
     * Update roaming state and WFC mode in the following situations:
     *     1) voice is in service.
     *     2) data is in service and it is not IWLAN (if in legacy mode).
     * @param ss non-null ServiceState
     */
    private void updateRoamingState(ServiceState ss) {
        if (ss == null) {
            loge("updateRoamingState: null ServiceState!");
            return;
        }
        boolean newRoamingState = ss.getRoaming();
        // Do not recalculate if there is no change to state.
        if (mRoaming == newRoamingState) {
            return;
        }
        boolean isInService = (ss.getVoiceRegState() == ServiceState.STATE_IN_SERVICE
                || ss.getDataRegState() == ServiceState.STATE_IN_SERVICE);
        // If we are not IN_SERVICE for voice or data, ignore change roaming state, as we always
        // move to home in this case.
        if (!isInService) {
            logi("updateRoamingState: we are OUT_OF_SERVICE, ignoring roaming change.");
            return;
        }
        // We ignore roaming changes when moving to IWLAN because it always sets the roaming
        // mode to home and masks the actual cellular roaming status if voice is not registered. If
        // we just moved to IWLAN because WFC roaming mode is IWLAN preferred and WFC home mode is
        // cell preferred, we can get into a condition where the modem keeps bouncing between
        // IWLAN->cell->IWLAN->cell...
        if (isCsNotInServiceAndPsWwanReportingWlan(ss)) {
            logi("updateRoamingState: IWLAN masking roaming, ignore roaming change.");
            return;
        }
        if (mCT.getState() == PhoneConstants.State.IDLE) {
            if (DBG) logd("updateRoamingState now: " + newRoamingState);
            mRoaming = newRoamingState;
            ImsManager imsManager = ImsManager.getInstance(mContext, mPhoneId);
            imsManager.setWfcMode(imsManager.getWfcMode(newRoamingState), newRoamingState);
        } else {
            if (DBG) logd("updateRoamingState postponed: " + newRoamingState);
            mCT.registerForVoiceCallEnded(this, EVENT_VOICE_CALL_ENDED, null);
<<<<<<< HEAD
        }
    }

    /**
     * In legacy mode, data registration will report IWLAN when we are using WLAN for data,
     * effectively masking the true roaming state of the device if voice is not registered.
     *
     * @return true if we are reporting not in service for CS domain over WWAN transport and WLAN
     * for PS domain over WWAN transport.
     */
    private boolean isCsNotInServiceAndPsWwanReportingWlan(ServiceState ss) {
        TransportManager tm = mDefaultPhone.getTransportManager();
        // We can not get into this condition if we are in AP-Assisted mode.
        if (tm == null || !tm.isInLegacyMode()) {
            return false;
=======
>>>>>>> 38680c42
        }
        NetworkRegistrationInfo csInfo = ss.getNetworkRegistrationInfo(
                NetworkRegistrationInfo.DOMAIN_CS, AccessNetworkConstants.TRANSPORT_TYPE_WWAN);
        NetworkRegistrationInfo psInfo = ss.getNetworkRegistrationInfo(
                NetworkRegistrationInfo.DOMAIN_PS, AccessNetworkConstants.TRANSPORT_TYPE_WWAN);
        // We will return roaming state correctly if the CS domain is in service because
        // ss.getRoaming() returns isVoiceRoaming||isDataRoaming result and isDataRoaming==false
        // when the modem reports IWLAN RAT.
        return psInfo != null && csInfo != null && !csInfo.isInService()
                && psInfo.getAccessNetworkTechnology() == TelephonyManager.NETWORK_TYPE_IWLAN;
    }

<<<<<<< HEAD
    private BroadcastReceiver mRttReceiver = new BroadcastReceiver() {
        @Override
        public void onReceive(Context context, Intent intent) {
            if (QtiImsUtils.ACTION_SEND_RTT_TEXT.equals(intent.getAction())) {
                Rlog.d(LOG_TAG, "RTT: Received ACTION_SEND_RTT_TEXT");
                String data = intent.getStringExtra(QtiImsUtils.RTT_TEXT_VALUE);
                sendRttMessage(data);
            } else if (QtiImsUtils.ACTION_RTT_OPERATION.equals(intent.getAction())) {
                Rlog.d(LOG_TAG, "RTT: Received ACTION_RTT_OPERATION");
                int data = intent.getIntExtra(QtiImsUtils.RTT_OPERATION_TYPE, 0);
                checkIfModifyRequestOrResponse(data);
            } else {
                Rlog.d(LOG_TAG, "RTT: unknown intent");
            }
        }
    };

    /**
     * Sends Rtt message
     * Rtt Message can be sent only when -
     * operating mode is RTT_FULL and for non-VT calls only based on config
     *
     * @param data The Rtt text to be sent
     */
    public void sendRttMessage(String data) {
        ImsCall imsCall = getForegroundCall().getImsCall();
        if (imsCall == null) {
            Rlog.d(LOG_TAG, "RTT: imsCall null");
            return;
        }

        if (!imsCall.isRttCall()) {
            Rlog.d(LOG_TAG, "RTT: imsCall not RTT capable");
            return;
        }

        // Check for empty message
        if (TextUtils.isEmpty(data)) {
            Rlog.d(LOG_TAG, "RTT: Text null");
            return;
        }

        if (!isRttVtCallAllowed(imsCall)) {
            Rlog.d(LOG_TAG, "RTT: VT call is not allowed");
            return;
        }

        Rlog.d(LOG_TAG, "RTT: sendRttMessage = " + data);
        imsCall.sendRttMessage(data);
    }

    /**
     * Sends RTT Upgrade request
     *
     * @param to: expected profile
     */
    public void sendRttModifyRequest(ImsCallProfile to) {
        Rlog.d(LOG_TAG, "RTT: sendRttModifyRequest");
        ImsCall imsCall = getForegroundCall().getImsCall();
        if (imsCall == null) {
            Rlog.d(LOG_TAG, "RTT: imsCall null");
            return;
        }

        try {
            imsCall.sendRttModifyRequest(to);
        } catch (ImsException e) {
            Rlog.e(LOG_TAG, "RTT: sendRttModifyRequest exception = " + e);
        }
    }

    /**
     * Sends RTT Upgrade response
     *
     * @param data : response for upgrade
     */
    public void sendRttModifyResponse(boolean response) {
        ImsCall imsCall = getForegroundCall().getImsCall();
        if (imsCall == null) {
            Rlog.d(LOG_TAG, "RTT: imsCall null");
            return;
        }

        if (!isRttVtCallAllowed(imsCall)) {
            Rlog.d(LOG_TAG, "RTT: Not allowed for VT");
            return;
        }

        Rlog.d(LOG_TAG, "RTT: sendRttModifyResponse = " + (response ? "ACCEPTED" : "REJECTED"));
        imsCall.sendRttModifyResponse(response);
    }

    // Utility to check if the value coming in intent is for upgrade initiate or upgrade response
    private void checkIfModifyRequestOrResponse(int data) {
        if (!(isRttSupported() && (isRttOn() || isInEmergencyCall())) ||
                   (ImsPhoneCall.State.ACTIVE != getForegroundCall().getState())) {
            Rlog.d(LOG_TAG, "RTT: Request or Response not allowed");
            return;
        }

        Rlog.d(LOG_TAG, "RTT: checkIfModifyRequestOrResponse data =  " + data);
        switch (data) {
            case QtiImsUtils.RTT_UPGRADE_INITIATE:
                if (!QtiImsUtils.isRttUpgradeSupported(mPhoneId, mContext)) {
                    Rlog.d(LOG_TAG, "RTT: upgrade not supported");
                    return;
                }
                // Rtt Upgrade means enable Rtt
                packRttModifyRequestToProfile(ImsStreamMediaProfile.RTT_MODE_FULL);
                break;
            case QtiImsUtils.RTT_DOWNGRADE_INITIATE:
                if (!QtiImsUtils.isRttDowngradeSupported(mPhoneId, mContext)) {
                    Rlog.d(LOG_TAG, "RTT: downgrade not supported");
                    return;
                }
                // Rtt downrade means disable Rtt
                packRttModifyRequestToProfile(ImsStreamMediaProfile.RTT_MODE_DISABLED);
                break;
            case QtiImsUtils.RTT_UPGRADE_CONFIRM:
                sendRttModifyResponse(true);
                break;
            case QtiImsUtils.RTT_UPGRADE_REJECT:
                sendRttModifyResponse(false);
                break;
            case QtiImsUtils.SHOW_RTT_KEYBOARD:
                ImsCall imsCall = getForegroundCall().getImsCall();
                if (imsCall != null && isRttSupported() &&
                    QtiImsUtils.shallShowRttVisibilitySetting(mPhoneId, mContext) &&
                    !imsCall.isRttCall()) {
                    packRttModifyRequestToProfile(ImsStreamMediaProfile.RTT_MODE_FULL);
                }
                break;
             case QtiImsUtils.HIDE_RTT_KEYBOARD:
                //no-op
                break;
        }
    }

    private void packRttModifyRequestToProfile(int data) {
        if (getForegroundCall().getImsCall() == null) {
            Rlog.d(LOG_TAG, "RTT: cannot send rtt modify request");
            return;
        }

        ImsCallProfile fromProfile = getForegroundCall().getImsCall().getCallProfile();
        ImsCallProfile toProfile = new ImsCallProfile(fromProfile.mServiceType,
                fromProfile.mCallType);
        toProfile.mMediaProfile.setRttMode(data);

        Rlog.d(LOG_TAG, "RTT: packRttModifyRequestToProfile");
        sendRttModifyRequest(toProfile);
    }

    public boolean isRttSupported() {
        if (!QtiImsUtils.isRttSupported(mPhoneId, mContext)) {
            Rlog.d(LOG_TAG, "RTT: RTT is not supported");
            return false;
        }
        Rlog.d(LOG_TAG, "RTT: rtt supported = " +
                QtiImsUtils.isRttSupported(mPhoneId, mContext) + ", Rtt mode = " +
                QtiImsUtils.getRttOperatingMode(mContext));
        return true;
    }

    /*
     * Rtt for VT calls is not supported for certain operators
     * Check the config and process the request
     */
    public boolean isRttVtCallAllowed(ImsCall call) {
        return !(call.getCallProfile().isVideoCall() &&
                 !QtiImsUtils.isRttSupportedOnVtCalls(mPhoneId, mContext));
    }

    public boolean isRttOn() {
        if (!QtiImsUtils.isRttOn(mContext)) {
            Rlog.d(LOG_TAG, "RTT: RTT is off");
            return false;
        }
        Rlog.d(LOG_TAG, "RTT: Rtt on = " + QtiImsUtils.isRttOn(mContext));
        return true;
=======
    /**
     * In legacy mode, data registration will report IWLAN when we are using WLAN for data,
     * effectively masking the true roaming state of the device if voice is not registered.
     *
     * @return true if we are reporting not in service for CS domain over WWAN transport and WLAN
     * for PS domain over WWAN transport.
     */
    private boolean isCsNotInServiceAndPsWwanReportingWlan(ServiceState ss) {
        TransportManager tm = mDefaultPhone.getTransportManager();
        // We can not get into this condition if we are in AP-Assisted mode.
        if (tm == null || !tm.isInLegacyMode()) {
            return false;
        }
        NetworkRegistrationInfo csInfo = ss.getNetworkRegistrationInfo(
                NetworkRegistrationInfo.DOMAIN_CS, AccessNetworkConstants.TRANSPORT_TYPE_WWAN);
        NetworkRegistrationInfo psInfo = ss.getNetworkRegistrationInfo(
                NetworkRegistrationInfo.DOMAIN_PS, AccessNetworkConstants.TRANSPORT_TYPE_WWAN);
        // We will return roaming state correctly if the CS domain is in service because
        // ss.getRoaming() returns isVoiceRoaming||isDataRoaming result and isDataRoaming==false
        // when the modem reports IWLAN RAT.
        return psInfo != null && csInfo != null && !csInfo.isInService()
                && psInfo.getAccessNetworkTechnology() == TelephonyManager.NETWORK_TYPE_IWLAN;
>>>>>>> 38680c42
    }

    @Override
    public void dump(FileDescriptor fd, PrintWriter pw, String[] args) {
        pw.println("ImsPhone extends:");
        super.dump(fd, pw, args);
        pw.flush();

        pw.println("ImsPhone:");
        pw.println("  mDefaultPhone = " + mDefaultPhone);
        pw.println("  mPendingMMIs = " + mPendingMMIs);
        pw.println("  mPostDialHandler = " + mPostDialHandler);
        pw.println("  mSS = " + mSS);
        pw.println("  mWakeLock = " + mWakeLock);
        pw.println("  mIsPhoneInEcmState = " + EcbmHandler.getInstance().isInEcm());
        pw.println("  mSilentRedialRegistrants = " + mSilentRedialRegistrants);
        pw.println("  mImsRegistered = " + mImsRegistered);
        pw.println("  mRoaming = " + mRoaming);
        pw.println("  mSsnRegistrants = " + mSsnRegistrants);
        pw.flush();
    }

    private void logi(String s) {
        Rlog.i(LOG_TAG, "[" + mPhoneId + "] " + s);
    }

    private void logv(String s) {
        Rlog.v(LOG_TAG, "[" + mPhoneId + "] " + s);
    }

    private void logd(String s) {
        Rlog.d(LOG_TAG, "[" + mPhoneId + "] " + s);
    }

    private void loge(String s) {
        Rlog.e(LOG_TAG, "[" + mPhoneId + "] " + s);
    }
}<|MERGE_RESOLUTION|>--- conflicted
+++ resolved
@@ -247,11 +247,7 @@
         final int mServiceClass;
 
         @UnsupportedAppUsage
-<<<<<<< HEAD
         Cf(String cfNumber, boolean isCfu, Message onComplete, int serviceClass) {
-=======
-        Cf(String cfNumber, boolean isCfu, Message onComplete) {
->>>>>>> 38680c42
             mSetCfNumber = cfNumber;
             mIsCfu = isCfu;
             mOnComplete = onComplete;
@@ -1498,10 +1494,7 @@
                 mSS.addNetworkRegistrationInfo(nri);
             }
 
-<<<<<<< HEAD
-=======
             mSS.setIwlanPreferred(ss.isIwlanPreferred());
->>>>>>> 38680c42
             logd("updateDataServiceState: defSs = " + ss + " imsSs = " + mSS);
         }
     }
@@ -1599,55 +1592,8 @@
         return mCT.isInEmergencyCall();
     }
 
-<<<<<<< HEAD
     @UnsupportedAppUsage
     private void handleEnterEmergencyCallbackMode() {
-=======
-    private void sendEmergencyCallbackModeChange() {
-        // Send an Intent
-        Intent intent = new Intent(TelephonyIntents.ACTION_EMERGENCY_CALLBACK_MODE_CHANGED);
-        intent.putExtra(PhoneConstants.PHONE_IN_ECM_STATE, isInEcm());
-        SubscriptionManager.putPhoneIdAndSubIdExtra(intent, getPhoneId());
-        ActivityManager.broadcastStickyIntent(intent, UserHandle.USER_ALL);
-        if (DBG) logd("sendEmergencyCallbackModeChange: isInEcm=" + isInEcm());
-    }
-
-    @Override
-    public void exitEmergencyCallbackMode() {
-        if (mWakeLock.isHeld()) {
-            mWakeLock.release();
-        }
-        if (DBG) logd("exitEmergencyCallbackMode()");
-
-        // Send a message which will invoke handleExitEmergencyCallbackMode
-        ImsEcbm ecbm;
-        try {
-            ecbm = mCT.getEcbmInterface();
-            ecbm.exitEmergencyCallbackMode();
-        } catch (ImsException e) {
-            e.printStackTrace();
-        }
-    }
-
-    @UnsupportedAppUsage
-    private void handleEnterEmergencyCallbackMode() {
-        if (DBG) logd("handleEnterEmergencyCallbackMode,mIsPhoneInEcmState= " + isInEcm());
-        // if phone is not in Ecm mode, and it's changed to Ecm mode
-        if (!isInEcm()) {
-            setIsInEcm(true);
-            // notify change
-            sendEmergencyCallbackModeChange();
-            ((GsmCdmaPhone) mDefaultPhone).notifyEmergencyCallRegistrants(true);
-
-            // Post this runnable so we will automatically exit
-            // if no one invokes exitEmergencyCallbackMode() directly.
-            long delayInMillis = SystemProperties.getLong(
-                    TelephonyProperties.PROPERTY_ECM_EXIT_TIMER, DEFAULT_ECM_EXIT_TIMER_VALUE);
-            postDelayed(mExitEcmRunnable, delayInMillis);
-            // We don't want to go to sleep while in Ecm
-            mWakeLock.acquire();
-        }
->>>>>>> 38680c42
     }
 
     @UnsupportedAppUsage
@@ -1937,7 +1883,6 @@
         } else {
             if (DBG) logd("updateRoamingState postponed: " + newRoamingState);
             mCT.registerForVoiceCallEnded(this, EVENT_VOICE_CALL_ENDED, null);
-<<<<<<< HEAD
         }
     }
 
@@ -1953,8 +1898,6 @@
         // We can not get into this condition if we are in AP-Assisted mode.
         if (tm == null || !tm.isInLegacyMode()) {
             return false;
-=======
->>>>>>> 38680c42
         }
         NetworkRegistrationInfo csInfo = ss.getNetworkRegistrationInfo(
                 NetworkRegistrationInfo.DOMAIN_CS, AccessNetworkConstants.TRANSPORT_TYPE_WWAN);
@@ -1967,7 +1910,6 @@
                 && psInfo.getAccessNetworkTechnology() == TelephonyManager.NETWORK_TYPE_IWLAN;
     }
 
-<<<<<<< HEAD
     private BroadcastReceiver mRttReceiver = new BroadcastReceiver() {
         @Override
         public void onReceive(Context context, Intent intent) {
@@ -2148,30 +2090,6 @@
         }
         Rlog.d(LOG_TAG, "RTT: Rtt on = " + QtiImsUtils.isRttOn(mContext));
         return true;
-=======
-    /**
-     * In legacy mode, data registration will report IWLAN when we are using WLAN for data,
-     * effectively masking the true roaming state of the device if voice is not registered.
-     *
-     * @return true if we are reporting not in service for CS domain over WWAN transport and WLAN
-     * for PS domain over WWAN transport.
-     */
-    private boolean isCsNotInServiceAndPsWwanReportingWlan(ServiceState ss) {
-        TransportManager tm = mDefaultPhone.getTransportManager();
-        // We can not get into this condition if we are in AP-Assisted mode.
-        if (tm == null || !tm.isInLegacyMode()) {
-            return false;
-        }
-        NetworkRegistrationInfo csInfo = ss.getNetworkRegistrationInfo(
-                NetworkRegistrationInfo.DOMAIN_CS, AccessNetworkConstants.TRANSPORT_TYPE_WWAN);
-        NetworkRegistrationInfo psInfo = ss.getNetworkRegistrationInfo(
-                NetworkRegistrationInfo.DOMAIN_PS, AccessNetworkConstants.TRANSPORT_TYPE_WWAN);
-        // We will return roaming state correctly if the CS domain is in service because
-        // ss.getRoaming() returns isVoiceRoaming||isDataRoaming result and isDataRoaming==false
-        // when the modem reports IWLAN RAT.
-        return psInfo != null && csInfo != null && !csInfo.isInService()
-                && psInfo.getAccessNetworkTechnology() == TelephonyManager.NETWORK_TYPE_IWLAN;
->>>>>>> 38680c42
     }
 
     @Override
