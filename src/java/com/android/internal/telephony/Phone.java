/*
 * Copyright (C) 2015 The Android Open Source Project
 *
 * Licensed under the Apache License, Version 2.0 (the "License");
 * you may not use this file except in compliance with the License.
 * You may obtain a copy of the License at
 *
 *      http://www.apache.org/licenses/LICENSE-2.0
 *
 * Unless required by applicable law or agreed to in writing, software
 * distributed under the License is distributed on an "AS IS" BASIS,
 * WITHOUT WARRANTIES OR CONDITIONS OF ANY KIND, either express or implied.
 * See the License for the specific language governing permissions and
 * limitations under the License.
 */

package com.android.internal.telephony;

import android.annotation.NonNull;
import android.annotation.Nullable;
import android.app.BroadcastOptions;
import android.compat.annotation.UnsupportedAppUsage;
import android.content.Context;
import android.content.Intent;
import android.content.SharedPreferences;
import android.content.res.Configuration;
import android.net.Uri;
import android.os.AsyncResult;
import android.os.Build;
import android.os.Handler;
import android.os.Looper;
import android.os.Message;
import android.os.PersistableBundle;
import android.os.Registrant;
import android.os.RegistrantList;
import android.os.ResultReceiver;
import android.os.SystemClock;
import android.os.SystemProperties;
import android.os.WorkSource;
import android.preference.PreferenceManager;
import android.sysprop.TelephonyProperties;
import android.telecom.VideoProfile;
import android.telephony.AccessNetworkConstants;
import android.telephony.Annotation.ApnType;
import android.telephony.CarrierConfigManager;
import android.telephony.CarrierRestrictionRules;
import android.telephony.CellIdentity;
import android.telephony.CellInfo;
import android.telephony.ClientRequestStats;
import android.telephony.ImsiEncryptionInfo;
import android.telephony.LinkCapacityEstimate;
import android.telephony.NetworkRegistrationInfo;
import android.telephony.PhoneNumberUtils;
import android.telephony.PhoneStateListener;
import android.telephony.PhysicalChannelConfig;
import android.telephony.PreciseDataConnectionState;
import android.telephony.RadioAccessFamily;
import android.telephony.RadioAccessSpecifier;
import android.telephony.ServiceState;
import android.telephony.SignalStrength;
import android.telephony.SubscriptionInfo;
import android.telephony.SubscriptionManager;
import android.telephony.TelephonyDisplayInfo;
import android.telephony.TelephonyManager;
import android.telephony.data.ApnSetting;
import android.telephony.emergency.EmergencyNumber;
import android.telephony.ims.RegistrationManager;
import android.telephony.ims.stub.ImsRegistrationImplBase;
import android.text.TextUtils;
import android.util.LocalLog;
import android.util.Log;
import android.util.SparseArray;
import android.util.Xml;

import com.android.ims.ImsCall;
import com.android.ims.ImsConfig;
import com.android.ims.ImsException;
import com.android.ims.ImsManager;
import com.android.internal.R;
import com.android.internal.annotations.VisibleForTesting;
import com.android.internal.telephony.data.AccessNetworksManager;
import com.android.internal.telephony.data.DataNetworkController;
import com.android.internal.telephony.data.DataSettingsManager;
import com.android.internal.telephony.data.LinkBandwidthEstimator;
import com.android.internal.telephony.dataconnection.DataConnectionReasons;
import com.android.internal.telephony.dataconnection.DataEnabledSettings;
import com.android.internal.telephony.dataconnection.DcTracker;
import com.android.internal.telephony.dataconnection.TransportManager;
import com.android.internal.telephony.EcbmHandler;
import com.android.internal.telephony.emergency.EmergencyNumberTracker;
import com.android.internal.telephony.imsphone.ImsPhone;
import com.android.internal.telephony.imsphone.ImsPhoneCall;
import com.android.internal.telephony.metrics.SmsStats;
import com.android.internal.telephony.metrics.VoiceCallSessionStats;
import com.android.internal.telephony.test.SimulatedRadioControl;
import com.android.internal.telephony.uicc.IccCardApplicationStatus.AppType;
import com.android.internal.telephony.uicc.IccFileHandler;
import com.android.internal.telephony.uicc.IccRecords;
import com.android.internal.telephony.uicc.IsimRecords;
import com.android.internal.telephony.uicc.SIMRecords;
import com.android.internal.telephony.uicc.UiccCard;
import com.android.internal.telephony.uicc.UiccCardApplication;
import com.android.internal.telephony.uicc.UiccController;
import com.android.internal.telephony.uicc.UiccPort;
import com.android.internal.telephony.uicc.UsimServiceTable;
import com.android.internal.telephony.util.TelephonyUtils;
import com.android.internal.util.XmlUtils;
import com.android.telephony.Rlog;

import org.xmlpull.v1.XmlPullParser;
import org.xmlpull.v1.XmlPullParserException;

import java.io.File;
import java.io.FileDescriptor;
import java.io.FileNotFoundException;
import java.io.FileReader;
import java.io.IOException;
import java.io.PrintWriter;
import java.util.ArrayList;
import java.util.Collections;
import java.util.HashMap;
import java.util.HashSet;
import java.util.List;
import java.util.Locale;
import java.util.Map;
import java.util.Set;
import java.util.concurrent.atomic.AtomicReference;
import java.util.function.Consumer;
import java.util.stream.Collectors;

/**
 * (<em>Not for SDK use</em>)
 * A base implementation for the com.android.internal.telephony.Phone interface.
 *
 * Note that implementations of Phone.java are expected to be used
 * from a single application thread. This should be the same thread that
 * originally called PhoneFactory to obtain the interface.
 *
 *  {@hide}
 *
 */

public abstract class Phone extends Handler implements PhoneInternalInterface {
    private static final String LOG_TAG = "Phone";

    protected final static Object lockForRadioTechnologyChange = new Object();

    protected final int USSD_MAX_QUEUE = 10;

    // Key used to read and write the saved network selection numeric value
    public static final String NETWORK_SELECTION_KEY = "network_selection_key";
    // Key used to read and write the saved network selection operator name
    public static final String NETWORK_SELECTION_NAME_KEY = "network_selection_name_key";
    // Key used to read and write the saved network selection operator short name
    public static final String NETWORK_SELECTION_SHORT_KEY = "network_selection_short_key";


    // Key used to read/write "disable data connection on boot" pref (used for testing)
    public static final String DATA_DISABLED_ON_BOOT_KEY = "disabled_on_boot_key";

    // Key used to read/write data_roaming_is_user_setting pref
    public static final String DATA_ROAMING_IS_USER_SETTING_KEY =
            "data_roaming_is_user_setting_key";

    // Default value when there has been no last emergency SMS time recorded yet.
    private static final int EMERGENCY_SMS_NO_TIME_RECORDED = -1;
    // The max timer value that the platform can be in emergency SMS mode (5 minutes).
    private static final int EMERGENCY_SMS_TIMER_MAX_MS = 300000;

    /* Event Constants */
    protected static final int EVENT_RADIO_AVAILABLE             = 1;
    /** Supplementary Service Notification received. */
    protected static final int EVENT_SSN                         = 2;
    protected static final int EVENT_SIM_RECORDS_LOADED          = 3;
    private static final int EVENT_MMI_DONE                      = 4;
    protected static final int EVENT_RADIO_ON                    = 5;
    protected static final int EVENT_GET_BASEBAND_VERSION_DONE   = 6;
    protected static final int EVENT_USSD                        = 7;
    protected static final int EVENT_RADIO_OFF_OR_NOT_AVAILABLE  = 8;
    private static final int EVENT_GET_SIM_STATUS_DONE           = 11;
    protected static final int EVENT_SET_CALL_FORWARD_DONE       = 12;
    protected static final int EVENT_GET_CALL_FORWARD_DONE       = 13;
    protected static final int EVENT_CALL_RING                   = 14;
    private static final int EVENT_CALL_RING_CONTINUE            = 15;

    // Used to intercept the carrier selection calls so that
    // we can save the values.
    private static final int EVENT_SET_NETWORK_MANUAL_COMPLETE      = 16;
    private static final int EVENT_SET_NETWORK_AUTOMATIC_COMPLETE   = 17;
    protected static final int EVENT_SET_CLIR_COMPLETE              = 18;
    protected static final int EVENT_REGISTERED_TO_NETWORK          = 19;
    protected static final int EVENT_SET_VM_NUMBER_DONE             = 20;
    // Events for CDMA support
    protected static final int EVENT_GET_DEVICE_IDENTITY_DONE       = 21;
    protected static final int EVENT_RUIM_RECORDS_LOADED            = 22;
    protected static final int EVENT_NV_READY                       = 23;
    private static final int EVENT_SET_ENHANCED_VP                  = 24;
    @VisibleForTesting
    public static final int EVENT_EMERGENCY_CALLBACK_MODE_ENTER  = 25;
    protected static final int EVENT_EXIT_EMERGENCY_CALLBACK_RESPONSE = 26;
    protected static final int EVENT_CDMA_SUBSCRIPTION_SOURCE_CHANGED = 27;
    // other
    protected static final int EVENT_SET_NETWORK_AUTOMATIC          = 28;
    protected static final int EVENT_ICC_RECORD_EVENTS              = 29;
    @VisibleForTesting
    protected static final int EVENT_ICC_CHANGED                    = 30;
    // Single Radio Voice Call Continuity
    @VisibleForTesting
    protected static final int EVENT_SRVCC_STATE_CHANGED             = 31;
    private static final int EVENT_INITIATE_SILENT_REDIAL           = 32;
    private static final int EVENT_RADIO_NOT_AVAILABLE              = 33;
    private static final int EVENT_UNSOL_OEM_HOOK_RAW               = 34;
    protected static final int EVENT_GET_RADIO_CAPABILITY           = 35;
    protected static final int EVENT_SS                             = 36;
    private static final int EVENT_CONFIG_LCE                       = 37;
    private static final int EVENT_CHECK_FOR_NETWORK_AUTOMATIC      = 38;
    protected static final int EVENT_VOICE_RADIO_TECH_CHANGED       = 39;
    protected static final int EVENT_REQUEST_VOICE_RADIO_TECH_DONE  = 40;
    protected static final int EVENT_RIL_CONNECTED                  = 41;
    protected static final int EVENT_UPDATE_PHONE_OBJECT            = 42;
    protected static final int EVENT_CARRIER_CONFIG_CHANGED         = 43;
    // Carrier's CDMA prefer mode setting
    protected static final int EVENT_SET_ROAMING_PREFERENCE_DONE    = 44;
    protected static final int EVENT_MODEM_RESET                    = 45;
    protected static final int EVENT_VRS_OR_RAT_CHANGED             = 46;
    // Radio state change
    protected static final int EVENT_RADIO_STATE_CHANGED            = 47;
    protected static final int EVENT_SET_CARRIER_DATA_ENABLED       = 48;
    protected static final int EVENT_DEVICE_PROVISIONED_CHANGE      = 49;
    protected static final int EVENT_DEVICE_PROVISIONING_DATA_SETTING_CHANGE = 50;
    protected static final int EVENT_GET_AVAILABLE_NETWORKS_DONE    = 51;

    private static final int EVENT_ALL_DATA_DISCONNECTED                  = 52;
    protected static final int EVENT_UICC_APPS_ENABLEMENT_STATUS_CHANGED  = 53;
    protected static final int EVENT_UICC_APPS_ENABLEMENT_SETTING_CHANGED = 54;
    protected static final int EVENT_GET_UICC_APPS_ENABLEMENT_DONE        = 55;
    protected static final int EVENT_REAPPLY_UICC_APPS_ENABLEMENT_DONE    = 56;
    protected static final int EVENT_REGISTRATION_FAILED = 57;
    protected static final int EVENT_BARRING_INFO_CHANGED = 58;
    protected static final int EVENT_LINK_CAPACITY_CHANGED = 59;
    protected static final int EVENT_RESET_CARRIER_KEY_IMSI_ENCRYPTION = 60;
    protected static final int EVENT_SET_VONR_ENABLED_DONE = 61;
    protected static final int EVENT_SUBSCRIPTIONS_CHANGED = 62;
    protected static final int EVENT_GET_USAGE_SETTING_DONE = 63;
    protected static final int EVENT_SET_USAGE_SETTING_DONE = 64;

    protected static final int EVENT_LAST = EVENT_SET_USAGE_SETTING_DONE;

    // For shared prefs.
    private static final String GSM_ROAMING_LIST_OVERRIDE_PREFIX = "gsm_roaming_list_";
    private static final String GSM_NON_ROAMING_LIST_OVERRIDE_PREFIX = "gsm_non_roaming_list_";
    private static final String CDMA_ROAMING_LIST_OVERRIDE_PREFIX = "cdma_roaming_list_";
    private static final String CDMA_NON_ROAMING_LIST_OVERRIDE_PREFIX = "cdma_non_roaming_list_";

    // Key used to read/write current CLIR setting
    public static final String CLIR_KEY = "clir_sub_key";

    // Key used for storing voice mail count
    private static final String VM_COUNT = "vm_count_key";
    // Key used to read/write the ID for storing the voice mail
    private static final String VM_ID = "vm_id_key";

    // Key used to read/write if Video Call Forwarding is enabled
    public static final String CF_VIDEO = "cf_key_video";

    // Key used for storing call forwarding status
    public static final String CF_STATUS = "cf_status_key";
    // Key used to read/write the ID for storing the call forwarding status
    public static final String CF_ID = "cf_id_key";

    // Key used to read/write "disable DNS server check" pref (used for testing)
    private static final String DNS_SERVER_CHECK_DISABLED_KEY = "dns_server_check_disabled_key";

    // Integer used to let the calling application know that the we are ignoring auto mode switch.
    private static final int ALREADY_IN_AUTO_SELECTION = 1;

    //Used to indicate smart DDS switch during voice call is supported or not.
    protected boolean mSmartTempDdsSwitchSupported = false;

    //Used to indicate telephony temp DDS switch during voice call is enabled or not
    //when smart DDS switch is enabled in modem.
    protected boolean mTelephonyTempDdsSwitch = true;

    /**
     * This method is invoked when the Phone exits Emergency Callback Mode.
     */
    protected void handleExitEmergencyCallbackMode() {
    }

    /**
     * Small container class used to hold information relevant to
     * the carrier selection process. operatorNumeric can be ""
     * if we are looking for automatic selection. operatorAlphaLong is the
     * corresponding operator name.
     */
    protected static class NetworkSelectMessage {
        public Message message;
        public String operatorNumeric;
        public String operatorAlphaLong;
        public String operatorAlphaShort;
    }

    public static class SilentRedialParam {
        public String dialString;
        public int causeCode;
        public DialArgs dialArgs;

        public SilentRedialParam(String dialString, int causeCode, DialArgs dialArgs) {
            this.dialString = dialString;
            this.causeCode = causeCode;
            this.dialArgs = dialArgs;
        }
    }

    /* Instance Variables */
    @UnsupportedAppUsage(maxTargetSdk = Build.VERSION_CODES.R, trackingBug = 170729553)
    public CommandsInterface mCi;
    protected int mVmCount = 0;
    private boolean mDnsCheckDisabled;
    // Data connection trackers. For each transport type (e.g. WWAN, WLAN), there will be a
    // corresponding DcTracker. The WWAN DcTracker is for cellular data connections while
    // WLAN DcTracker is for IWLAN data connection. For IWLAN legacy mode, only one (WWAN) DcTracker
    // will be created.
    protected final SparseArray<DcTracker> mDcTrackers = new SparseArray<>();
    protected DataNetworkController mDataNetworkController;
    /* Used for dispatching signals to configured carrier apps */
    protected CarrierSignalAgent mCarrierSignalAgent;
    /* Used for dispatching carrier action from carrier apps */
    protected CarrierActionAgent mCarrierActionAgent;
    private boolean mDoesRilSendMultipleCallRing;
    private int mCallRingContinueToken;
    private int mCallRingDelay;
    private boolean mIsVoiceCapable = true;
    private final AppSmsManager mAppSmsManager;
    private SimActivationTracker mSimActivationTracker;
    // Keep track of the case where ECM was cancelled to place another outgoing emergency call.
    // We will need to restart it after the emergency call ends.
    protected boolean mEcmCanceledForEmergency = false;
    private volatile long mTimeLastEmergencySmsSentMs = EMERGENCY_SMS_NO_TIME_RECORDED;

    // Variable to cache the video capability. When RAT changes, we lose this info and are unable
    // to recover from the state. We cache it and notify listeners when they register.
    protected boolean mIsVideoCapable = false;
    @UnsupportedAppUsage(maxTargetSdk = Build.VERSION_CODES.R, trackingBug = 170729553)
    protected UiccController mUiccController = null;
    @UnsupportedAppUsage(maxTargetSdk = Build.VERSION_CODES.R, trackingBug = 170729553)
    protected final AtomicReference<IccRecords> mIccRecords = new AtomicReference<IccRecords>();
    @UnsupportedAppUsage(maxTargetSdk = Build.VERSION_CODES.R, trackingBug = 170729553)
    public SmsStorageMonitor mSmsStorageMonitor;
    public SmsUsageMonitor mSmsUsageMonitor;
    @UnsupportedAppUsage(maxTargetSdk = Build.VERSION_CODES.R, trackingBug = 170729553)
    protected AtomicReference<UiccCardApplication> mUiccApplication =
            new AtomicReference<UiccCardApplication>();
    TelephonyTester mTelephonyTester;
    private String mName;
    private final String mActionDetached;
    private final String mActionAttached;
    protected DeviceStateMonitor mDeviceStateMonitor;
    protected DisplayInfoController mDisplayInfoController;
    protected TransportManager mTransportManager;
    protected AccessNetworksManager mAccessNetworksManager;
    protected DataEnabledSettings mDataEnabledSettings;
    // Used for identify the carrier of current subscription
    protected CarrierResolver mCarrierResolver;
    protected SignalStrengthController mSignalStrengthController;

    @UnsupportedAppUsage(maxTargetSdk = Build.VERSION_CODES.R, trackingBug = 170729553)
    protected int mPhoneId;

    @UnsupportedAppUsage(maxTargetSdk = Build.VERSION_CODES.R, trackingBug = 170729553)
    protected Phone mImsPhone = null;

    protected final AtomicReference<RadioCapability> mRadioCapability =
            new AtomicReference<RadioCapability>();

    private static final int DEFAULT_REPORT_INTERVAL_MS = 200;
    private static final boolean LCE_PULL_MODE = true;
    private int mLceStatus = RILConstants.LCE_NOT_AVAILABLE;
    protected TelephonyComponentFactory mTelephonyComponentFactory;
    protected EcbmHandler mEcbmHandler;

    private int mPreferredUsageSetting = SubscriptionManager.USAGE_SETTING_UNKNOWN;
    private int mUsageSettingFromModem = SubscriptionManager.USAGE_SETTING_UNKNOWN;
    private boolean mIsUsageSettingSupported = true;

    //IMS
    /**
     * {@link CallStateException} message text used to indicate that an IMS call has failed because
     * it needs to be retried using GSM or CDMA (e.g. CS fallback).
     * TODO: Replace this with a proper exception; {@link CallStateException} doesn't make sense.
     */
    public static final String CS_FALLBACK = "cs_fallback";

    // Used for retry over cs for supplementary services
    public static final String CS_FALLBACK_SS = "cs_fallback_ss";

    /**
     * @deprecated Use {@link android.telephony.ims.ImsManager#EXTRA_WFC_REGISTRATION_FAILURE_TITLE}
     * instead.
     */
    @Deprecated
    public static final String EXTRA_KEY_ALERT_TITLE =
            android.telephony.ims.ImsManager.EXTRA_WFC_REGISTRATION_FAILURE_TITLE;
    /**
     * @deprecated Use
     * {@link android.telephony.ims.ImsManager#EXTRA_WFC_REGISTRATION_FAILURE_MESSAGE} instead.
     */
    @Deprecated
    public static final String EXTRA_KEY_ALERT_MESSAGE =
            android.telephony.ims.ImsManager.EXTRA_WFC_REGISTRATION_FAILURE_MESSAGE;
    public static final String EXTRA_KEY_ALERT_SHOW = "alertShow";
    public static final String EXTRA_KEY_NOTIFICATION_MESSAGE = "notificationMessage";

    private final RegistrantList mPreciseCallStateRegistrants = new RegistrantList();

    private final RegistrantList mHandoverRegistrants = new RegistrantList();

    private final RegistrantList mNewRingingConnectionRegistrants = new RegistrantList();

    private final RegistrantList mIncomingRingRegistrants = new RegistrantList();

    protected final RegistrantList mDisconnectRegistrants = new RegistrantList();

    private final RegistrantList mServiceStateRegistrants = new RegistrantList();

    protected final RegistrantList mMmiCompleteRegistrants = new RegistrantList();

    @UnsupportedAppUsage
    protected final RegistrantList mMmiRegistrants = new RegistrantList();

    protected final RegistrantList mUnknownConnectionRegistrants = new RegistrantList();

    protected final RegistrantList mSuppServiceFailedRegistrants = new RegistrantList();

    protected final RegistrantList mRadioOffOrNotAvailableRegistrants = new RegistrantList();

    protected final RegistrantList mSimRecordsLoadedRegistrants = new RegistrantList();

    private final RegistrantList mVideoCapabilityChangedRegistrants = new RegistrantList();

    protected final RegistrantList mEmergencyCallToggledRegistrants = new RegistrantList();

    private final RegistrantList mAllDataDisconnectedRegistrants = new RegistrantList();

    private final RegistrantList mCellInfoRegistrants = new RegistrantList();

    private final RegistrantList mRedialRegistrants = new RegistrantList();

    private final RegistrantList mPhysicalChannelConfigRegistrants = new RegistrantList();

    private final RegistrantList mOtaspRegistrants = new RegistrantList();

    private final RegistrantList mPreferredNetworkTypeRegistrants = new RegistrantList();

    protected Registrant mPostDialHandler;

    protected final LocalLog mLocalLog;

    private Looper mLooper; /* to insure registrants are in correct thread*/

    @UnsupportedAppUsage(maxTargetSdk = Build.VERSION_CODES.R, trackingBug = 170729553)
    protected final Context mContext;

    /**
     * PhoneNotifier is an abstraction for all system-wide
     * state change notification. DefaultPhoneNotifier is
     * used here unless running we're inside a unit test.
     */
    @UnsupportedAppUsage(maxTargetSdk = Build.VERSION_CODES.R, trackingBug = 170729553)
    protected PhoneNotifier mNotifier;

    protected SimulatedRadioControl mSimulatedRadioControl;

    private Map<Integer, Long> mAllowedNetworkTypesForReasons = new HashMap<>();
    private static final String ALLOWED_NETWORK_TYPES_TEXT_USER = "user";
    private static final String ALLOWED_NETWORK_TYPES_TEXT_POWER = "power";
    private static final String ALLOWED_NETWORK_TYPES_TEXT_CARRIER = "carrier";
    private static final String ALLOWED_NETWORK_TYPES_TEXT_ENABLE_2G = "enable_2g";
    private static final int INVALID_ALLOWED_NETWORK_TYPES = -1;
    protected boolean mIsCarrierNrSupported = false;
    protected boolean mIsAllowedNetworkTypesLoadedFromDb = false;
    private boolean mUnitTestMode;

    protected VoiceCallSessionStats mVoiceCallSessionStats;
    protected SmsStats mSmsStats;

    protected LinkBandwidthEstimator mLinkBandwidthEstimator;

    // TODO: Temp code. Use cl/399526916 for future canary process. After rolling out to 100%
    //  dogfooders, the code below should be completely removed.
    private final boolean mNewDataStackEnabled;

    public IccRecords getIccRecords() {
        return mIccRecords.get();
    }

    /**
     * Returns a string identifier for this phone interface for parties
     *  outside the phone app process.
     *  @return The string name.
     */
    @UnsupportedAppUsage
    public String getPhoneName() {
        return mName;
    }

    protected void setPhoneName(String name) {
        mName = name;
    }

    /**
     * Retrieves Nai for phones. Returns null if Nai is not set.
     */
    @UnsupportedAppUsage(maxTargetSdk = Build.VERSION_CODES.R, trackingBug = 170729553)
    public String getNai(){
         return null;
    }

    /**
     * Return the ActionDetached string. When this action is received by components
     * they are to simulate detaching from the network.
     *
     * @return com.android.internal.telephony.{mName}.action_detached
     *          {mName} is GSM, CDMA ...
     */
    public String getActionDetached() {
        return mActionDetached;
    }

    /**
     * Return the ActionAttached string. When this action is received by components
     * they are to simulate attaching to the network.
     *
     * @return com.android.internal.telephony.{mName}.action_detached
     *          {mName} is GSM, CDMA ...
     */
    public String getActionAttached() {
        return mActionAttached;
    }

    /**
     * Set a system property, unless we're in unit test mode
     */
    // CAF_MSIM TODO this need to be replated with TelephonyManager API ?
    @UnsupportedAppUsage(maxTargetSdk = Build.VERSION_CODES.R, trackingBug = 170729553)
    public String getSystemProperty(String property, String defValue) {
        if(getUnitTestMode()) {
            return null;
        }
        return SystemProperties.get(property, defValue);
    }

    /**
     * Constructs a Phone in normal (non-unit test) mode.
     *
     * @param notifier An instance of DefaultPhoneNotifier,
     * @param context Context object from hosting application
     * unless unit testing.
     * @param ci is CommandsInterface
     * @param unitTestMode when true, prevents notifications
     * of state change events
     */
    protected Phone(String name, PhoneNotifier notifier, Context context, CommandsInterface ci,
                    boolean unitTestMode) {
        this(name, notifier, context, ci, unitTestMode, SubscriptionManager.DEFAULT_PHONE_INDEX,
                TelephonyComponentFactory.getInstance());
    }

    /**
     * Constructs a Phone in normal (non-unit test) mode.
     *
     * @param notifier An instance of DefaultPhoneNotifier,
     * @param context Context object from hosting application
     * unless unit testing.
     * @param ci is CommandsInterface
     * @param unitTestMode when true, prevents notifications
     * of state change events
     * @param phoneId the phone-id of this phone.
     */
    protected Phone(String name, PhoneNotifier notifier, Context context, CommandsInterface ci,
                    boolean unitTestMode, int phoneId,
                    TelephonyComponentFactory telephonyComponentFactory) {
        mPhoneId = phoneId;
        mName = name;
        mNotifier = notifier;
        mContext = context;
        mLooper = Looper.myLooper();
        mCi = ci;
        mActionDetached = this.getClass().getPackage().getName() + ".action_detached";
        mActionAttached = this.getClass().getPackage().getName() + ".action_attached";
        mAppSmsManager = telephonyComponentFactory.inject(AppSmsManager.class.getName())
                .makeAppSmsManager(context);
        mLocalLog = new LocalLog(64);

        if (TelephonyUtils.IS_DEBUGGABLE) {
            mTelephonyTester = new TelephonyTester(this);
        }

        setUnitTestMode(unitTestMode);

        SharedPreferences sp = PreferenceManager.getDefaultSharedPreferences(context);
        mDnsCheckDisabled = sp.getBoolean(DNS_SERVER_CHECK_DISABLED_KEY, false);
        mCi.setOnCallRing(this, EVENT_CALL_RING, null);

        /* "Voice capable" means that this device supports circuit-switched
        * (i.e. voice) phone calls over the telephony network, and is allowed
        * to display the in-call UI while a cellular voice call is active.
        * This will be false on "data only" devices which can't make voice
        * calls and don't support any in-call UI.
        */
        mIsVoiceCapable = ((TelephonyManager) context.getSystemService(Context.TELEPHONY_SERVICE))
                .isVoiceCapable();

        /**
         *  Some RIL's don't always send RIL_UNSOL_CALL_RING so it needs
         *  to be generated locally. Ideally all ring tones should be loops
         * and this wouldn't be necessary. But to minimize changes to upper
         * layers it is requested that it be generated by lower layers.
         *
         * By default old phones won't have the property set but do generate
         * the RIL_UNSOL_CALL_RING so the default if there is no property is
         * true.
         */
        mDoesRilSendMultipleCallRing = TelephonyProperties.ril_sends_multiple_call_ring()
                .orElse(true);
        Rlog.d(LOG_TAG, "mDoesRilSendMultipleCallRing=" + mDoesRilSendMultipleCallRing);

        mCallRingDelay = TelephonyProperties.call_ring_delay().orElse(3000);
        Rlog.d(LOG_TAG, "mCallRingDelay=" + mCallRingDelay);

        // Initialize SMS stats
        mSmsStats = new SmsStats(this);

        mNewDataStackEnabled = !mContext.getResources().getBoolean(
                com.android.internal.R.bool.config_force_disable_telephony_new_data_stack);

        if (getPhoneType() == PhoneConstants.PHONE_TYPE_IMS) {
            return;
        }

        // Initialize device storage and outgoing SMS usage monitors for SMSDispatchers.
        mTelephonyComponentFactory = telephonyComponentFactory;
        mSmsStorageMonitor = mTelephonyComponentFactory.inject(SmsStorageMonitor.class.getName())
                .makeSmsStorageMonitor(this);
        mSmsUsageMonitor = mTelephonyComponentFactory.inject(SmsUsageMonitor.class.getName())
                .makeSmsUsageMonitor(context);
        mUiccController = UiccController.getInstance();
        mUiccController.registerForIccChanged(this, EVENT_ICC_CHANGED, null);
        mSimActivationTracker = mTelephonyComponentFactory
                .inject(SimActivationTracker.class.getName())
                .makeSimActivationTracker(this);
        if (getPhoneType() != PhoneConstants.PHONE_TYPE_SIP) {
            mCi.registerForSrvccStateChanged(this, EVENT_SRVCC_STATE_CHANGED, null);
        }
        mCi.startLceService(DEFAULT_REPORT_INTERVAL_MS, LCE_PULL_MODE,
                obtainMessage(EVENT_CONFIG_LCE));
    }

    /**
     * Start setup of ImsPhone, which will start trying to connect to the ImsResolver. Will not be
     * called if this device does not support FEATURE_IMS_TELEPHONY.
     */
    public void createImsPhone() {
        if (getPhoneType() == PhoneConstants.PHONE_TYPE_SIP) {
            return;
        }

        synchronized(Phone.lockForRadioTechnologyChange) {
            if (mImsPhone == null) {
                mImsPhone = PhoneFactory.makeImsPhone(mNotifier, this);
                CallManager.getInstance().registerPhone(mImsPhone);
                mImsPhone.registerForSilentRedial(
                        this, EVENT_INITIATE_SILENT_REDIAL, null);
            }
        }
        if (mEcbmHandler != null) {
            mEcbmHandler.updateImsPhone(mImsPhone, mPhoneId);
        }
    }

    /**
     * Checks if device should convert CDMA Caller ID restriction related MMI codes to
     * equivalent 3GPP MMI Codes that provide same functionality when device is roaming.
     * This method should only return true on multi-mode devices when carrier requires this
     * conversion to be done on the device.
     *
     * @return true when carrier config
     * "KEY_CONVERT_CDMA_CALLER_ID_MMI_CODES_WHILE_ROAMING_ON_3GPP_BOOL" is set to true
     */
    public boolean supportsConversionOfCdmaCallerIdMmiCodesWhileRoaming() {
        CarrierConfigManager configManager = (CarrierConfigManager)
                getContext().getSystemService(Context.CARRIER_CONFIG_SERVICE);
        PersistableBundle b = configManager.getConfigForSubId(getSubId());
        if (b != null) {
            return b.getBoolean(
                    CarrierConfigManager
                            .KEY_CONVERT_CDMA_CALLER_ID_MMI_CODES_WHILE_ROAMING_ON_3GPP_BOOL,
                    false);
        } else {
            // Default value set in CarrierConfigManager
            return false;
        }
    }

    /**
     * Check if sending CLIR activation("*31#") and deactivation("#31#") code only without dialing
     * number is prevented.
     *
     * @return {@code true} when carrier config
     * "KEY_PREVENT_CLIR_ACTIVATION_AND_DEACTIVATION_CODE_BOOL" is set to {@code true}
     */
    public boolean isClirActivationAndDeactivationPrevented() {
        CarrierConfigManager configManager = (CarrierConfigManager)
                getContext().getSystemService(Context.CARRIER_CONFIG_SERVICE);
        PersistableBundle b = configManager.getConfigForSubId(getSubId());
        if (b == null) {
            b = CarrierConfigManager.getDefaultConfig();
        }
        return b.getBoolean(
                CarrierConfigManager.KEY_PREVENT_CLIR_ACTIVATION_AND_DEACTIVATION_CODE_BOOL);
    }

    /**
     * When overridden the derived class needs to call
     * super.handleMessage(msg) so this method has a
     * a chance to process the message.
     *
     * @param msg
     */
    @Override
    public void handleMessage(Message msg) {
        AsyncResult ar;

        // messages to be handled whether or not the phone is being destroyed
        // should only include messages which are being re-directed and do not use
        // resources of the phone being destroyed
        switch (msg.what) {
            // handle the select network completion callbacks.
            case EVENT_SET_NETWORK_MANUAL_COMPLETE:
            case EVENT_SET_NETWORK_AUTOMATIC_COMPLETE:
                handleSetSelectNetwork((AsyncResult) msg.obj);
                return;
        }

        switch(msg.what) {
            case EVENT_CALL_RING:
                Rlog.d(LOG_TAG, "Event EVENT_CALL_RING Received state=" + getState());
                ar = (AsyncResult)msg.obj;
                if (ar.exception == null) {
                    PhoneConstants.State state = getState();
                    if ((!mDoesRilSendMultipleCallRing)
                            && ((state == PhoneConstants.State.RINGING) ||
                                    (state == PhoneConstants.State.IDLE))) {
                        mCallRingContinueToken += 1;
                        sendIncomingCallRingNotification(mCallRingContinueToken);
                    } else {
                        notifyIncomingRing();
                    }
                }
                break;

            case EVENT_CALL_RING_CONTINUE:
                Rlog.d(LOG_TAG, "Event EVENT_CALL_RING_CONTINUE Received state=" + getState());
                if (getState() == PhoneConstants.State.RINGING) {
                    sendIncomingCallRingNotification(msg.arg1);
                }
                break;

            case EVENT_ICC_CHANGED:
                onUpdateIccAvailability();
                break;

            case EVENT_INITIATE_SILENT_REDIAL:
                // This is an ImsPhone -> GsmCdmaPhone redial
                // See ImsPhone#initiateSilentRedial
                Rlog.d(LOG_TAG, "Event EVENT_INITIATE_SILENT_REDIAL Received");
                ar = (AsyncResult) msg.obj;
                if ((ar.exception == null) && (ar.result != null)) {
                    SilentRedialParam result = (SilentRedialParam) ar.result;
                    String dialString = result.dialString;
                    int causeCode = result.causeCode;
                    DialArgs dialArgs = result.dialArgs;
                    if (TextUtils.isEmpty(dialString)) return;
                    try {
                        Connection cn = dialInternal(dialString, dialArgs);
                        // The ImsPhoneConnection that is owned by the ImsPhone is currently the
                        // one with a callback registered to TelephonyConnection. Notify the
                        // redial happened over that Phone so that it can be replaced with the
                        // new GSM/CDMA Connection.
                        Rlog.d(LOG_TAG, "Notify redial connection changed cn: " + cn);
                        if (mImsPhone != null) {
                            // Don't care it is null or not.
                            mImsPhone.notifyRedialConnectionChanged(cn);
                        }
                    } catch (CallStateException e) {
                        Rlog.e(LOG_TAG, "silent redial failed: " + e);
                        if (mImsPhone != null) {
                            mImsPhone.notifyRedialConnectionChanged(null);
                        }
                    }
                }
                break;

            case EVENT_SRVCC_STATE_CHANGED:
                ar = (AsyncResult)msg.obj;
                if (ar.exception == null) {
                    handleSrvccStateChanged((int[]) ar.result);
                } else {
                    Rlog.e(LOG_TAG, "Srvcc exception: " + ar.exception);
                }
                break;

            case EVENT_UNSOL_OEM_HOOK_RAW:
                // deprecated, ignore
                break;

            case EVENT_CONFIG_LCE:
                ar = (AsyncResult) msg.obj;
                if (ar.exception != null) {
                    Rlog.d(LOG_TAG, "config LCE service failed: " + ar.exception);
                } else {
                    final ArrayList<Integer> statusInfo = (ArrayList<Integer>)ar.result;
                    mLceStatus = statusInfo.get(0);
                }
                break;

            case EVENT_CHECK_FOR_NETWORK_AUTOMATIC: {
                onCheckForNetworkSelectionModeAutomatic(msg);
                break;
            }

            case EVENT_ALL_DATA_DISCONNECTED:
                if (areAllDataDisconnected()) {
                    mAllDataDisconnectedRegistrants.notifyRegistrants();
                }
                break;
            case EVENT_GET_USAGE_SETTING_DONE:
                ar = (AsyncResult) msg.obj;
                if (ar.exception == null) {
                    try {
                        mUsageSettingFromModem = ((int[]) ar.result)[0];
                    } catch (NullPointerException | ClassCastException e) {
                        Rlog.e(LOG_TAG, "Invalid response for usage setting " + ar.result);
                        break;
                    }

                    logd("Received mUsageSettingFromModem=" + mUsageSettingFromModem);
                    if (mUsageSettingFromModem != mPreferredUsageSetting) {
                        mCi.setUsageSetting(obtainMessage(EVENT_SET_USAGE_SETTING_DONE),
                                mPreferredUsageSetting);
                    }
                } else {
                    try {
                        CommandException ce = (CommandException) ar.exception;
                        if (ce.getCommandError() == CommandException.Error.REQUEST_NOT_SUPPORTED) {
                            mIsUsageSettingSupported = false;
                        }
                        Rlog.w(LOG_TAG, "Unexpected failure to retrieve usage setting " + ce);
                    } catch (ClassCastException unused) {
                        Rlog.e(LOG_TAG, "Invalid Exception for usage setting " + ar.exception);
                        break; // technically extraneous, but good hygiene
                    }
                }
                break;
            case EVENT_SET_USAGE_SETTING_DONE:
                ar = (AsyncResult) msg.obj;
                if (ar.exception != null) {
                    try {
                        CommandException ce = (CommandException) ar.exception;
                        if (ce.getCommandError() == CommandException.Error.REQUEST_NOT_SUPPORTED) {
                            mIsUsageSettingSupported = false;
                        }
                        Rlog.w(LOG_TAG, "Unexpected failure to set usage setting " + ce);
                    } catch (ClassCastException unused) {
                        Rlog.e(LOG_TAG, "Invalid Exception for usage setting " + ar.exception);
                        break; // technically extraneous, but good hygiene
                    }
                }
                break;
            default:
                throw new RuntimeException("unexpected event not handled");
        }
    }

    public ArrayList<Connection> getHandoverConnection() {
        return null;
    }

    public void notifySrvccState(Call.SrvccState state) {
    }

    public void registerForSilentRedial(Handler h, int what, Object obj) {
    }

    public void unregisterForSilentRedial(Handler h) {
    }

    public void registerForVolteSilentRedial(Handler h, int what, Object obj) {
    }

    public void unregisterForVolteSilentRedial(Handler h) {
    }

    private void handleSrvccStateChanged(int[] ret) {
        Rlog.d(LOG_TAG, "handleSrvccStateChanged");

        ArrayList<Connection> conn = null;
        Phone imsPhone = mImsPhone;
        Call.SrvccState srvccState = Call.SrvccState.NONE;
        if (ret != null && ret.length != 0) {
            int state = ret[0];
            switch(state) {
                case TelephonyManager.SRVCC_STATE_HANDOVER_STARTED:
                    srvccState = Call.SrvccState.STARTED;
                    if (imsPhone != null) {
                        conn = imsPhone.getHandoverConnection();
                        migrateFrom(imsPhone);
                    } else {
                        Rlog.d(LOG_TAG, "HANDOVER_STARTED: mImsPhone null");
                    }
                    break;
                case TelephonyManager.SRVCC_STATE_HANDOVER_COMPLETED:
                    srvccState = Call.SrvccState.COMPLETED;
                    if (imsPhone != null) {
                        imsPhone.notifySrvccState(srvccState);
                    } else {
                        Rlog.d(LOG_TAG, "HANDOVER_COMPLETED: mImsPhone null");
                    }
                    break;
                case TelephonyManager.SRVCC_STATE_HANDOVER_FAILED:
                case TelephonyManager.SRVCC_STATE_HANDOVER_CANCELED:
                    srvccState = Call.SrvccState.FAILED;
                    break;

                default:
                    //ignore invalid state
                    return;
            }

            getCallTracker().notifySrvccState(srvccState, conn);

            notifySrvccStateChanged(state);
        }
    }

    /**
     * Gets the context for the phone, as set at initialization time.
     */
    @UnsupportedAppUsage
    public Context getContext() {
        return mContext;
    }

    // Will be called when icc changed
    protected abstract void onUpdateIccAvailability();

    /**
     * Disables the DNS check (i.e., allows "0.0.0.0").
     * Useful for lab testing environment.
     * @param b true disables the check, false enables.
     */
    public void disableDnsCheck(boolean b) {
        mDnsCheckDisabled = b;
        SharedPreferences sp = PreferenceManager.getDefaultSharedPreferences(getContext());
        SharedPreferences.Editor editor = sp.edit();
        editor.putBoolean(DNS_SERVER_CHECK_DISABLED_KEY, b);
        editor.apply();
    }

    /**
     * Returns true if the DNS check is currently disabled.
     */
    public boolean isDnsCheckDisabled() {
        return mDnsCheckDisabled;
    }

    /**
     * Register for getting notifications for change in the Call State {@link Call.State}
     * This is called PreciseCallState because the call state is more precise than the
     * {@link PhoneConstants.State} which can be obtained using the {@link PhoneStateListener}
     *
     * Resulting events will have an AsyncResult in <code>Message.obj</code>.
     * AsyncResult.userData will be set to the obj argument here.
     * The <em>h</em> parameter is held only by a weak reference.
     */
    @UnsupportedAppUsage
    public void registerForPreciseCallStateChanged(Handler h, int what, Object obj) {
        checkCorrectThread(h);

        mPreciseCallStateRegistrants.addUnique(h, what, obj);
    }

    /**
     * Unregisters for voice call state change notifications.
     * Extraneous calls are tolerated silently.
     */
    @UnsupportedAppUsage
    public void unregisterForPreciseCallStateChanged(Handler h) {
        mPreciseCallStateRegistrants.remove(h);
    }

    /**
     * Subclasses of Phone probably want to replace this with a
     * version scoped to their packages
     */
    protected void notifyPreciseCallStateChangedP() {
        AsyncResult ar = new AsyncResult(null, this, null);
        mPreciseCallStateRegistrants.notifyRegistrants(ar);

        mNotifier.notifyPreciseCallState(this);
    }

    /**
     * Notifies when a Handover happens due to SRVCC or Silent Redial
     */
    public void registerForHandoverStateChanged(Handler h, int what, Object obj) {
        checkCorrectThread(h);
        mHandoverRegistrants.addUnique(h, what, obj);
    }

    /**
     * Unregisters for handover state notifications
     */
    public void unregisterForHandoverStateChanged(Handler h) {
        mHandoverRegistrants.remove(h);
    }

    /**
     * Subclasses of Phone probably want to replace this with a
     * version scoped to their packages
     */
    public void notifyHandoverStateChanged(Connection cn) {
       AsyncResult ar = new AsyncResult(null, cn, null);
       mHandoverRegistrants.notifyRegistrants(ar);
    }

    /**
     * Notifies when a Handover happens due to Silent Redial
     */
    public void registerForRedialConnectionChanged(Handler h, int what, Object obj) {
        checkCorrectThread(h);
        mRedialRegistrants.addUnique(h, what, obj);
    }

    /**
     * Unregisters for redial connection notifications
     */
    public void unregisterForRedialConnectionChanged(Handler h) {
        mRedialRegistrants.remove(h);
    }

    /**
     * Subclasses of Phone probably want to replace this with a
     * version scoped to their packages
     */
    public void notifyRedialConnectionChanged(Connection cn) {
        AsyncResult ar = new AsyncResult(null, cn, null);
        mRedialRegistrants.notifyRegistrants(ar);
    }

    protected void setIsInEmergencyCall() {
    }

    /**
     * Notify the phone that an SMS has been sent. This will be used determine if the SMS was sent
     * to an emergency address.
     * @param destinationAddress the address that the SMS was sent to.
     */
    public void notifySmsSent(String destinationAddress) {
        TelephonyManager m = (TelephonyManager) getContext().getSystemService(
                Context.TELEPHONY_SERVICE);
        if (m != null && m.isEmergencyNumber(destinationAddress)) {
            mLocalLog.log("Emergency SMS detected, recording time.");
            mTimeLastEmergencySmsSentMs = SystemClock.elapsedRealtime();
        }
    }

    /**
     * Determine if the Phone has recently sent an emergency SMS and is still in the interval of
     * time defined by a carrier that we may need to do perform special actions, for example
     * override user setting for location so the carrier can find the user's location for emergency
     * services.
     *
     * @return true if the device is in emergency SMS mode, false otherwise.
     */
    public boolean isInEmergencySmsMode() {
        long lastSmsTimeMs = mTimeLastEmergencySmsSentMs;
        if (lastSmsTimeMs == EMERGENCY_SMS_NO_TIME_RECORDED) {
            // an emergency SMS hasn't been sent since the last check.
            return false;
        }
        CarrierConfigManager configManager = (CarrierConfigManager)
                getContext().getSystemService(Context.CARRIER_CONFIG_SERVICE);
        PersistableBundle b = configManager.getConfigForSubId(getSubId());
        if (b == null) {
            // default for KEY_EMERGENCY_SMS_MODE_TIMER_MS_INT is 0 and CarrierConfig isn't
            // available, so return false.
            return false;
        }
        int eSmsTimerMs = b.getInt(CarrierConfigManager.KEY_EMERGENCY_SMS_MODE_TIMER_MS_INT, 0);
        if (eSmsTimerMs == 0) {
            // We do not support this feature for this carrier.
            return false;
        }
        if (eSmsTimerMs > EMERGENCY_SMS_TIMER_MAX_MS) {
            eSmsTimerMs = EMERGENCY_SMS_TIMER_MAX_MS;
        }
        boolean isInEmergencySmsMode = SystemClock.elapsedRealtime()
                <= (lastSmsTimeMs + eSmsTimerMs);
        if (!isInEmergencySmsMode) {
            // Shortcut this next time so we do not have to waste time if another emergency SMS
            // hasn't been sent since the last query.
            mTimeLastEmergencySmsSentMs = EMERGENCY_SMS_NO_TIME_RECORDED;
        } else {
            mLocalLog.log("isInEmergencySmsMode: queried while eSMS mode is active.");
        }
        return isInEmergencySmsMode;
    }

    public void migrateUssdFrom(Phone from, String num, ResultReceiver wrappedCallback)
            throws UnsupportedOperationException {
        try {
            notifyMigrateUssd(num, wrappedCallback);
            migrate(mMmiRegistrants, from.mMmiRegistrants);
        } catch (UnsupportedOperationException e) {
            Rlog.e(LOG_TAG, "Error: " + e);
            throw e;
        }
    }

    protected void migrateFrom(Phone from) {
        migrate(mHandoverRegistrants, from.mHandoverRegistrants);
        migrate(mPreciseCallStateRegistrants, from.mPreciseCallStateRegistrants);
        migrate(mNewRingingConnectionRegistrants, from.mNewRingingConnectionRegistrants);
        migrate(mIncomingRingRegistrants, from.mIncomingRingRegistrants);
        migrate(mDisconnectRegistrants, from.mDisconnectRegistrants);
        migrate(mServiceStateRegistrants, from.mServiceStateRegistrants);
        migrate(mMmiCompleteRegistrants, from.mMmiCompleteRegistrants);
        migrate(mMmiRegistrants, from.mMmiRegistrants);
        migrate(mUnknownConnectionRegistrants, from.mUnknownConnectionRegistrants);
        migrate(mSuppServiceFailedRegistrants, from.mSuppServiceFailedRegistrants);
        migrate(mCellInfoRegistrants, from.mCellInfoRegistrants);
        migrate(mRedialRegistrants, from.mRedialRegistrants);
        // The emergency state of IMS phone will be cleared in ImsPhone#notifySrvccState after
        // receive SRVCC completed
        if (from.isInEmergencyCall()) {
            setIsInEmergencyCall();
        }
        setEcmCanceledForEmergency(from.isEcmCanceledForEmergency());
    }

    protected void migrate(RegistrantList to, RegistrantList from) {
        if (from == null) {
            // May be null in some cases, such as testing.
            return;
        }
        from.removeCleared();
        for (int i = 0, n = from.size(); i < n; i++) {
            Registrant r = (Registrant) from.get(i);
            Message msg = r.messageForRegistrant();
            // Since CallManager has already registered with both CS and IMS phones,
            // the migrate should happen only for those registrants which are not
            // registered with CallManager.Hence the below check is needed to add
            // only those registrants to the registrant list which are not
            // coming from the CallManager.
            if (msg != null) {
                if (msg.obj == CallManager.getInstance().getRegistrantIdentifier()) {
                    continue;
                } else {
                    to.add((Registrant) from.get(i));
                }
            } else {
                Rlog.d(LOG_TAG, "msg is null");
            }
        }
    }

    /**
     * Notifies when a previously untracked non-ringing/waiting connection has appeared.
     * This is likely due to some other entity (eg, SIM card application) initiating a call.
     */
    @UnsupportedAppUsage
    public void registerForUnknownConnection(Handler h, int what, Object obj) {
        checkCorrectThread(h);

        mUnknownConnectionRegistrants.addUnique(h, what, obj);
    }

    /**
     * Unregisters for unknown connection notifications.
     */
    @UnsupportedAppUsage
    public void unregisterForUnknownConnection(Handler h) {
        mUnknownConnectionRegistrants.remove(h);
    }

    /**
     * Notifies when a new ringing or waiting connection has appeared.<p>
     *
     *  Messages received from this:
     *  Message.obj will be an AsyncResult
     *  AsyncResult.userObj = obj
     *  AsyncResult.result = a Connection. <p>
     *  Please check Connection.isRinging() to make sure the Connection
     *  has not dropped since this message was posted.
     *  If Connection.isRinging() is true, then
     *   Connection.getCall() == Phone.getRingingCall()
     */
    @UnsupportedAppUsage
    public void registerForNewRingingConnection(
            Handler h, int what, Object obj) {
        checkCorrectThread(h);

        mNewRingingConnectionRegistrants.addUnique(h, what, obj);
    }

    /**
     * Unregisters for new ringing connection notification.
     * Extraneous calls are tolerated silently
     */
    @UnsupportedAppUsage
    public void unregisterForNewRingingConnection(Handler h) {
        mNewRingingConnectionRegistrants.remove(h);
    }

    /**
     * Notifies when phone's video capabilities changes <p>
     *
     *  Messages received from this:
     *  Message.obj will be an AsyncResult
     *  AsyncResult.userObj = obj
     *  AsyncResult.result = true if phone supports video calling <p>
     */
    public void registerForVideoCapabilityChanged(
            Handler h, int what, Object obj) {
        checkCorrectThread(h);

        mVideoCapabilityChangedRegistrants.addUnique(h, what, obj);

        // Notify any registrants of the cached video capability as soon as they register.
        notifyForVideoCapabilityChanged(mIsVideoCapable);
    }

    /**
     * Unregisters for video capability changed notification.
     * Extraneous calls are tolerated silently
     */
    public void unregisterForVideoCapabilityChanged(Handler h) {
        mVideoCapabilityChangedRegistrants.remove(h);
    }

    /**
     * Register for notifications when a sInCall VoicePrivacy is enabled
     *
     * @param h Handler that receives the notification message.
     * @param what User-defined message code.
     * @param obj User object.
     */
    public void registerForInCallVoicePrivacyOn(Handler h, int what, Object obj){
        mCi.registerForInCallVoicePrivacyOn(h, what, obj);
    }

    /**
     * Unegister for notifications when a sInCall VoicePrivacy is enabled
     *
     * @param h Handler to be removed from the registrant list.
     */
    public void unregisterForInCallVoicePrivacyOn(Handler h){
        mCi.unregisterForInCallVoicePrivacyOn(h);
    }

    /**
     * Register for notifications when a sInCall VoicePrivacy is disabled
     *
     * @param h Handler that receives the notification message.
     * @param what User-defined message code.
     * @param obj User object.
     */
    public void registerForInCallVoicePrivacyOff(Handler h, int what, Object obj){
        mCi.registerForInCallVoicePrivacyOff(h, what, obj);
    }

    /**
     * Unregister for notifications when a sInCall VoicePrivacy is disabled
     *
     * @param h Handler to be removed from the registrant list.
     */
    public void unregisterForInCallVoicePrivacyOff(Handler h){
        mCi.unregisterForInCallVoicePrivacyOff(h);
    }

    /**
     * Notifies when an incoming call rings.<p>
     *
     *  Messages received from this:
     *  Message.obj will be an AsyncResult
     *  AsyncResult.userObj = obj
     *  AsyncResult.result = a Connection. <p>
     */
    @UnsupportedAppUsage
    public void registerForIncomingRing(
            Handler h, int what, Object obj) {
        checkCorrectThread(h);

        mIncomingRingRegistrants.addUnique(h, what, obj);
    }

    /**
     * Unregisters for ring notification.
     * Extraneous calls are tolerated silently
     */
    @UnsupportedAppUsage
    public void unregisterForIncomingRing(Handler h) {
        mIncomingRingRegistrants.remove(h);
    }

    /**
     * Notifies when a voice connection has disconnected, either due to local
     * or remote hangup or error.
     *
     *  Messages received from this will have the following members:<p>
     *  <ul><li>Message.obj will be an AsyncResult</li>
     *  <li>AsyncResult.userObj = obj</li>
     *  <li>AsyncResult.result = a Connection object that is
     *  no longer connected.</li></ul>
     */
    @UnsupportedAppUsage
    public void registerForDisconnect(Handler h, int what, Object obj) {
        checkCorrectThread(h);

        mDisconnectRegistrants.addUnique(h, what, obj);
    }

    /**
     * Unregisters for voice disconnection notification.
     * Extraneous calls are tolerated silently
     */
    @UnsupportedAppUsage
    public void unregisterForDisconnect(Handler h) {
        mDisconnectRegistrants.remove(h);
    }

    /**
     * Register for notifications when a supplementary service attempt fails.
     * Message.obj will contain an AsyncResult.
     *
     * @param h Handler that receives the notification message.
     * @param what User-defined message code.
     * @param obj User object.
     */
    public void registerForSuppServiceFailed(Handler h, int what, Object obj) {
        checkCorrectThread(h);

        mSuppServiceFailedRegistrants.addUnique(h, what, obj);
    }

    /**
     * Unregister for notifications when a supplementary service attempt fails.
     * Extraneous calls are tolerated silently
     *
     * @param h Handler to be removed from the registrant list.
     */
    public void unregisterForSuppServiceFailed(Handler h) {
        mSuppServiceFailedRegistrants.remove(h);
    }

    /**
     * Register for notifications of initiation of a new MMI code request.
     * MMI codes for GSM are discussed in 3GPP TS 22.030.<p>
     *
     * Example: If Phone.dial is called with "*#31#", then the app will
     * be notified here.<p>
     *
     * The returned <code>Message.obj</code> will contain an AsyncResult.
     *
     * <code>obj.result</code> will be an "MmiCode" object.
     */
    @UnsupportedAppUsage
    public void registerForMmiInitiate(Handler h, int what, Object obj) {
        checkCorrectThread(h);

        mMmiRegistrants.addUnique(h, what, obj);
    }

    /**
     * Unregisters for new MMI initiate notification.
     * Extraneous calls are tolerated silently
     */
    @UnsupportedAppUsage
    public void unregisterForMmiInitiate(Handler h) {
        mMmiRegistrants.remove(h);
    }

    /**
     * Register for notifications that an MMI request has completed
     * its network activity and is in its final state. This may mean a state
     * of COMPLETE, FAILED, or CANCELLED.
     *
     * <code>Message.obj</code> will contain an AsyncResult.
     * <code>obj.result</code> will be an "MmiCode" object
     */
    @UnsupportedAppUsage
    public void registerForMmiComplete(Handler h, int what, Object obj) {
        checkCorrectThread(h);

        mMmiCompleteRegistrants.addUnique(h, what, obj);
    }

    /**
     * Unregisters for MMI complete notification.
     * Extraneous calls are tolerated silently
     */
    @UnsupportedAppUsage
    public void unregisterForMmiComplete(Handler h) {
        checkCorrectThread(h);

        mMmiCompleteRegistrants.remove(h);
    }

    /**
     * Registration point for Sim records loaded
     * @param h handler to notify
     * @param what what code of message when delivered
     * @param obj placed in Message.obj
     */
    @UnsupportedAppUsage
    public void registerForSimRecordsLoaded(Handler h, int what, Object obj) {
    }

    /**
     * Unregister for notifications for Sim records loaded
     * @param h Handler to be removed from the registrant list.
     */
    @UnsupportedAppUsage
    public void unregisterForSimRecordsLoaded(Handler h) {
    }

    /**
     * Register for TTY mode change notifications from the network.
     * Message.obj will contain an AsyncResult.
     * AsyncResult.result will be an Integer containing new mode.
     *
     * @param h Handler that receives the notification message.
     * @param what User-defined message code.
     * @param obj User object.
     */
    public void registerForTtyModeReceived(Handler h, int what, Object obj) {
    }

    /**
     * Unregisters for TTY mode change notifications.
     * Extraneous calls are tolerated silently
     *
     * @param h Handler to be removed from the registrant list.
     */
    public void unregisterForTtyModeReceived(Handler h) {
    }

    /**
     * Switches network selection mode to "automatic", re-scanning and
     * re-selecting a network if appropriate.
     *
     * @param response The message to dispatch when the network selection
     * is complete.
     *
     * @see #selectNetworkManually(OperatorInfo, boolean, android.os.Message)
     */
    @UnsupportedAppUsage
    public void setNetworkSelectionModeAutomatic(Message response) {
        Rlog.d(LOG_TAG, "setNetworkSelectionModeAutomatic, querying current mode");
        // we don't want to do this unecesarily - it acutally causes
        // the radio to repeate network selection and is costly
        // first check if we're already in automatic mode
        Message msg = obtainMessage(EVENT_CHECK_FOR_NETWORK_AUTOMATIC);
        msg.obj = response;
        mCi.getNetworkSelectionMode(msg);
    }

    private void onCheckForNetworkSelectionModeAutomatic(Message fromRil) {
        AsyncResult ar = (AsyncResult)fromRil.obj;
        Message response = (Message)ar.userObj;
        boolean doAutomatic = true;
        if (ar.exception == null && ar.result != null) {
            try {
                int[] modes = (int[])ar.result;
                if (modes[0] == 0) {
                    // already confirmed to be in automatic mode - don't resend
                    doAutomatic = false;
                }
            } catch (Exception e) {
                // send the setting on error
            }
        }

        // wrap the response message in our own message along with
        // an empty string (to indicate automatic selection) for the
        // operator's id.
        NetworkSelectMessage nsm = new NetworkSelectMessage();
        nsm.message = response;
        nsm.operatorNumeric = "";
        nsm.operatorAlphaLong = "";
        nsm.operatorAlphaShort = "";

        if (doAutomatic) {
            Message msg = obtainMessage(EVENT_SET_NETWORK_AUTOMATIC_COMPLETE, nsm);
            mCi.setNetworkSelectionModeAutomatic(msg);
        } else {
            Rlog.d(LOG_TAG, "setNetworkSelectionModeAutomatic - already auto, ignoring");
            // let the calling application know that the we are ignoring automatic mode switch.
            if (nsm.message != null) {
                nsm.message.arg1 = ALREADY_IN_AUTO_SELECTION;
            }

            ar.userObj = nsm;
            handleSetSelectNetwork(ar);
        }

        updateSavedNetworkOperator(nsm);
    }

    /**
     * Query the radio for the current network selection mode.
     *
     * Return values:
     *     0 - automatic.
     *     1 - manual.
     */
    public void getNetworkSelectionMode(Message message) {
        mCi.getNetworkSelectionMode(message);
    }

    public List<ClientRequestStats> getClientRequestStats() {
        return mCi.getClientRequestStats();
    }

    /**
     * Manually selects a network. <code>response</code> is
     * dispatched when this is complete.  <code>response.obj</code> will be
     * an AsyncResult, and <code>response.obj.exception</code> will be non-null
     * on failure.
     *
     * @see #setNetworkSelectionModeAutomatic(Message)
     */
    @UnsupportedAppUsage
    public void selectNetworkManually(OperatorInfo network, boolean persistSelection,
            Message response) {
        // wrap the response message in our own message along with
        // the operator's id.
        NetworkSelectMessage nsm = new NetworkSelectMessage();
        nsm.message = response;
        nsm.operatorNumeric = network.getOperatorNumeric();
        nsm.operatorAlphaLong = network.getOperatorAlphaLong();
        nsm.operatorAlphaShort = network.getOperatorAlphaShort();

        Message msg = obtainMessage(EVENT_SET_NETWORK_MANUAL_COMPLETE, nsm);
        mCi.setNetworkSelectionModeManual(network.getOperatorNumeric(), network.getRan(), msg);

        if (persistSelection) {
            updateSavedNetworkOperator(nsm);
        } else {
            clearSavedNetworkSelection();
            updateManualNetworkSelection(nsm);
        }
    }

    /**
     * Registration point for emergency call/callback mode start. Message.obj is AsyncResult and
     * Message.obj.result will be Integer indicating start of call by value 1 or end of call by
     * value 0
     * @param h handler to notify
     * @param what what code of message when delivered
     * @param obj placed in Message.obj.userObj
     */
    public void registerForEmergencyCallToggle(Handler h, int what, Object obj) {
        Registrant r = new Registrant(h, what, obj);
        mEmergencyCallToggledRegistrants.add(r);
    }

    public void unregisterForEmergencyCallToggle(Handler h) {
        mEmergencyCallToggledRegistrants.remove(h);
    }

    private void updateSavedNetworkOperator(NetworkSelectMessage nsm) {
        int subId = getSubId();
        if (SubscriptionController.getInstance().isActiveSubId(subId)) {
            // open the shared preferences editor, and write the value.
            // nsm.operatorNumeric is "" if we're in automatic.selection.
            SharedPreferences sp = PreferenceManager.getDefaultSharedPreferences(getContext());
            SharedPreferences.Editor editor = sp.edit();
            editor.putString(NETWORK_SELECTION_KEY + subId, nsm.operatorNumeric);
            editor.putString(NETWORK_SELECTION_NAME_KEY + subId, nsm.operatorAlphaLong);
            editor.putString(NETWORK_SELECTION_SHORT_KEY + subId, nsm.operatorAlphaShort);

            // commit and log the result.
            if (!editor.commit()) {
                Rlog.e(LOG_TAG, "failed to commit network selection preference");
            }
        } else {
            Rlog.e(LOG_TAG, "Cannot update network selection preference due to invalid subId " +
                    subId);
        }
    }

    /**
     * Update non-perisited manual network selection.
     *
     * @param nsm PLMN info of the selected network
     */
    protected void updateManualNetworkSelection(NetworkSelectMessage nsm)  {
        Rlog.e(LOG_TAG, "updateManualNetworkSelection() should be overridden");
    }

    /**
     * Used to track the settings upon completion of the network change.
     */
    private void handleSetSelectNetwork(AsyncResult ar) {
        // look for our wrapper within the asyncresult, skip the rest if it
        // is null.
        if (!(ar.userObj instanceof NetworkSelectMessage)) {
            Rlog.e(LOG_TAG, "unexpected result from user object.");
            return;
        }

        NetworkSelectMessage nsm = (NetworkSelectMessage) ar.userObj;

        // found the object, now we send off the message we had originally
        // attached to the request.
        if (nsm.message != null) {
            AsyncResult.forMessage(nsm.message, ar.result, ar.exception);
            nsm.message.sendToTarget();
        }
    }

    /**
     * Method to retrieve the saved operator from the Shared Preferences
     */
    @NonNull
    public OperatorInfo getSavedNetworkSelection() {
        // open the shared preferences and search with our key.
        SharedPreferences sp = PreferenceManager.getDefaultSharedPreferences(getContext());
        String numeric = sp.getString(NETWORK_SELECTION_KEY + getSubId(), "");
        String name = sp.getString(NETWORK_SELECTION_NAME_KEY + getSubId(), "");
        String shrt = sp.getString(NETWORK_SELECTION_SHORT_KEY + getSubId(), "");
        return new OperatorInfo(name, shrt, numeric);
    }

    /**
     * Clears the saved network selection.
     */
    private void clearSavedNetworkSelection() {
        // open the shared preferences and search with our key.
        PreferenceManager.getDefaultSharedPreferences(getContext()).edit().
                remove(NETWORK_SELECTION_KEY + getSubId()).
                remove(NETWORK_SELECTION_NAME_KEY + getSubId()).
                remove(NETWORK_SELECTION_SHORT_KEY + getSubId()).commit();
    }

    /**
     * Method to restore the previously saved operator id, or reset to
     * automatic selection, all depending upon the value in the shared
     * preferences.
     */
    private void restoreSavedNetworkSelection(Message response) {
        // retrieve the operator
        OperatorInfo networkSelection = getSavedNetworkSelection();

        // set to auto if the id is empty, otherwise select the network.
        if (networkSelection == null || TextUtils.isEmpty(networkSelection.getOperatorNumeric())) {
            setNetworkSelectionModeAutomatic(response);
        } else {
            selectNetworkManually(networkSelection, true, response);
        }
    }

    /**
     * Saves CLIR setting so that we can re-apply it as necessary
     * (in case the RIL resets it across reboots).
     */
    public void saveClirSetting(int commandInterfaceCLIRMode) {
        // Open the shared preferences editor, and write the value.
        SharedPreferences sp = PreferenceManager.getDefaultSharedPreferences(getContext());
        SharedPreferences.Editor editor = sp.edit();
        editor.putInt(CLIR_KEY + getSubId(), commandInterfaceCLIRMode);
        Rlog.i(LOG_TAG, "saveClirSetting: " + CLIR_KEY + getSubId() + "="
                + commandInterfaceCLIRMode);

        // Commit and log the result.
        if (!editor.commit()) {
            Rlog.e(LOG_TAG, "Failed to commit CLIR preference");
        }
    }

    /**
     * For unit tests; don't send notifications to "Phone"
     * mailbox registrants if true.
     */
    private void setUnitTestMode(boolean f) {
        mUnitTestMode = f;
    }

    /**
     * @return true If unit test mode is enabled
     */
    public boolean getUnitTestMode() {
        return mUnitTestMode;
    }

    /**
     * To be invoked when a voice call Connection disconnects.
     *
     * Subclasses of Phone probably want to replace this with a
     * version scoped to their packages
     */
    protected void notifyDisconnectP(Connection cn) {
        AsyncResult ar = new AsyncResult(null, cn, null);
        mDisconnectRegistrants.notifyRegistrants(ar);
    }

    /**
     * Register for ServiceState changed.
     * Message.obj will contain an AsyncResult.
     * AsyncResult.result will be a ServiceState instance
     */
    @UnsupportedAppUsage
    public void registerForServiceStateChanged(
            Handler h, int what, Object obj) {
        mServiceStateRegistrants.add(h, what, obj);
    }

    /**
     * Unregisters for ServiceStateChange notification.
     * Extraneous calls are tolerated silently
     */
    @UnsupportedAppUsage
    public void unregisterForServiceStateChanged(Handler h) {
        mServiceStateRegistrants.remove(h);
    }

    /**
     * Notifies when out-band ringback tone is needed.<p>
     *
     *  Messages received from this:
     *  Message.obj will be an AsyncResult
     *  AsyncResult.userObj = obj
     *  AsyncResult.result = boolean, true to start play ringback tone
     *                       and false to stop. <p>
     */
    @UnsupportedAppUsage
    public void registerForRingbackTone(Handler h, int what, Object obj) {
        mCi.registerForRingbackTone(h, what, obj);
    }

    /**
     * Unregisters for ringback tone notification.
     */
    @UnsupportedAppUsage
    public void unregisterForRingbackTone(Handler h) {
        mCi.unregisterForRingbackTone(h);
    }

    /**
     * Notifies when out-band on-hold tone is needed.<p>
     *
     *  Messages received from this:
     *  Message.obj will be an AsyncResult
     *  AsyncResult.userObj = obj
     *  AsyncResult.result = boolean, true to start play on-hold tone
     *                       and false to stop. <p>
     */
    public void registerForOnHoldTone(Handler h, int what, Object obj) {
    }

    /**
     * Unregisters for on-hold tone notification.
     */
    public void unregisterForOnHoldTone(Handler h) {
    }

    /**
     * Registers the handler to reset the uplink mute state to get
     * uplink audio.
     */
    public void registerForResendIncallMute(Handler h, int what, Object obj) {
        mCi.registerForResendIncallMute(h, what, obj);
    }

    /**
     * Unregisters for resend incall mute notifications.
     */
    public void unregisterForResendIncallMute(Handler h) {
        mCi.unregisterForResendIncallMute(h);
    }

    /**
     * Registers for CellInfo changed.
     * Message.obj will contain an AsyncResult.
     * AsyncResult.result will be a List<CellInfo> instance
     */
    public void registerForCellInfo(
            Handler h, int what, Object obj) {
        mCellInfoRegistrants.add(h, what, obj);
    }

    /**
     * Unregisters for CellInfo notification.
     * Extraneous calls are tolerated silently
     */
    public void unregisterForCellInfo(Handler h) {
        mCellInfoRegistrants.remove(h);
    }

    /**
     * Enables or disables echo suppression.
     */
    public void setEchoSuppressionEnabled() {
        // no need for regular phone
    }

    /**
     * Subclasses of Phone probably want to replace this with a
     * version scoped to their packages
     */
    protected void notifyServiceStateChangedP(ServiceState ss) {
        AsyncResult ar = new AsyncResult(null, new ServiceState(ss), null);
        mServiceStateRegistrants.notifyRegistrants(ar);

        mNotifier.notifyServiceState(this);
    }

    /**
     * Version of notifyServiceStateChangedP which allows us to specify the subId. This is used when
     * we send out a final ServiceState update when a phone's subId becomes invalid.
     */
    protected void notifyServiceStateChangedPForSubId(ServiceState ss, int subId) {
        AsyncResult ar = new AsyncResult(null, ss, null);
        mServiceStateRegistrants.notifyRegistrants(ar);

        mNotifier.notifyServiceStateForSubId(this, ss, subId);
    }

    /**
     * If this is a simulated phone interface, returns a SimulatedRadioControl.
     * @return SimulatedRadioControl if this is a simulated interface;
     * otherwise, null.
     */
    public SimulatedRadioControl getSimulatedRadioControl() {
        return mSimulatedRadioControl;
    }

    /**
     * Verifies the current thread is the same as the thread originally
     * used in the initialization of this instance. Throws RuntimeException
     * if not.
     *
     * @exception RuntimeException if the current thread is not
     * the thread that originally obtained this Phone instance.
     */
    private void checkCorrectThread(Handler h) {
        if (h.getLooper() != mLooper) {
            throw new RuntimeException(
                    "com.android.internal.telephony.Phone must be used from within one thread");
        }
    }

    /**
     * Set the properties by matching the carrier string in
     * a string-array resource
     */
    @Nullable Locale getLocaleFromCarrierProperties() {
        String carrier = SystemProperties.get("ro.carrier");

        if (null == carrier || 0 == carrier.length() || "unknown".equals(carrier)) {
            return null;
        }

        CharSequence[] carrierLocales = mContext.getResources().getTextArray(
                R.array.carrier_properties);

        for (int i = 0; i < carrierLocales.length; i+=3) {
            String c = carrierLocales[i].toString();
            if (carrier.equals(c)) {
                return Locale.forLanguageTag(carrierLocales[i + 1].toString().replace('_', '-'));
            }
        }

        return null;
    }

    /**
     * Get current coarse-grained voice call state.
     * Use {@link #registerForPreciseCallStateChanged(Handler, int, Object)
     * registerForPreciseCallStateChanged()} for change notification. <p>
     * If the phone has an active call and call waiting occurs,
     * then the phone state is RINGING not OFFHOOK
     * <strong>Note:</strong>
     * This registration point provides notification of finer-grained
     * changes.<p>
     */
    @UnsupportedAppUsage
    public abstract PhoneConstants.State getState();

    /**
     * Retrieves the IccFileHandler of the Phone instance
     */
    @UnsupportedAppUsage(maxTargetSdk = Build.VERSION_CODES.R, trackingBug = 170729553)
    public IccFileHandler getIccFileHandler(){
        UiccCardApplication uiccApplication = mUiccApplication.get();
        IccFileHandler fh;

        if (uiccApplication == null) {
            Rlog.d(LOG_TAG, "getIccFileHandler: uiccApplication == null, return null");
            fh = null;
        } else {
            fh = uiccApplication.getIccFileHandler();
        }

        Rlog.d(LOG_TAG, "getIccFileHandler: fh=" + fh);
        return fh;
    }

    /*
     * Retrieves the Handler of the Phone instance
     */
    public Handler getHandler() {
        return this;
    }

    /**
     * Update the phone object if the voice radio technology has changed
     *
     * @param voiceRadioTech The new voice radio technology
     */
    public void updatePhoneObject(int voiceRadioTech) {
    }

    /**
    * Retrieves the ServiceStateTracker of the phone instance.
    */
    @UnsupportedAppUsage(maxTargetSdk = Build.VERSION_CODES.R, trackingBug = 170729553)
    public ServiceStateTracker getServiceStateTracker() {
        return null;
    }

    /**
     * Override to merge into {@link #getServiceState} when telecom has registered a SIM call
     * manager that supports over-the-top SIM-based calling (e.g. carrier-provided wi-fi calling
     * implementation).
     *
     * @param hasService Whether or not the SIM call manager currently provides over-the-top voice
     */
    public void setVoiceServiceStateOverride(boolean hasService) {}

    /**
     * Check whether the radio is off for thermal reason.
     *
     * @return {@code true} only if thermal mitigation is one of the reason for which radio is off.
     */
    public boolean isRadioOffForThermalMitigation() {
        ServiceStateTracker sst = getServiceStateTracker();
        return sst != null && sst.getRadioPowerOffReasons()
                .contains(Phone.RADIO_POWER_REASON_THERMAL);
    }

    /**
     * Retrieves the EmergencyNumberTracker of the phone instance.
     */
    public EmergencyNumberTracker getEmergencyNumberTracker() {
        return null;
    }

    /**
    * Get call tracker
    */
    @UnsupportedAppUsage(maxTargetSdk = Build.VERSION_CODES.R, trackingBug = 170729553)
    public CallTracker getCallTracker() {
        return null;
    }

    /**
     * @return The instance of transport manager.
     */
    public TransportManager getTransportManager() {
        return null;
    }

    /**
     * @return The instance of access networks manager.
     */
    public AccessNetworksManager getAccessNetworksManager() {
        return null;
    }

    /**
     * Retrieves the DeviceStateMonitor of the phone instance.
     */
    public DeviceStateMonitor getDeviceStateMonitor() {
        return null;
    }

    /**
     * Retrieves the DisplayInfoController of the phone instance.
     */
    public DisplayInfoController getDisplayInfoController() {
        return null;
    }

    /**
     * Retrieves the SignalStrengthController of the phone instance.
     */
    public SignalStrengthController getSignalStrengthController() {
        Log.wtf(LOG_TAG, "getSignalStrengthController return null.");
        return null;
    }

    /**
     * Update voice activation state
     */
    public void setVoiceActivationState(int state) {
        mSimActivationTracker.setVoiceActivationState(state);
    }
    /**
     * Update data activation state
     */
    public void setDataActivationState(int state) {
        mSimActivationTracker.setDataActivationState(state);
    }

    /**
     * Returns voice activation state
     */
    public int getVoiceActivationState() {
        return mSimActivationTracker.getVoiceActivationState();
    }
    /**
     * Returns data activation state
     */
    public int getDataActivationState() {
        return mSimActivationTracker.getDataActivationState();
    }

    /**
     * Update voice mail count related fields and notify listeners
     */
    public void updateVoiceMail() {
        Rlog.e(LOG_TAG, "updateVoiceMail() should be overridden");
    }

    public AppType getCurrentUiccAppType() {
        UiccCardApplication currentApp = mUiccApplication.get();
        if (currentApp != null) {
            return currentApp.getType();
        }
        return AppType.APPTYPE_UNKNOWN;
    }

    /**
     * Returns the ICC card interface for this phone, or null
     * if not applicable to underlying technology.
     */
    @UnsupportedAppUsage
    public IccCard getIccCard() {
        return null;
        //throw new Exception("getIccCard Shouldn't be called from Phone");
    }

    /**
     * Retrieves the serial number of the ICC, if applicable. Returns only the decimal digits before
     * the first hex digit in the ICC ID.
     */
    @UnsupportedAppUsage
    public String getIccSerialNumber() {
        IccRecords r = mIccRecords.get();
        return (r != null) ? r.getIccId() : null;
    }

    /**
     * Retrieves the full serial number of the ICC (including hex digits), if applicable.
     */
    public String getFullIccSerialNumber() {
        IccRecords r = mIccRecords.get();
        return (r != null) ? r.getFullIccId() : null;
    }

    /**
     * Returns SIM record load state. Use
     * <code>getSimCard().registerForReady()</code> for change notification.
     *
     * @return true if records from the SIM have been loaded and are
     * available (if applicable). If not applicable to the underlying
     * technology, returns true as well.
     */
    public boolean getIccRecordsLoaded() {
        IccRecords r = mIccRecords.get();
        return (r != null) ? r.getRecordsLoaded() : false;
    }

    /** Set the minimum interval for CellInfo requests to the modem */
    public void setCellInfoMinInterval(int interval) {
        getServiceStateTracker().setCellInfoMinInterval(interval);
    }

    /**
     * @return the last known CellInfo
     */
    public List<CellInfo> getAllCellInfo() {
        return getServiceStateTracker().getAllCellInfo();
    }

    /**
     * @param workSource calling WorkSource
     * @param rspMsg the response message containing the cell info
     */
    public void requestCellInfoUpdate(WorkSource workSource, Message rspMsg) {
        getServiceStateTracker().requestAllCellInfo(workSource, rspMsg);
    }

    /**
     * Returns the current CellIdentity if known
     */
    public CellIdentity getCurrentCellIdentity() {
        return getServiceStateTracker().getCellIdentity();
    }

    /**
     * @param workSource calling WorkSource
     * @param rspMsg the response message containing the cell location
     */
    public void getCellIdentity(WorkSource workSource, Message rspMsg) {
        getServiceStateTracker().requestCellIdentity(workSource, rspMsg);
    }

    /**
     * Sets the minimum time in milli-seconds between {@link PhoneStateListener#onCellInfoChanged
     * PhoneStateListener.onCellInfoChanged} will be invoked.
     *
     * The default, 0, means invoke onCellInfoChanged when any of the reported
     * information changes. Setting the value to INT_MAX(0x7fffffff) means never issue
     * A onCellInfoChanged.
     *
     * @param rateInMillis the rate
     * @param workSource calling WorkSource
     */
    public void setCellInfoListRate(int rateInMillis, WorkSource workSource) {
        mCi.setCellInfoListRate(rateInMillis, null, workSource);
    }

    /**
     * Get voice message waiting indicator status. No change notification
     * available on this interface. Use PhoneStateNotifier or similar instead.
     *
     * @return true if there is a voice message waiting
     */
    public boolean getMessageWaitingIndicator() {
        return mVmCount != 0;
    }

    /**
     *  Retrieves manually selected network info.
     */
    public String getManualNetworkSelectionPlmn() {
        return null;
    }


    private int getCallForwardingIndicatorFromSharedPref() {
        int status = IccRecords.CALL_FORWARDING_STATUS_DISABLED;
        int subId = getSubId();
        if (SubscriptionController.getInstance().isActiveSubId(subId)) {
            SharedPreferences sp = PreferenceManager.getDefaultSharedPreferences(mContext);
            status = sp.getInt(CF_STATUS + subId, IccRecords.CALL_FORWARDING_STATUS_UNKNOWN);
            Rlog.d(LOG_TAG, "getCallForwardingIndicatorFromSharedPref: for subId " + subId + "= " +
                    status);
            // Check for old preference if status is UNKNOWN for current subId. This part of the
            // code is needed only when upgrading from M to N.
            if (status == IccRecords.CALL_FORWARDING_STATUS_UNKNOWN) {
                String subscriberId = sp.getString(CF_ID, null);
                if (subscriberId != null) {
                    String currentSubscriberId = getSubscriberId();

                    if (subscriberId.equals(currentSubscriberId)) {
                        // get call forwarding status from preferences
                        status = sp.getInt(CF_STATUS, IccRecords.CALL_FORWARDING_STATUS_DISABLED);
                        setCallForwardingIndicatorInSharedPref(
                                status == IccRecords.CALL_FORWARDING_STATUS_ENABLED ? true : false);
                        Rlog.d(LOG_TAG, "getCallForwardingIndicatorFromSharedPref: " + status);
                    } else {
                        Rlog.d(LOG_TAG, "getCallForwardingIndicatorFromSharedPref: returning " +
                                "DISABLED as status for matching subscriberId not found");
                    }

                    // get rid of old preferences.
                    SharedPreferences.Editor editor = sp.edit();
                    editor.remove(CF_ID);
                    editor.remove(CF_STATUS);
                    editor.apply();
                }
            }
        } else {
            Rlog.e(LOG_TAG, "getCallForwardingIndicatorFromSharedPref: invalid subId " + subId);
        }
        return status;
    }

    private void setCallForwardingIndicatorInSharedPref(boolean enable) {
        int status = enable ? IccRecords.CALL_FORWARDING_STATUS_ENABLED :
                IccRecords.CALL_FORWARDING_STATUS_DISABLED;
        int subId = getSubId();
        Rlog.i(LOG_TAG, "setCallForwardingIndicatorInSharedPref: Storing status = " + status +
                " in pref " + CF_STATUS + subId);

        SharedPreferences sp = PreferenceManager.getDefaultSharedPreferences(mContext);
        SharedPreferences.Editor editor = sp.edit();
        editor.putInt(CF_STATUS + subId, status);
        editor.apply();
    }

    public void setVoiceCallForwardingFlag(int line, boolean enable, String number) {
        setCallForwardingIndicatorInSharedPref(enable);
        IccRecords r = getIccRecords();
        if (r != null) {
            r.setVoiceCallForwardingFlag(line, enable, number);
        }
        notifyCallForwardingIndicator();
    }

    /**
     * Set the voice call forwarding flag for GSM/UMTS and the like SIMs
     *
     * @param r to enable/disable
     * @param line to enable/disable
     * @param enable
     * @param number to which CFU is enabled
     */
    public void setVoiceCallForwardingFlag(IccRecords r, int line, boolean enable,
                                              String number) {
        setCallForwardingIndicatorInSharedPref(enable);
        if (r != null) {
            r.setVoiceCallForwardingFlag(line, enable, number);
        }
        notifyCallForwardingIndicator();
    }

    /**
     * Get voice call forwarding indicator status. No change notification
     * available on this interface. Use PhoneStateNotifier or similar instead.
     *
     * @return true if there is a voice call forwarding
     */
    public boolean getCallForwardingIndicator() {
        if (getPhoneType() == PhoneConstants.PHONE_TYPE_CDMA) {
            Rlog.e(LOG_TAG, "getCallForwardingIndicator: not possible in CDMA");
            return false;
        }
        IccRecords r = getIccRecords();
        int callForwardingIndicator = IccRecords.CALL_FORWARDING_STATUS_UNKNOWN;
        if (r != null) {
            callForwardingIndicator = r.getVoiceCallForwardingFlag();
        }
        if (callForwardingIndicator == IccRecords.CALL_FORWARDING_STATUS_UNKNOWN) {
            callForwardingIndicator = getCallForwardingIndicatorFromSharedPref();
        }
        Rlog.v(LOG_TAG, "getCallForwardingIndicator: iccForwardingFlag=" + (r != null
                    ? r.getVoiceCallForwardingFlag() : "null") + ", sharedPrefFlag="
                    + getCallForwardingIndicatorFromSharedPref());
        return ((callForwardingIndicator == IccRecords.CALL_FORWARDING_STATUS_ENABLED) ||
                getVideoCallForwardingPreference());
    }

    /**
     * This method stores the CF_VIDEO flag in preferences
     * @param enabled
     */
    public void setVideoCallForwardingPreference(boolean enabled) {
        Rlog.d(LOG_TAG, "Set video call forwarding info to preferences enabled = " + enabled
                + "subId = " + getSubId());
        SharedPreferences sp = PreferenceManager.getDefaultSharedPreferences(mContext);
        SharedPreferences.Editor edit = sp.edit();
        edit.putBoolean(CF_VIDEO + getSubId(), enabled);
        edit.commit();
    }

    /**
     * This method gets Video Call Forwarding enabled/disabled from preferences
     */
    public boolean getVideoCallForwardingPreference() {
        Rlog.d(LOG_TAG, "Get video call forwarding info from preferences");

        SharedPreferences sp = PreferenceManager.getDefaultSharedPreferences(mContext);
        return sp.getBoolean(CF_VIDEO + getSubId(), false);
    }

    public CarrierSignalAgent getCarrierSignalAgent() {
        return mCarrierSignalAgent;
    }

    public CarrierActionAgent getCarrierActionAgent() {
        return mCarrierActionAgent;
    }

    /**
     * Query the CDMA roaming preference setting.
     *
     * @param response is callback message to report one of TelephonyManager#CDMA_ROAMING_MODE_*
     */
    public void queryCdmaRoamingPreference(Message response) {
        mCi.queryCdmaRoamingPreference(response);
    }

    /**
     * Get the CDMA subscription mode setting.
     *
     * @param response is callback message to report one of TelephonyManager#CDMA_SUBSCRIPTION_*
     */
    public void queryCdmaSubscriptionMode(Message response) {
        mCi.getCdmaSubscriptionSource(response);
    }

    /**
     * Get current signal strength. No change notification available on this
     * interface. Use <code>PhoneStateNotifier</code> or an equivalent.
     * An ASU is 0-31 or -1 if unknown (for GSM, dBm = -113 - 2 * asu).
     * The following special values are defined:</p>
     * <ul><li>0 means "-113 dBm or less".</li>
     * <li>31 means "-51 dBm or greater".</li></ul>
     *
     * @return Current signal strength as SignalStrength
     */
    public SignalStrength getSignalStrength() {
        SignalStrengthController ssc = getSignalStrengthController();
        if (ssc == null) {
            return new SignalStrength();
        } else {
            return ssc.getSignalStrength();
        }
    }

    /**
     * @return true, if the device is in a state where both voice and data
     * are supported simultaneously. This can change based on location or network condition.
     */
    public boolean isConcurrentVoiceAndDataAllowed() {
        ServiceStateTracker sst = getServiceStateTracker();
        return sst == null ? false : sst.isConcurrentVoiceAndDataAllowed();
    }

    /**
     * Requests to set the CDMA roaming preference
     * @param cdmaRoamingType one of TelephonyManager#CDMA_ROAMING_MODE_*
     * @param response is callback message
     */
    public void setCdmaRoamingPreference(int cdmaRoamingType, Message response) {
        mCi.setCdmaRoamingPreference(cdmaRoamingType, response);
    }

    /**
     * Requests to set the CDMA subscription mode
     * @param cdmaSubscriptionType one of TelephonyManager#CDMA_SUBSCRIPTION_*
     * @param response is callback message
     */
    public void setCdmaSubscriptionMode(int cdmaSubscriptionType, Message response) {
        mCi.setCdmaSubscriptionSource(cdmaSubscriptionType, response);
    }

    /**
     * Get the effective allowed network types on the device.
     *
     * @return effective network type
     */
    public @TelephonyManager.NetworkTypeBitMask long getEffectiveAllowedNetworkTypes() {
        long allowedNetworkTypes = TelephonyManager.getAllNetworkTypesBitmask();
        synchronized (mAllowedNetworkTypesForReasons) {
            for (long networkTypes : mAllowedNetworkTypesForReasons.values()) {
                allowedNetworkTypes = allowedNetworkTypes & networkTypes;
            }
        }
        if (!mIsCarrierNrSupported) {
            allowedNetworkTypes &= ~TelephonyManager.NETWORK_TYPE_BITMASK_NR;
        }
        logd("SubId" + getSubId() + ",getEffectiveAllowedNetworkTypes: "
                + TelephonyManager.convertNetworkTypeBitmaskToString(allowedNetworkTypes));
        return allowedNetworkTypes;
    }

    /**
     * Notify the latest allowed network types changed.
     */
    public void notifyAllowedNetworkTypesChanged(
            @TelephonyManager.AllowedNetworkTypesReason int reason) {
        logd("SubId" + getSubId() + ",notifyAllowedNetworkTypesChanged: reason: " + reason
                + " value:" + TelephonyManager.convertNetworkTypeBitmaskToString(
                getAllowedNetworkTypes(reason)));
        mNotifier.notifyAllowedNetworkTypesChanged(this, reason, getAllowedNetworkTypes(reason));
    }

    /**
     * Is E-UTRA-NR Dual Connectivity enabled
     */
    public void isNrDualConnectivityEnabled(Message message, WorkSource workSource) {
        mCi.isNrDualConnectivityEnabled(message, workSource);
    }

    /**
     * Enable/Disable E-UTRA-NR Dual Connectivity
     * @param nrDualConnectivityState expected NR dual connectivity state
     * This can be passed following states
     * <ol>
     * <li>Enable NR dual connectivity {@link TelephonyManager#NR_DUAL_CONNECTIVITY_ENABLE}
     * <li>Disable NR dual connectivity {@link TelephonyManager#NR_DUAL_CONNECTIVITY_DISABLE}
     * <li>Disable NR dual connectivity and force secondary cell to be released
     * {@link TelephonyManager#NR_DUAL_CONNECTIVITY_DISABLE_IMMEDIATE}
     * </ol>
     */
    public void setNrDualConnectivityState(
            @TelephonyManager.NrDualConnectivityState int nrDualConnectivityState,
            Message message, WorkSource workSource) {
        mCi.setNrDualConnectivityState(nrDualConnectivityState, message, workSource);
    }

    /**
     * Get the allowed network types for a certain reason.
     * @param reason reason to configure allowed network types
     * @return the allowed network types.
     */
    public @TelephonyManager.NetworkTypeBitMask long getAllowedNetworkTypes(
            @TelephonyManager.AllowedNetworkTypesReason int reason) {
        long allowedNetworkTypes;
        long defaultAllowedNetworkTypes = RadioAccessFamily.getRafFromNetworkType(
                RILConstants.PREFERRED_NETWORK_MODE);

        if (!TelephonyManager.isValidAllowedNetworkTypesReason(reason)) {
            throw new IllegalArgumentException("AllowedNetworkTypes NumberFormat exception");
        }

        synchronized (mAllowedNetworkTypesForReasons) {
            allowedNetworkTypes = mAllowedNetworkTypesForReasons.getOrDefault(
                    reason,
                    defaultAllowedNetworkTypes);
        }
        if (!mIsCarrierNrSupported
                && reason == TelephonyManager.ALLOWED_NETWORK_TYPES_REASON_CARRIER) {
            allowedNetworkTypes = updateAllowedNetworkTypeForCarrierWithCarrierConfig();
        }
        logd("SubId" + getSubId() + ",get allowed network types "
                + convertAllowedNetworkTypeMapIndexToDbName(reason)
                + ": value = " + TelephonyManager.convertNetworkTypeBitmaskToString(
                allowedNetworkTypes));
        return allowedNetworkTypes;
    }

    /**
     * Loads the allowed network type from subscription database.
     */
    public void loadAllowedNetworksFromSubscriptionDatabase() {
        // Try to load ALLOWED_NETWORK_TYPES from SIMINFO.
        if (SubscriptionController.getInstance() == null) {
            return;
        }

        String result = SubscriptionController.getInstance().getSubscriptionProperty(
                getSubId(),
                SubscriptionManager.ALLOWED_NETWORK_TYPES);
        // After fw load network type from DB, do unlock if subId is valid.
        mIsAllowedNetworkTypesLoadedFromDb = SubscriptionManager.isValidSubscriptionId(getSubId());
        if (result == null) {
            return;
        }

        logd("SubId" + getSubId() + ",load allowed network types : value = " + result);
        Map<Integer, Long> oldAllowedNetworkTypes = new HashMap<>(mAllowedNetworkTypesForReasons);
        mAllowedNetworkTypesForReasons.clear();
        try {
            // Format: "REASON=VALUE,REASON2=VALUE2"
            for (String pair : result.trim().split(",")) {
                String[] networkTypesValues = (pair.trim().toLowerCase()).split("=");
                if (networkTypesValues.length != 2) {
                    Rlog.e(LOG_TAG, "Invalid ALLOWED_NETWORK_TYPES from DB, value = " + pair);
                    continue;
                }
                int key = convertAllowedNetworkTypeDbNameToMapIndex(networkTypesValues[0]);
                long value = Long.parseLong(networkTypesValues[1]);
                if (key != INVALID_ALLOWED_NETWORK_TYPES
                        && value != INVALID_ALLOWED_NETWORK_TYPES) {
                    synchronized (mAllowedNetworkTypesForReasons) {
                        mAllowedNetworkTypesForReasons.put(key, value);
                    }
                    if (!oldAllowedNetworkTypes.containsKey(key)
                            || oldAllowedNetworkTypes.get(key) != value) {
                        if (oldAllowedNetworkTypes.containsKey(key)) {
                            oldAllowedNetworkTypes.remove(key);
                        }
                        notifyAllowedNetworkTypesChanged(key);
                    }
                }
            }
        } catch (NumberFormatException e) {
            Rlog.e(LOG_TAG, "allowedNetworkTypes NumberFormat exception" + e);
        }

        for (int key : oldAllowedNetworkTypes.keySet()) {
            notifyAllowedNetworkTypesChanged(key);
        }
    }

    private int convertAllowedNetworkTypeDbNameToMapIndex(String name) {
        switch (name) {
            case ALLOWED_NETWORK_TYPES_TEXT_USER:
                return TelephonyManager.ALLOWED_NETWORK_TYPES_REASON_USER;
            case ALLOWED_NETWORK_TYPES_TEXT_POWER:
                return TelephonyManager.ALLOWED_NETWORK_TYPES_REASON_POWER;
            case ALLOWED_NETWORK_TYPES_TEXT_CARRIER:
                return TelephonyManager.ALLOWED_NETWORK_TYPES_REASON_CARRIER;
            case ALLOWED_NETWORK_TYPES_TEXT_ENABLE_2G:
                return TelephonyManager.ALLOWED_NETWORK_TYPES_REASON_ENABLE_2G;
            default:
                return INVALID_ALLOWED_NETWORK_TYPES;
        }
    }

    private String convertAllowedNetworkTypeMapIndexToDbName(int reason) {
        switch (reason) {
            case TelephonyManager.ALLOWED_NETWORK_TYPES_REASON_USER:
                return ALLOWED_NETWORK_TYPES_TEXT_USER;
            case TelephonyManager.ALLOWED_NETWORK_TYPES_REASON_POWER:
                return ALLOWED_NETWORK_TYPES_TEXT_POWER;
            case TelephonyManager.ALLOWED_NETWORK_TYPES_REASON_CARRIER:
                return ALLOWED_NETWORK_TYPES_TEXT_CARRIER;
            case TelephonyManager.ALLOWED_NETWORK_TYPES_REASON_ENABLE_2G:
                return ALLOWED_NETWORK_TYPES_TEXT_ENABLE_2G;
            default:
                return Integer.toString(INVALID_ALLOWED_NETWORK_TYPES);
        }
    }

    private @TelephonyManager.NetworkTypeBitMask long
            updateAllowedNetworkTypeForCarrierWithCarrierConfig() {
        long defaultAllowedNetworkTypes = RadioAccessFamily.getRafFromNetworkType(
                RILConstants.PREFERRED_NETWORK_MODE);
        long allowedNetworkTypes;
        synchronized (mAllowedNetworkTypesForReasons) {
            allowedNetworkTypes = mAllowedNetworkTypesForReasons.getOrDefault(
                    TelephonyManager.ALLOWED_NETWORK_TYPES_REASON_CARRIER,
                    defaultAllowedNetworkTypes);
        }
        if (mIsCarrierNrSupported) {
            return allowedNetworkTypes;
        }
        allowedNetworkTypes = allowedNetworkTypes & ~TelephonyManager.NETWORK_TYPE_BITMASK_NR;

        logd("Allowed network types for 'carrier' reason is changed by carrier config = "
                + TelephonyManager.convertNetworkTypeBitmaskToString(allowedNetworkTypes));
        return allowedNetworkTypes;
    }

    /**
     * Requests to set the allowed network types for a specific reason
     *
     * @param reason reason to configure allowed network type
     * @param networkTypes one of the network types
     * @param response callback Message
     */
    public void setAllowedNetworkTypes(@TelephonyManager.AllowedNetworkTypesReason int reason,
            @TelephonyManager.NetworkTypeBitMask long networkTypes, @Nullable Message response) {
        int subId = getSubId();
        if (!TelephonyManager.isValidAllowedNetworkTypesReason(reason)) {
            loge("setAllowedNetworkTypes: Invalid allowed network type reason: " + reason);
            if (response != null) {
                AsyncResult.forMessage(response, null,
                        new CommandException(CommandException.Error.INVALID_ARGUMENTS));
                response.sendToTarget();
            }
            return;
        }
        if (!SubscriptionManager.isUsableSubscriptionId(subId)
                || !mIsAllowedNetworkTypesLoadedFromDb) {
            loge("setAllowedNetworkTypes: no sim or network type is not loaded. SubscriptionId: "
                    + subId + ", isNetworkTypeLoaded" + mIsAllowedNetworkTypesLoadedFromDb);
            if (response != null) {
                AsyncResult.forMessage(response, null,
                        new CommandException(CommandException.Error.MISSING_RESOURCE));
                response.sendToTarget();
            }
            return;
        }
        String mapAsString = "";
        synchronized (mAllowedNetworkTypesForReasons) {
            mAllowedNetworkTypesForReasons.put(reason, networkTypes);
            mapAsString = mAllowedNetworkTypesForReasons.keySet().stream()
                    .map(key -> convertAllowedNetworkTypeMapIndexToDbName(key) + "="
                            + mAllowedNetworkTypesForReasons.get(key))
                    .collect(Collectors.joining(","));
        }
        SubscriptionManager.setSubscriptionProperty(subId,
                SubscriptionManager.ALLOWED_NETWORK_TYPES,
                mapAsString);
        logd("setAllowedNetworkTypes: SubId" + subId + ",setAllowedNetworkTypes " + mapAsString);

        updateAllowedNetworkTypes(response);
        notifyAllowedNetworkTypesChanged(reason);
    }

    public void updateAllowedNetworkTypes(Message response) {
        int modemRaf = getRadioAccessFamily();
        if (modemRaf == RadioAccessFamily.RAF_UNKNOWN) {
            Rlog.d(LOG_TAG, "setPreferredNetworkType: Abort, unknown RAF: "
                    + modemRaf);
            if (response != null) {
                CommandException ex;
                ex = new CommandException(CommandException.Error.GENERIC_FAILURE);
                AsyncResult.forMessage(response, null, ex);
                response.sendToTarget();
            }
            return;
        }

        int filteredRaf = (int) (modemRaf & getEffectiveAllowedNetworkTypes());

        logd("setAllowedNetworkTypes: modemRafBitMask = " + modemRaf
                + " ,modemRaf = " + TelephonyManager.convertNetworkTypeBitmaskToString(modemRaf)
                + " ,filteredRafBitMask = " + filteredRaf
                + " ,filteredRaf = " + TelephonyManager.convertNetworkTypeBitmaskToString(
                filteredRaf));
        mCi.setAllowedNetworkTypesBitmap(filteredRaf, response);
        mPreferredNetworkTypeRegistrants.notifyRegistrants();
    }

    /**
     * Query the allowed network types bitmask setting
     *
     * @param response is callback message to report network types bitmask
     */
    public void getAllowedNetworkTypesBitmask(Message response) {
        mCi.getAllowedNetworkTypesBitmap(response);
    }

    /**
     * Register for preferred network type changes
     *
     * @param h Handler that receives the notification message.
     * @param what User-defined message code.
     * @param obj User object.
     */
    public void registerForPreferredNetworkTypeChanged(Handler h, int what, Object obj) {
        checkCorrectThread(h);
        mPreferredNetworkTypeRegistrants.addUnique(h, what, obj);
    }

    /**
     * Unregister for preferred network type changes.
     *
     * @param h Handler that should be unregistered.
     */
    public void unregisterForPreferredNetworkTypeChanged(Handler h) {
        mPreferredNetworkTypeRegistrants.remove(h);
    }

    /**
     * Get the cached value of the preferred network type setting
     */
    public int getCachedAllowedNetworkTypesBitmask() {
        if (mCi != null && mCi instanceof BaseCommands) {
            return ((BaseCommands) mCi).mAllowedNetworkTypesBitmask;
        } else {
            return RadioAccessFamily.getRafFromNetworkType(RILConstants.PREFERRED_NETWORK_MODE);
        }
    }

    /**
     * Gets the default SMSC address.
     *
     * @param result Callback message contains the SMSC address.
     */
    @UnsupportedAppUsage
    public void getSmscAddress(Message result) {
        mCi.getSmscAddress(result);
    }

    /**
     * Sets the default SMSC address.
     *
     * @param address new SMSC address
     * @param result Callback message is empty on completion
     */
    @UnsupportedAppUsage
    public void setSmscAddress(String address, Message result) {
        mCi.setSmscAddress(address, result);
    }

    /**
     * setTTYMode
     * sets a TTY mode option.
     * @param ttyMode is a one of the following:
     * - {@link com.android.internal.telephony.Phone#TTY_MODE_OFF}
     * - {@link com.android.internal.telephony.Phone#TTY_MODE_FULL}
     * - {@link com.android.internal.telephony.Phone#TTY_MODE_HCO}
     * - {@link com.android.internal.telephony.Phone#TTY_MODE_VCO}
     * @param onComplete a callback message when the action is completed
     */
    public void setTTYMode(int ttyMode, Message onComplete) {
        mCi.setTTYMode(ttyMode, onComplete);
    }

    /**
     * setUiTTYMode
     * sets a TTY mode option.
     * @param ttyMode is a one of the following:
     * - {@link com.android.internal.telephony.Phone#TTY_MODE_OFF}
     * - {@link com.android.internal.telephony.Phone#TTY_MODE_FULL}
     * - {@link com.android.internal.telephony.Phone#TTY_MODE_HCO}
     * - {@link com.android.internal.telephony.Phone#TTY_MODE_VCO}
     * @param onComplete a callback message when the action is completed
     */
    public void setUiTTYMode(int uiTtyMode, Message onComplete) {
        Rlog.d(LOG_TAG, "unexpected setUiTTYMode method call");
    }

    /**
     * queryTTYMode
     * query the status of the TTY mode
     *
     * @param onComplete a callback message when the action is completed.
     */
    public void queryTTYMode(Message onComplete) {
        mCi.queryTTYMode(onComplete);
    }

    /**
     * Enable or disable enhanced Voice Privacy (VP). If enhanced VP is
     * disabled, normal VP is enabled.
     *
     * @param enable whether true or false to enable or disable.
     * @param onComplete a callback message when the action is completed.
     */
    public void enableEnhancedVoicePrivacy(boolean enable, Message onComplete) {
    }

    /**
     * Get the currently set Voice Privacy (VP) mode.
     *
     * @param onComplete a callback message when the action is completed.
     */
    public void getEnhancedVoicePrivacy(Message onComplete) {
    }

    /**
     * Assign a specified band for RF configuration.
     *
     * @param bandMode one of BM_*_BAND
     * @param response is callback message
     */
    public void setBandMode(int bandMode, Message response) {
        mCi.setBandMode(bandMode, response);
    }

    /**
     * Query the list of band mode supported by RF.
     *
     * @param response is callback message
     *        ((AsyncResult)response.obj).result  is an int[] where int[0] is
     *        the size of the array and the rest of each element representing
     *        one available BM_*_BAND
     */
    public void queryAvailableBandMode(Message response) {
        mCi.queryAvailableBandMode(response);
    }

    /**
     * Invokes RIL_REQUEST_OEM_HOOK_RAW on RIL implementation.
     *
     * @param data The data for the request.
     * @param response <strong>On success</strong>,
     * (byte[])(((AsyncResult)response.obj).result)
     * <strong>On failure</strong>,
     * (((AsyncResult)response.obj).result) == null and
     * (((AsyncResult)response.obj).exception) being an instance of
     * com.android.internal.telephony.gsm.CommandException
     *
     * @see #invokeOemRilRequestRaw(byte[], android.os.Message)
     * @deprecated OEM needs a vendor-extension hal and their apps should use that instead
     */
    @UnsupportedAppUsage
    @Deprecated
    public void invokeOemRilRequestRaw(byte[] data, Message response) {
        mCi.invokeOemRilRequestRaw(data, response);
    }

    /**
     * Invokes RIL_REQUEST_OEM_HOOK_Strings on RIL implementation.
     *
     * @param strings The strings to make available as the request data.
     * @param response <strong>On success</strong>, "response" bytes is
     * made available as:
     * (String[])(((AsyncResult)response.obj).result).
     * <strong>On failure</strong>,
     * (((AsyncResult)response.obj).result) == null and
     * (((AsyncResult)response.obj).exception) being an instance of
     * com.android.internal.telephony.gsm.CommandException
     *
     * @see #invokeOemRilRequestStrings(java.lang.String[], android.os.Message)
     * @deprecated OEM needs a vendor-extension hal and their apps should use that instead
     */
    @UnsupportedAppUsage
    @Deprecated
    public void invokeOemRilRequestStrings(String[] strings, Message response) {
        mCi.invokeOemRilRequestStrings(strings, response);
    }

    /**
     * Read one of the NV items defined in {@link RadioNVItems} / {@code ril_nv_items.h}.
     * Used for device configuration by some CDMA operators.
     *
     * @param itemID the ID of the item to read
     * @param response callback message with the String response in the obj field
     * @param workSource calling WorkSource
     */
    public void nvReadItem(int itemID, Message response, WorkSource workSource) {
        mCi.nvReadItem(itemID, response, workSource);
    }

    /**
     * Write one of the NV items defined in {@link RadioNVItems} / {@code ril_nv_items.h}.
     * Used for device configuration by some CDMA operators.
     *
     * @param itemID the ID of the item to read
     * @param itemValue the value to write, as a String
     * @param response Callback message.
     * @param workSource calling WorkSource
     */
    public void nvWriteItem(int itemID, String itemValue, Message response,
            WorkSource workSource) {
        mCi.nvWriteItem(itemID, itemValue, response, workSource);
    }

    /**
     * Update the CDMA Preferred Roaming List (PRL) in the radio NV storage.
     * Used for device configuration by some CDMA operators.
     *
     * @param preferredRoamingList byte array containing the new PRL
     * @param response Callback message.
     */
    public void nvWriteCdmaPrl(byte[] preferredRoamingList, Message response) {
        mCi.nvWriteCdmaPrl(preferredRoamingList, response);
    }

    /**
     * Perform the radio modem reboot. The radio will be taken offline. Used for device
     * configuration by some CDMA operators.
     * TODO: reuse nvResetConfig for now, should move to separate HAL API.
     *
     * @param response Callback message.
     */
    public void rebootModem(Message response) {
        mCi.nvResetConfig(1 /* 1: reload NV reset, trigger a modem reboot */, response);
    }

    /**
     * Perform the modem configuration reset. Used for device configuration by some CDMA operators.
     * TODO: reuse nvResetConfig for now, should move to separate HAL API.
     *
     * @param response Callback message.
     */
    public void resetModemConfig(Message response) {
        mCi.nvResetConfig(3 /* factory NV reset */, response);
    }

    /**
     * Perform modem configuration erase. Used for network reset
     *
     * @param response Callback message.
     */
    public void eraseModemConfig(Message response) {
        mCi.nvResetConfig(2 /* erase NV */, response);
    }

    /**
     * Erase data saved in the SharedPreference. Used for network reset
     *
     */
    public boolean eraseDataInSharedPreferences() {
        SharedPreferences sp = PreferenceManager.getDefaultSharedPreferences(getContext());
        SharedPreferences.Editor editor = sp.edit();
        Rlog.d(LOG_TAG, "Erase all data saved in SharedPreferences");
        editor.clear();
        return editor.commit();
    }

    public void setSystemSelectionChannels(List<RadioAccessSpecifier> specifiers,
            Message response) {
        mCi.setSystemSelectionChannels(specifiers, response);
    }

    /**
     * Get which bands the modem's background scan is acting on.
     *
     * @param response Callback message.
     */
    public void getSystemSelectionChannels(Message response) {
        mCi.getSystemSelectionChannels(response);
    }

    public void notifyDataActivity() {
        mNotifier.notifyDataActivity(this);
    }

    private void notifyMessageWaitingIndicator() {
        // Do not notify voice mail waiting if device doesn't support voice
        if (!mIsVoiceCapable)
            return;

        // This function is added to send the notification to DefaultPhoneNotifier.
        mNotifier.notifyMessageWaitingChanged(this);
    }

    /** Send notification with an updated PreciseDataConnectionState to a single data connection */
    public void notifyDataConnection(PreciseDataConnectionState state) {
        mNotifier.notifyDataConnection(this, state);
    }

    @UnsupportedAppUsage(maxTargetSdk = Build.VERSION_CODES.R, trackingBug = 170729553)
    public void notifyOtaspChanged(int otaspMode) {
        mOtaspRegistrants.notifyRegistrants(new AsyncResult(null, otaspMode, null));
    }

    public void notifyVoiceActivationStateChanged(int state) {
        mNotifier.notifyVoiceActivationStateChanged(this, state);
    }

    public void notifyDataActivationStateChanged(int state) {
        mNotifier.notifyDataActivationStateChanged(this, state);
    }

    public void notifyUserMobileDataStateChanged(boolean state) {
        mNotifier.notifyUserMobileDataStateChanged(this, state);
    }

    /** Send notification that display info has changed. */
    public void notifyDisplayInfoChanged(TelephonyDisplayInfo telephonyDisplayInfo) {
        mNotifier.notifyDisplayInfoChanged(this, telephonyDisplayInfo);
    }

    public void notifySignalStrength() {
        mNotifier.notifySignalStrength(this);
    }

    public PhoneConstants.DataState getDataConnectionState(String apnType) {
        return PhoneConstants.DataState.DISCONNECTED;
    }

    /** Default implementation to get the PreciseDataConnectionState */
    public @Nullable PreciseDataConnectionState getPreciseDataConnectionState(String apnType) {
        return null;
    }

    public void notifyCellInfo(List<CellInfo> cellInfo) {
        AsyncResult ar = new AsyncResult(null, cellInfo, null);
        mCellInfoRegistrants.notifyRegistrants(ar);

        mNotifier.notifyCellInfo(this, cellInfo);
    }

    protected void notifyMigrateUssd(String num, ResultReceiver wrappedCallback)
            throws UnsupportedOperationException {
        // notifyMigrateUssd shall be overriden by GsmCdmaPhone
        throw new UnsupportedOperationException("notifyMigrateUssd: not supported");
    }

    /**
     * Registration point for PhysicalChannelConfig change.
     * @param h handler to notify
     * @param what what code of message when delivered
     * @param obj placed in Message.obj.userObj
     */
    public void registerForPhysicalChannelConfig(Handler h, int what, Object obj) {
        checkCorrectThread(h);
        Registrant registrant = new Registrant(h, what, obj);
        mPhysicalChannelConfigRegistrants.add(registrant);
        // notify first
        List<PhysicalChannelConfig> physicalChannelConfigs = getPhysicalChannelConfigList();
        if (physicalChannelConfigs != null) {
            registrant.notifyRegistrant(new AsyncResult(null, physicalChannelConfigs, null));
        }
    }

    public void unregisterForPhysicalChannelConfig(Handler h) {
        mPhysicalChannelConfigRegistrants.remove(h);
    }

    /** Notify {@link PhysicalChannelConfig} changes. */
    public void notifyPhysicalChannelConfig(List<PhysicalChannelConfig> configs) {
        mPhysicalChannelConfigRegistrants.notifyRegistrants(new AsyncResult(null, configs, null));
        mNotifier.notifyPhysicalChannelConfig(this, configs);
    }

    public List<PhysicalChannelConfig> getPhysicalChannelConfigList() {
        return null;
    }

    /**
     * Notify listeners that SRVCC state has changed.
     */
    public void notifySrvccStateChanged(int state) {
        mNotifier.notifySrvccStateChanged(this, state);
    }

    /** Notify the {@link EmergencyNumber} changes. */
    public void notifyEmergencyNumberList() {
        mNotifier.notifyEmergencyNumberList(this);
    }

    /** Notify the outgoing Sms {@link EmergencyNumber} changes. */
    public void notifyOutgoingEmergencySms(EmergencyNumber emergencyNumber) {
        mNotifier.notifyOutgoingEmergencySms(this, emergencyNumber);
    }

    /** Notify the data enabled changes. */
    public void notifyDataEnabled(boolean enabled,
            @TelephonyManager.DataEnabledReason int reason) {
        mNotifier.notifyDataEnabled(this, enabled, reason);
    }

    /** Notify link capacity estimate has changed. */
    public void notifyLinkCapacityEstimateChanged(
            List<LinkCapacityEstimate> linkCapacityEstimateList) {
        mNotifier.notifyLinkCapacityEstimateChanged(this, linkCapacityEstimateList);
    }

    /**
     * @return true if a mobile originating emergency call is active
     */
    public boolean isInEmergencyCall() {
        return false;
    }

    // This property is used to handle phone process crashes, and is the same for CDMA and IMS
    // phones
    protected static boolean getInEcmMode() {
        return TelephonyProperties.in_ecm_mode().orElse(false);
    }

    public boolean isInEcm() {
        return EcbmHandler.getInstance().isInEcm();
    }

    public boolean isInImsEcm() {
        return false;
    }

<<<<<<< HEAD
=======
    public boolean isInCdmaEcm() {
        return getPhoneType() == PhoneConstants.PHONE_TYPE_CDMA && isInEcm()
                && (mImsPhone == null || !mImsPhone.isInImsEcm());
    }

    public void setIsInEcm(boolean isInEcm) {
        if (!getUnitTestMode()) {
            TelephonyProperties.in_ecm_mode(isInEcm);
        }
        mIsPhoneInEcmState = isInEcm;
    }

>>>>>>> d4b1056d
    /**
     * @return true if this Phone is in an emergency call that caused emergency callback mode to be
     * canceled, false if not.
     */
    public boolean isEcmCanceledForEmergency() {
        return mEcmCanceledForEmergency;
    }

    /**
     * Set whether or not this Phone has an active emergency call that was placed during emergency
     * callback mode and caused it to be temporarily canceled.
     * @param isCanceled true if an emergency call was placed that caused ECM to be canceled, false
     *                   if it is not in this state.
     */
    public void setEcmCanceledForEmergency(boolean isCanceled) {
        mEcmCanceledForEmergency = isCanceled;
    }

    @UnsupportedAppUsage(maxTargetSdk = Build.VERSION_CODES.R, trackingBug = 170729553)
    private static int getVideoState(Call call) {
        int videoState = VideoProfile.STATE_AUDIO_ONLY;
        Connection conn = call.getEarliestConnection();
        if (conn != null) {
            videoState = conn.getVideoState();
        }
        return videoState;
    }

    /**
     * Determines if the specified call currently is or was at some point a video call, or if it is
     * a conference call.
     * @param call The call.
     * @return {@code true} if the call is or was a video call or is a conference call,
     *      {@code false} otherwise.
     */
    private boolean isVideoCallOrConference(Call call) {
        if (call.isMultiparty()) {
            return true;
        }

        boolean isDowngradedVideoCall = false;
        if (call instanceof ImsPhoneCall) {
            ImsPhoneCall imsPhoneCall = (ImsPhoneCall) call;
            ImsCall imsCall = imsPhoneCall.getImsCall();
            return imsCall != null && (imsCall.isVideoCall() ||
                    imsCall.wasVideoCall());
        }
        return isDowngradedVideoCall;
    }

    /**
     * @return {@code true} if an IMS video call or IMS conference is present, false otherwise.
     */
    public boolean isImsVideoCallOrConferencePresent() {
        boolean isPresent = false;
        if (mImsPhone != null) {
            isPresent = isVideoCallOrConference(mImsPhone.getForegroundCall()) ||
                    isVideoCallOrConference(mImsPhone.getBackgroundCall()) ||
                    isVideoCallOrConference(mImsPhone.getRingingCall());
        }
        Rlog.d(LOG_TAG, "isImsVideoCallOrConferencePresent: " + isPresent);
        return isPresent;
    }

    /**
     * Return a numerical identifier for the phone radio interface.
     * @return PHONE_TYPE_XXX as defined above.
     */
    @UnsupportedAppUsage
    public abstract int getPhoneType();

    /**
     * Returns unread voicemail count. This count is shown when the  voicemail
     * notification is expanded.<p>
     */
    public int getVoiceMessageCount(){
        return mVmCount;
    }

    /** sets the voice mail count of the phone and notifies listeners. */
    public void setVoiceMessageCount(int countWaiting) {
        mVmCount = countWaiting;
        int subId = getSubId();
        if (SubscriptionController.getInstance().isActiveSubId(subId)) {

            Rlog.d(LOG_TAG, "setVoiceMessageCount: Storing Voice Mail Count = " + countWaiting +
                    " for mVmCountKey = " + VM_COUNT + subId + " in preferences.");

            SharedPreferences sp = PreferenceManager.getDefaultSharedPreferences(mContext);
            SharedPreferences.Editor editor = sp.edit();
            editor.putInt(VM_COUNT + subId, countWaiting);
            editor.apply();
        } else {
            Rlog.e(LOG_TAG, "setVoiceMessageCount in sharedPreference: invalid subId " + subId);
        }
        // store voice mail count in SIM
        IccRecords records = UiccController.getInstance().getIccRecords(
                mPhoneId, UiccController.APP_FAM_3GPP);
        if (records != null) {
            Rlog.d(LOG_TAG, "setVoiceMessageCount: updating SIM Records");
            records.setVoiceMessageWaiting(1, countWaiting);
        } else {
            Rlog.d(LOG_TAG, "setVoiceMessageCount: SIM Records not found");
        }
        // notify listeners of voice mail
        notifyMessageWaitingIndicator();
    }

    /** gets the voice mail count from preferences */
    protected int getStoredVoiceMessageCount() {
        int countVoiceMessages = 0;
        int subId = getSubId();
        if (SubscriptionController.getInstance().isActiveSubId(subId)) {
            int invalidCount = -2;  //-1 is not really invalid. It is used for unknown number of vm
            SharedPreferences sp = PreferenceManager.getDefaultSharedPreferences(mContext);
            int countFromSP = sp.getInt(VM_COUNT + subId, invalidCount);
            if (countFromSP != invalidCount) {
                countVoiceMessages = countFromSP;
                Rlog.d(LOG_TAG, "getStoredVoiceMessageCount: from preference for subId " + subId +
                        "= " + countVoiceMessages);
            } else {
                // Check for old preference if count not found for current subId. This part of the
                // code is needed only when upgrading from M to N.
                String subscriberId = sp.getString(VM_ID, null);
                if (subscriberId != null) {
                    String currentSubscriberId = getSubscriberId();

                    if (currentSubscriberId != null && currentSubscriberId.equals(subscriberId)) {
                        // get voice mail count from preferences
                        countVoiceMessages = sp.getInt(VM_COUNT, 0);
                        setVoiceMessageCount(countVoiceMessages);
                        Rlog.d(LOG_TAG, "getStoredVoiceMessageCount: from preference = " +
                                countVoiceMessages);
                    } else {
                        Rlog.d(LOG_TAG, "getStoredVoiceMessageCount: returning 0 as count for " +
                                "matching subscriberId not found");

                    }
                    // get rid of old preferences.
                    SharedPreferences.Editor editor = sp.edit();
                    editor.remove(VM_ID);
                    editor.remove(VM_COUNT);
                    editor.apply();
                }
            }
        } else {
            Rlog.e(LOG_TAG, "getStoredVoiceMessageCount: invalid subId " + subId);
        }
        return countVoiceMessages;
    }

    /**
     * send secret dialer codes to launch arbitrary activities.
     * an Intent is started with the android_secret_code://<code> URI.
     *
     * @param code stripped version of secret code without *#*# prefix and #*#* suffix
     */
    public void sendDialerSpecialCode(String code) {
        if (!TextUtils.isEmpty(code)) {
            final BroadcastOptions options = BroadcastOptions.makeBasic();
            options.setBackgroundActivityStartsAllowed(true);
            Intent intent = new Intent(TelephonyIntents.SECRET_CODE_ACTION,
                    Uri.parse("android_secret_code://" + code));
            intent.addFlags(Intent.FLAG_RECEIVER_FOREGROUND);
            mContext.sendBroadcast(intent, null, options.toBundle());

            // {@link TelephonyManager.ACTION_SECRET_CODE} will replace {@link
            // TelephonyIntents#SECRET_CODE_ACTION} in the next Android version. Before
            // that both of these two actions will be broadcast.
            Intent secrectCodeIntent = new Intent(TelephonyManager.ACTION_SECRET_CODE,
                    Uri.parse("android_secret_code://" + code));
            secrectCodeIntent.addFlags(Intent.FLAG_RECEIVER_FOREGROUND);
            mContext.sendBroadcast(secrectCodeIntent, null, options.toBundle());
        }
    }

    /**
     * Returns the CDMA ERI icon index to display
     */
    public int getCdmaEriIconIndex() {
        return -1;
    }

    /**
     * Returns the CDMA ERI icon mode,
     * 0 - ON
     * 1 - FLASHING
     */
    public int getCdmaEriIconMode() {
        return -1;
    }

    /**
     * Returns the CDMA ERI text,
     */
    public String getCdmaEriText() {
        return "GSM nw, no ERI";
    }

    /**
     * Retrieves the MIN for CDMA phones.
     */
    public String getCdmaMin() {
        return null;
    }

    /**
     * Check if subscription data has been assigned to mMin
     *
     * return true if MIN info is ready; false otherwise.
     */
    public boolean isMinInfoReady() {
        return false;
    }

    /**
     *  Retrieves PRL Version for CDMA phones
     */
    public String getCdmaPrlVersion(){
        return null;
    }

    /**
     * @return {@code true} if data is suspended.
     */
    public boolean isDataSuspended() {
        return false;
    }

    /**
     * send burst DTMF tone, it can send the string as single character or multiple character
     * ignore if there is no active call or not valid digits string.
     * Valid digit means only includes characters ISO-LATIN characters 0-9, *, #
     * The difference between sendDtmf and sendBurstDtmf is sendDtmf only sends one character,
     * this api can send single character and multiple character, also, this api has response
     * back to caller.
     *
     * @param dtmfString is string representing the dialing digit(s) in the active call
     * @param on the DTMF ON length in milliseconds, or 0 for default
     * @param off the DTMF OFF length in milliseconds, or 0 for default
     * @param onComplete is the callback message when the action is processed by BP
     *
     */
    public void sendBurstDtmf(String dtmfString, int on, int off, Message onComplete) {
    }

    /**
     * Sets an event to be fired when the telephony system processes
     * a post-dial character on an outgoing call.<p>
     *
     * Messages of type <code>what</code> will be sent to <code>h</code>.
     * The <code>obj</code> field of these Message's will be instances of
     * <code>AsyncResult</code>. <code>Message.obj.result</code> will be
     * a Connection object.<p>
     *
     * Message.arg1 will be the post dial character being processed,
     * or 0 ('\0') if end of string.<p>
     *
     * If Connection.getPostDialState() == WAIT,
     * the application must call
     * {@link com.android.internal.telephony.Connection#proceedAfterWaitChar()
     * Connection.proceedAfterWaitChar()} or
     * {@link com.android.internal.telephony.Connection#cancelPostDial()
     * Connection.cancelPostDial()}
     * for the telephony system to continue playing the post-dial
     * DTMF sequence.<p>
     *
     * If Connection.getPostDialState() == WILD,
     * the application must call
     * {@link com.android.internal.telephony.Connection#proceedAfterWildChar
     * Connection.proceedAfterWildChar()}
     * or
     * {@link com.android.internal.telephony.Connection#cancelPostDial()
     * Connection.cancelPostDial()}
     * for the telephony system to continue playing the
     * post-dial DTMF sequence.<p>
     *
     * Only one post dial character handler may be set. <p>
     * Calling this method with "h" equal to null unsets this handler.<p>
     */
    @UnsupportedAppUsage
    public void setOnPostDialCharacter(Handler h, int what, Object obj) {
        mPostDialHandler = new Registrant(h, what, obj);
    }

    public Registrant getPostDialHandler() {
        return mPostDialHandler;
    }

    /**
     * request to exit emergency call back mode
     * the caller should use setOnECMModeExitResponse
     * to receive the emergency callback mode exit response
     */
    @UnsupportedAppUsage
    public void exitEmergencyCallbackMode() {
    }

    /**
     * Register for notifications when CDMA OTA Provision status change
     *
     * @param h Handler that receives the notification message.
     * @param what User-defined message code.
     * @param obj User object.
     */
    public void registerForCdmaOtaStatusChange(Handler h, int what, Object obj) {
    }

    /**
     * Unregister for notifications when CDMA OTA Provision status change
     * @param h Handler to be removed from the registrant list.
     */
    public void unregisterForCdmaOtaStatusChange(Handler h) {
    }

    /**
     * Registration point for subscription info ready
     * @param h handler to notify
     * @param what what code of message when delivered
     * @param obj placed in Message.obj
     */
    public void registerForSubscriptionInfoReady(Handler h, int what, Object obj) {
    }

    /**
     * Unregister for notifications for subscription info
     * @param h Handler to be removed from the registrant list.
     */
    public void unregisterForSubscriptionInfoReady(Handler h) {
    }

    /**
     * Returns true if OTA Service Provisioning needs to be performed.
     */
    @UnsupportedAppUsage(maxTargetSdk = Build.VERSION_CODES.R, trackingBug = 170729553)
    public boolean needsOtaServiceProvisioning() {
        return false;
    }

    /**
     * this decides if the dial number is OTA(Over the air provision) number or not
     * @param dialStr is string representing the dialing digit(s)
     * @return  true means the dialStr is OTA number, and false means the dialStr is not OTA number
     */
    public  boolean isOtaSpNumber(String dialStr) {
        return false;
    }

    /**
     * Register for notifications when OTA Service Provisioning mode has changed.
     *
     * <p>The mode is integer. {@link TelephonyManager#OTASP_UNKNOWN}
     * means the value is currently unknown and the system should wait until
     * {@link TelephonyManager#OTASP_NEEDED} or {@link TelephonyManager#OTASP_NOT_NEEDED} is
     * received before making the decision to perform OTASP or not.
     *
     * @param h Handler that receives the notification message.
     * @param what User-defined message code.
     * @param obj User object.
     */
    public void registerForOtaspChange(Handler h, int what, Object obj) {
        checkCorrectThread(h);
        mOtaspRegistrants.addUnique(h, what, obj);
        // notify first
        new Registrant(h, what, obj).notifyRegistrant(new AsyncResult(null, getOtasp(), null));
    }

    /**
     * Unegister for notifications when OTA Service Provisioning mode has changed.
     * @param h Handler to be removed from the registrant list.
     */
    public void unregisterForOtaspChange(Handler h) {
        mOtaspRegistrants.remove(h);
    }

    /**
     * Returns the current OTA Service Provisioning mode.
     *
     * @see registerForOtaspChange
     */
    public int getOtasp() {
        return TelephonyManager.OTASP_UNKNOWN;
    }

    /**
     * Register for notifications when CDMA call waiting comes
     *
     * @param h Handler that receives the notification message.
     * @param what User-defined message code.
     * @param obj User object.
     */
    public void registerForCallWaiting(Handler h, int what, Object obj){
    }

    /**
     * Unegister for notifications when CDMA Call waiting comes
     * @param h Handler to be removed from the registrant list.
     */
    public void unregisterForCallWaiting(Handler h){
    }

    /**
     * Registration point for Ecm timer reset
     * @param h handler to notify
     * @param what user-defined message code
     * @param obj placed in Message.obj
     */
    @UnsupportedAppUsage
    public void registerForEcmTimerReset(Handler h, int what, Object obj) {
    }

    /**
     * Unregister for notification for Ecm timer reset
     * @param h Handler to be removed from the registrant list.
     */
    @UnsupportedAppUsage
    public void unregisterForEcmTimerReset(Handler h) {
    }

    /**
     * Register for signal information notifications from the network.
     * Message.obj will contain an AsyncResult.
     * AsyncResult.result will be a SuppServiceNotification instance.
     *
     * @param h Handler that receives the notification message.
     * @param what User-defined message code.
     * @param obj User object.
     */
    public void registerForSignalInfo(Handler h, int what, Object obj) {
        mCi.registerForSignalInfo(h, what, obj);
    }

    /**
     * Unregisters for signal information notifications.
     * Extraneous calls are tolerated silently
     *
     * @param h Handler to be removed from the registrant list.
     */
    public void unregisterForSignalInfo(Handler h) {
        mCi.unregisterForSignalInfo(h);
    }

    /**
     * Register for display information notifications from the network.
     * Message.obj will contain an AsyncResult.
     * AsyncResult.result will be a SuppServiceNotification instance.
     *
     * @param h Handler that receives the notification message.
     * @param what User-defined message code.
     * @param obj User object.
     */
    public void registerForDisplayInfo(Handler h, int what, Object obj) {
        mCi.registerForDisplayInfo(h, what, obj);
    }

    /**
     * Unregisters for display information notifications.
     * Extraneous calls are tolerated silently
     *
     * @param h Handler to be removed from the registrant list.
     */
    public void unregisterForDisplayInfo(Handler h) {
         mCi.unregisterForDisplayInfo(h);
    }

    /**
     * Register for CDMA number information record notification from the network.
     * Message.obj will contain an AsyncResult.
     * AsyncResult.result will be a CdmaInformationRecords.CdmaNumberInfoRec
     * instance.
     *
     * @param h Handler that receives the notification message.
     * @param what User-defined message code.
     * @param obj User object.
     */
    public void registerForNumberInfo(Handler h, int what, Object obj) {
        mCi.registerForNumberInfo(h, what, obj);
    }

    /**
     * Unregisters for number information record notifications.
     * Extraneous calls are tolerated silently
     *
     * @param h Handler to be removed from the registrant list.
     */
    public void unregisterForNumberInfo(Handler h) {
        mCi.unregisterForNumberInfo(h);
    }

    /**
     * Register for CDMA redirected number information record notification
     * from the network.
     * Message.obj will contain an AsyncResult.
     * AsyncResult.result will be a CdmaInformationRecords.CdmaRedirectingNumberInfoRec
     * instance.
     *
     * @param h Handler that receives the notification message.
     * @param what User-defined message code.
     * @param obj User object.
     */
    public void registerForRedirectedNumberInfo(Handler h, int what, Object obj) {
        mCi.registerForRedirectedNumberInfo(h, what, obj);
    }

    /**
     * Unregisters for redirected number information record notification.
     * Extraneous calls are tolerated silently
     *
     * @param h Handler to be removed from the registrant list.
     */
    public void unregisterForRedirectedNumberInfo(Handler h) {
        mCi.unregisterForRedirectedNumberInfo(h);
    }

    /**
     * Register for CDMA line control information record notification
     * from the network.
     * Message.obj will contain an AsyncResult.
     * AsyncResult.result will be a CdmaInformationRecords.CdmaLineControlInfoRec
     * instance.
     *
     * @param h Handler that receives the notification message.
     * @param what User-defined message code.
     * @param obj User object.
     */
    public void registerForLineControlInfo(Handler h, int what, Object obj) {
        mCi.registerForLineControlInfo(h, what, obj);
    }

    /**
     * Unregisters for line control information notifications.
     * Extraneous calls are tolerated silently
     *
     * @param h Handler to be removed from the registrant list.
     */
    public void unregisterForLineControlInfo(Handler h) {
        mCi.unregisterForLineControlInfo(h);
    }

    /**
     * Register for CDMA T53 CLIR information record notifications
     * from the network.
     * Message.obj will contain an AsyncResult.
     * AsyncResult.result will be a CdmaInformationRecords.CdmaT53ClirInfoRec
     * instance.
     *
     * @param h Handler that receives the notification message.
     * @param what User-defined message code.
     * @param obj User object.
     */
    public void registerFoT53ClirlInfo(Handler h, int what, Object obj) {
        mCi.registerFoT53ClirlInfo(h, what, obj);
    }

    /**
     * Unregisters for T53 CLIR information record notification
     * Extraneous calls are tolerated silently
     *
     * @param h Handler to be removed from the registrant list.
     */
    public void unregisterForT53ClirInfo(Handler h) {
        mCi.unregisterForT53ClirInfo(h);
    }

    /**
     * Register for CDMA T53 audio control information record notifications
     * from the network.
     * Message.obj will contain an AsyncResult.
     * AsyncResult.result will be a CdmaInformationRecords.CdmaT53AudioControlInfoRec
     * instance.
     *
     * @param h Handler that receives the notification message.
     * @param what User-defined message code.
     * @param obj User object.
     */
    public void registerForT53AudioControlInfo(Handler h, int what, Object obj) {
        mCi.registerForT53AudioControlInfo(h, what, obj);
    }

    /**
     * Unregisters for T53 audio control information record notifications.
     * Extraneous calls are tolerated silently
     *
     * @param h Handler to be removed from the registrant list.
     */
    public void unregisterForT53AudioControlInfo(Handler h) {
        mCi.unregisterForT53AudioControlInfo(h);
    }

    /**
     * registers for exit emergency call back mode request response
     *
     * @param h Handler that receives the notification message.
     * @param what User-defined message code.
     * @param obj User object.
     */
    @UnsupportedAppUsage
    public void setOnEcbModeExitResponse(Handler h, int what, Object obj){
    }

    /**
     * Unregisters for exit emergency call back mode request response
     *
     * @param h Handler to be removed from the registrant list.
     */
    @UnsupportedAppUsage
    public void unsetOnEcbModeExitResponse(Handler h){
    }

    /**
     * Register for radio off or not available
     *
     * @param h Handler that receives the notification message.
     * @param what User-defined message code.
     * @param obj User object.
     */
    public void registerForRadioOffOrNotAvailable(Handler h, int what, Object obj) {
        mRadioOffOrNotAvailableRegistrants.addUnique(h, what, obj);
    }

    /**
     * Unregisters for radio off or not available
     *
     * @param h Handler to be removed from the registrant list.
     */
    public void unregisterForRadioOffOrNotAvailable(Handler h) {
        mRadioOffOrNotAvailableRegistrants.remove(h);
    }

    /**
     *  Location to an updatable file listing carrier provisioning urls.
     *  An example:
     *
     * <?xml version="1.0" encoding="utf-8"?>
     *  <provisioningUrls>
     *   <provisioningUrl mcc="310" mnc="4">http://myserver.com/foo?mdn=%3$s&amp;iccid=%1$s&amp;imei=%2$s</provisioningUrl>
     *  </provisioningUrls>
     */
    private static final String PROVISIONING_URL_PATH =
            "/data/misc/radio/provisioning_urls.xml";
    private final File mProvisioningUrlFile = new File(PROVISIONING_URL_PATH);

    /** XML tag for root element. */
    private static final String TAG_PROVISIONING_URLS = "provisioningUrls";
    /** XML tag for individual url */
    private static final String TAG_PROVISIONING_URL = "provisioningUrl";
    /** XML attribute for mcc */
    private static final String ATTR_MCC = "mcc";
    /** XML attribute for mnc */
    private static final String ATTR_MNC = "mnc";

    private String getProvisioningUrlBaseFromFile() {
        XmlPullParser parser;
        final Configuration config = mContext.getResources().getConfiguration();

        try (FileReader fileReader = new FileReader(mProvisioningUrlFile)) {
            parser = Xml.newPullParser();
            parser.setInput(fileReader);
            XmlUtils.beginDocument(parser, TAG_PROVISIONING_URLS);

            while (true) {
                XmlUtils.nextElement(parser);

                final String element = parser.getName();
                if (element == null) break;

                if (element.equals(TAG_PROVISIONING_URL)) {
                    String mcc = parser.getAttributeValue(null, ATTR_MCC);
                    try {
                        if (mcc != null && Integer.parseInt(mcc) == config.mcc) {
                            String mnc = parser.getAttributeValue(null, ATTR_MNC);
                            if (mnc != null && Integer.parseInt(mnc) == config.mnc) {
                                parser.next();
                                if (parser.getEventType() == XmlPullParser.TEXT) {
                                    return parser.getText();
                                }
                            }
                        }
                    } catch (NumberFormatException e) {
                        Rlog.e(LOG_TAG, "Exception in getProvisioningUrlBaseFromFile: " + e);
                    }
                }
            }
            return null;
        } catch (FileNotFoundException e) {
            Rlog.e(LOG_TAG, "Carrier Provisioning Urls file not found");
        } catch (XmlPullParserException e) {
            Rlog.e(LOG_TAG, "Xml parser exception reading Carrier Provisioning Urls file: " + e);
        } catch (IOException e) {
            Rlog.e(LOG_TAG, "I/O exception reading Carrier Provisioning Urls file: " + e);
        }
        return null;
    }

    /**
     * Get the mobile provisioning url.
     */
    public String getMobileProvisioningUrl() {
        String url = getProvisioningUrlBaseFromFile();
        if (TextUtils.isEmpty(url)) {
            url = mContext.getResources().getString(R.string.mobile_provisioning_url);
            Rlog.d(LOG_TAG, "getMobileProvisioningUrl: url from resource =" + url);
        } else {
            Rlog.d(LOG_TAG, "getMobileProvisioningUrl: url from File =" + url);
        }
        // Populate the iccid, imei and phone number in the provisioning url.
        if (!TextUtils.isEmpty(url)) {
            String phoneNumber = getLine1Number();
            if (TextUtils.isEmpty(phoneNumber)) {
                phoneNumber = "0000000000";
            }
            url = String.format(url,
                    getIccSerialNumber() /* ICCID */,
                    getDeviceId() /* IMEI */,
                    phoneNumber /* Phone number */);
        }

        return url;
    }

    /**
     * Check if there are matching tethering (i.e DUN) for the carrier.
     * @return true if there is a matching DUN APN.
     */
    public boolean hasMatchedTetherApnSetting() {
        if (isUsingNewDataStack()) {
            NetworkRegistrationInfo nrs = getServiceState().getNetworkRegistrationInfo(
                    NetworkRegistrationInfo.DOMAIN_PS, AccessNetworkConstants.TRANSPORT_TYPE_WWAN);
            if (nrs != null) {
                return getDataNetworkController().getDataProfileManager()
                        .isTetheringDataProfileExisting(nrs.getAccessNetworkTechnology());
            }
            return false;
        }
        if (getDcTracker(AccessNetworkConstants.TRANSPORT_TYPE_WWAN) != null) {
            return getDcTracker(AccessNetworkConstants.TRANSPORT_TYPE_WWAN)
                    .hasMatchedTetherApnSetting();
        }
        return false;
    }

    /**
     * Report on whether data connectivity is allowed for internet.
     *
     * @return {@code true} if internet data is allowed to be established.
     */
    public boolean isDataAllowed() {
        if (isUsingNewDataStack()) {
            return getDataNetworkController().isInternetDataAllowed();
        }
        return isDataAllowed(ApnSetting.TYPE_DEFAULT, null);
    }

    /**
     * Report on whether data connectivity is allowed.
     *
     * @param apnType APN type
     * @param reasons The reasons that data can/can't be established. This is an output param.
     * @return True if data is allowed to be established
     */
    public boolean isDataAllowed(@ApnType int apnType, DataConnectionReasons reasons) {
        if (mAccessNetworksManager != null) {
            int transport = mAccessNetworksManager.getCurrentTransport(apnType);
            if (getDcTracker(transport) != null) {
                return getDcTracker(transport).isDataAllowed(reasons);
            }
        }
        return false;
    }


    /**
     * Action set from carrier signalling broadcast receivers to enable/disable metered apns.
     */
    public void carrierActionSetMeteredApnsEnabled(boolean enabled) {
        mCarrierActionAgent.carrierActionSetMeteredApnsEnabled(enabled);
    }

    /**
     * Action set from carrier signalling broadcast receivers to enable/disable radio
     */
    public void carrierActionSetRadioEnabled(boolean enabled) {
        mCarrierActionAgent.carrierActionSetRadioEnabled(enabled);
    }

    /**
     * Action set from carrier app to start/stop reporting default network condition.
     */
    public void carrierActionReportDefaultNetworkStatus(boolean report) {
        mCarrierActionAgent.carrierActionReportDefaultNetworkStatus(report);
    }

    /**
     * Action set from carrier signalling broadcast receivers to reset all carrier actions
     */
    public void carrierActionResetAll() {
        mCarrierActionAgent.carrierActionReset();
    }

    /**
     * Notify registrants of a new ringing Connection.
     * Subclasses of Phone probably want to replace this with a
     * version scoped to their packages
     */
    public void notifyNewRingingConnectionP(Connection cn) {
        Rlog.i(LOG_TAG, String.format(
                "notifyNewRingingConnection: phoneId=[%d], connection=[%s], registrants=[%s]",
                getPhoneId(), cn, getNewRingingConnectionRegistrantsAsString()));
        if (!mIsVoiceCapable)
            return;
        AsyncResult ar = new AsyncResult(null, cn, null);
        mNewRingingConnectionRegistrants.notifyRegistrants(ar);
    }

    /**
     * helper for notifyNewRingingConnectionP(Connection) to create a string for a log message.
     *
     * @return a list of objects in mNewRingingConnectionRegistrants as a String
     */
    private String getNewRingingConnectionRegistrantsAsString() {
        List<String> registrants = new ArrayList<>();
        for (int i = 0; i < mNewRingingConnectionRegistrants.size(); i++) {
            registrants.add(mNewRingingConnectionRegistrants.get(i).toString());
        }
        return String.join(", ", registrants);
    }

    /**
     * Notify registrants of a new unknown connection.
     */
    public void notifyUnknownConnectionP(Connection cn) {
        mUnknownConnectionRegistrants.notifyResult(cn);
    }

    /**
     * Notify registrants if phone is video capable.
     */
    public void notifyForVideoCapabilityChanged(boolean isVideoCallCapable) {
        // Cache the current video capability so that we don't lose the information.
        mIsVideoCapable = isVideoCallCapable;

        AsyncResult ar = new AsyncResult(null, isVideoCallCapable, null);
        mVideoCapabilityChangedRegistrants.notifyRegistrants(ar);
    }

    /**
     * Notify registrants of a RING event.
     */
    private void notifyIncomingRing() {
        if (!mIsVoiceCapable)
            return;
        AsyncResult ar = new AsyncResult(null, this, null);
        mIncomingRingRegistrants.notifyRegistrants(ar);
    }

    /**
     * Send the incoming call Ring notification if conditions are right.
     */
    private void sendIncomingCallRingNotification(int token) {
        if (mIsVoiceCapable && !mDoesRilSendMultipleCallRing &&
                (token == mCallRingContinueToken)) {
            Rlog.d(LOG_TAG, "Sending notifyIncomingRing");
            notifyIncomingRing();
            sendMessageDelayed(
                    obtainMessage(EVENT_CALL_RING_CONTINUE, token, 0), mCallRingDelay);
        } else {
            Rlog.d(LOG_TAG, "Ignoring ring notification request,"
                    + " mDoesRilSendMultipleCallRing=" + mDoesRilSendMultipleCallRing
                    + " token=" + token
                    + " mCallRingContinueToken=" + mCallRingContinueToken
                    + " mIsVoiceCapable=" + mIsVoiceCapable);
        }
    }

    /**
     * Enable or disable always reporting signal strength changes from radio.
     *
     * @param isEnable {@code true} for enabling; {@code false} for disabling.
     */
    public void setAlwaysReportSignalStrength(boolean isEnable) {
        if (mDeviceStateMonitor != null) {
            mDeviceStateMonitor.setAlwaysReportSignalStrength(isEnable);
        }
    }

    /**
     * TODO: Adding a function for each property is not good.
     * A fucntion of type getPhoneProp(propType) where propType is an
     * enum of GSM+CDMA+LTE props would be a better approach.
     *
     * Get "Restriction of menu options for manual PLMN selection" bit
     * status from EF_CSP data, this belongs to "Value Added Services Group".
     * @return true if this bit is set or EF_CSP data is unavailable,
     * false otherwise
     */
    @UnsupportedAppUsage
    public boolean isCspPlmnEnabled() {
        return false;
    }

    /**
     * Return an interface to retrieve the ISIM records for IMS, if available.
     * @return the interface to retrieve the ISIM records, or null if not supported
     */
    @UnsupportedAppUsage(maxTargetSdk = Build.VERSION_CODES.R, trackingBug = 170729553)
    public IsimRecords getIsimRecords() {
        Rlog.e(LOG_TAG, "getIsimRecords() is only supported on LTE devices");
        return null;
    }

    /**
     * Retrieves the MSISDN from the UICC. For GSM/UMTS phones, this is equivalent to
     * {@link #getLine1Number()}. For CDMA phones, {@link #getLine1Number()} returns
     * the MDN, so this method is provided to return the MSISDN on CDMA/LTE phones.
     */
    @UnsupportedAppUsage(maxTargetSdk = Build.VERSION_CODES.R, trackingBug = 170729553)
    public String getMsisdn() {
        return null;
    }

    /**
     * Retrieves the EF_PNN from the UICC For GSM/UMTS phones.
     */
    public String getPlmn() {
        return null;
    }

    /**
     * Get the current for the default apn DataState. No change notification
     * exists at this interface -- use
     * {@link android.telephony.PhoneStateListener} instead.
     */
    @UnsupportedAppUsage(maxTargetSdk = Build.VERSION_CODES.R, trackingBug = 170729553)
    public PhoneConstants.DataState getDataConnectionState() {
        return getDataConnectionState(ApnSetting.TYPE_DEFAULT_STRING);
    }

    public void notifyCallForwardingIndicator() {
    }

    /**
     * Sets the SIM voice message waiting indicator records.
     * @param line GSM Subscriber Profile Number, one-based. Only '1' is supported
     * @param countWaiting The number of messages waiting, if known. Use
     *                     -1 to indicate that an unknown number of
     *                      messages are waiting
     */
    public void setVoiceMessageWaiting(int line, int countWaiting) {
        // This function should be overridden by class GsmCdmaPhone.
        Rlog.e(LOG_TAG, "Error! This function should never be executed, inactive Phone.");
    }

    /**
     * Gets the USIM service table from the UICC, if present and available.
     * @return an interface to the UsimServiceTable record, or null if not available
     */
    public UsimServiceTable getUsimServiceTable() {
        IccRecords r = mIccRecords.get();
        return (r != null) ? r.getUsimServiceTable() : null;
    }

    /**
     * Gets the Uicc card corresponding to this phone.
     * @return the UiccCard object corresponding to the phone ID.
     */
    @UnsupportedAppUsage(maxTargetSdk = Build.VERSION_CODES.R, trackingBug = 170729553)
    public UiccCard getUiccCard() {
        return mUiccController.getUiccCard(mPhoneId);
    }

    /**
     * Gets the Uicc port corresponding to this phone.
     * @return the UiccPort object corresponding to the phone ID.
     */
    public UiccPort getUiccPort() {
        return mUiccController.getUiccPort(mPhoneId);
    }

    /**
     * Set IMS registration state
     */
    public void setImsRegistrationState(boolean registered) {
    }

    /**
     * Return an instance of a IMS phone
     */
    @UnsupportedAppUsage(maxTargetSdk = Build.VERSION_CODES.R, trackingBug = 170729553)
    public Phone getImsPhone() {
        return mImsPhone;
    }

    @VisibleForTesting
    public void setImsPhone(ImsPhone imsPhone) {
        mImsPhone = imsPhone;
    }

    /**
     * Returns Carrier specific information that will be used to encrypt the IMSI and IMPI.
     * @param keyType whether the key is being used for WLAN or ePDG.
     * @param fallback whether or not to fall back to the encryption key info stored in carrier
     *                 config
     * @return ImsiEncryptionInfo which includes the Key Type, the Public Key
     *        {@link java.security.PublicKey} and the Key Identifier.
     *        The keyIdentifier This is used by the server to help it locate the private key to
     *        decrypt the permanent identity.
     */
    public ImsiEncryptionInfo getCarrierInfoForImsiEncryption(int keyType, boolean fallback) {
        return null;
    }

    /**
     * Sets the carrier information needed to encrypt the IMSI and IMPI.
     * @param imsiEncryptionInfo Carrier specific information that will be used to encrypt the
     *        IMSI and IMPI. This includes the Key type, the Public key
     *        {@link java.security.PublicKey} and the Key identifier.
     */
    public void setCarrierInfoForImsiEncryption(ImsiEncryptionInfo imsiEncryptionInfo) {
        return;
    }

    /**
     * Sets smart DDS switch is supported.
     */
    public void setSmartTempDdsSwitchSupported(boolean smartDdsSwitch) {
    }

    /**
     * Returns smart DDS switch during voice call is supported or not.
     */
    public boolean getSmartTempDdsSwitchSupported() {
        return false;
    }

    /**
     * Sets telephony temp DDS switch logic during voice call is enabled or not.
     * Telephony temp DDS switch logic could be disabled if smart DDS switch
     * capability is supported by modem.
     * If its disabled, DDS switch during voice call is performed based on modem
     * recommendations.
     */
    public void setTelephonyTempDdsSwitch(boolean telephonyTempDdsSwitch) {
    }

    /**
     * Returns telephony temp DDS switch logic during voice call is enabled or not.
     */
    public boolean getTelephonyTempDdsSwitch() {
        return true;
    }

    /**
     * Deletes all the keys for a given Carrier from the device keystore.
     * @param carrierId : the carrier ID which needs to be matched in the delete query
     */
    public void deleteCarrierInfoForImsiEncryption(int carrierId) {
        return;
    }

    public int getCarrierId() {
        return TelephonyManager.UNKNOWN_CARRIER_ID;
    }

    public String getCarrierName() {
        return null;
    }

    public int getMNOCarrierId() {
        return TelephonyManager.UNKNOWN_CARRIER_ID;
    }

    public int getSpecificCarrierId() {
        return TelephonyManager.UNKNOWN_CARRIER_ID;
    }

    public String getSpecificCarrierName() {
        return null;
    }

    public int getCarrierIdListVersion() {
        return TelephonyManager.UNKNOWN_CARRIER_ID_LIST_VERSION;
    }

    public int getEmergencyNumberDbVersion() {
        return TelephonyManager.INVALID_EMERGENCY_NUMBER_DB_VERSION;
    }

    public void resolveSubscriptionCarrierId(String simState) {
    }

    /**
     *  Resets the Carrier Keys in the database. This involves 2 steps:
     *  1. Delete the keys from the database.
     *  2. Send an intent to download new Certificates.
     */
    public void resetCarrierKeysForImsiEncryption() {
        return;
    }

    /**
     * Return if outgoing Ims voice allowed
     */
    public boolean isOutgoingImsVoiceAllowed() {
        if (mImsPhone != null) {
            return mImsPhone.isOutgoingImsVoiceAllowed();
        }
        return false;
    }

    /**
     * Return if UT capability of ImsPhone is enabled or not
     */
    @UnsupportedAppUsage(maxTargetSdk = Build.VERSION_CODES.R, trackingBug = 170729553)
    public boolean isUtEnabled() {
        if (mImsPhone != null) {
            return mImsPhone.isUtEnabled();
        }
        return false;
    }

    @UnsupportedAppUsage(maxTargetSdk = Build.VERSION_CODES.R, trackingBug = 170729553)
    public void dispose() {
    }

    /**
     * Dials a number.
     *
     * @param dialString The number to dial.
     * @param dialArgs Parameters to dial with.
     * @return The Connection.
     * @throws CallStateException
     */
    protected Connection dialInternal(String dialString, DialArgs dialArgs)
            throws CallStateException {
        // dialInternal shall be overriden by GsmCdmaPhone
        return null;
    }

    /*
     * This function is for CSFB SS. GsmCdmaPhone overrides this function.
     */
    public void setCallWaiting(boolean enable, int serviceClass, Message onComplete) {
    }

    public void queryCLIP(Message onComplete) {
    }

    /*
     * Returns the subscription id.
     */
    @UnsupportedAppUsage
    public int getSubId() {
        if (SubscriptionController.getInstance() == null) {
            // TODO b/78359408 getInstance sometimes returns null in Treehugger tests, which causes
            // flakiness. Even though we haven't seen this crash in the wild we should keep this
            // check in until we've figured out the root cause.
            Rlog.e(LOG_TAG, "SubscriptionController.getInstance = null! Returning default subId");
            return SubscriptionManager.DEFAULT_SUBSCRIPTION_ID;
        }
        return SubscriptionController.getInstance().getSubIdUsingPhoneId(mPhoneId);
    }

    /**
     * Returns the phone id.
     */
    @UnsupportedAppUsage(maxTargetSdk = Build.VERSION_CODES.R, trackingBug = 170729553)
    public int getPhoneId() {
        return mPhoneId;
    }

    /**
     * Override the service provider name and the operator name for the current ICCID.
     */
    public boolean setOperatorBrandOverride(String brand) {
        return false;
    }

    /**
     * Override the roaming indicator for the current ICCID.
     */
    public boolean setRoamingOverride(List<String> gsmRoamingList,
            List<String> gsmNonRoamingList, List<String> cdmaRoamingList,
            List<String> cdmaNonRoamingList) {
        String iccId = getIccSerialNumber();
        if (TextUtils.isEmpty(iccId)) {
            return false;
        }

        setRoamingOverrideHelper(gsmRoamingList, GSM_ROAMING_LIST_OVERRIDE_PREFIX, iccId);
        setRoamingOverrideHelper(gsmNonRoamingList, GSM_NON_ROAMING_LIST_OVERRIDE_PREFIX, iccId);
        setRoamingOverrideHelper(cdmaRoamingList, CDMA_ROAMING_LIST_OVERRIDE_PREFIX, iccId);
        setRoamingOverrideHelper(cdmaNonRoamingList, CDMA_NON_ROAMING_LIST_OVERRIDE_PREFIX, iccId);

        // Refresh.
        ServiceStateTracker tracker = getServiceStateTracker();
        if (tracker != null) {
            tracker.pollState();
        }
        return true;
    }

    private void setRoamingOverrideHelper(List<String> list, String prefix, String iccId) {
        SharedPreferences.Editor spEditor =
                PreferenceManager.getDefaultSharedPreferences(mContext).edit();
        String key = prefix + iccId;
        if (list == null || list.isEmpty()) {
            spEditor.remove(key).commit();
        } else {
            spEditor.putStringSet(key, new HashSet<String>(list)).commit();
        }
    }

    public boolean isMccMncMarkedAsRoaming(String mccMnc) {
        return getRoamingOverrideHelper(GSM_ROAMING_LIST_OVERRIDE_PREFIX, mccMnc);
    }

    public boolean isMccMncMarkedAsNonRoaming(String mccMnc) {
        return getRoamingOverrideHelper(GSM_NON_ROAMING_LIST_OVERRIDE_PREFIX, mccMnc);
    }

    public boolean isSidMarkedAsRoaming(int SID) {
        return getRoamingOverrideHelper(CDMA_ROAMING_LIST_OVERRIDE_PREFIX,
                Integer.toString(SID));
    }

    public boolean isSidMarkedAsNonRoaming(int SID) {
        return getRoamingOverrideHelper(CDMA_NON_ROAMING_LIST_OVERRIDE_PREFIX,
                Integer.toString(SID));
    }

    /**
     * Query the IMS Registration Status.
     *
     * @return true if IMS is Registered
     */
    public boolean isImsRegistered() {
        Phone imsPhone = mImsPhone;
        boolean isImsRegistered = false;
        if (imsPhone != null) {
            isImsRegistered = imsPhone.isImsRegistered();
        } else {
            ServiceStateTracker sst = getServiceStateTracker();
            if (sst != null) {
                isImsRegistered = sst.isImsRegistered();
            }
        }
        Rlog.d(LOG_TAG, "isImsRegistered =" + isImsRegistered);
        return isImsRegistered;
    }

    /**
     * Get Wifi Calling Feature Availability
     */
    @UnsupportedAppUsage(maxTargetSdk = Build.VERSION_CODES.R, trackingBug = 170729553)
    public boolean isWifiCallingEnabled() {
        Phone imsPhone = mImsPhone;
        boolean isWifiCallingEnabled = false;
        if (imsPhone != null) {
            isWifiCallingEnabled = imsPhone.isWifiCallingEnabled();
        }
        Rlog.d(LOG_TAG, "isWifiCallingEnabled =" + isWifiCallingEnabled);
        return isWifiCallingEnabled;
    }

    /**
     * @return true if the IMS capability for the registration technology specified is available,
     * false otherwise.
     */
    public boolean isImsCapabilityAvailable(int capability, int regTech) throws ImsException {
        Phone imsPhone = mImsPhone;
        boolean isAvailable = false;
        if (imsPhone != null) {
            isAvailable = imsPhone.isImsCapabilityAvailable(capability, regTech);
        }
        Rlog.d(LOG_TAG, "isImsCapabilityAvailable, capability=" + capability + ", regTech="
                + regTech + ", isAvailable=" + isAvailable);
        return isAvailable;
    }

    /**
     * Get Volte Feature Availability
     * @deprecated Use {@link #isVoiceOverCellularImsEnabled} instead.
     */
    @UnsupportedAppUsage(maxTargetSdk = Build.VERSION_CODES.R, trackingBug = 170729553)
    @Deprecated
    public boolean isVolteEnabled() {
        return isVoiceOverCellularImsEnabled();
    }

    /**
     * @return {@code true} if voice over IMS on cellular is enabled, {@code false} otherwise.
     */
    public boolean isVoiceOverCellularImsEnabled() {
        Phone imsPhone = mImsPhone;
        boolean isVolteEnabled = false;
        if (imsPhone != null) {
            isVolteEnabled = imsPhone.isVoiceOverCellularImsEnabled();
        }
        Rlog.d(LOG_TAG, "isVoiceOverCellularImsEnabled=" + isVolteEnabled);
        return isVolteEnabled;
    }

    /**
     * @return the IMS MmTel Registration technology for this Phone, defined in
     * {@link ImsRegistrationImplBase}.
     */
    public int getImsRegistrationTech() {
        Phone imsPhone = mImsPhone;
        int regTech = ImsRegistrationImplBase.REGISTRATION_TECH_NONE;
        if (imsPhone != null) {
            regTech = imsPhone.getImsRegistrationTech();
        }
        Rlog.d(LOG_TAG, "getImsRegistrationTechnology =" + regTech);
        return regTech;
    }

    /**
     * Get the IMS MmTel Registration technology for this Phone, defined in
     * {@link ImsRegistrationImplBase}.
     */
    public void getImsRegistrationTech(Consumer<Integer> callback) {
        Phone imsPhone = mImsPhone;
        if (imsPhone != null) {
            imsPhone.getImsRegistrationTech(callback);
        } else {
            callback.accept(ImsRegistrationImplBase.REGISTRATION_TECH_NONE);
        }
    }

    /**
     * Asynchronously get the IMS MmTel Registration state for this Phone.
     */
    public void getImsRegistrationState(Consumer<Integer> callback) {
        Phone imsPhone = mImsPhone;
        if (imsPhone != null) {
            imsPhone.getImsRegistrationState(callback);
        } else {
            callback.accept(RegistrationManager.REGISTRATION_STATE_NOT_REGISTERED);
        }
    }


    private boolean getRoamingOverrideHelper(String prefix, String key) {
        String iccId = getIccSerialNumber();
        if (TextUtils.isEmpty(iccId) || TextUtils.isEmpty(key)) {
            return false;
        }

        SharedPreferences sp = PreferenceManager.getDefaultSharedPreferences(mContext);
        Set<String> value = sp.getStringSet(prefix + iccId, null);
        if (value == null) {
            return false;
        }
        return value.contains(key);
    }

    /**
     * @return returns the latest radio state from the modem
     */
    public int getRadioPowerState() {
        return mCi.getRadioState();
    }

    /**
     * Is Radio Present on the device and is it accessible
     */
    public boolean isRadioAvailable() {
        return mCi.getRadioState() != TelephonyManager.RADIO_POWER_UNAVAILABLE;
    }

    /**
     * Is Radio turned on
     */
    public boolean isRadioOn() {
        return mCi.getRadioState() == TelephonyManager.RADIO_POWER_ON;
    }

    /**
     * shutdown Radio gracefully
     */
    public void shutdownRadio() {
        getServiceStateTracker().requestShutdown();
    }

    /**
     * Return true if the device is shutting down.
     */
    public boolean isShuttingDown() {
        return getServiceStateTracker().isDeviceShuttingDown();
    }

    /**
     *  Set phone radio capability
     *
     *  @param rc the phone radio capability defined in
     *         RadioCapability. It's a input object used to transfer parameter to logic modem
     *  @param response Callback message.
     */
    public void setRadioCapability(RadioCapability rc, Message response) {
        mCi.setRadioCapability(rc, response);
    }

    /**
     *  Get phone radio access family
     *
     *  @return a bit mask to identify the radio access family.
     */
    public int getRadioAccessFamily() {
        final RadioCapability rc = getRadioCapability();
        return (rc == null ? RadioAccessFamily.RAF_UNKNOWN : rc.getRadioAccessFamily());
    }

    /**
     *  Get the associated data modems Id.
     *
     *  @return a String containing the id of the data modem
     */
    public String getModemUuId() {
        final RadioCapability rc = getRadioCapability();
        return (rc == null ? "" : rc.getLogicalModemUuid());
    }

    /**
     *  Get phone radio capability
     *
     *  @return the capability of the radio defined in RadioCapability
     */
    public RadioCapability getRadioCapability() {
        return mRadioCapability.get();
    }

    /**
     *  The RadioCapability has changed. This comes up from the RIL and is called when radios first
     *  become available or after a capability switch.  The flow is we use setRadioCapability to
     *  request a change with the RIL and get an UNSOL response with the new data which gets set
     *  here.
     *
     *  @param rc the phone radio capability currently in effect for this phone.
     *  @param capabilitySwitched whether this method called after a radio capability switch
     *      completion or called when radios first become available.
     */
    public void radioCapabilityUpdated(RadioCapability rc, boolean capabilitySwitched) {
        // Called when radios first become available or after a capability switch
        // Update the cached value
        mRadioCapability.set(rc);

        if (SubscriptionManager.isValidSubscriptionId(getSubId())) {
            boolean restoreSelection = !mContext.getResources().getBoolean(
                    com.android.internal.R.bool.skip_restoring_network_selection);
            sendSubscriptionSettings(restoreSelection);
        }

        // When radio capability switch is done, query IMEI value and update it in Phone objects
        // to make it in sync with the IMEI value currently used by Logical-Modem.
        if (capabilitySwitched) {
            mCi.getDeviceIdentity(obtainMessage(EVENT_GET_DEVICE_IDENTITY_DONE));
        }
    }

    public void sendSubscriptionSettings(boolean restoreNetworkSelection) {
        // Send settings down
        if (mIsAllowedNetworkTypesLoadedFromDb) {
            updateAllowedNetworkTypes(null);
        }

        if (restoreNetworkSelection) {
            restoreSavedNetworkSelection(null);
        }

        updateUsageSetting();
    }

    private int getResolvedUsageSetting(int subId) {
        SubscriptionInfo subInfo = SubscriptionController.getInstance().getSubscriptionInfo(subId);

        if (subInfo == null
                || subInfo.getUsageSetting() == SubscriptionManager.USAGE_SETTING_UNKNOWN) {
            loge("Failed to get SubscriptionInfo for subId=" + subId);
            return SubscriptionManager.USAGE_SETTING_UNKNOWN;
        }

        if (subInfo.getUsageSetting() != SubscriptionManager.USAGE_SETTING_DEFAULT) {
            return subInfo.getUsageSetting();
        }

        if (subInfo.isOpportunistic()) {
            return SubscriptionManager.USAGE_SETTING_DATA_CENTRIC;
        } else {
            return mContext.getResources().getInteger(
                    com.android.internal.R.integer.config_default_cellular_usage_setting);
        }
    }

    /**
     * Attempt to update the usage setting.
     *
     * @return whether the usage setting will be updated (used for test)
     */
    public boolean updateUsageSetting() {
        if (!mIsUsageSettingSupported) return false;

        final int subId = getSubId();
        if (!SubscriptionManager.isValidSubscriptionId(subId)) return false;

        final int lastPreferredUsageSetting = mPreferredUsageSetting;

        mPreferredUsageSetting = getResolvedUsageSetting(subId);
        if (mPreferredUsageSetting == SubscriptionManager.USAGE_SETTING_UNKNOWN) {
            loge("Usage Setting is Supported but Preferred Setting Unknown!");
            return false;
        }

        // We might get a lot of requests to update, so definitely we don't want to hammer
        // the modem with multiple duplicate requests for usage setting updates
        if (mPreferredUsageSetting == lastPreferredUsageSetting) return false;

        String logStr = "mPreferredUsageSetting=" + mPreferredUsageSetting
                + ", lastPreferredUsageSetting=" + lastPreferredUsageSetting
                + ", mUsageSettingFromModem=" + mUsageSettingFromModem;
        logd(logStr);
        mLocalLog.log(logStr);

        // If the modem value hasn't been updated, request it.
        if (mUsageSettingFromModem == SubscriptionManager.USAGE_SETTING_UNKNOWN) {
            mCi.getUsageSetting(obtainMessage(EVENT_GET_USAGE_SETTING_DONE));
            // If the modem value is already known, and the value has changed, proceed to update.
        } else if (mPreferredUsageSetting != mUsageSettingFromModem) {
            mCi.setUsageSetting(obtainMessage(EVENT_SET_USAGE_SETTING_DONE),
                    mPreferredUsageSetting);
        }
        return true;
    }



    /**
     * Registers the handler when phone radio  capability is changed.
     *
     * @param h Handler for notification message.
     * @param what User-defined message code.
     * @param obj User object.
     */
    public void registerForRadioCapabilityChanged(Handler h, int what, Object obj) {
        mCi.registerForRadioCapabilityChanged(h, what, obj);
    }

    /**
     * Unregister for notifications when phone radio type and access technology is changed.
     *
     * @param h Handler to be removed from the registrant list.
     */
    public void unregisterForRadioCapabilityChanged(Handler h) {
        mCi.unregisterForRadioCapabilityChanged(this);
    }

    /**
     * Determines if the connection to IMS services are available yet.
     * @return {@code true} if the connection to IMS services are available.
     */
    public boolean isImsAvailable() {
        if (mImsPhone == null) {
            return false;
        }

        return mImsPhone.isImsAvailable();
    }

    /**
     * Determines if video calling is enabled for the phone.
     *
     * @return {@code true} if video calling is enabled, {@code false} otherwise.
     */
    @UnsupportedAppUsage(maxTargetSdk = Build.VERSION_CODES.R, trackingBug = 170729553)
    public boolean isVideoEnabled() {
        Phone imsPhone = mImsPhone;
        if (imsPhone != null) {
            return imsPhone.isVideoEnabled();
        }
        return false;
    }

    /**
     * Returns the status of Link Capacity Estimation (LCE) service.
     */
    public int getLceStatus() {
        return mLceStatus;
    }

    /**
     * Returns the modem activity information
     */
    public void getModemActivityInfo(Message response, WorkSource workSource)  {
        mCi.getModemActivityInfo(response, workSource);
    }

    /**
     * Starts LCE service after radio becomes available.
     * LCE service state may get destroyed on the modem when radio becomes unavailable.
     */
    public void startLceAfterRadioIsAvailable() {
        mCi.startLceService(DEFAULT_REPORT_INTERVAL_MS, LCE_PULL_MODE,
                obtainMessage(EVENT_CONFIG_LCE));
    }

    /**
     * Control the data throttling at modem.
     *
     * @param result Message that will be sent back to the requester
     * @param workSource calling Worksource
     * @param dataThrottlingAction the DataThrottlingAction that is being requested. Defined in
     *      android.telephony.TelephonyManger.
     * @param completionWindowMillis milliseconds in which data throttling action has to be
     *      achieved.
     */
    public void setDataThrottling(Message result, WorkSource workSource,
            int dataThrottlingAction, long completionWindowMillis) {
        mCi.setDataThrottling(result, workSource, dataThrottlingAction, completionWindowMillis);
    }

    /**
     * Set allowed carriers
     */
    public void setAllowedCarriers(CarrierRestrictionRules carrierRestrictionRules,
            Message response, WorkSource workSource) {
        mCi.setAllowedCarriers(carrierRestrictionRules, response, workSource);
    }

    /** Sets the SignalStrength reporting criteria. */
    public void setLinkCapacityReportingCriteria(int[] dlThresholds, int[] ulThresholds, int ran) {
        // no-op default implementation
    }

    /**
     * Get allowed carriers
     */
    public void getAllowedCarriers(Message response, WorkSource workSource) {
        mCi.getAllowedCarriers(response, workSource);
    }

    /**
     * Returns the locale based on the carrier properties (such as {@code ro.carrier}) and
     * SIM preferences.
     */
    public Locale getLocaleFromSimAndCarrierPrefs() {
        final IccRecords records = mIccRecords.get();
        if (records != null && records.getSimLanguage() != null) {
            return new Locale(records.getSimLanguage());
        }

        return getLocaleFromCarrierProperties();
    }

    public boolean updateCurrentCarrierInProvider() {
        return false;
    }

    /**
     * @return True if all data connections are disconnected.
     */
    public boolean areAllDataDisconnected() {
        if (mAccessNetworksManager != null) {
            for (int transport : mAccessNetworksManager.getAvailableTransports()) {
                if (getDcTracker(transport) != null
                        && !getDcTracker(transport).areAllDataDisconnected()) {
                    return false;
                }
            }
        }
        return true;
    }

    public void registerForAllDataDisconnected(Handler h, int what) {
        mAllDataDisconnectedRegistrants.addUnique(h, what, null);
        if (mAccessNetworksManager != null) {
            for (int transport : mAccessNetworksManager.getAvailableTransports()) {
                if (getDcTracker(transport) != null
                        && !getDcTracker(transport).areAllDataDisconnected()) {
                    getDcTracker(transport).registerForAllDataDisconnected(
                            this, EVENT_ALL_DATA_DISCONNECTED);
                }
            }
        }
    }

    public void unregisterForAllDataDisconnected(Handler h) {
        mAllDataDisconnectedRegistrants.remove(h);
    }

    public DataEnabledSettings getDataEnabledSettings() {
        return mDataEnabledSettings;
    }

    @UnsupportedAppUsage
    public IccSmsInterfaceManager getIccSmsInterfaceManager(){
        return null;
    }

    protected boolean isMatchGid(String gid) {
        String gid1 = getGroupIdLevel1();
        int gidLength = gid.length();
        if (!TextUtils.isEmpty(gid1) && (gid1.length() >= gidLength)
                && gid1.substring(0, gidLength).equalsIgnoreCase(gid)) {
            return true;
        }
        return false;
    }

    public static void checkWfcWifiOnlyModeBeforeDial(Phone imsPhone, int phoneId, Context context)
            throws CallStateException {
        if (imsPhone == null || !imsPhone.isWifiCallingEnabled()) {
            ImsManager imsManager = ImsManager.getInstance(context, phoneId);
            boolean wfcWiFiOnly = (imsManager.isWfcEnabledByPlatform()
                    && imsManager.isWfcEnabledByUser() && (imsManager.getWfcMode()
                    == ImsConfig.WfcModeFeatureValueConstants.WIFI_ONLY));
            if (wfcWiFiOnly) {
                throw new CallStateException(
                        CallStateException.ERROR_OUT_OF_SERVICE,
                        "WFC Wi-Fi Only Mode: IMS not registered");
            }
        }
    }

    public void startRingbackTone() {
    }

    public void stopRingbackTone() {
    }

    public void callEndCleanupHandOverCallIfAny() {
    }

    /**
     * Cancel USSD session.
     *
     * @param msg The message to dispatch when the USSD session terminated.
     */
    public void cancelUSSD(Message msg) {
    }

    /**
     * Set boolean broadcastEmergencyCallStateChanges
     */
    public abstract void setBroadcastEmergencyCallStateChanges(boolean broadcast);

    public abstract void sendEmergencyCallStateChange(boolean callActive);

    /**
     * This function returns the parent phone of the current phone. It is applicable
     * only for IMS phone (function is overridden by ImsPhone). For others the phone
     * object itself is returned.
     * @return
     */
    public Phone getDefaultPhone() {
        return this;
    }

    /**
     * SIP URIs aliased to the current subscriber given by the IMS implementation.
     * Applicable only on IMS; used in absence of line1number.
     * @return array of SIP URIs aliased to the current subscriber
     */
    public Uri[] getCurrentSubscriberUris() {
        return null;
    }

    /**
     * Phone number of the current subscriber given by the IMS implementation.
     * Applicable only on IMS; used in absence of line1number.
     * @return phone number from SIP URIs aliased to the current subscriber
     */
    public String getSubscriberUriNumber() {
        return null;
    }

    public AppSmsManager getAppSmsManager() {
        return mAppSmsManager;
    }

    /**
     * Set SIM card power state.
     * @param state State of SIM (power down, power up, pass through)
     * - {@link android.telephony.TelephonyManager#CARD_POWER_DOWN}
     * - {@link android.telephony.TelephonyManager#CARD_POWER_UP}
     * - {@link android.telephony.TelephonyManager#CARD_POWER_UP_PASS_THROUGH}
     **/
    public void setSimPowerState(int state, Message result, WorkSource workSource) {
        mCi.setSimCardPower(state, result, workSource);
    }

    public SIMRecords getSIMRecords() {
        return null;
    }

    /**
     * Enable or disable Voice over NR (VoNR)
     * @param enabled enable or disable VoNR.
     **/
    public void setVoNrEnabled(boolean enabled, Message result, WorkSource workSource) {
        mCi.setVoNrEnabled(enabled, result, workSource);
    }

    /**
     * Is voice over NR enabled
     */
    public void isVoNrEnabled(Message message, WorkSource workSource) {
        mCi.isVoNrEnabled(message, workSource);
    }

    public void setCarrierTestOverride(String mccmnc, String imsi, String iccid, String gid1,
            String gid2, String pnn, String spn, String carrierPrivilegeRules, String apn) {
    }

    @Override
    public void getCallForwardingOption(int commandInterfaceCFReason,
            int commandInterfaceServiceClass, Message onComplete) {
    }

    @Override
    public void setCallForwardingOption(int commandInterfaceCFReason,
            int commandInterfaceCFAction, String dialingNumber,
            int commandInterfaceServiceClass, int timerSeconds, Message onComplete) {
    }

    /**
     * Check if the device can only make the emergency call. The device is emergency call only if
     * none of the phone is in service, and one of them has the capability to make the emergency
     * call.
     *
     * @return {@code True} if the device is emergency call only, otherwise return {@code False}.
     */
    public static boolean isEmergencyCallOnly() {
        boolean isEmergencyCallOnly = false;
        for (Phone phone : PhoneFactory.getPhones()) {
            if (phone != null) {
                ServiceStateTracker sst = phone.getServiceStateTracker();
                ServiceState ss = sst.getServiceState();
                // Combined reg state is in service, hence the device is not emergency call only.
                if (sst.getCombinedRegState(ss) == ServiceState.STATE_IN_SERVICE) {
                    return false;
                }
                isEmergencyCallOnly |= ss.isEmergencyOnly();
            }
        }
        return isEmergencyCallOnly;
    }

    /**
     * Get data connection tracker based on the transport type
     *
     * @param transportType Transport type defined in AccessNetworkConstants.TransportType
     * @return The data connection tracker. Null if not found.
     */
    public @Nullable DcTracker getDcTracker(int transportType) {
        return mDcTrackers.get(transportType);
    }

    // Return true if either CSIM or RUIM app is present. By default it returns false.
    public boolean isCdmaSubscriptionAppPresent() {
        return false;
    }

    /**
     * Enable or disable uicc applications.
     * @param enable whether to enable or disable uicc applications.
     * @param onCompleteMessage callback for async operation. Ignored if blockingCall is true.
     */
    public void enableUiccApplications(boolean enable, Message onCompleteMessage) {}

    /**
     * Whether disabling a physical subscription is supported or not.
     */
    public boolean canDisablePhysicalSubscription() {
        return false;
    }

    /**
     * Get the HAL version.
     *
     * @return the current HalVersion
     */
    public HalVersion getHalVersion() {
        if (mCi != null && mCi instanceof RIL) {
            return ((RIL) mCi).getHalVersion();
        }
        return RIL.RADIO_HAL_VERSION_UNKNOWN;
    }

    /**
     * Get the SIM's MCC/MNC
     *
     * @return MCC/MNC in string format, empty string if not available.
     */
    @NonNull
    public String getOperatorNumeric() {
        return "";
    }

    /** Returns the {@link VoiceCallSessionStats} for this phone ID. */
    public VoiceCallSessionStats getVoiceCallSessionStats() {
        return mVoiceCallSessionStats;
    }

    /** Sets the {@link VoiceCallSessionStats} mock for this phone ID during unit testing. */
    @VisibleForTesting
    public void setVoiceCallSessionStats(VoiceCallSessionStats voiceCallSessionStats) {
        mVoiceCallSessionStats = voiceCallSessionStats;
    }

    /** Returns the {@link SmsStats} for this phone ID. */
    public SmsStats getSmsStats() {
        return mSmsStats;
    }

    /** Sets the {@link SmsStats} mock for this phone ID during unit testing. */
    @VisibleForTesting
    public void setSmsStats(SmsStats smsStats) {
        mSmsStats = smsStats;
    }

    /** @hide */
    public CarrierPrivilegesTracker getCarrierPrivilegesTracker() {
        return null;
    }

    public boolean useSsOverIms(Message onComplete) {
        return false;
    }

    /**
     * Check if device is idle. Device is idle when it is not in high power consumption mode.
     *
     * @see DeviceStateMonitor#shouldEnableHighPowerConsumptionIndications()
     *
     * @return true if device is idle
     */
    public boolean isDeviceIdle() {
        DeviceStateMonitor dsm = getDeviceStateMonitor();
        if (dsm == null) {
            Rlog.e(LOG_TAG, "isDeviceIdle: DeviceStateMonitor is null");
            return false;
        }
        return !dsm.shouldEnableHighPowerConsumptionIndications();
    }

    /**
     * Get notified when device idleness state has changed
     *
     * @param isIdle true if the new state is idle
     */
    public void notifyDeviceIdleStateChanged(boolean isIdle) {
        SignalStrengthController ssc = getSignalStrengthController();
        if (ssc == null) {
            Rlog.e(LOG_TAG, "notifyDeviceIdleStateChanged: SignalStrengthController is null");
            return;
        }
        ssc.onDeviceIdleStateChanged(isIdle);
    }

    /**
     * Returns a list of the equivalent home PLMNs (EF_EHPLMN) from the USIM app.
     *
     * @return A list of equivalent home PLMNs. Returns an empty list if EF_EHPLMN is empty or
     * does not exist on the SIM card.
     */
    public @NonNull List<String> getEquivalentHomePlmns() {
        return Collections.emptyList();
    }

    /**
     *
     * @return
     */
    public @NonNull List<String> getDataServicePackages() {
        return Collections.emptyList();
    }

    /**
     * Return link bandwidth estimator
     */
    public LinkBandwidthEstimator getLinkBandwidthEstimator() {
        return mLinkBandwidthEstimator;
    }

    /**
     * Request to get the current slicing configuration including URSP rules and
     * NSSAIs (configured, allowed and rejected).
     */
    public void getSlicingConfig(Message response) {
        mCi.getSlicingConfig(response);
    }

    /**
     * Returns the InboundSmsHandler object for this phone
     */
    public InboundSmsHandler getInboundSmsHandler(boolean is3gpp2) {
        return null;
    }

    /**
     * @return The data network controller
     */
    public @Nullable DataNetworkController getDataNetworkController() {
        return mDataNetworkController;
    }

    /**
     * @return The data settings manager
     */
    public @Nullable DataSettingsManager getDataSettingsManager() {
        if (mDataNetworkController == null) return null;
        return mDataNetworkController.getDataSettingsManager();
    }

    /**
     * Used in unit tests to set whether the AllowedNetworkTypes is loaded from Db.  Should not
     * be used otherwise.
     *
     * @return {@code true} if the AllowedNetworkTypes is loaded from Db,
     * {@code false} otherwise.
     */
    @VisibleForTesting
    public boolean isAllowedNetworkTypesLoadedFromDb() {
        return mIsAllowedNetworkTypesLoadedFromDb;
    }

    /**
     * @return {@code true} if using the new telephony data stack. See go/atdr for the design.
     */
    // TODO: Temp code. Use cl/421423121 for future canary process. After rolling out to 100%
    //  dogfooders, the code below should be completely removed before T AOSP release.
    public boolean isUsingNewDataStack() {
        return mNewDataStackEnabled;
    }

    public void dump(FileDescriptor fd, PrintWriter pw, String[] args) {
        pw.println("Phone: subId=" + getSubId());
        pw.println(" mPhoneId=" + mPhoneId);
        pw.println(" mCi=" + mCi);
        pw.println(" mDnsCheckDisabled=" + mDnsCheckDisabled);
        pw.println(" mDoesRilSendMultipleCallRing=" + mDoesRilSendMultipleCallRing);
        pw.println(" mCallRingContinueToken=" + mCallRingContinueToken);
        pw.println(" mCallRingDelay=" + mCallRingDelay);
        pw.println(" mIsVoiceCapable=" + mIsVoiceCapable);
        pw.println(" mIccRecords=" + mIccRecords.get());
        pw.println(" mUiccApplication=" + mUiccApplication.get());
        pw.println(" mSmsStorageMonitor=" + mSmsStorageMonitor);
        pw.println(" mSmsUsageMonitor=" + mSmsUsageMonitor);
        pw.flush();
        pw.println(" mLooper=" + mLooper);
        pw.println(" mContext=" + mContext);
        pw.println(" mNotifier=" + mNotifier);
        pw.println(" mSimulatedRadioControl=" + mSimulatedRadioControl);
        pw.println(" mUnitTestMode=" + mUnitTestMode);
        pw.println(" isDnsCheckDisabled()=" + isDnsCheckDisabled());
        pw.println(" getUnitTestMode()=" + getUnitTestMode());
        pw.println(" getState()=" + getState());
        pw.println(" getIccSerialNumber()=" + getIccSerialNumber());
        pw.println(" getIccRecordsLoaded()=" + getIccRecordsLoaded());
        pw.println(" getMessageWaitingIndicator()=" + getMessageWaitingIndicator());
        pw.println(" getCallForwardingIndicator()=" + getCallForwardingIndicator());
        pw.println(" isInEmergencyCall()=" + isInEmergencyCall());
        pw.flush();
        pw.println(" isInEcm()=" + isInEcm());
        pw.println(" getPhoneName()=" + getPhoneName());
        pw.println(" getPhoneType()=" + getPhoneType());
        pw.println(" getVoiceMessageCount()=" + getVoiceMessageCount());
        pw.println(" needsOtaServiceProvisioning=" + needsOtaServiceProvisioning());
        pw.println(" isInEmergencySmsMode=" + isInEmergencySmsMode());
        pw.println(" isEcmCanceledForEmergency=" + isEcmCanceledForEmergency());
        pw.println(" isUsingNewDataStack=" + isUsingNewDataStack());
        pw.println(" service state=" + getServiceState());
        pw.flush();
        pw.println("++++++++++++++++++++++++++++++++");

        if (mImsPhone != null) {
            try {
                mImsPhone.dump(fd, pw, args);
            } catch (Exception e) {
                e.printStackTrace();
            }

            pw.flush();
            pw.println("++++++++++++++++++++++++++++++++");
        }

        if (mAccessNetworksManager != null) {
            for (int transport : mAccessNetworksManager.getAvailableTransports()) {
                if (getDcTracker(transport) != null) {
                    getDcTracker(transport).dump(fd, pw, args);
                    pw.flush();
                    pw.println("++++++++++++++++++++++++++++++++");
                }
            }
        }

        if (mDataNetworkController != null) {
            try {
                mDataNetworkController.dump(fd, pw, args);
            } catch (Exception e) {
                e.printStackTrace();
            }
            pw.flush();
            pw.println("++++++++++++++++++++++++++++++++");
        }

        if (getServiceStateTracker() != null) {
            try {
                getServiceStateTracker().dump(fd, pw, args);
            } catch (Exception e) {
                e.printStackTrace();
            }

            pw.flush();
            pw.println("++++++++++++++++++++++++++++++++");
        }

        if (getEmergencyNumberTracker() != null) {
            try {
                getEmergencyNumberTracker().dump(fd, pw, args);
            } catch (Exception e) {
                e.printStackTrace();
            }

            pw.flush();
            pw.println("++++++++++++++++++++++++++++++++");
        }

        if (getDisplayInfoController() != null) {
            try {
                getDisplayInfoController().dump(fd, pw, args);
            } catch (Exception e) {
                e.printStackTrace();
            }

            pw.flush();
            pw.println("++++++++++++++++++++++++++++++++");
        }

        if (mCarrierResolver != null) {
            try {
                mCarrierResolver.dump(fd, pw, args);
            } catch (Exception e) {
                e.printStackTrace();
            }

            pw.flush();
            pw.println("++++++++++++++++++++++++++++++++");
        }

        if (mCarrierActionAgent != null) {
            try {
                mCarrierActionAgent.dump(fd, pw, args);
            } catch (Exception e) {
                e.printStackTrace();
            }

            pw.flush();
            pw.println("++++++++++++++++++++++++++++++++");
        }

        if (mCarrierSignalAgent != null) {
            try {
                mCarrierSignalAgent.dump(fd, pw, args);
            } catch (Exception e) {
                e.printStackTrace();
            }

            pw.flush();
            pw.println("++++++++++++++++++++++++++++++++");
        }

        if (getCallTracker() != null) {
            try {
                getCallTracker().dump(fd, pw, args);
            } catch (Exception e) {
                e.printStackTrace();
            }

            pw.flush();
            pw.println("++++++++++++++++++++++++++++++++");
        }

        if (mSimActivationTracker != null) {
            try {
                mSimActivationTracker.dump(fd, pw, args);
            } catch (Exception e) {
                e.printStackTrace();
            }

            pw.flush();
            pw.println("++++++++++++++++++++++++++++++++");
        }

        if (mDeviceStateMonitor != null) {
            pw.println("DeviceStateMonitor:");
            mDeviceStateMonitor.dump(fd, pw, args);
            pw.println("++++++++++++++++++++++++++++++++");
        }

        if (mSignalStrengthController != null) {
            pw.println("SignalStrengthController:");
            mSignalStrengthController.dump(fd, pw, args);
            pw.println("++++++++++++++++++++++++++++++++");
        }

        if (mAccessNetworksManager != null) {
            mAccessNetworksManager.dump(fd, pw, args);
        }

        if (mCi != null && mCi instanceof RIL) {
            try {
                ((RIL)mCi).dump(fd, pw, args);
            } catch (Exception e) {
                e.printStackTrace();
            }

            pw.flush();
            pw.println("++++++++++++++++++++++++++++++++");
        }

        if (getCarrierPrivilegesTracker() != null) {
            pw.println("CarrierPrivilegesTracker:");
            getCarrierPrivilegesTracker().dump(fd, pw, args);
            pw.println("++++++++++++++++++++++++++++++++");
        }

        if (getLinkBandwidthEstimator() != null) {
            pw.println("LinkBandwidthEstimator:");
            getLinkBandwidthEstimator().dump(fd, pw, args);
            pw.println("++++++++++++++++++++++++++++++++");
        }

        pw.println("Phone Local Log: ");
        if (mLocalLog != null) {
            try {
                mLocalLog.dump(fd, pw, args);
            } catch (Exception e) {
                e.printStackTrace();
            }
            pw.flush();
            pw.println("++++++++++++++++++++++++++++++++");
        }
    }

    private void logd(String s) {
        Rlog.d(LOG_TAG, "[" + mPhoneId + "] " + s);
    }

    private void logi(String s) {
        Rlog.i(LOG_TAG, "[" + mPhoneId + "] " + s);
    }

    private void loge(String s) {
        Rlog.e(LOG_TAG, "[" + mPhoneId + "] " + s);
    }

    private static String pii(String s) {
        return Rlog.pii(LOG_TAG, s);
    }

    public boolean isEmergencyNumber(String address) {
        return PhoneNumberUtils.isEmergencyNumber(getSubId(), address);
    }

    public void exitScbm() {
    }

    public void setOnScbmExitResponse(Handler h, int what, Object obj) {
        Registrant registrant = new Registrant(h, what, obj);
        registrant.notifyRegistrant();
    }

    public void unsetOnScbmExitResponse(Handler h) {
    }

    public void registerForScbmTimerReset(Handler h, int what, Object obj) {
    }

    public void unregisterForScbmTimerReset(Handler h) {
    }

    public boolean isInScbm(int subId) {
        return false;
    }

    public boolean isInScbm() {
        return false;
    }

    public boolean isExitScbmFeatureSupported() {
        return false;
    }

    public boolean isScbmTimerCanceledForEmergency() {
        return false;
    }

    public void onCarrierConfigLoadedForEssentialRecords() {}
}<|MERGE_RESOLUTION|>--- conflicted
+++ resolved
@@ -3044,21 +3044,11 @@
         return false;
     }
 
-<<<<<<< HEAD
-=======
     public boolean isInCdmaEcm() {
         return getPhoneType() == PhoneConstants.PHONE_TYPE_CDMA && isInEcm()
                 && (mImsPhone == null || !mImsPhone.isInImsEcm());
     }
 
-    public void setIsInEcm(boolean isInEcm) {
-        if (!getUnitTestMode()) {
-            TelephonyProperties.in_ecm_mode(isInEcm);
-        }
-        mIsPhoneInEcmState = isInEcm;
-    }
-
->>>>>>> d4b1056d
     /**
      * @return true if this Phone is in an emergency call that caused emergency callback mode to be
      * canceled, false if not.
