/*
 * Copyright (C) 2015 The Android Open Source Project
 *
 * Licensed under the Apache License, Version 2.0 (the "License");
 * you may not use this file except in compliance with the License.
 * You may obtain a copy of the License at
 *
 *      http://www.apache.org/licenses/LICENSE-2.0
 *
 * Unless required by applicable law or agreed to in writing, software
 * distributed under the License is distributed on an "AS IS" BASIS,
 * WITHOUT WARRANTIES OR CONDITIONS OF ANY KIND, either express or implied.
 * See the License for the specific language governing permissions and
 * limitations under the License.
 */

package com.android.internal.telephony;

import android.annotation.NonNull;
import android.annotation.Nullable;
import android.app.BroadcastOptions;
import android.compat.annotation.UnsupportedAppUsage;
import android.content.Context;
import android.content.Intent;
import android.content.SharedPreferences;
import android.content.res.Configuration;
import android.net.LinkProperties;
import android.net.NetworkCapabilities;
import android.net.Uri;
import android.os.AsyncResult;
import android.os.Build;
import android.os.Handler;
import android.os.Looper;
import android.os.Message;
import android.os.PersistableBundle;
import android.os.Registrant;
import android.os.RegistrantList;
import android.os.ResultReceiver;
import android.os.SystemClock;
import android.os.SystemProperties;
import android.os.WorkSource;
import android.preference.PreferenceManager;
import android.provider.DeviceConfig;
import android.sysprop.TelephonyProperties;
import android.telecom.VideoProfile;
import android.telephony.AccessNetworkConstants;
import android.telephony.Annotation.ApnType;
import android.telephony.CarrierConfigManager;
import android.telephony.CarrierRestrictionRules;
import android.telephony.CellIdentity;
import android.telephony.CellInfo;
import android.telephony.ClientRequestStats;
import android.telephony.ImsiEncryptionInfo;
import android.telephony.LinkCapacityEstimate;
import android.telephony.PhoneNumberUtils;
import android.telephony.PhoneStateListener;
import android.telephony.PhysicalChannelConfig;
import android.telephony.PreciseDataConnectionState;
import android.telephony.RadioAccessFamily;
import android.telephony.RadioAccessSpecifier;
import android.telephony.ServiceState;
import android.telephony.SignalStrength;
import android.telephony.SubscriptionManager;
import android.telephony.TelephonyDisplayInfo;
import android.telephony.TelephonyManager;
import android.telephony.data.ApnSetting;
import android.telephony.emergency.EmergencyNumber;
import android.telephony.ims.RegistrationManager;
import android.telephony.ims.stub.ImsRegistrationImplBase;
import android.text.TextUtils;
import android.util.LocalLog;
import android.util.SparseArray;
import android.util.Xml;

import com.android.ims.ImsCall;
import com.android.ims.ImsConfig;
import com.android.ims.ImsException;
import com.android.ims.ImsManager;
import com.android.internal.R;
import com.android.internal.annotations.VisibleForTesting;
import com.android.internal.telephony.data.DataNetworkController;
import com.android.internal.telephony.dataconnection.DataConnectionReasons;
import com.android.internal.telephony.dataconnection.DataEnabledSettings;
import com.android.internal.telephony.dataconnection.DcTracker;
import com.android.internal.telephony.dataconnection.LinkBandwidthEstimator;
import com.android.internal.telephony.dataconnection.TransportManager;
import com.android.internal.telephony.EcbmHandler;
import com.android.internal.telephony.emergency.EmergencyNumberTracker;
import com.android.internal.telephony.imsphone.ImsPhoneCall;
import com.android.internal.telephony.metrics.SmsStats;
import com.android.internal.telephony.metrics.VoiceCallSessionStats;
import com.android.internal.telephony.test.SimulatedRadioControl;
import com.android.internal.telephony.uicc.IccCardApplicationStatus.AppType;
import com.android.internal.telephony.uicc.IccFileHandler;
import com.android.internal.telephony.uicc.IccRecords;
import com.android.internal.telephony.uicc.IsimRecords;
import com.android.internal.telephony.uicc.SIMRecords;
import com.android.internal.telephony.uicc.UiccCard;
import com.android.internal.telephony.uicc.UiccCardApplication;
import com.android.internal.telephony.uicc.UiccController;
import com.android.internal.telephony.uicc.UsimServiceTable;
import com.android.internal.telephony.util.TelephonyUtils;
import com.android.internal.util.XmlUtils;
import com.android.telephony.Rlog;

import org.xmlpull.v1.XmlPullParser;
import org.xmlpull.v1.XmlPullParserException;

import java.io.File;
import java.io.FileDescriptor;
import java.io.FileNotFoundException;
import java.io.FileReader;
import java.io.IOException;
import java.io.PrintWriter;
import java.util.ArrayList;
import java.util.Arrays;
import java.util.Collections;
import java.util.HashMap;
import java.util.HashSet;
import java.util.List;
import java.util.Locale;
import java.util.Map;
import java.util.Set;
import java.util.concurrent.atomic.AtomicReference;
import java.util.function.Consumer;
import java.util.stream.Collectors;

/**
 * (<em>Not for SDK use</em>)
 * A base implementation for the com.android.internal.telephony.Phone interface.
 *
 * Note that implementations of Phone.java are expected to be used
 * from a single application thread. This should be the same thread that
 * originally called PhoneFactory to obtain the interface.
 *
 *  {@hide}
 *
 */

public abstract class Phone extends Handler implements PhoneInternalInterface {
    private static final String LOG_TAG = "Phone";

    protected final static Object lockForRadioTechnologyChange = new Object();

    protected final int USSD_MAX_QUEUE = 10;

    // Key used to read and write the saved network selection numeric value
    public static final String NETWORK_SELECTION_KEY = "network_selection_key";
    // Key used to read and write the saved network selection operator name
    public static final String NETWORK_SELECTION_NAME_KEY = "network_selection_name_key";
    // Key used to read and write the saved network selection operator short name
    public static final String NETWORK_SELECTION_SHORT_KEY = "network_selection_short_key";
    public static final String KEY_DO_NOT_SHOW_LIMITED_SERVICE_ALERT
            = "key_do_not_show_limited_service_alert";


    // Key used to read/write "disable data connection on boot" pref (used for testing)
    public static final String DATA_DISABLED_ON_BOOT_KEY = "disabled_on_boot_key";

    // Key used to read/write data_roaming_is_user_setting pref
    public static final String DATA_ROAMING_IS_USER_SETTING_KEY =
            "data_roaming_is_user_setting_key";

    // Default value when there has been no last emergency SMS time recorded yet.
    private static final int EMERGENCY_SMS_NO_TIME_RECORDED = -1;
    // The max timer value that the platform can be in emergency SMS mode (5 minutes).
    private static final int EMERGENCY_SMS_TIMER_MAX_MS = 300000;

    /* Event Constants */
    protected static final int EVENT_RADIO_AVAILABLE             = 1;
    /** Supplementary Service Notification received. */
    protected static final int EVENT_SSN                         = 2;
    protected static final int EVENT_SIM_RECORDS_LOADED          = 3;
    private static final int EVENT_MMI_DONE                      = 4;
    protected static final int EVENT_RADIO_ON                    = 5;
    protected static final int EVENT_GET_BASEBAND_VERSION_DONE   = 6;
    protected static final int EVENT_USSD                        = 7;
    protected static final int EVENT_RADIO_OFF_OR_NOT_AVAILABLE  = 8;
    private static final int EVENT_GET_SIM_STATUS_DONE           = 11;
    protected static final int EVENT_SET_CALL_FORWARD_DONE       = 12;
    protected static final int EVENT_GET_CALL_FORWARD_DONE       = 13;
    protected static final int EVENT_CALL_RING                   = 14;
    private static final int EVENT_CALL_RING_CONTINUE            = 15;

    // Used to intercept the carrier selection calls so that
    // we can save the values.
    private static final int EVENT_SET_NETWORK_MANUAL_COMPLETE      = 16;
    private static final int EVENT_SET_NETWORK_AUTOMATIC_COMPLETE   = 17;
    protected static final int EVENT_SET_CLIR_COMPLETE              = 18;
    protected static final int EVENT_REGISTERED_TO_NETWORK          = 19;
    protected static final int EVENT_SET_VM_NUMBER_DONE             = 20;
    // Events for CDMA support
    protected static final int EVENT_GET_DEVICE_IDENTITY_DONE       = 21;
    protected static final int EVENT_RUIM_RECORDS_LOADED            = 22;
    protected static final int EVENT_NV_READY                       = 23;
    private static final int EVENT_SET_ENHANCED_VP                  = 24;
    @VisibleForTesting
    public static final int EVENT_EMERGENCY_CALLBACK_MODE_ENTER  = 25;
    protected static final int EVENT_EXIT_EMERGENCY_CALLBACK_RESPONSE = 26;
    protected static final int EVENT_CDMA_SUBSCRIPTION_SOURCE_CHANGED = 27;
    // other
    protected static final int EVENT_SET_NETWORK_AUTOMATIC          = 28;
    protected static final int EVENT_ICC_RECORD_EVENTS              = 29;
    @VisibleForTesting
    protected static final int EVENT_ICC_CHANGED                    = 30;
    // Single Radio Voice Call Continuity
    @VisibleForTesting
    protected static final int EVENT_SRVCC_STATE_CHANGED             = 31;
    private static final int EVENT_INITIATE_SILENT_REDIAL           = 32;
    private static final int EVENT_RADIO_NOT_AVAILABLE              = 33;
    private static final int EVENT_UNSOL_OEM_HOOK_RAW               = 34;
    protected static final int EVENT_GET_RADIO_CAPABILITY           = 35;
    protected static final int EVENT_SS                             = 36;
    private static final int EVENT_CONFIG_LCE                       = 37;
    private static final int EVENT_CHECK_FOR_NETWORK_AUTOMATIC      = 38;
    protected static final int EVENT_VOICE_RADIO_TECH_CHANGED       = 39;
    protected static final int EVENT_REQUEST_VOICE_RADIO_TECH_DONE  = 40;
    protected static final int EVENT_RIL_CONNECTED                  = 41;
    protected static final int EVENT_UPDATE_PHONE_OBJECT            = 42;
    protected static final int EVENT_CARRIER_CONFIG_CHANGED         = 43;
    // Carrier's CDMA prefer mode setting
    protected static final int EVENT_SET_ROAMING_PREFERENCE_DONE    = 44;
    protected static final int EVENT_MODEM_RESET                    = 45;
    protected static final int EVENT_VRS_OR_RAT_CHANGED             = 46;
    // Radio state change
    protected static final int EVENT_RADIO_STATE_CHANGED            = 47;
    protected static final int EVENT_SET_CARRIER_DATA_ENABLED       = 48;
    protected static final int EVENT_DEVICE_PROVISIONED_CHANGE      = 49;
    protected static final int EVENT_DEVICE_PROVISIONING_DATA_SETTING_CHANGE = 50;
    protected static final int EVENT_GET_AVAILABLE_NETWORKS_DONE    = 51;

    private static final int EVENT_ALL_DATA_DISCONNECTED                  = 52;
    protected static final int EVENT_UICC_APPS_ENABLEMENT_STATUS_CHANGED  = 53;
    protected static final int EVENT_UICC_APPS_ENABLEMENT_SETTING_CHANGED = 54;
    protected static final int EVENT_GET_UICC_APPS_ENABLEMENT_DONE        = 55;
    protected static final int EVENT_REAPPLY_UICC_APPS_ENABLEMENT_DONE    = 56;
    protected static final int EVENT_REGISTRATION_FAILED = 57;
    protected static final int EVENT_BARRING_INFO_CHANGED = 58;
    protected static final int EVENT_LINK_CAPACITY_CHANGED = 59;
    protected static final int EVENT_RESET_CARRIER_KEY_IMSI_ENCRYPTION = 60;

    protected static final int EVENT_LAST = EVENT_RESET_CARRIER_KEY_IMSI_ENCRYPTION;

    // For shared prefs.
    private static final String GSM_ROAMING_LIST_OVERRIDE_PREFIX = "gsm_roaming_list_";
    private static final String GSM_NON_ROAMING_LIST_OVERRIDE_PREFIX = "gsm_non_roaming_list_";
    private static final String CDMA_ROAMING_LIST_OVERRIDE_PREFIX = "cdma_roaming_list_";
    private static final String CDMA_NON_ROAMING_LIST_OVERRIDE_PREFIX = "cdma_non_roaming_list_";

    // Key used to read/write current CLIR setting
    public static final String CLIR_KEY = "clir_sub_key";

    // Key used for storing voice mail count
    private static final String VM_COUNT = "vm_count_key";
    // Key used to read/write the ID for storing the voice mail
    private static final String VM_ID = "vm_id_key";

    // Key used to read/write if Video Call Forwarding is enabled
    public static final String CF_VIDEO = "cf_key_video";

    // Key used for storing call forwarding status
    public static final String CF_STATUS = "cf_status_key";
    // Key used to read/write the ID for storing the call forwarding status
    public static final String CF_ID = "cf_id_key";

    // Key used to read/write "disable DNS server check" pref (used for testing)
    private static final String DNS_SERVER_CHECK_DISABLED_KEY = "dns_server_check_disabled_key";

    // Integer used to let the calling application know that the we are ignoring auto mode switch.
    private static final int ALREADY_IN_AUTO_SELECTION = 1;

    /**
     * This method is invoked when the Phone exits Emergency Callback Mode.
     */
    protected void handleExitEmergencyCallbackMode() {
    }

    /**
     * Small container class used to hold information relevant to
     * the carrier selection process. operatorNumeric can be ""
     * if we are looking for automatic selection. operatorAlphaLong is the
     * corresponding operator name.
     */
    protected static class NetworkSelectMessage {
        public Message message;
        public String operatorNumeric;
        public String operatorAlphaLong;
        public String operatorAlphaShort;
    }

    public static class SilentRedialParam {
        public String dialString;
        public int causeCode;
        public DialArgs dialArgs;

        public SilentRedialParam(String dialString, int causeCode, DialArgs dialArgs) {
            this.dialString = dialString;
            this.causeCode = causeCode;
            this.dialArgs = dialArgs;
        }
    }

    /* Instance Variables */
    @UnsupportedAppUsage(maxTargetSdk = Build.VERSION_CODES.R, trackingBug = 170729553)
    public CommandsInterface mCi;
    protected int mVmCount = 0;
    private boolean mDnsCheckDisabled;
    // Data connection trackers. For each transport type (e.g. WWAN, WLAN), there will be a
    // corresponding DcTracker. The WWAN DcTracker is for cellular data connections while
    // WLAN DcTracker is for IWLAN data connection. For IWLAN legacy mode, only one (WWAN) DcTracker
    // will be created.
    protected final SparseArray<DcTracker> mDcTrackers = new SparseArray<>();
    protected DataNetworkController mDataNetworkController;
    /* Used for dispatching signals to configured carrier apps */
    protected CarrierSignalAgent mCarrierSignalAgent;
    /* Used for dispatching carrier action from carrier apps */
    protected CarrierActionAgent mCarrierActionAgent;
    private boolean mDoesRilSendMultipleCallRing;
    private int mCallRingContinueToken;
    private int mCallRingDelay;
    private boolean mIsVoiceCapable = true;
    private final AppSmsManager mAppSmsManager;
    private SimActivationTracker mSimActivationTracker;
    // Keep track of the case where ECM was cancelled to place another outgoing emergency call.
    // We will need to restart it after the emergency call ends.
    protected boolean mEcmCanceledForEmergency = false;
    private volatile long mTimeLastEmergencySmsSentMs = EMERGENCY_SMS_NO_TIME_RECORDED;

    // Variable to cache the video capability. When RAT changes, we lose this info and are unable
    // to recover from the state. We cache it and notify listeners when they register.
    protected boolean mIsVideoCapable = false;
    @UnsupportedAppUsage(maxTargetSdk = Build.VERSION_CODES.R, trackingBug = 170729553)
    protected UiccController mUiccController = null;
    @UnsupportedAppUsage(maxTargetSdk = Build.VERSION_CODES.R, trackingBug = 170729553)
    protected final AtomicReference<IccRecords> mIccRecords = new AtomicReference<IccRecords>();
    @UnsupportedAppUsage(maxTargetSdk = Build.VERSION_CODES.R, trackingBug = 170729553)
    public SmsStorageMonitor mSmsStorageMonitor;
    public SmsUsageMonitor mSmsUsageMonitor;
    @UnsupportedAppUsage(maxTargetSdk = Build.VERSION_CODES.R, trackingBug = 170729553)
    protected AtomicReference<UiccCardApplication> mUiccApplication =
            new AtomicReference<UiccCardApplication>();
    TelephonyTester mTelephonyTester;
    private String mName;
    private final String mActionDetached;
    private final String mActionAttached;
    protected DeviceStateMonitor mDeviceStateMonitor;
    protected DisplayInfoController mDisplayInfoController;
    protected TransportManager mTransportManager;
    protected DataEnabledSettings mDataEnabledSettings;
    // Used for identify the carrier of current subscription
    protected CarrierResolver mCarrierResolver;

    @UnsupportedAppUsage(maxTargetSdk = Build.VERSION_CODES.R, trackingBug = 170729553)
    protected int mPhoneId;

    @UnsupportedAppUsage(maxTargetSdk = Build.VERSION_CODES.R, trackingBug = 170729553)
    protected Phone mImsPhone = null;

    protected final AtomicReference<RadioCapability> mRadioCapability =
            new AtomicReference<RadioCapability>();

    private static final int DEFAULT_REPORT_INTERVAL_MS = 200;
    private static final boolean LCE_PULL_MODE = true;
    private int mLceStatus = RILConstants.LCE_NOT_AVAILABLE;
    protected TelephonyComponentFactory mTelephonyComponentFactory;
    protected EcbmHandler mEcbmHandler;

    //IMS
    /**
     * {@link CallStateException} message text used to indicate that an IMS call has failed because
     * it needs to be retried using GSM or CDMA (e.g. CS fallback).
     * TODO: Replace this with a proper exception; {@link CallStateException} doesn't make sense.
     */
    public static final String CS_FALLBACK = "cs_fallback";

    // Used for retry over cs for supplementary services
    public static final String CS_FALLBACK_SS = "cs_fallback_ss";

    /**
     * @deprecated Use {@link android.telephony.ims.ImsManager#EXTRA_WFC_REGISTRATION_FAILURE_TITLE}
     * instead.
     */
    @Deprecated
    public static final String EXTRA_KEY_ALERT_TITLE =
            android.telephony.ims.ImsManager.EXTRA_WFC_REGISTRATION_FAILURE_TITLE;
    /**
     * @deprecated Use
     * {@link android.telephony.ims.ImsManager#EXTRA_WFC_REGISTRATION_FAILURE_MESSAGE} instead.
     */
    @Deprecated
    public static final String EXTRA_KEY_ALERT_MESSAGE =
            android.telephony.ims.ImsManager.EXTRA_WFC_REGISTRATION_FAILURE_MESSAGE;
    public static final String EXTRA_KEY_ALERT_SHOW = "alertShow";
    public static final String EXTRA_KEY_NOTIFICATION_MESSAGE = "notificationMessage";

    private final RegistrantList mPreciseCallStateRegistrants = new RegistrantList();

    private final RegistrantList mHandoverRegistrants = new RegistrantList();

    private final RegistrantList mNewRingingConnectionRegistrants = new RegistrantList();

    private final RegistrantList mIncomingRingRegistrants = new RegistrantList();

    protected final RegistrantList mDisconnectRegistrants = new RegistrantList();

    private final RegistrantList mServiceStateRegistrants = new RegistrantList();

    protected final RegistrantList mMmiCompleteRegistrants = new RegistrantList();

    @UnsupportedAppUsage
    protected final RegistrantList mMmiRegistrants = new RegistrantList();

    protected final RegistrantList mUnknownConnectionRegistrants = new RegistrantList();

    protected final RegistrantList mSuppServiceFailedRegistrants = new RegistrantList();

    protected final RegistrantList mRadioOffOrNotAvailableRegistrants = new RegistrantList();

    protected final RegistrantList mSimRecordsLoadedRegistrants = new RegistrantList();

    private final RegistrantList mVideoCapabilityChangedRegistrants = new RegistrantList();

    protected final RegistrantList mEmergencyCallToggledRegistrants = new RegistrantList();

    private final RegistrantList mAllDataDisconnectedRegistrants = new RegistrantList();

    private final RegistrantList mCellInfoRegistrants = new RegistrantList();

    private final RegistrantList mRedialRegistrants = new RegistrantList();

    private final RegistrantList mPhysicalChannelConfigRegistrants = new RegistrantList();

    private final RegistrantList mOtaspRegistrants = new RegistrantList();

    private final RegistrantList mPreferredNetworkTypeRegistrants = new RegistrantList();

    protected Registrant mPostDialHandler;

    protected final LocalLog mLocalLog;

    private Looper mLooper; /* to insure registrants are in correct thread*/

    @UnsupportedAppUsage(maxTargetSdk = Build.VERSION_CODES.R, trackingBug = 170729553)
    protected final Context mContext;

    /**
     * PhoneNotifier is an abstraction for all system-wide
     * state change notification. DefaultPhoneNotifier is
     * used here unless running we're inside a unit test.
     */
    @UnsupportedAppUsage(maxTargetSdk = Build.VERSION_CODES.R, trackingBug = 170729553)
    protected PhoneNotifier mNotifier;

    protected SimulatedRadioControl mSimulatedRadioControl;

    private Map<Integer, Long> mAllowedNetworkTypesForReasons = new HashMap<>();
    private static final String ALLOWED_NETWORK_TYPES_TEXT_USER = "user";
    private static final String ALLOWED_NETWORK_TYPES_TEXT_POWER = "power";
    private static final String ALLOWED_NETWORK_TYPES_TEXT_CARRIER = "carrier";
    private static final String ALLOWED_NETWORK_TYPES_TEXT_ENABLE_2G = "enable_2g";
    private static final int INVALID_ALLOWED_NETWORK_TYPES = -1;
    protected boolean mIsCarrierNrSupported = false;
    protected boolean mIsAllowedNetworkTypesLoadedFromDb = false;
    private boolean mUnitTestMode;

    protected VoiceCallSessionStats mVoiceCallSessionStats;
    protected SmsStats mSmsStats;

    protected LinkBandwidthEstimator mLinkBandwidthEstimator;

    public IccRecords getIccRecords() {
        return mIccRecords.get();
    }

    /**
     * Returns a string identifier for this phone interface for parties
     *  outside the phone app process.
     *  @return The string name.
     */
    @UnsupportedAppUsage
    public String getPhoneName() {
        return mName;
    }

    protected void setPhoneName(String name) {
        mName = name;
    }

    /**
     * Retrieves Nai for phones. Returns null if Nai is not set.
     */
    @UnsupportedAppUsage(maxTargetSdk = Build.VERSION_CODES.R, trackingBug = 170729553)
    public String getNai(){
         return null;
    }

    /**
     * Return the ActionDetached string. When this action is received by components
     * they are to simulate detaching from the network.
     *
     * @return com.android.internal.telephony.{mName}.action_detached
     *          {mName} is GSM, CDMA ...
     */
    public String getActionDetached() {
        return mActionDetached;
    }

    /**
     * Return the ActionAttached string. When this action is received by components
     * they are to simulate attaching to the network.
     *
     * @return com.android.internal.telephony.{mName}.action_detached
     *          {mName} is GSM, CDMA ...
     */
    public String getActionAttached() {
        return mActionAttached;
    }

    /**
     * Set a system property, unless we're in unit test mode
     */
    // CAF_MSIM TODO this need to be replated with TelephonyManager API ?
    @UnsupportedAppUsage(maxTargetSdk = Build.VERSION_CODES.R, trackingBug = 170729553)
    public String getSystemProperty(String property, String defValue) {
        if(getUnitTestMode()) {
            return null;
        }
        return SystemProperties.get(property, defValue);
    }

    /**
     * Constructs a Phone in normal (non-unit test) mode.
     *
     * @param notifier An instance of DefaultPhoneNotifier,
     * @param context Context object from hosting application
     * unless unit testing.
     * @param ci is CommandsInterface
     * @param unitTestMode when true, prevents notifications
     * of state change events
     */
    protected Phone(String name, PhoneNotifier notifier, Context context, CommandsInterface ci,
                    boolean unitTestMode) {
        this(name, notifier, context, ci, unitTestMode, SubscriptionManager.DEFAULT_PHONE_INDEX,
                TelephonyComponentFactory.getInstance());
    }

    /**
     * Constructs a Phone in normal (non-unit test) mode.
     *
     * @param notifier An instance of DefaultPhoneNotifier,
     * @param context Context object from hosting application
     * unless unit testing.
     * @param ci is CommandsInterface
     * @param unitTestMode when true, prevents notifications
     * of state change events
     * @param phoneId the phone-id of this phone.
     */
    protected Phone(String name, PhoneNotifier notifier, Context context, CommandsInterface ci,
                    boolean unitTestMode, int phoneId,
                    TelephonyComponentFactory telephonyComponentFactory) {
        mPhoneId = phoneId;
        mName = name;
        mNotifier = notifier;
        mContext = context;
        mLooper = Looper.myLooper();
        mCi = ci;
        mActionDetached = this.getClass().getPackage().getName() + ".action_detached";
        mActionAttached = this.getClass().getPackage().getName() + ".action_attached";
        mAppSmsManager = telephonyComponentFactory.inject(AppSmsManager.class.getName())
                .makeAppSmsManager(context);
        mLocalLog = new LocalLog(64);

        if (TelephonyUtils.IS_DEBUGGABLE) {
            mTelephonyTester = new TelephonyTester(this);
        }

        setUnitTestMode(unitTestMode);

        SharedPreferences sp = PreferenceManager.getDefaultSharedPreferences(context);
        mDnsCheckDisabled = sp.getBoolean(DNS_SERVER_CHECK_DISABLED_KEY, false);
        mCi.setOnCallRing(this, EVENT_CALL_RING, null);

        /* "Voice capable" means that this device supports circuit-switched
        * (i.e. voice) phone calls over the telephony network, and is allowed
        * to display the in-call UI while a cellular voice call is active.
        * This will be false on "data only" devices which can't make voice
        * calls and don't support any in-call UI.
        */
        mIsVoiceCapable = ((TelephonyManager) context.getSystemService(Context.TELEPHONY_SERVICE))
                .isVoiceCapable();

        /**
         *  Some RIL's don't always send RIL_UNSOL_CALL_RING so it needs
         *  to be generated locally. Ideally all ring tones should be loops
         * and this wouldn't be necessary. But to minimize changes to upper
         * layers it is requested that it be generated by lower layers.
         *
         * By default old phones won't have the property set but do generate
         * the RIL_UNSOL_CALL_RING so the default if there is no property is
         * true.
         */
        mDoesRilSendMultipleCallRing = TelephonyProperties.ril_sends_multiple_call_ring()
                .orElse(true);
        Rlog.d(LOG_TAG, "mDoesRilSendMultipleCallRing=" + mDoesRilSendMultipleCallRing);

        mCallRingDelay = TelephonyProperties.call_ring_delay().orElse(3000);
        Rlog.d(LOG_TAG, "mCallRingDelay=" + mCallRingDelay);

        // Initialize SMS stats
        mSmsStats = new SmsStats(this);

        if (getPhoneType() == PhoneConstants.PHONE_TYPE_IMS) {
            return;
        }

        // Initialize device storage and outgoing SMS usage monitors for SMSDispatchers.
        mTelephonyComponentFactory = telephonyComponentFactory;
        mSmsStorageMonitor = mTelephonyComponentFactory.inject(SmsStorageMonitor.class.getName())
                .makeSmsStorageMonitor(this);
        mSmsUsageMonitor = mTelephonyComponentFactory.inject(SmsUsageMonitor.class.getName())
                .makeSmsUsageMonitor(context);
        mUiccController = UiccController.getInstance();
        mUiccController.registerForIccChanged(this, EVENT_ICC_CHANGED, null);
        mSimActivationTracker = mTelephonyComponentFactory
                .inject(SimActivationTracker.class.getName())
                .makeSimActivationTracker(this);
        if (getPhoneType() != PhoneConstants.PHONE_TYPE_SIP) {
            mCi.registerForSrvccStateChanged(this, EVENT_SRVCC_STATE_CHANGED, null);
        }
        mCi.startLceService(DEFAULT_REPORT_INTERVAL_MS, LCE_PULL_MODE,
                obtainMessage(EVENT_CONFIG_LCE));
    }

    /**
     * Start setup of ImsPhone, which will start trying to connect to the ImsResolver. Will not be
     * called if this device does not support FEATURE_IMS_TELEPHONY.
     */
    public void createImsPhone() {
        if (getPhoneType() == PhoneConstants.PHONE_TYPE_SIP) {
            return;
        }

        synchronized(Phone.lockForRadioTechnologyChange) {
            if (mImsPhone == null) {
                mImsPhone = PhoneFactory.makeImsPhone(mNotifier, this);
                CallManager.getInstance().registerPhone(mImsPhone);
                mImsPhone.registerForSilentRedial(
                        this, EVENT_INITIATE_SILENT_REDIAL, null);
            }
        }
        if (mEcbmHandler != null) {
            mEcbmHandler.updateImsPhone(mImsPhone, mPhoneId);
        }
    }

    /**
     * Checks if device should convert CDMA Caller ID restriction related MMI codes to
     * equivalent 3GPP MMI Codes that provide same functionality when device is roaming.
     * This method should only return true on multi-mode devices when carrier requires this
     * conversion to be done on the device.
     *
     * @return true when carrier config
     * "KEY_CONVERT_CDMA_CALLER_ID_MMI_CODES_WHILE_ROAMING_ON_3GPP_BOOL" is set to true
     */
    public boolean supportsConversionOfCdmaCallerIdMmiCodesWhileRoaming() {
        CarrierConfigManager configManager = (CarrierConfigManager)
                getContext().getSystemService(Context.CARRIER_CONFIG_SERVICE);
        PersistableBundle b = configManager.getConfigForSubId(getSubId());
        if (b != null) {
            return b.getBoolean(
                    CarrierConfigManager
                            .KEY_CONVERT_CDMA_CALLER_ID_MMI_CODES_WHILE_ROAMING_ON_3GPP_BOOL,
                    false);
        } else {
            // Default value set in CarrierConfigManager
            return false;
        }
    }

    /**
     * Check if sending CLIR activation("*31#") and deactivation("#31#") code only without dialing
     * number is prevented.
     *
     * @return {@code true} when carrier config
     * "KEY_PREVENT_CLIR_ACTIVATION_AND_DEACTIVATION_CODE_BOOL" is set to {@code true}
     */
    public boolean isClirActivationAndDeactivationPrevented() {
        CarrierConfigManager configManager = (CarrierConfigManager)
                getContext().getSystemService(Context.CARRIER_CONFIG_SERVICE);
        PersistableBundle b = configManager.getConfigForSubId(getSubId());
        if (b == null) {
            b = CarrierConfigManager.getDefaultConfig();
        }
        return b.getBoolean(
                CarrierConfigManager.KEY_PREVENT_CLIR_ACTIVATION_AND_DEACTIVATION_CODE_BOOL);
    }

    /**
     * When overridden the derived class needs to call
     * super.handleMessage(msg) so this method has a
     * a chance to process the message.
     *
     * @param msg
     */
    @Override
    public void handleMessage(Message msg) {
        AsyncResult ar;

        // messages to be handled whether or not the phone is being destroyed
        // should only include messages which are being re-directed and do not use
        // resources of the phone being destroyed
        switch (msg.what) {
            // handle the select network completion callbacks.
            case EVENT_SET_NETWORK_MANUAL_COMPLETE:
            case EVENT_SET_NETWORK_AUTOMATIC_COMPLETE:
                handleSetSelectNetwork((AsyncResult) msg.obj);
                return;
        }

        switch(msg.what) {
            case EVENT_CALL_RING:
                Rlog.d(LOG_TAG, "Event EVENT_CALL_RING Received state=" + getState());
                ar = (AsyncResult)msg.obj;
                if (ar.exception == null) {
                    PhoneConstants.State state = getState();
                    if ((!mDoesRilSendMultipleCallRing)
                            && ((state == PhoneConstants.State.RINGING) ||
                                    (state == PhoneConstants.State.IDLE))) {
                        mCallRingContinueToken += 1;
                        sendIncomingCallRingNotification(mCallRingContinueToken);
                    } else {
                        notifyIncomingRing();
                    }
                }
                break;

            case EVENT_CALL_RING_CONTINUE:
                Rlog.d(LOG_TAG, "Event EVENT_CALL_RING_CONTINUE Received state=" + getState());
                if (getState() == PhoneConstants.State.RINGING) {
                    sendIncomingCallRingNotification(msg.arg1);
                }
                break;

            case EVENT_ICC_CHANGED:
                onUpdateIccAvailability();
                break;

            case EVENT_INITIATE_SILENT_REDIAL:
                // This is an ImsPhone -> GsmCdmaPhone redial
                // See ImsPhone#initiateSilentRedial
                Rlog.d(LOG_TAG, "Event EVENT_INITIATE_SILENT_REDIAL Received");
                ar = (AsyncResult) msg.obj;
                if ((ar.exception == null) && (ar.result != null)) {
                    SilentRedialParam result = (SilentRedialParam) ar.result;
                    String dialString = result.dialString;
                    int causeCode = result.causeCode;
                    DialArgs dialArgs = result.dialArgs;
                    if (TextUtils.isEmpty(dialString)) return;
                    try {
                        Connection cn = dialInternal(dialString, dialArgs);
                        // The ImsPhoneConnection that is owned by the ImsPhone is currently the
                        // one with a callback registered to TelephonyConnection. Notify the
                        // redial happened over that Phone so that it can be replaced with the
                        // new GSM/CDMA Connection.
                        Rlog.d(LOG_TAG, "Notify redial connection changed cn: " + cn);
                        if (mImsPhone != null) {
                            // Don't care it is null or not.
                            mImsPhone.notifyRedialConnectionChanged(cn);
                        }
                    } catch (CallStateException e) {
                        Rlog.e(LOG_TAG, "silent redial failed: " + e);
                        if (mImsPhone != null) {
                            mImsPhone.notifyRedialConnectionChanged(null);
                        }
                    }
                }
                break;

            case EVENT_SRVCC_STATE_CHANGED:
                ar = (AsyncResult)msg.obj;
                if (ar.exception == null) {
                    handleSrvccStateChanged((int[]) ar.result);
                } else {
                    Rlog.e(LOG_TAG, "Srvcc exception: " + ar.exception);
                }
                break;

            case EVENT_UNSOL_OEM_HOOK_RAW:
                // deprecated, ignore
                break;

            case EVENT_CONFIG_LCE:
                ar = (AsyncResult) msg.obj;
                if (ar.exception != null) {
                    Rlog.d(LOG_TAG, "config LCE service failed: " + ar.exception);
                } else {
                    final ArrayList<Integer> statusInfo = (ArrayList<Integer>)ar.result;
                    mLceStatus = statusInfo.get(0);
                }
                break;

            case EVENT_CHECK_FOR_NETWORK_AUTOMATIC: {
                onCheckForNetworkSelectionModeAutomatic(msg);
                break;
            }

            case EVENT_ALL_DATA_DISCONNECTED:
                if (areAllDataDisconnected()) {
                    mAllDataDisconnectedRegistrants.notifyRegistrants();
                }
                break;
            default:
                throw new RuntimeException("unexpected event not handled");
        }
    }

    public ArrayList<Connection> getHandoverConnection() {
        return null;
    }

    public void notifySrvccState(Call.SrvccState state) {
    }

    public void registerForSilentRedial(Handler h, int what, Object obj) {
    }

    public void unregisterForSilentRedial(Handler h) {
    }

    public void registerForVolteSilentRedial(Handler h, int what, Object obj) {
    }

    public void unregisterForVolteSilentRedial(Handler h) {
    }

    private void handleSrvccStateChanged(int[] ret) {
        Rlog.d(LOG_TAG, "handleSrvccStateChanged");

        ArrayList<Connection> conn = null;
        Phone imsPhone = mImsPhone;
        Call.SrvccState srvccState = Call.SrvccState.NONE;
        if (ret != null && ret.length != 0) {
            int state = ret[0];
            switch(state) {
                case TelephonyManager.SRVCC_STATE_HANDOVER_STARTED:
                    srvccState = Call.SrvccState.STARTED;
                    if (imsPhone != null) {
                        conn = imsPhone.getHandoverConnection();
                        migrateFrom(imsPhone);
                    } else {
                        Rlog.d(LOG_TAG, "HANDOVER_STARTED: mImsPhone null");
                    }
                    break;
                case TelephonyManager.SRVCC_STATE_HANDOVER_COMPLETED:
                    srvccState = Call.SrvccState.COMPLETED;
                    if (imsPhone != null) {
                        imsPhone.notifySrvccState(srvccState);
                    } else {
                        Rlog.d(LOG_TAG, "HANDOVER_COMPLETED: mImsPhone null");
                    }
                    break;
                case TelephonyManager.SRVCC_STATE_HANDOVER_FAILED:
                case TelephonyManager.SRVCC_STATE_HANDOVER_CANCELED:
                    srvccState = Call.SrvccState.FAILED;
                    break;

                default:
                    //ignore invalid state
                    return;
            }

            getCallTracker().notifySrvccState(srvccState, conn);

            notifySrvccStateChanged(state);
        }
    }

    /**
     * Gets the context for the phone, as set at initialization time.
     */
    @UnsupportedAppUsage
    public Context getContext() {
        return mContext;
    }

    // Will be called when icc changed
    protected abstract void onUpdateIccAvailability();

    /**
     * Disables the DNS check (i.e., allows "0.0.0.0").
     * Useful for lab testing environment.
     * @param b true disables the check, false enables.
     */
    public void disableDnsCheck(boolean b) {
        mDnsCheckDisabled = b;
        SharedPreferences sp = PreferenceManager.getDefaultSharedPreferences(getContext());
        SharedPreferences.Editor editor = sp.edit();
        editor.putBoolean(DNS_SERVER_CHECK_DISABLED_KEY, b);
        editor.apply();
    }

    /**
     * Returns true if the DNS check is currently disabled.
     */
    public boolean isDnsCheckDisabled() {
        return mDnsCheckDisabled;
    }

    /**
     * Register for getting notifications for change in the Call State {@link Call.State}
     * This is called PreciseCallState because the call state is more precise than the
     * {@link PhoneConstants.State} which can be obtained using the {@link PhoneStateListener}
     *
     * Resulting events will have an AsyncResult in <code>Message.obj</code>.
     * AsyncResult.userData will be set to the obj argument here.
     * The <em>h</em> parameter is held only by a weak reference.
     */
    @UnsupportedAppUsage
    public void registerForPreciseCallStateChanged(Handler h, int what, Object obj) {
        checkCorrectThread(h);

        mPreciseCallStateRegistrants.addUnique(h, what, obj);
    }

    /**
     * Unregisters for voice call state change notifications.
     * Extraneous calls are tolerated silently.
     */
    @UnsupportedAppUsage
    public void unregisterForPreciseCallStateChanged(Handler h) {
        mPreciseCallStateRegistrants.remove(h);
    }

    /**
     * Subclasses of Phone probably want to replace this with a
     * version scoped to their packages
     */
    protected void notifyPreciseCallStateChangedP() {
        AsyncResult ar = new AsyncResult(null, this, null);
        mPreciseCallStateRegistrants.notifyRegistrants(ar);

        mNotifier.notifyPreciseCallState(this);
    }

    /**
     * Notifies when a Handover happens due to SRVCC or Silent Redial
     */
    public void registerForHandoverStateChanged(Handler h, int what, Object obj) {
        checkCorrectThread(h);
        mHandoverRegistrants.addUnique(h, what, obj);
    }

    /**
     * Unregisters for handover state notifications
     */
    public void unregisterForHandoverStateChanged(Handler h) {
        mHandoverRegistrants.remove(h);
    }

    /**
     * Subclasses of Phone probably want to replace this with a
     * version scoped to their packages
     */
    public void notifyHandoverStateChanged(Connection cn) {
       AsyncResult ar = new AsyncResult(null, cn, null);
       mHandoverRegistrants.notifyRegistrants(ar);
    }

    /**
     * Notifies when a Handover happens due to Silent Redial
     */
    public void registerForRedialConnectionChanged(Handler h, int what, Object obj) {
        checkCorrectThread(h);
        mRedialRegistrants.addUnique(h, what, obj);
    }

    /**
     * Unregisters for redial connection notifications
     */
    public void unregisterForRedialConnectionChanged(Handler h) {
        mRedialRegistrants.remove(h);
    }

    /**
     * Subclasses of Phone probably want to replace this with a
     * version scoped to their packages
     */
    public void notifyRedialConnectionChanged(Connection cn) {
        AsyncResult ar = new AsyncResult(null, cn, null);
        mRedialRegistrants.notifyRegistrants(ar);
    }

    protected void setIsInEmergencyCall() {
    }

    /**
     * Notify the phone that an SMS has been sent. This will be used determine if the SMS was sent
     * to an emergency address.
     * @param destinationAddress the address that the SMS was sent to.
     */
    public void notifySmsSent(String destinationAddress) {
        TelephonyManager m = (TelephonyManager) getContext().getSystemService(
                Context.TELEPHONY_SERVICE);
        if (m != null && m.isEmergencyNumber(destinationAddress)) {
            mLocalLog.log("Emergency SMS detected, recording time.");
            mTimeLastEmergencySmsSentMs = SystemClock.elapsedRealtime();
        }
    }

    /**
     * Determine if the Phone has recently sent an emergency SMS and is still in the interval of
     * time defined by a carrier that we may need to do perform special actions, for example
     * override user setting for location so the carrier can find the user's location for emergency
     * services.
     *
     * @return true if the device is in emergency SMS mode, false otherwise.
     */
    public boolean isInEmergencySmsMode() {
        long lastSmsTimeMs = mTimeLastEmergencySmsSentMs;
        if (lastSmsTimeMs == EMERGENCY_SMS_NO_TIME_RECORDED) {
            // an emergency SMS hasn't been sent since the last check.
            return false;
        }
        CarrierConfigManager configManager = (CarrierConfigManager)
                getContext().getSystemService(Context.CARRIER_CONFIG_SERVICE);
        PersistableBundle b = configManager.getConfigForSubId(getSubId());
        if (b == null) {
            // default for KEY_EMERGENCY_SMS_MODE_TIMER_MS_INT is 0 and CarrierConfig isn't
            // available, so return false.
            return false;
        }
        int eSmsTimerMs = b.getInt(CarrierConfigManager.KEY_EMERGENCY_SMS_MODE_TIMER_MS_INT, 0);
        if (eSmsTimerMs == 0) {
            // We do not support this feature for this carrier.
            return false;
        }
        if (eSmsTimerMs > EMERGENCY_SMS_TIMER_MAX_MS) {
            eSmsTimerMs = EMERGENCY_SMS_TIMER_MAX_MS;
        }
        boolean isInEmergencySmsMode = SystemClock.elapsedRealtime()
                <= (lastSmsTimeMs + eSmsTimerMs);
        if (!isInEmergencySmsMode) {
            // Shortcut this next time so we do not have to waste time if another emergency SMS
            // hasn't been sent since the last query.
            mTimeLastEmergencySmsSentMs = EMERGENCY_SMS_NO_TIME_RECORDED;
        } else {
            mLocalLog.log("isInEmergencySmsMode: queried while eSMS mode is active.");
        }
        return isInEmergencySmsMode;
    }

    public void migrateUssdFrom(Phone from, String num, ResultReceiver wrappedCallback)
            throws UnsupportedOperationException {
        try {
            notifyMigrateUssd(num, wrappedCallback);
            migrate(mMmiRegistrants, from.mMmiRegistrants);
        } catch (UnsupportedOperationException e) {
            Rlog.e(LOG_TAG, "Error: " + e);
            throw e;
        }
    }

    protected void migrateFrom(Phone from) {
        migrate(mHandoverRegistrants, from.mHandoverRegistrants);
        migrate(mPreciseCallStateRegistrants, from.mPreciseCallStateRegistrants);
        migrate(mNewRingingConnectionRegistrants, from.mNewRingingConnectionRegistrants);
        migrate(mIncomingRingRegistrants, from.mIncomingRingRegistrants);
        migrate(mDisconnectRegistrants, from.mDisconnectRegistrants);
        migrate(mServiceStateRegistrants, from.mServiceStateRegistrants);
        migrate(mMmiCompleteRegistrants, from.mMmiCompleteRegistrants);
        migrate(mMmiRegistrants, from.mMmiRegistrants);
        migrate(mUnknownConnectionRegistrants, from.mUnknownConnectionRegistrants);
        migrate(mSuppServiceFailedRegistrants, from.mSuppServiceFailedRegistrants);
        migrate(mCellInfoRegistrants, from.mCellInfoRegistrants);
        migrate(mRedialRegistrants, from.mRedialRegistrants);
        // The emergency state of IMS phone will be cleared in ImsPhone#notifySrvccState after
        // receive SRVCC completed
        if (from.isInEmergencyCall()) {
            setIsInEmergencyCall();
        }
        setEcmCanceledForEmergency(from.isEcmCanceledForEmergency());
    }

    protected void migrate(RegistrantList to, RegistrantList from) {
        if (from == null) {
            // May be null in some cases, such as testing.
            return;
        }
        from.removeCleared();
        for (int i = 0, n = from.size(); i < n; i++) {
            Registrant r = (Registrant) from.get(i);
            Message msg = r.messageForRegistrant();
            // Since CallManager has already registered with both CS and IMS phones,
            // the migrate should happen only for those registrants which are not
            // registered with CallManager.Hence the below check is needed to add
            // only those registrants to the registrant list which are not
            // coming from the CallManager.
            if (msg != null) {
                if (msg.obj == CallManager.getInstance().getRegistrantIdentifier()) {
                    continue;
                } else {
                    to.add((Registrant) from.get(i));
                }
            } else {
                Rlog.d(LOG_TAG, "msg is null");
            }
        }
    }

    /**
     * Notifies when a previously untracked non-ringing/waiting connection has appeared.
     * This is likely due to some other entity (eg, SIM card application) initiating a call.
     */
    @UnsupportedAppUsage
    public void registerForUnknownConnection(Handler h, int what, Object obj) {
        checkCorrectThread(h);

        mUnknownConnectionRegistrants.addUnique(h, what, obj);
    }

    /**
     * Unregisters for unknown connection notifications.
     */
    @UnsupportedAppUsage
    public void unregisterForUnknownConnection(Handler h) {
        mUnknownConnectionRegistrants.remove(h);
    }

    /**
     * Notifies when a new ringing or waiting connection has appeared.<p>
     *
     *  Messages received from this:
     *  Message.obj will be an AsyncResult
     *  AsyncResult.userObj = obj
     *  AsyncResult.result = a Connection. <p>
     *  Please check Connection.isRinging() to make sure the Connection
     *  has not dropped since this message was posted.
     *  If Connection.isRinging() is true, then
     *   Connection.getCall() == Phone.getRingingCall()
     */
    @UnsupportedAppUsage
    public void registerForNewRingingConnection(
            Handler h, int what, Object obj) {
        checkCorrectThread(h);

        mNewRingingConnectionRegistrants.addUnique(h, what, obj);
    }

    /**
     * Unregisters for new ringing connection notification.
     * Extraneous calls are tolerated silently
     */
    @UnsupportedAppUsage
    public void unregisterForNewRingingConnection(Handler h) {
        mNewRingingConnectionRegistrants.remove(h);
    }

    /**
     * Notifies when phone's video capabilities changes <p>
     *
     *  Messages received from this:
     *  Message.obj will be an AsyncResult
     *  AsyncResult.userObj = obj
     *  AsyncResult.result = true if phone supports video calling <p>
     */
    public void registerForVideoCapabilityChanged(
            Handler h, int what, Object obj) {
        checkCorrectThread(h);

        mVideoCapabilityChangedRegistrants.addUnique(h, what, obj);

        // Notify any registrants of the cached video capability as soon as they register.
        notifyForVideoCapabilityChanged(mIsVideoCapable);
    }

    /**
     * Unregisters for video capability changed notification.
     * Extraneous calls are tolerated silently
     */
    public void unregisterForVideoCapabilityChanged(Handler h) {
        mVideoCapabilityChangedRegistrants.remove(h);
    }

    /**
     * Register for notifications when a sInCall VoicePrivacy is enabled
     *
     * @param h Handler that receives the notification message.
     * @param what User-defined message code.
     * @param obj User object.
     */
    public void registerForInCallVoicePrivacyOn(Handler h, int what, Object obj){
        mCi.registerForInCallVoicePrivacyOn(h, what, obj);
    }

    /**
     * Unegister for notifications when a sInCall VoicePrivacy is enabled
     *
     * @param h Handler to be removed from the registrant list.
     */
    public void unregisterForInCallVoicePrivacyOn(Handler h){
        mCi.unregisterForInCallVoicePrivacyOn(h);
    }

    /**
     * Register for notifications when a sInCall VoicePrivacy is disabled
     *
     * @param h Handler that receives the notification message.
     * @param what User-defined message code.
     * @param obj User object.
     */
    public void registerForInCallVoicePrivacyOff(Handler h, int what, Object obj){
        mCi.registerForInCallVoicePrivacyOff(h, what, obj);
    }

    /**
     * Unregister for notifications when a sInCall VoicePrivacy is disabled
     *
     * @param h Handler to be removed from the registrant list.
     */
    public void unregisterForInCallVoicePrivacyOff(Handler h){
        mCi.unregisterForInCallVoicePrivacyOff(h);
    }

    /**
     * Notifies when an incoming call rings.<p>
     *
     *  Messages received from this:
     *  Message.obj will be an AsyncResult
     *  AsyncResult.userObj = obj
     *  AsyncResult.result = a Connection. <p>
     */
    @UnsupportedAppUsage
    public void registerForIncomingRing(
            Handler h, int what, Object obj) {
        checkCorrectThread(h);

        mIncomingRingRegistrants.addUnique(h, what, obj);
    }

    /**
     * Unregisters for ring notification.
     * Extraneous calls are tolerated silently
     */
    @UnsupportedAppUsage
    public void unregisterForIncomingRing(Handler h) {
        mIncomingRingRegistrants.remove(h);
    }

    /**
     * Notifies when a voice connection has disconnected, either due to local
     * or remote hangup or error.
     *
     *  Messages received from this will have the following members:<p>
     *  <ul><li>Message.obj will be an AsyncResult</li>
     *  <li>AsyncResult.userObj = obj</li>
     *  <li>AsyncResult.result = a Connection object that is
     *  no longer connected.</li></ul>
     */
    @UnsupportedAppUsage
    public void registerForDisconnect(Handler h, int what, Object obj) {
        checkCorrectThread(h);

        mDisconnectRegistrants.addUnique(h, what, obj);
    }

    /**
     * Unregisters for voice disconnection notification.
     * Extraneous calls are tolerated silently
     */
    @UnsupportedAppUsage
    public void unregisterForDisconnect(Handler h) {
        mDisconnectRegistrants.remove(h);
    }

    /**
     * Register for notifications when a supplementary service attempt fails.
     * Message.obj will contain an AsyncResult.
     *
     * @param h Handler that receives the notification message.
     * @param what User-defined message code.
     * @param obj User object.
     */
    public void registerForSuppServiceFailed(Handler h, int what, Object obj) {
        checkCorrectThread(h);

        mSuppServiceFailedRegistrants.addUnique(h, what, obj);
    }

    /**
     * Unregister for notifications when a supplementary service attempt fails.
     * Extraneous calls are tolerated silently
     *
     * @param h Handler to be removed from the registrant list.
     */
    public void unregisterForSuppServiceFailed(Handler h) {
        mSuppServiceFailedRegistrants.remove(h);
    }

    /**
     * Register for notifications of initiation of a new MMI code request.
     * MMI codes for GSM are discussed in 3GPP TS 22.030.<p>
     *
     * Example: If Phone.dial is called with "*#31#", then the app will
     * be notified here.<p>
     *
     * The returned <code>Message.obj</code> will contain an AsyncResult.
     *
     * <code>obj.result</code> will be an "MmiCode" object.
     */
    @UnsupportedAppUsage
    public void registerForMmiInitiate(Handler h, int what, Object obj) {
        checkCorrectThread(h);

        mMmiRegistrants.addUnique(h, what, obj);
    }

    /**
     * Unregisters for new MMI initiate notification.
     * Extraneous calls are tolerated silently
     */
    @UnsupportedAppUsage
    public void unregisterForMmiInitiate(Handler h) {
        mMmiRegistrants.remove(h);
    }

    /**
     * Register for notifications that an MMI request has completed
     * its network activity and is in its final state. This may mean a state
     * of COMPLETE, FAILED, or CANCELLED.
     *
     * <code>Message.obj</code> will contain an AsyncResult.
     * <code>obj.result</code> will be an "MmiCode" object
     */
    @UnsupportedAppUsage
    public void registerForMmiComplete(Handler h, int what, Object obj) {
        checkCorrectThread(h);

        mMmiCompleteRegistrants.addUnique(h, what, obj);
    }

    /**
     * Unregisters for MMI complete notification.
     * Extraneous calls are tolerated silently
     */
    @UnsupportedAppUsage
    public void unregisterForMmiComplete(Handler h) {
        checkCorrectThread(h);

        mMmiCompleteRegistrants.remove(h);
    }

    /**
     * Registration point for Sim records loaded
     * @param h handler to notify
     * @param what what code of message when delivered
     * @param obj placed in Message.obj
     */
    @UnsupportedAppUsage
    public void registerForSimRecordsLoaded(Handler h, int what, Object obj) {
    }

    /**
     * Unregister for notifications for Sim records loaded
     * @param h Handler to be removed from the registrant list.
     */
    @UnsupportedAppUsage
    public void unregisterForSimRecordsLoaded(Handler h) {
    }

    /**
     * Register for TTY mode change notifications from the network.
     * Message.obj will contain an AsyncResult.
     * AsyncResult.result will be an Integer containing new mode.
     *
     * @param h Handler that receives the notification message.
     * @param what User-defined message code.
     * @param obj User object.
     */
    public void registerForTtyModeReceived(Handler h, int what, Object obj) {
    }

    /**
     * Unregisters for TTY mode change notifications.
     * Extraneous calls are tolerated silently
     *
     * @param h Handler to be removed from the registrant list.
     */
    public void unregisterForTtyModeReceived(Handler h) {
    }

    /**
     * Switches network selection mode to "automatic", re-scanning and
     * re-selecting a network if appropriate.
     *
     * @param response The message to dispatch when the network selection
     * is complete.
     *
     * @see #selectNetworkManually(OperatorInfo, boolean, android.os.Message)
     */
    @UnsupportedAppUsage
    public void setNetworkSelectionModeAutomatic(Message response) {
        Rlog.d(LOG_TAG, "setNetworkSelectionModeAutomatic, querying current mode");
        // we don't want to do this unecesarily - it acutally causes
        // the radio to repeate network selection and is costly
        // first check if we're already in automatic mode
        Message msg = obtainMessage(EVENT_CHECK_FOR_NETWORK_AUTOMATIC);
        msg.obj = response;
        mCi.getNetworkSelectionMode(msg);
    }

    private void onCheckForNetworkSelectionModeAutomatic(Message fromRil) {
        AsyncResult ar = (AsyncResult)fromRil.obj;
        Message response = (Message)ar.userObj;
        boolean doAutomatic = true;
        if (ar.exception == null && ar.result != null) {
            try {
                int[] modes = (int[])ar.result;
                if (modes[0] == 0) {
                    // already confirmed to be in automatic mode - don't resend
                    doAutomatic = false;
                }
            } catch (Exception e) {
                // send the setting on error
            }
        }

        // wrap the response message in our own message along with
        // an empty string (to indicate automatic selection) for the
        // operator's id.
        NetworkSelectMessage nsm = new NetworkSelectMessage();
        nsm.message = response;
        nsm.operatorNumeric = "";
        nsm.operatorAlphaLong = "";
        nsm.operatorAlphaShort = "";

        if (doAutomatic) {
            Message msg = obtainMessage(EVENT_SET_NETWORK_AUTOMATIC_COMPLETE, nsm);
            mCi.setNetworkSelectionModeAutomatic(msg);
        } else {
            Rlog.d(LOG_TAG, "setNetworkSelectionModeAutomatic - already auto, ignoring");
            // let the calling application know that the we are ignoring automatic mode switch.
            if (nsm.message != null) {
                nsm.message.arg1 = ALREADY_IN_AUTO_SELECTION;
            }

            ar.userObj = nsm;
            handleSetSelectNetwork(ar);
        }

        updateSavedNetworkOperator(nsm);
    }

    /**
     * Query the radio for the current network selection mode.
     *
     * Return values:
     *     0 - automatic.
     *     1 - manual.
     */
    public void getNetworkSelectionMode(Message message) {
        mCi.getNetworkSelectionMode(message);
    }

    public List<ClientRequestStats> getClientRequestStats() {
        return mCi.getClientRequestStats();
    }

    /**
     * Manually selects a network. <code>response</code> is
     * dispatched when this is complete.  <code>response.obj</code> will be
     * an AsyncResult, and <code>response.obj.exception</code> will be non-null
     * on failure.
     *
     * @see #setNetworkSelectionModeAutomatic(Message)
     */
    @UnsupportedAppUsage
    public void selectNetworkManually(OperatorInfo network, boolean persistSelection,
            Message response) {
        // wrap the response message in our own message along with
        // the operator's id.
        NetworkSelectMessage nsm = new NetworkSelectMessage();
        nsm.message = response;
        nsm.operatorNumeric = network.getOperatorNumeric();
        nsm.operatorAlphaLong = network.getOperatorAlphaLong();
        nsm.operatorAlphaShort = network.getOperatorAlphaShort();

        Message msg = obtainMessage(EVENT_SET_NETWORK_MANUAL_COMPLETE, nsm);
        mCi.setNetworkSelectionModeManual(network.getOperatorNumeric(), network.getRan(), msg);

        if (persistSelection) {
            updateSavedNetworkOperator(nsm);
        } else {
            clearSavedNetworkSelection();
            updateManualNetworkSelection(nsm);
        }
    }

    /**
     * Registration point for emergency call/callback mode start. Message.obj is AsyncResult and
     * Message.obj.result will be Integer indicating start of call by value 1 or end of call by
     * value 0
     * @param h handler to notify
     * @param what what code of message when delivered
     * @param obj placed in Message.obj.userObj
     */
    public void registerForEmergencyCallToggle(Handler h, int what, Object obj) {
        Registrant r = new Registrant(h, what, obj);
        mEmergencyCallToggledRegistrants.add(r);
    }

    public void unregisterForEmergencyCallToggle(Handler h) {
        mEmergencyCallToggledRegistrants.remove(h);
    }

    private void updateSavedNetworkOperator(NetworkSelectMessage nsm) {
        int subId = getSubId();
        if (SubscriptionController.getInstance().isActiveSubId(subId)) {
            // open the shared preferences editor, and write the value.
            // nsm.operatorNumeric is "" if we're in automatic.selection.
            SharedPreferences sp = PreferenceManager.getDefaultSharedPreferences(getContext());
            SharedPreferences.Editor editor = sp.edit();
            editor.putString(NETWORK_SELECTION_KEY + subId, nsm.operatorNumeric);
            editor.putString(NETWORK_SELECTION_NAME_KEY + subId, nsm.operatorAlphaLong);
            editor.putString(NETWORK_SELECTION_SHORT_KEY + subId, nsm.operatorAlphaShort);

            // commit and log the result.
            if (!editor.commit()) {
                Rlog.e(LOG_TAG, "failed to commit network selection preference");
            }
        } else {
            Rlog.e(LOG_TAG, "Cannot update network selection preference due to invalid subId " +
                    subId);
        }
    }

    /**
     * Update non-perisited manual network selection.
     *
     * @param nsm PLMN info of the selected network
     */
    protected void updateManualNetworkSelection(NetworkSelectMessage nsm)  {
        Rlog.e(LOG_TAG, "updateManualNetworkSelection() should be overridden");
    }

    /**
     * Used to track the settings upon completion of the network change.
     */
    private void handleSetSelectNetwork(AsyncResult ar) {
        // look for our wrapper within the asyncresult, skip the rest if it
        // is null.
        if (!(ar.userObj instanceof NetworkSelectMessage)) {
            Rlog.e(LOG_TAG, "unexpected result from user object.");
            return;
        }

        NetworkSelectMessage nsm = (NetworkSelectMessage) ar.userObj;

        // found the object, now we send off the message we had originally
        // attached to the request.
        if (nsm.message != null) {
            AsyncResult.forMessage(nsm.message, ar.result, ar.exception);
            nsm.message.sendToTarget();
        }
    }

    /**
     * Method to retrieve the saved operator from the Shared Preferences
     */
    @NonNull
    public OperatorInfo getSavedNetworkSelection() {
        // open the shared preferences and search with our key.
        SharedPreferences sp = PreferenceManager.getDefaultSharedPreferences(getContext());
        String numeric = sp.getString(NETWORK_SELECTION_KEY + getSubId(), "");
        String name = sp.getString(NETWORK_SELECTION_NAME_KEY + getSubId(), "");
        String shrt = sp.getString(NETWORK_SELECTION_SHORT_KEY + getSubId(), "");
        return new OperatorInfo(name, shrt, numeric);
    }

    /**
     * Clears the saved network selection.
     */
    private void clearSavedNetworkSelection() {
        // open the shared preferences and search with our key.
        PreferenceManager.getDefaultSharedPreferences(getContext()).edit().
                remove(NETWORK_SELECTION_KEY + getSubId()).
                remove(NETWORK_SELECTION_NAME_KEY + getSubId()).
                remove(NETWORK_SELECTION_SHORT_KEY + getSubId()).commit();
    }

    /**
     * Method to restore the previously saved operator id, or reset to
     * automatic selection, all depending upon the value in the shared
     * preferences.
     */
    private void restoreSavedNetworkSelection(Message response) {
        // retrieve the operator
        OperatorInfo networkSelection = getSavedNetworkSelection();

        // set to auto if the id is empty, otherwise select the network.
        if (networkSelection == null || TextUtils.isEmpty(networkSelection.getOperatorNumeric())) {
            setNetworkSelectionModeAutomatic(response);
        } else {
            selectNetworkManually(networkSelection, true, response);
        }
    }

    /**
     * Saves CLIR setting so that we can re-apply it as necessary
     * (in case the RIL resets it across reboots).
     */
    public void saveClirSetting(int commandInterfaceCLIRMode) {
        // Open the shared preferences editor, and write the value.
        SharedPreferences sp = PreferenceManager.getDefaultSharedPreferences(getContext());
        SharedPreferences.Editor editor = sp.edit();
        editor.putInt(CLIR_KEY + getSubId(), commandInterfaceCLIRMode);
        Rlog.i(LOG_TAG, "saveClirSetting: " + CLIR_KEY + getSubId() + "="
                + commandInterfaceCLIRMode);

        // Commit and log the result.
        if (!editor.commit()) {
            Rlog.e(LOG_TAG, "Failed to commit CLIR preference");
        }
    }

    /**
     * For unit tests; don't send notifications to "Phone"
     * mailbox registrants if true.
     */
    private void setUnitTestMode(boolean f) {
        mUnitTestMode = f;
    }

    /**
     * @return true If unit test mode is enabled
     */
    public boolean getUnitTestMode() {
        return mUnitTestMode;
    }

    /**
     * To be invoked when a voice call Connection disconnects.
     *
     * Subclasses of Phone probably want to replace this with a
     * version scoped to their packages
     */
    protected void notifyDisconnectP(Connection cn) {
        AsyncResult ar = new AsyncResult(null, cn, null);
        mDisconnectRegistrants.notifyRegistrants(ar);
    }

    /**
     * Register for ServiceState changed.
     * Message.obj will contain an AsyncResult.
     * AsyncResult.result will be a ServiceState instance
     */
    @UnsupportedAppUsage
    public void registerForServiceStateChanged(
            Handler h, int what, Object obj) {
        mServiceStateRegistrants.add(h, what, obj);
    }

    /**
     * Unregisters for ServiceStateChange notification.
     * Extraneous calls are tolerated silently
     */
    @UnsupportedAppUsage
    public void unregisterForServiceStateChanged(Handler h) {
        mServiceStateRegistrants.remove(h);
    }

    /**
     * Notifies when out-band ringback tone is needed.<p>
     *
     *  Messages received from this:
     *  Message.obj will be an AsyncResult
     *  AsyncResult.userObj = obj
     *  AsyncResult.result = boolean, true to start play ringback tone
     *                       and false to stop. <p>
     */
    @UnsupportedAppUsage
    public void registerForRingbackTone(Handler h, int what, Object obj) {
        mCi.registerForRingbackTone(h, what, obj);
    }

    /**
     * Unregisters for ringback tone notification.
     */
    @UnsupportedAppUsage
    public void unregisterForRingbackTone(Handler h) {
        mCi.unregisterForRingbackTone(h);
    }

    /**
     * Notifies when out-band on-hold tone is needed.<p>
     *
     *  Messages received from this:
     *  Message.obj will be an AsyncResult
     *  AsyncResult.userObj = obj
     *  AsyncResult.result = boolean, true to start play on-hold tone
     *                       and false to stop. <p>
     */
    public void registerForOnHoldTone(Handler h, int what, Object obj) {
    }

    /**
     * Unregisters for on-hold tone notification.
     */
    public void unregisterForOnHoldTone(Handler h) {
    }

    /**
     * Registers the handler to reset the uplink mute state to get
     * uplink audio.
     */
    public void registerForResendIncallMute(Handler h, int what, Object obj) {
        mCi.registerForResendIncallMute(h, what, obj);
    }

    /**
     * Unregisters for resend incall mute notifications.
     */
    public void unregisterForResendIncallMute(Handler h) {
        mCi.unregisterForResendIncallMute(h);
    }

    /**
     * Registers for CellInfo changed.
     * Message.obj will contain an AsyncResult.
     * AsyncResult.result will be a List<CellInfo> instance
     */
    public void registerForCellInfo(
            Handler h, int what, Object obj) {
        mCellInfoRegistrants.add(h, what, obj);
    }

    /**
     * Unregisters for CellInfo notification.
     * Extraneous calls are tolerated silently
     */
    public void unregisterForCellInfo(Handler h) {
        mCellInfoRegistrants.remove(h);
    }

    /**
     * Enables or disables echo suppression.
     */
    public void setEchoSuppressionEnabled() {
        // no need for regular phone
    }

    /**
     * Subclasses of Phone probably want to replace this with a
     * version scoped to their packages
     */
    protected void notifyServiceStateChangedP(ServiceState ss) {
        AsyncResult ar = new AsyncResult(null, new ServiceState(ss), null);
        mServiceStateRegistrants.notifyRegistrants(ar);

        mNotifier.notifyServiceState(this);
    }

    /**
     * Version of notifyServiceStateChangedP which allows us to specify the subId. This is used when
     * we send out a final ServiceState update when a phone's subId becomes invalid.
     */
    protected void notifyServiceStateChangedPForSubId(ServiceState ss, int subId) {
        AsyncResult ar = new AsyncResult(null, ss, null);
        mServiceStateRegistrants.notifyRegistrants(ar);

        mNotifier.notifyServiceStateForSubId(this, ss, subId);
    }

    /**
     * If this is a simulated phone interface, returns a SimulatedRadioControl.
     * @return SimulatedRadioControl if this is a simulated interface;
     * otherwise, null.
     */
    public SimulatedRadioControl getSimulatedRadioControl() {
        return mSimulatedRadioControl;
    }

    /**
     * Verifies the current thread is the same as the thread originally
     * used in the initialization of this instance. Throws RuntimeException
     * if not.
     *
     * @exception RuntimeException if the current thread is not
     * the thread that originally obtained this Phone instance.
     */
    private void checkCorrectThread(Handler h) {
        if (h.getLooper() != mLooper) {
            throw new RuntimeException(
                    "com.android.internal.telephony.Phone must be used from within one thread");
        }
    }

    /**
     * Set the properties by matching the carrier string in
     * a string-array resource
     */
    @Nullable Locale getLocaleFromCarrierProperties() {
        String carrier = SystemProperties.get("ro.carrier");

        if (null == carrier || 0 == carrier.length() || "unknown".equals(carrier)) {
            return null;
        }

        CharSequence[] carrierLocales = mContext.getResources().getTextArray(
                R.array.carrier_properties);

        for (int i = 0; i < carrierLocales.length; i+=3) {
            String c = carrierLocales[i].toString();
            if (carrier.equals(c)) {
                return Locale.forLanguageTag(carrierLocales[i + 1].toString().replace('_', '-'));
            }
        }

        return null;
    }

    /**
     * Get current coarse-grained voice call state.
     * Use {@link #registerForPreciseCallStateChanged(Handler, int, Object)
     * registerForPreciseCallStateChanged()} for change notification. <p>
     * If the phone has an active call and call waiting occurs,
     * then the phone state is RINGING not OFFHOOK
     * <strong>Note:</strong>
     * This registration point provides notification of finer-grained
     * changes.<p>
     */
    @UnsupportedAppUsage
    public abstract PhoneConstants.State getState();

    /**
     * Retrieves the IccFileHandler of the Phone instance
     */
    @UnsupportedAppUsage(maxTargetSdk = Build.VERSION_CODES.R, trackingBug = 170729553)
    public IccFileHandler getIccFileHandler(){
        UiccCardApplication uiccApplication = mUiccApplication.get();
        IccFileHandler fh;

        if (uiccApplication == null) {
            Rlog.d(LOG_TAG, "getIccFileHandler: uiccApplication == null, return null");
            fh = null;
        } else {
            fh = uiccApplication.getIccFileHandler();
        }

        Rlog.d(LOG_TAG, "getIccFileHandler: fh=" + fh);
        return fh;
    }

    /*
     * Retrieves the Handler of the Phone instance
     */
    public Handler getHandler() {
        return this;
    }

    /**
     * Update the phone object if the voice radio technology has changed
     *
     * @param voiceRadioTech The new voice radio technology
     */
    public void updatePhoneObject(int voiceRadioTech) {
    }

    /**
    * Retrieves the ServiceStateTracker of the phone instance.
    */
    @UnsupportedAppUsage(maxTargetSdk = Build.VERSION_CODES.R, trackingBug = 170729553)
    public ServiceStateTracker getServiceStateTracker() {
        return null;
    }

    /**
     * Check whether the radio is off for thermal reason.
     *
     * @return {@code true} only if thermal mitigation is one of the reason for which radio is off.
     */
    public boolean isRadioOffForThermalMitigation() {
        ServiceStateTracker sst = getServiceStateTracker();
        return sst != null && sst.getRadioPowerOffReasons()
                .contains(Phone.RADIO_POWER_REASON_THERMAL);
    }

    /**
     * Retrieves the EmergencyNumberTracker of the phone instance.
     */
    public EmergencyNumberTracker getEmergencyNumberTracker() {
        return null;
    }

    /**
    * Get call tracker
    */
    @UnsupportedAppUsage(maxTargetSdk = Build.VERSION_CODES.R, trackingBug = 170729553)
    public CallTracker getCallTracker() {
        return null;
    }

    /**
     * @return The instance of transport manager
     */
    public TransportManager getTransportManager() {
        return null;
    }

    /**
     * Retrieves the DeviceStateMonitor of the phone instance.
     */
    public DeviceStateMonitor getDeviceStateMonitor() {
        return null;
    }

    /**
     * Retrieves the DisplayInfoController of the phone instance.
     */
    public DisplayInfoController getDisplayInfoController() {
        return null;
    }

    /**
     * Update voice activation state
     */
    public void setVoiceActivationState(int state) {
        mSimActivationTracker.setVoiceActivationState(state);
    }
    /**
     * Update data activation state
     */
    public void setDataActivationState(int state) {
        mSimActivationTracker.setDataActivationState(state);
    }

    /**
     * Returns voice activation state
     */
    public int getVoiceActivationState() {
        return mSimActivationTracker.getVoiceActivationState();
    }
    /**
     * Returns data activation state
     */
    public int getDataActivationState() {
        return mSimActivationTracker.getDataActivationState();
    }

    /**
     * Update voice mail count related fields and notify listeners
     */
    public void updateVoiceMail() {
        Rlog.e(LOG_TAG, "updateVoiceMail() should be overridden");
    }

    public AppType getCurrentUiccAppType() {
        UiccCardApplication currentApp = mUiccApplication.get();
        if (currentApp != null) {
            return currentApp.getType();
        }
        return AppType.APPTYPE_UNKNOWN;
    }

    /**
     * Returns the ICC card interface for this phone, or null
     * if not applicable to underlying technology.
     */
    @UnsupportedAppUsage
    public IccCard getIccCard() {
        return null;
        //throw new Exception("getIccCard Shouldn't be called from Phone");
    }

    /**
     * Retrieves the serial number of the ICC, if applicable. Returns only the decimal digits before
     * the first hex digit in the ICC ID.
     */
    @UnsupportedAppUsage
    public String getIccSerialNumber() {
        IccRecords r = mIccRecords.get();
        return (r != null) ? r.getIccId() : null;
    }

    /**
     * Retrieves the full serial number of the ICC (including hex digits), if applicable.
     */
    public String getFullIccSerialNumber() {
        IccRecords r = mIccRecords.get();
        return (r != null) ? r.getFullIccId() : null;
    }

    /**
     * Returns SIM record load state. Use
     * <code>getSimCard().registerForReady()</code> for change notification.
     *
     * @return true if records from the SIM have been loaded and are
     * available (if applicable). If not applicable to the underlying
     * technology, returns true as well.
     */
    public boolean getIccRecordsLoaded() {
        IccRecords r = mIccRecords.get();
        return (r != null) ? r.getRecordsLoaded() : false;
    }

    /** Set the minimum interval for CellInfo requests to the modem */
    public void setCellInfoMinInterval(int interval) {
        getServiceStateTracker().setCellInfoMinInterval(interval);
    }

    /**
     * @return the last known CellInfo
     */
    public List<CellInfo> getAllCellInfo() {
        return getServiceStateTracker().getAllCellInfo();
    }

    /**
     * @param workSource calling WorkSource
     * @param rspMsg the response message containing the cell info
     */
    public void requestCellInfoUpdate(WorkSource workSource, Message rspMsg) {
        getServiceStateTracker().requestAllCellInfo(workSource, rspMsg);
    }

    /**
     * Returns the current CellIdentity if known
     */
    public CellIdentity getCurrentCellIdentity() {
        return getServiceStateTracker().getCellIdentity();
    }

    /**
     * @param workSource calling WorkSource
     * @param rspMsg the response message containing the cell location
     */
    public void getCellIdentity(WorkSource workSource, Message rspMsg) {
        getServiceStateTracker().requestCellIdentity(workSource, rspMsg);
    }

    /**
     * Sets the minimum time in milli-seconds between {@link PhoneStateListener#onCellInfoChanged
     * PhoneStateListener.onCellInfoChanged} will be invoked.
     *
     * The default, 0, means invoke onCellInfoChanged when any of the reported
     * information changes. Setting the value to INT_MAX(0x7fffffff) means never issue
     * A onCellInfoChanged.
     *
     * @param rateInMillis the rate
     * @param workSource calling WorkSource
     */
    public void setCellInfoListRate(int rateInMillis, WorkSource workSource) {
        mCi.setCellInfoListRate(rateInMillis, null, workSource);
    }

    /**
     * Get voice message waiting indicator status. No change notification
     * available on this interface. Use PhoneStateNotifier or similar instead.
     *
     * @return true if there is a voice message waiting
     */
    public boolean getMessageWaitingIndicator() {
        return mVmCount != 0;
    }

    /**
     *  Retrieves manually selected network info.
     */
    public String getManualNetworkSelectionPlmn() {
        return null;
    }


    private int getCallForwardingIndicatorFromSharedPref() {
        int status = IccRecords.CALL_FORWARDING_STATUS_DISABLED;
        int subId = getSubId();
        if (SubscriptionController.getInstance().isActiveSubId(subId)) {
            SharedPreferences sp = PreferenceManager.getDefaultSharedPreferences(mContext);
            status = sp.getInt(CF_STATUS + subId, IccRecords.CALL_FORWARDING_STATUS_UNKNOWN);
            Rlog.d(LOG_TAG, "getCallForwardingIndicatorFromSharedPref: for subId " + subId + "= " +
                    status);
            // Check for old preference if status is UNKNOWN for current subId. This part of the
            // code is needed only when upgrading from M to N.
            if (status == IccRecords.CALL_FORWARDING_STATUS_UNKNOWN) {
                String subscriberId = sp.getString(CF_ID, null);
                if (subscriberId != null) {
                    String currentSubscriberId = getSubscriberId();

                    if (subscriberId.equals(currentSubscriberId)) {
                        // get call forwarding status from preferences
                        status = sp.getInt(CF_STATUS, IccRecords.CALL_FORWARDING_STATUS_DISABLED);
                        setCallForwardingIndicatorInSharedPref(
                                status == IccRecords.CALL_FORWARDING_STATUS_ENABLED ? true : false);
                        Rlog.d(LOG_TAG, "getCallForwardingIndicatorFromSharedPref: " + status);
                    } else {
                        Rlog.d(LOG_TAG, "getCallForwardingIndicatorFromSharedPref: returning " +
                                "DISABLED as status for matching subscriberId not found");
                    }

                    // get rid of old preferences.
                    SharedPreferences.Editor editor = sp.edit();
                    editor.remove(CF_ID);
                    editor.remove(CF_STATUS);
                    editor.apply();
                }
            }
        } else {
            Rlog.e(LOG_TAG, "getCallForwardingIndicatorFromSharedPref: invalid subId " + subId);
        }
        return status;
    }

    private void setCallForwardingIndicatorInSharedPref(boolean enable) {
        int status = enable ? IccRecords.CALL_FORWARDING_STATUS_ENABLED :
                IccRecords.CALL_FORWARDING_STATUS_DISABLED;
        int subId = getSubId();
        Rlog.i(LOG_TAG, "setCallForwardingIndicatorInSharedPref: Storing status = " + status +
                " in pref " + CF_STATUS + subId);

        SharedPreferences sp = PreferenceManager.getDefaultSharedPreferences(mContext);
        SharedPreferences.Editor editor = sp.edit();
        editor.putInt(CF_STATUS + subId, status);
        editor.apply();
    }

    public void setVoiceCallForwardingFlag(int line, boolean enable, String number) {
        setCallForwardingIndicatorInSharedPref(enable);
        IccRecords r = getIccRecords();
        if (r != null) {
            r.setVoiceCallForwardingFlag(line, enable, number);
        }
        notifyCallForwardingIndicator();
    }

    /**
     * Set the voice call forwarding flag for GSM/UMTS and the like SIMs
     *
     * @param r to enable/disable
     * @param line to enable/disable
     * @param enable
     * @param number to which CFU is enabled
     */
    public void setVoiceCallForwardingFlag(IccRecords r, int line, boolean enable,
                                              String number) {
        setCallForwardingIndicatorInSharedPref(enable);
        if (r != null) {
            r.setVoiceCallForwardingFlag(line, enable, number);
        }
        notifyCallForwardingIndicator();
    }

    /**
     * Get voice call forwarding indicator status. No change notification
     * available on this interface. Use PhoneStateNotifier or similar instead.
     *
     * @return true if there is a voice call forwarding
     */
    public boolean getCallForwardingIndicator() {
        if (getPhoneType() == PhoneConstants.PHONE_TYPE_CDMA) {
            Rlog.e(LOG_TAG, "getCallForwardingIndicator: not possible in CDMA");
            return false;
        }
        IccRecords r = getIccRecords();
        int callForwardingIndicator = IccRecords.CALL_FORWARDING_STATUS_UNKNOWN;
        if (r != null) {
            callForwardingIndicator = r.getVoiceCallForwardingFlag();
        }
        if (callForwardingIndicator == IccRecords.CALL_FORWARDING_STATUS_UNKNOWN) {
            callForwardingIndicator = getCallForwardingIndicatorFromSharedPref();
        }
        Rlog.v(LOG_TAG, "getCallForwardingIndicator: iccForwardingFlag=" + (r != null
                    ? r.getVoiceCallForwardingFlag() : "null") + ", sharedPrefFlag="
                    + getCallForwardingIndicatorFromSharedPref());
        return ((callForwardingIndicator == IccRecords.CALL_FORWARDING_STATUS_ENABLED) ||
                getVideoCallForwardingPreference());
    }

    /**
     * This method stores the CF_VIDEO flag in preferences
     * @param enabled
     */
    public void setVideoCallForwardingPreference(boolean enabled) {
        Rlog.d(LOG_TAG, "Set video call forwarding info to preferences enabled = " + enabled
                + "subId = " + getSubId());
        SharedPreferences sp = PreferenceManager.getDefaultSharedPreferences(mContext);
        SharedPreferences.Editor edit = sp.edit();
        edit.putBoolean(CF_VIDEO + getSubId(), enabled);
        edit.commit();
    }

    /**
     * This method gets Video Call Forwarding enabled/disabled from preferences
     */
    public boolean getVideoCallForwardingPreference() {
        Rlog.d(LOG_TAG, "Get video call forwarding info from preferences");

        SharedPreferences sp = PreferenceManager.getDefaultSharedPreferences(mContext);
        return sp.getBoolean(CF_VIDEO + getSubId(), false);
    }

    public CarrierSignalAgent getCarrierSignalAgent() {
        return mCarrierSignalAgent;
    }

    public CarrierActionAgent getCarrierActionAgent() {
        return mCarrierActionAgent;
    }

    /**
     * Query the CDMA roaming preference setting.
     *
     * @param response is callback message to report one of TelephonyManager#CDMA_ROAMING_MODE_*
     */
    public void queryCdmaRoamingPreference(Message response) {
        mCi.queryCdmaRoamingPreference(response);
    }

    /**
     * Get the CDMA subscription mode setting.
     *
     * @param response is callback message to report one of TelephonyManager#CDMA_SUBSCRIPTION_*
     */
    public void queryCdmaSubscriptionMode(Message response) {
        mCi.getCdmaSubscriptionSource(response);
    }

    /**
     * Get current signal strength. No change notification available on this
     * interface. Use <code>PhoneStateNotifier</code> or an equivalent.
     * An ASU is 0-31 or -1 if unknown (for GSM, dBm = -113 - 2 * asu).
     * The following special values are defined:</p>
     * <ul><li>0 means "-113 dBm or less".</li>
     * <li>31 means "-51 dBm or greater".</li></ul>
     *
     * @return Current signal strength as SignalStrength
     */
    public SignalStrength getSignalStrength() {
        ServiceStateTracker sst = getServiceStateTracker();
        if (sst == null) {
            return new SignalStrength();
        } else {
            return sst.getSignalStrength();
        }
    }

    /**
     * @return true, if the device is in a state where both voice and data
     * are supported simultaneously. This can change based on location or network condition.
     */
    public boolean isConcurrentVoiceAndDataAllowed() {
        ServiceStateTracker sst = getServiceStateTracker();
        return sst == null ? false : sst.isConcurrentVoiceAndDataAllowed();
    }

    /**
     * Requests to set the CDMA roaming preference
     * @param cdmaRoamingType one of TelephonyManager#CDMA_ROAMING_MODE_*
     * @param response is callback message
     */
    public void setCdmaRoamingPreference(int cdmaRoamingType, Message response) {
        mCi.setCdmaRoamingPreference(cdmaRoamingType, response);
    }

    /**
     * Requests to set the CDMA subscription mode
     * @param cdmaSubscriptionType one of TelephonyManager#CDMA_SUBSCRIPTION_*
     * @param response is callback message
     */
    public void setCdmaSubscriptionMode(int cdmaSubscriptionType, Message response) {
        mCi.setCdmaSubscriptionSource(cdmaSubscriptionType, response);
    }

    /**
     * Get the effective allowed network types on the device.
     *
     * @return effective network type
     */
    public @TelephonyManager.NetworkTypeBitMask long getEffectiveAllowedNetworkTypes() {
        long allowedNetworkTypes = TelephonyManager.getAllNetworkTypesBitmask();
        synchronized (mAllowedNetworkTypesForReasons) {
            for (long networkTypes : mAllowedNetworkTypesForReasons.values()) {
                allowedNetworkTypes = allowedNetworkTypes & networkTypes;
            }
        }
        if (!mIsCarrierNrSupported) {
            allowedNetworkTypes &= ~TelephonyManager.NETWORK_TYPE_BITMASK_NR;
        }
        logd("SubId" + getSubId() + ",getEffectiveAllowedNetworkTypes: "
                + TelephonyManager.convertNetworkTypeBitmaskToString(allowedNetworkTypes));
        return allowedNetworkTypes;
    }

    /**
     * Notify the latest allowed network types changed.
     */
    public void notifyAllowedNetworkTypesChanged(
            @TelephonyManager.AllowedNetworkTypesReason int reason) {
        logd("SubId" + getSubId() + ",notifyAllowedNetworkTypesChanged: reason: " + reason
                + " value:" + TelephonyManager.convertNetworkTypeBitmaskToString(
                getAllowedNetworkTypes(reason)));
        mNotifier.notifyAllowedNetworkTypesChanged(this, reason, getAllowedNetworkTypes(reason));
    }

    /**
     * Is E-UTRA-NR Dual Connectivity enabled
     */
    public void isNrDualConnectivityEnabled(Message message, WorkSource workSource) {
        mCi.isNrDualConnectivityEnabled(message, workSource);
    }

    /**
     * Enable/Disable E-UTRA-NR Dual Connectivity
     * @param nrDualConnectivityState expected NR dual connectivity state
     * This can be passed following states
     * <ol>
     * <li>Enable NR dual connectivity {@link TelephonyManager#NR_DUAL_CONNECTIVITY_ENABLE}
     * <li>Disable NR dual connectivity {@link TelephonyManager#NR_DUAL_CONNECTIVITY_DISABLE}
     * <li>Disable NR dual connectivity and force secondary cell to be released
     * {@link TelephonyManager#NR_DUAL_CONNECTIVITY_DISABLE_IMMEDIATE}
     * </ol>
     */
    public void setNrDualConnectivityState(
            @TelephonyManager.NrDualConnectivityState int nrDualConnectivityState,
            Message message, WorkSource workSource) {
        mCi.setNrDualConnectivityState(nrDualConnectivityState, message, workSource);
    }

    /**
     * Get the allowed network types for a certain reason.
     * @param reason reason to configure allowed network types
     * @return the allowed network types.
     */
    public @TelephonyManager.NetworkTypeBitMask long getAllowedNetworkTypes(
            @TelephonyManager.AllowedNetworkTypesReason int reason) {
        long allowedNetworkTypes;
        long defaultAllowedNetworkTypes = RadioAccessFamily.getRafFromNetworkType(
                RILConstants.PREFERRED_NETWORK_MODE);

        if (!TelephonyManager.isValidAllowedNetworkTypesReason(reason)) {
            throw new IllegalArgumentException("AllowedNetworkTypes NumberFormat exception");
        }

        synchronized (mAllowedNetworkTypesForReasons) {
            allowedNetworkTypes = mAllowedNetworkTypesForReasons.getOrDefault(
                    reason,
                    defaultAllowedNetworkTypes);
        }
        if (!mIsCarrierNrSupported
                && reason == TelephonyManager.ALLOWED_NETWORK_TYPES_REASON_CARRIER) {
            allowedNetworkTypes = updateAllowedNetworkTypeForCarrierWithCarrierConfig();
        }
        logd("SubId" + getSubId() + ",get allowed network types "
                + convertAllowedNetworkTypeMapIndexToDbName(reason)
                + ": value = " + TelephonyManager.convertNetworkTypeBitmaskToString(
                allowedNetworkTypes));
        return allowedNetworkTypes;
    }

    /**
     * Loads the allowed network type from subscription database.
     */
    public void loadAllowedNetworksFromSubscriptionDatabase() {
        // Try to load ALLOWED_NETWORK_TYPES from SIMINFO.
        if (SubscriptionController.getInstance() == null) {
            return;
        }

        String result = SubscriptionController.getInstance().getSubscriptionProperty(
                getSubId(),
                SubscriptionManager.ALLOWED_NETWORK_TYPES);
        // After fw load network type from DB, do unlock if subId is valid.
        mIsAllowedNetworkTypesLoadedFromDb = SubscriptionManager.isValidSubscriptionId(getSubId());
        if (result == null) {
            return;
        }

        logd("SubId" + getSubId() + ",load allowed network types : value = " + result);
        Map<Integer, Long> oldAllowedNetworkTypes = new HashMap<>(mAllowedNetworkTypesForReasons);
        mAllowedNetworkTypesForReasons.clear();
        try {
            // Format: "REASON=VALUE,REASON2=VALUE2"
            for (String pair : result.trim().split(",")) {
                String[] networkTypesValues = (pair.trim().toLowerCase()).split("=");
                if (networkTypesValues.length != 2) {
                    Rlog.e(LOG_TAG, "Invalid ALLOWED_NETWORK_TYPES from DB, value = " + pair);
                    continue;
                }
                int key = convertAllowedNetworkTypeDbNameToMapIndex(networkTypesValues[0]);
                long value = Long.parseLong(networkTypesValues[1]);
                if (key != INVALID_ALLOWED_NETWORK_TYPES
                        && value != INVALID_ALLOWED_NETWORK_TYPES) {
                    synchronized (mAllowedNetworkTypesForReasons) {
                        mAllowedNetworkTypesForReasons.put(key, value);
                    }
                    if (!oldAllowedNetworkTypes.containsKey(key)
                            || oldAllowedNetworkTypes.get(key) != value) {
                        if (oldAllowedNetworkTypes.containsKey(key)) {
                            oldAllowedNetworkTypes.remove(key);
                        }
                        notifyAllowedNetworkTypesChanged(key);
                    }
                }
            }
        } catch (NumberFormatException e) {
            Rlog.e(LOG_TAG, "allowedNetworkTypes NumberFormat exception" + e);
        }

        for (int key : oldAllowedNetworkTypes.keySet()) {
            notifyAllowedNetworkTypesChanged(key);
        }
    }

    private int convertAllowedNetworkTypeDbNameToMapIndex(String name) {
        switch (name) {
            case ALLOWED_NETWORK_TYPES_TEXT_USER:
                return TelephonyManager.ALLOWED_NETWORK_TYPES_REASON_USER;
            case ALLOWED_NETWORK_TYPES_TEXT_POWER:
                return TelephonyManager.ALLOWED_NETWORK_TYPES_REASON_POWER;
            case ALLOWED_NETWORK_TYPES_TEXT_CARRIER:
                return TelephonyManager.ALLOWED_NETWORK_TYPES_REASON_CARRIER;
            case ALLOWED_NETWORK_TYPES_TEXT_ENABLE_2G:
                return TelephonyManager.ALLOWED_NETWORK_TYPES_REASON_ENABLE_2G;
            default:
                return INVALID_ALLOWED_NETWORK_TYPES;
        }
    }

    private String convertAllowedNetworkTypeMapIndexToDbName(int reason) {
        switch (reason) {
            case TelephonyManager.ALLOWED_NETWORK_TYPES_REASON_USER:
                return ALLOWED_NETWORK_TYPES_TEXT_USER;
            case TelephonyManager.ALLOWED_NETWORK_TYPES_REASON_POWER:
                return ALLOWED_NETWORK_TYPES_TEXT_POWER;
            case TelephonyManager.ALLOWED_NETWORK_TYPES_REASON_CARRIER:
                return ALLOWED_NETWORK_TYPES_TEXT_CARRIER;
            case TelephonyManager.ALLOWED_NETWORK_TYPES_REASON_ENABLE_2G:
                return ALLOWED_NETWORK_TYPES_TEXT_ENABLE_2G;
            default:
                return Integer.toString(INVALID_ALLOWED_NETWORK_TYPES);
        }
    }

    private @TelephonyManager.NetworkTypeBitMask long
            updateAllowedNetworkTypeForCarrierWithCarrierConfig() {
        long defaultAllowedNetworkTypes = RadioAccessFamily.getRafFromNetworkType(
                RILConstants.PREFERRED_NETWORK_MODE);
        long allowedNetworkTypes;
        synchronized (mAllowedNetworkTypesForReasons) {
            allowedNetworkTypes = mAllowedNetworkTypesForReasons.getOrDefault(
                    TelephonyManager.ALLOWED_NETWORK_TYPES_REASON_CARRIER,
                    defaultAllowedNetworkTypes);
        }
        if (mIsCarrierNrSupported) {
            return allowedNetworkTypes;
        }
        allowedNetworkTypes = allowedNetworkTypes & ~TelephonyManager.NETWORK_TYPE_BITMASK_NR;

        logd("Allowed network types for 'carrier' reason is changed by carrier config = "
                + TelephonyManager.convertNetworkTypeBitmaskToString(allowedNetworkTypes));
        return allowedNetworkTypes;
    }

    /**
     * Requests to set the allowed network types for a specific reason
     *
     * @param reason reason to configure allowed network type
     * @param networkTypes one of the network types
     */
    public void setAllowedNetworkTypes(@TelephonyManager.AllowedNetworkTypesReason int reason,
            @TelephonyManager.NetworkTypeBitMask long networkTypes, Message response) {
        int subId = getSubId();
        if (!TelephonyManager.isValidAllowedNetworkTypesReason(reason)) {
            loge("setAllowedNetworkTypes: Invalid allowed network type reason: " + reason);
            AsyncResult.forMessage(response, null,
                    new CommandException(CommandException.Error.INVALID_ARGUMENTS));
            response.sendToTarget();
            return;
        }
        if (!SubscriptionManager.isUsableSubscriptionId(subId)
                || !mIsAllowedNetworkTypesLoadedFromDb) {
            loge("setAllowedNetworkTypes: no sim or network type is not loaded. SubscriptionId: "
                    + subId + ", isNetworkTypeLoaded" + mIsAllowedNetworkTypesLoadedFromDb);
            AsyncResult.forMessage(response, null,
                    new CommandException(CommandException.Error.MISSING_RESOURCE));
            response.sendToTarget();
            return;
        }
        String mapAsString = "";
        synchronized (mAllowedNetworkTypesForReasons) {
            mAllowedNetworkTypesForReasons.put(reason, networkTypes);
            mapAsString = mAllowedNetworkTypesForReasons.keySet().stream()
                    .map(key -> convertAllowedNetworkTypeMapIndexToDbName(key) + "="
                            + mAllowedNetworkTypesForReasons.get(key))
                    .collect(Collectors.joining(","));
        }
        SubscriptionManager.setSubscriptionProperty(subId,
                SubscriptionManager.ALLOWED_NETWORK_TYPES,
                mapAsString);
        logd("setAllowedNetworkTypes: SubId" + subId + ",setAllowedNetworkTypes " + mapAsString);

        updateAllowedNetworkTypes(response);
        notifyAllowedNetworkTypesChanged(reason);
    }

    public void updateAllowedNetworkTypes(Message response) {
        int modemRaf = getRadioAccessFamily();
        if (modemRaf == RadioAccessFamily.RAF_UNKNOWN) {
            Rlog.d(LOG_TAG, "setPreferredNetworkType: Abort, unknown RAF: "
                    + modemRaf);
            if (response != null) {
                CommandException ex;
                ex = new CommandException(CommandException.Error.GENERIC_FAILURE);
                AsyncResult.forMessage(response, null, ex);
                response.sendToTarget();
            }
            return;
        }

        int filteredRaf = (int) (modemRaf & getEffectiveAllowedNetworkTypes());

        logd("setAllowedNetworkTypes: modemRafBitMask = " + modemRaf
                + " ,modemRaf = " + TelephonyManager.convertNetworkTypeBitmaskToString(modemRaf)
                + " ,filteredRafBitMask = " + filteredRaf
                + " ,filteredRaf = " + TelephonyManager.convertNetworkTypeBitmaskToString(
                filteredRaf));
        mCi.setAllowedNetworkTypesBitmap(filteredRaf, response);
        mPreferredNetworkTypeRegistrants.notifyRegistrants();
    }

    /**
     * Query the allowed network types bitmask setting
     *
     * @param response is callback message to report network types bitmask
     */
    public void getAllowedNetworkTypesBitmask(Message response) {
        mCi.getAllowedNetworkTypesBitmap(response);
    }

    /**
     * Register for preferred network type changes
     *
     * @param h Handler that receives the notification message.
     * @param what User-defined message code.
     * @param obj User object.
     */
    public void registerForPreferredNetworkTypeChanged(Handler h, int what, Object obj) {
        checkCorrectThread(h);
        mPreferredNetworkTypeRegistrants.addUnique(h, what, obj);
    }

    /**
     * Unregister for preferred network type changes.
     *
     * @param h Handler that should be unregistered.
     */
    public void unregisterForPreferredNetworkTypeChanged(Handler h) {
        mPreferredNetworkTypeRegistrants.remove(h);
    }

    /**
     * Get the cached value of the preferred network type setting
     */
    public int getCachedAllowedNetworkTypesBitmask() {
        if (mCi != null && mCi instanceof BaseCommands) {
            return ((BaseCommands) mCi).mAllowedNetworkTypesBitmask;
        } else {
            return RadioAccessFamily.getRafFromNetworkType(RILConstants.PREFERRED_NETWORK_MODE);
        }
    }

    /**
     * Gets the default SMSC address.
     *
     * @param result Callback message contains the SMSC address.
     */
    @UnsupportedAppUsage
    public void getSmscAddress(Message result) {
        mCi.getSmscAddress(result);
    }

    /**
     * Sets the default SMSC address.
     *
     * @param address new SMSC address
     * @param result Callback message is empty on completion
     */
    @UnsupportedAppUsage
    public void setSmscAddress(String address, Message result) {
        mCi.setSmscAddress(address, result);
    }

    /**
     * setTTYMode
     * sets a TTY mode option.
     * @param ttyMode is a one of the following:
     * - {@link com.android.internal.telephony.Phone#TTY_MODE_OFF}
     * - {@link com.android.internal.telephony.Phone#TTY_MODE_FULL}
     * - {@link com.android.internal.telephony.Phone#TTY_MODE_HCO}
     * - {@link com.android.internal.telephony.Phone#TTY_MODE_VCO}
     * @param onComplete a callback message when the action is completed
     */
    public void setTTYMode(int ttyMode, Message onComplete) {
        mCi.setTTYMode(ttyMode, onComplete);
    }

    /**
     * setUiTTYMode
     * sets a TTY mode option.
     * @param ttyMode is a one of the following:
     * - {@link com.android.internal.telephony.Phone#TTY_MODE_OFF}
     * - {@link com.android.internal.telephony.Phone#TTY_MODE_FULL}
     * - {@link com.android.internal.telephony.Phone#TTY_MODE_HCO}
     * - {@link com.android.internal.telephony.Phone#TTY_MODE_VCO}
     * @param onComplete a callback message when the action is completed
     */
    public void setUiTTYMode(int uiTtyMode, Message onComplete) {
        Rlog.d(LOG_TAG, "unexpected setUiTTYMode method call");
    }

    /**
     * queryTTYMode
     * query the status of the TTY mode
     *
     * @param onComplete a callback message when the action is completed.
     */
    public void queryTTYMode(Message onComplete) {
        mCi.queryTTYMode(onComplete);
    }

    /**
     * Enable or disable enhanced Voice Privacy (VP). If enhanced VP is
     * disabled, normal VP is enabled.
     *
     * @param enable whether true or false to enable or disable.
     * @param onComplete a callback message when the action is completed.
     */
    public void enableEnhancedVoicePrivacy(boolean enable, Message onComplete) {
    }

    /**
     * Get the currently set Voice Privacy (VP) mode.
     *
     * @param onComplete a callback message when the action is completed.
     */
    public void getEnhancedVoicePrivacy(Message onComplete) {
    }

    /**
     * Assign a specified band for RF configuration.
     *
     * @param bandMode one of BM_*_BAND
     * @param response is callback message
     */
    public void setBandMode(int bandMode, Message response) {
        mCi.setBandMode(bandMode, response);
    }

    /**
     * Query the list of band mode supported by RF.
     *
     * @param response is callback message
     *        ((AsyncResult)response.obj).result  is an int[] where int[0] is
     *        the size of the array and the rest of each element representing
     *        one available BM_*_BAND
     */
    public void queryAvailableBandMode(Message response) {
        mCi.queryAvailableBandMode(response);
    }

    /**
     * Invokes RIL_REQUEST_OEM_HOOK_RAW on RIL implementation.
     *
     * @param data The data for the request.
     * @param response <strong>On success</strong>,
     * (byte[])(((AsyncResult)response.obj).result)
     * <strong>On failure</strong>,
     * (((AsyncResult)response.obj).result) == null and
     * (((AsyncResult)response.obj).exception) being an instance of
     * com.android.internal.telephony.gsm.CommandException
     *
     * @see #invokeOemRilRequestRaw(byte[], android.os.Message)
     * @deprecated OEM needs a vendor-extension hal and their apps should use that instead
     */
    @UnsupportedAppUsage
    @Deprecated
    public void invokeOemRilRequestRaw(byte[] data, Message response) {
        mCi.invokeOemRilRequestRaw(data, response);
    }

    /**
     * Invokes RIL_REQUEST_OEM_HOOK_Strings on RIL implementation.
     *
     * @param strings The strings to make available as the request data.
     * @param response <strong>On success</strong>, "response" bytes is
     * made available as:
     * (String[])(((AsyncResult)response.obj).result).
     * <strong>On failure</strong>,
     * (((AsyncResult)response.obj).result) == null and
     * (((AsyncResult)response.obj).exception) being an instance of
     * com.android.internal.telephony.gsm.CommandException
     *
     * @see #invokeOemRilRequestStrings(java.lang.String[], android.os.Message)
     * @deprecated OEM needs a vendor-extension hal and their apps should use that instead
     */
    @UnsupportedAppUsage
    @Deprecated
    public void invokeOemRilRequestStrings(String[] strings, Message response) {
        mCi.invokeOemRilRequestStrings(strings, response);
    }

    /**
     * Read one of the NV items defined in {@link RadioNVItems} / {@code ril_nv_items.h}.
     * Used for device configuration by some CDMA operators.
     *
     * @param itemID the ID of the item to read
     * @param response callback message with the String response in the obj field
     * @param workSource calling WorkSource
     */
    public void nvReadItem(int itemID, Message response, WorkSource workSource) {
        mCi.nvReadItem(itemID, response, workSource);
    }

    /**
     * Write one of the NV items defined in {@link RadioNVItems} / {@code ril_nv_items.h}.
     * Used for device configuration by some CDMA operators.
     *
     * @param itemID the ID of the item to read
     * @param itemValue the value to write, as a String
     * @param response Callback message.
     * @param workSource calling WorkSource
     */
    public void nvWriteItem(int itemID, String itemValue, Message response,
            WorkSource workSource) {
        mCi.nvWriteItem(itemID, itemValue, response, workSource);
    }

    /**
     * Update the CDMA Preferred Roaming List (PRL) in the radio NV storage.
     * Used for device configuration by some CDMA operators.
     *
     * @param preferredRoamingList byte array containing the new PRL
     * @param response Callback message.
     */
    public void nvWriteCdmaPrl(byte[] preferredRoamingList, Message response) {
        mCi.nvWriteCdmaPrl(preferredRoamingList, response);
    }

    /**
     * Perform the radio modem reboot. The radio will be taken offline. Used for device
     * configuration by some CDMA operators.
     * TODO: reuse nvResetConfig for now, should move to separate HAL API.
     *
     * @param response Callback message.
     */
    public void rebootModem(Message response) {
        mCi.nvResetConfig(1 /* 1: reload NV reset, trigger a modem reboot */, response);
    }

    /**
     * Perform the modem configuration reset. Used for device configuration by some CDMA operators.
     * TODO: reuse nvResetConfig for now, should move to separate HAL API.
     *
     * @param response Callback message.
     */
    public void resetModemConfig(Message response) {
        mCi.nvResetConfig(3 /* factory NV reset */, response);
    }

    /**
     * Perform modem configuration erase. Used for network reset
     *
     * @param response Callback message.
     */
    public void eraseModemConfig(Message response) {
        mCi.nvResetConfig(2 /* erase NV */, response);
    }

    /**
     * Erase data saved in the SharedPreference. Used for network reset
     *
     */
    public boolean eraseDataInSharedPreferences() {
        SharedPreferences sp = PreferenceManager.getDefaultSharedPreferences(getContext());
        SharedPreferences.Editor editor = sp.edit();
        Rlog.d(LOG_TAG, "Erase all data saved in SharedPreferences");
        editor.clear();
        return editor.commit();
    }

    public void setSystemSelectionChannels(List<RadioAccessSpecifier> specifiers,
            Message response) {
        mCi.setSystemSelectionChannels(specifiers, response);
    }

    /**
     * Get which bands the modem's background scan is acting on.
     *
     * @param response Callback message.
     */
    public void getSystemSelectionChannels(Message response) {
        mCi.getSystemSelectionChannels(response);
    }

    public void notifyDataActivity() {
        mNotifier.notifyDataActivity(this);
    }

    private void notifyMessageWaitingIndicator() {
        // Do not notify voice mail waiting if device doesn't support voice
        if (!mIsVoiceCapable)
            return;

        // This function is added to send the notification to DefaultPhoneNotifier.
        mNotifier.notifyMessageWaitingChanged(this);
    }

    /** Send notification with an updated PreciseDataConnectionState to a single data connection */
    public void notifyDataConnection(PreciseDataConnectionState state) {
        mNotifier.notifyDataConnection(this, state);
    }

    @UnsupportedAppUsage(maxTargetSdk = Build.VERSION_CODES.R, trackingBug = 170729553)
    public void notifyOtaspChanged(int otaspMode) {
        mOtaspRegistrants.notifyRegistrants(new AsyncResult(null, otaspMode, null));
    }

    public void notifyVoiceActivationStateChanged(int state) {
        mNotifier.notifyVoiceActivationStateChanged(this, state);
    }

    public void notifyDataActivationStateChanged(int state) {
        mNotifier.notifyDataActivationStateChanged(this, state);
    }

    public void notifyUserMobileDataStateChanged(boolean state) {
        mNotifier.notifyUserMobileDataStateChanged(this, state);
    }

    /** Send notification that display info has changed. */
    public void notifyDisplayInfoChanged(TelephonyDisplayInfo telephonyDisplayInfo) {
        mNotifier.notifyDisplayInfoChanged(this, telephonyDisplayInfo);
    }

    public void notifySignalStrength() {
        mNotifier.notifySignalStrength(this);
    }

    public PhoneConstants.DataState getDataConnectionState(String apnType) {
        return PhoneConstants.DataState.DISCONNECTED;
    }

    /** Default implementation to get the PreciseDataConnectionState */
    public @Nullable PreciseDataConnectionState getPreciseDataConnectionState(String apnType) {
        return null;
    }

    public void notifyCellInfo(List<CellInfo> cellInfo) {
        AsyncResult ar = new AsyncResult(null, cellInfo, null);
        mCellInfoRegistrants.notifyRegistrants(ar);

        mNotifier.notifyCellInfo(this, cellInfo);
    }

    protected void notifyMigrateUssd(String num, ResultReceiver wrappedCallback)
            throws UnsupportedOperationException {
        // notifyMigrateUssd shall be overriden by GsmCdmaPhone
        throw new UnsupportedOperationException("notifyMigrateUssd: not supported");
    }

    /**
     * Registration point for PhysicalChannelConfig change.
     * @param h handler to notify
     * @param what what code of message when delivered
     * @param obj placed in Message.obj.userObj
     */
    public void registerForPhysicalChannelConfig(Handler h, int what, Object obj) {
        checkCorrectThread(h);
        Registrant registrant = new Registrant(h, what, obj);
        mPhysicalChannelConfigRegistrants.add(registrant);
        // notify first
        List<PhysicalChannelConfig> physicalChannelConfigs = getPhysicalChannelConfigList();
        if (physicalChannelConfigs != null) {
            registrant.notifyRegistrant(new AsyncResult(null, physicalChannelConfigs, null));
        }
    }

    public void unregisterForPhysicalChannelConfig(Handler h) {
        mPhysicalChannelConfigRegistrants.remove(h);
    }

    /** Notify {@link PhysicalChannelConfig} changes. */
    public void notifyPhysicalChannelConfig(List<PhysicalChannelConfig> configs) {
        mPhysicalChannelConfigRegistrants.notifyRegistrants(new AsyncResult(null, configs, null));
        mNotifier.notifyPhysicalChannelConfig(this, configs);
    }

    public List<PhysicalChannelConfig> getPhysicalChannelConfigList() {
        return null;
    }

    /**
     * Notify listeners that SRVCC state has changed.
     */
    public void notifySrvccStateChanged(int state) {
        mNotifier.notifySrvccStateChanged(this, state);
    }

    /** Notify the {@link EmergencyNumber} changes. */
    public void notifyEmergencyNumberList() {
        mNotifier.notifyEmergencyNumberList(this);
    }

    /** Notify the outgoing Sms {@link EmergencyNumber} changes. */
    public void notifyOutgoingEmergencySms(EmergencyNumber emergencyNumber) {
        mNotifier.notifyOutgoingEmergencySms(this, emergencyNumber);
    }

    /** Notify the data enabled changes. */
    public void notifyDataEnabled(boolean enabled,
            @TelephonyManager.DataEnabledReason int reason) {
        mNotifier.notifyDataEnabled(this, enabled, reason);
    }

    /** Notify link capacity estimate has changed. */
    public void notifyLinkCapacityEstimateChanged(
            List<LinkCapacityEstimate> linkCapacityEstimateList) {
        mNotifier.notifyLinkCapacityEstimateChanged(this, linkCapacityEstimateList);
    }

    /**
     * @return true if a mobile originating emergency call is active
     */
    public boolean isInEmergencyCall() {
        return false;
    }

    // This property is used to handle phone process crashes, and is the same for CDMA and IMS
    // phones
    protected static boolean getInEcmMode() {
        return TelephonyProperties.in_ecm_mode().orElse(false);
    }

    public boolean isInEcm() {
        return EcbmHandler.getInstance().isInEcm();
    }

    public boolean isInImsEcm() {
        return false;
    }

    /**
     * @return true if this Phone is in an emergency call that caused emergency callback mode to be
     * canceled, false if not.
     */
    public boolean isEcmCanceledForEmergency() {
        return mEcmCanceledForEmergency;
    }

    /**
     * Set whether or not this Phone has an active emergency call that was placed during emergency
     * callback mode and caused it to be temporarily canceled.
     * @param isCanceled true if an emergency call was placed that caused ECM to be canceled, false
     *                   if it is not in this state.
     */
    public void setEcmCanceledForEmergency(boolean isCanceled) {
        mEcmCanceledForEmergency = isCanceled;
    }

    @UnsupportedAppUsage(maxTargetSdk = Build.VERSION_CODES.R, trackingBug = 170729553)
    private static int getVideoState(Call call) {
        int videoState = VideoProfile.STATE_AUDIO_ONLY;
        Connection conn = call.getEarliestConnection();
        if (conn != null) {
            videoState = conn.getVideoState();
        }
        return videoState;
    }

    /**
     * Determines if the specified call currently is or was at some point a video call, or if it is
     * a conference call.
     * @param call The call.
     * @return {@code true} if the call is or was a video call or is a conference call,
     *      {@code false} otherwise.
     */
    private boolean isVideoCallOrConference(Call call) {
        if (call.isMultiparty()) {
            return true;
        }

        boolean isDowngradedVideoCall = false;
        if (call instanceof ImsPhoneCall) {
            ImsPhoneCall imsPhoneCall = (ImsPhoneCall) call;
            ImsCall imsCall = imsPhoneCall.getImsCall();
            return imsCall != null && (imsCall.isVideoCall() ||
                    imsCall.wasVideoCall());
        }
        return isDowngradedVideoCall;
    }

    /**
     * @return {@code true} if an IMS video call or IMS conference is present, false otherwise.
     */
    public boolean isImsVideoCallOrConferencePresent() {
        boolean isPresent = false;
        if (mImsPhone != null) {
            isPresent = isVideoCallOrConference(mImsPhone.getForegroundCall()) ||
                    isVideoCallOrConference(mImsPhone.getBackgroundCall()) ||
                    isVideoCallOrConference(mImsPhone.getRingingCall());
        }
        Rlog.d(LOG_TAG, "isImsVideoCallOrConferencePresent: " + isPresent);
        return isPresent;
    }

    /**
     * Return a numerical identifier for the phone radio interface.
     * @return PHONE_TYPE_XXX as defined above.
     */
    @UnsupportedAppUsage
    public abstract int getPhoneType();

    /**
     * Returns unread voicemail count. This count is shown when the  voicemail
     * notification is expanded.<p>
     */
    public int getVoiceMessageCount(){
        return mVmCount;
    }

    /** sets the voice mail count of the phone and notifies listeners. */
    public void setVoiceMessageCount(int countWaiting) {
        mVmCount = countWaiting;
        int subId = getSubId();
        if (SubscriptionController.getInstance().isActiveSubId(subId)) {

            Rlog.d(LOG_TAG, "setVoiceMessageCount: Storing Voice Mail Count = " + countWaiting +
                    " for mVmCountKey = " + VM_COUNT + subId + " in preferences.");

            SharedPreferences sp = PreferenceManager.getDefaultSharedPreferences(mContext);
            SharedPreferences.Editor editor = sp.edit();
            editor.putInt(VM_COUNT + subId, countWaiting);
            editor.apply();
        } else {
            Rlog.e(LOG_TAG, "setVoiceMessageCount in sharedPreference: invalid subId " + subId);
        }
        // store voice mail count in SIM
        IccRecords records = UiccController.getInstance().getIccRecords(
                mPhoneId, UiccController.APP_FAM_3GPP);
        if (records != null) {
            Rlog.d(LOG_TAG, "setVoiceMessageCount: updating SIM Records");
            records.setVoiceMessageWaiting(1, countWaiting);
        } else {
            Rlog.d(LOG_TAG, "setVoiceMessageCount: SIM Records not found");
        }
        // notify listeners of voice mail
        notifyMessageWaitingIndicator();
    }

    /** gets the voice mail count from preferences */
    protected int getStoredVoiceMessageCount() {
        int countVoiceMessages = 0;
        int subId = getSubId();
        if (SubscriptionController.getInstance().isActiveSubId(subId)) {
            int invalidCount = -2;  //-1 is not really invalid. It is used for unknown number of vm
            SharedPreferences sp = PreferenceManager.getDefaultSharedPreferences(mContext);
            int countFromSP = sp.getInt(VM_COUNT + subId, invalidCount);
            if (countFromSP != invalidCount) {
                countVoiceMessages = countFromSP;
                Rlog.d(LOG_TAG, "getStoredVoiceMessageCount: from preference for subId " + subId +
                        "= " + countVoiceMessages);
            } else {
                // Check for old preference if count not found for current subId. This part of the
                // code is needed only when upgrading from M to N.
                String subscriberId = sp.getString(VM_ID, null);
                if (subscriberId != null) {
                    String currentSubscriberId = getSubscriberId();

                    if (currentSubscriberId != null && currentSubscriberId.equals(subscriberId)) {
                        // get voice mail count from preferences
                        countVoiceMessages = sp.getInt(VM_COUNT, 0);
                        setVoiceMessageCount(countVoiceMessages);
                        Rlog.d(LOG_TAG, "getStoredVoiceMessageCount: from preference = " +
                                countVoiceMessages);
                    } else {
                        Rlog.d(LOG_TAG, "getStoredVoiceMessageCount: returning 0 as count for " +
                                "matching subscriberId not found");

                    }
                    // get rid of old preferences.
                    SharedPreferences.Editor editor = sp.edit();
                    editor.remove(VM_ID);
                    editor.remove(VM_COUNT);
                    editor.apply();
                }
            }
        } else {
            Rlog.e(LOG_TAG, "getStoredVoiceMessageCount: invalid subId " + subId);
        }
        return countVoiceMessages;
    }

    /**
     * send secret dialer codes to launch arbitrary activities.
     * an Intent is started with the android_secret_code://<code> URI.
     *
     * @param code stripped version of secret code without *#*# prefix and #*#* suffix
     */
    public void sendDialerSpecialCode(String code) {
        if (!TextUtils.isEmpty(code)) {
            final BroadcastOptions options = BroadcastOptions.makeBasic();
            options.setBackgroundActivityStartsAllowed(true);
            Intent intent = new Intent(TelephonyIntents.SECRET_CODE_ACTION,
                    Uri.parse("android_secret_code://" + code));
            intent.addFlags(Intent.FLAG_RECEIVER_FOREGROUND);
            mContext.sendBroadcast(intent, null, options.toBundle());

            // {@link TelephonyManager.ACTION_SECRET_CODE} will replace {@link
            // TelephonyIntents#SECRET_CODE_ACTION} in the next Android version. Before
            // that both of these two actions will be broadcast.
            Intent secrectCodeIntent = new Intent(TelephonyManager.ACTION_SECRET_CODE,
                    Uri.parse("android_secret_code://" + code));
            secrectCodeIntent.addFlags(Intent.FLAG_RECEIVER_FOREGROUND);
            mContext.sendBroadcast(secrectCodeIntent, null, options.toBundle());
        }
    }

    /**
     * Returns the CDMA ERI icon index to display
     */
    public int getCdmaEriIconIndex() {
        return -1;
    }

    /**
     * Returns the CDMA ERI icon mode,
     * 0 - ON
     * 1 - FLASHING
     */
    public int getCdmaEriIconMode() {
        return -1;
    }

    /**
     * Returns the CDMA ERI text,
     */
    public String getCdmaEriText() {
        return "GSM nw, no ERI";
    }

    /**
     * Retrieves the MIN for CDMA phones.
     */
    public String getCdmaMin() {
        return null;
    }

    /**
     * Check if subscription data has been assigned to mMin
     *
     * return true if MIN info is ready; false otherwise.
     */
    public boolean isMinInfoReady() {
        return false;
    }

    /**
     *  Retrieves PRL Version for CDMA phones
     */
    public String getCdmaPrlVersion(){
        return null;
    }

    /**
     * @return {@code true} if data is suspended.
     */
    public boolean isDataSuspended() {
        return false;
    }

    /**
     * send burst DTMF tone, it can send the string as single character or multiple character
     * ignore if there is no active call or not valid digits string.
     * Valid digit means only includes characters ISO-LATIN characters 0-9, *, #
     * The difference between sendDtmf and sendBurstDtmf is sendDtmf only sends one character,
     * this api can send single character and multiple character, also, this api has response
     * back to caller.
     *
     * @param dtmfString is string representing the dialing digit(s) in the active call
     * @param on the DTMF ON length in milliseconds, or 0 for default
     * @param off the DTMF OFF length in milliseconds, or 0 for default
     * @param onComplete is the callback message when the action is processed by BP
     *
     */
    public void sendBurstDtmf(String dtmfString, int on, int off, Message onComplete) {
    }

    /**
     * Sets an event to be fired when the telephony system processes
     * a post-dial character on an outgoing call.<p>
     *
     * Messages of type <code>what</code> will be sent to <code>h</code>.
     * The <code>obj</code> field of these Message's will be instances of
     * <code>AsyncResult</code>. <code>Message.obj.result</code> will be
     * a Connection object.<p>
     *
     * Message.arg1 will be the post dial character being processed,
     * or 0 ('\0') if end of string.<p>
     *
     * If Connection.getPostDialState() == WAIT,
     * the application must call
     * {@link com.android.internal.telephony.Connection#proceedAfterWaitChar()
     * Connection.proceedAfterWaitChar()} or
     * {@link com.android.internal.telephony.Connection#cancelPostDial()
     * Connection.cancelPostDial()}
     * for the telephony system to continue playing the post-dial
     * DTMF sequence.<p>
     *
     * If Connection.getPostDialState() == WILD,
     * the application must call
     * {@link com.android.internal.telephony.Connection#proceedAfterWildChar
     * Connection.proceedAfterWildChar()}
     * or
     * {@link com.android.internal.telephony.Connection#cancelPostDial()
     * Connection.cancelPostDial()}
     * for the telephony system to continue playing the
     * post-dial DTMF sequence.<p>
     *
     * Only one post dial character handler may be set. <p>
     * Calling this method with "h" equal to null unsets this handler.<p>
     */
    @UnsupportedAppUsage
    public void setOnPostDialCharacter(Handler h, int what, Object obj) {
        mPostDialHandler = new Registrant(h, what, obj);
    }

    public Registrant getPostDialHandler() {
        return mPostDialHandler;
    }

    /**
     * request to exit emergency call back mode
     * the caller should use setOnECMModeExitResponse
     * to receive the emergency callback mode exit response
     */
    @UnsupportedAppUsage
    public void exitEmergencyCallbackMode() {
    }

    /**
     * Register for notifications when CDMA OTA Provision status change
     *
     * @param h Handler that receives the notification message.
     * @param what User-defined message code.
     * @param obj User object.
     */
    public void registerForCdmaOtaStatusChange(Handler h, int what, Object obj) {
    }

    /**
     * Unregister for notifications when CDMA OTA Provision status change
     * @param h Handler to be removed from the registrant list.
     */
    public void unregisterForCdmaOtaStatusChange(Handler h) {
    }

    /**
     * Registration point for subscription info ready
     * @param h handler to notify
     * @param what what code of message when delivered
     * @param obj placed in Message.obj
     */
    public void registerForSubscriptionInfoReady(Handler h, int what, Object obj) {
    }

    /**
     * Unregister for notifications for subscription info
     * @param h Handler to be removed from the registrant list.
     */
    public void unregisterForSubscriptionInfoReady(Handler h) {
    }

    /**
     * Returns true if OTA Service Provisioning needs to be performed.
     */
    @UnsupportedAppUsage(maxTargetSdk = Build.VERSION_CODES.R, trackingBug = 170729553)
    public boolean needsOtaServiceProvisioning() {
        return false;
    }

    /**
     * this decides if the dial number is OTA(Over the air provision) number or not
     * @param dialStr is string representing the dialing digit(s)
     * @return  true means the dialStr is OTA number, and false means the dialStr is not OTA number
     */
    public  boolean isOtaSpNumber(String dialStr) {
        return false;
    }

    /**
     * Register for notifications when OTA Service Provisioning mode has changed.
     *
     * <p>The mode is integer. {@link TelephonyManager#OTASP_UNKNOWN}
     * means the value is currently unknown and the system should wait until
     * {@link TelephonyManager#OTASP_NEEDED} or {@link TelephonyManager#OTASP_NOT_NEEDED} is
     * received before making the decision to perform OTASP or not.
     *
     * @param h Handler that receives the notification message.
     * @param what User-defined message code.
     * @param obj User object.
     */
    public void registerForOtaspChange(Handler h, int what, Object obj) {
        checkCorrectThread(h);
        mOtaspRegistrants.addUnique(h, what, obj);
        // notify first
        new Registrant(h, what, obj).notifyRegistrant(new AsyncResult(null, getOtasp(), null));
    }

    /**
     * Unegister for notifications when OTA Service Provisioning mode has changed.
     * @param h Handler to be removed from the registrant list.
     */
    public void unregisterForOtaspChange(Handler h) {
        mOtaspRegistrants.remove(h);
    }

    /**
     * Returns the current OTA Service Provisioning mode.
     *
     * @see registerForOtaspChange
     */
    public int getOtasp() {
        return TelephonyManager.OTASP_UNKNOWN;
    }

    /**
     * Register for notifications when CDMA call waiting comes
     *
     * @param h Handler that receives the notification message.
     * @param what User-defined message code.
     * @param obj User object.
     */
    public void registerForCallWaiting(Handler h, int what, Object obj){
    }

    /**
     * Unegister for notifications when CDMA Call waiting comes
     * @param h Handler to be removed from the registrant list.
     */
    public void unregisterForCallWaiting(Handler h){
    }

    /**
     * Registration point for Ecm timer reset
     * @param h handler to notify
     * @param what user-defined message code
     * @param obj placed in Message.obj
     */
    @UnsupportedAppUsage
    public void registerForEcmTimerReset(Handler h, int what, Object obj) {
    }

    /**
     * Unregister for notification for Ecm timer reset
     * @param h Handler to be removed from the registrant list.
     */
    @UnsupportedAppUsage
    public void unregisterForEcmTimerReset(Handler h) {
    }

    /**
     * Register for signal information notifications from the network.
     * Message.obj will contain an AsyncResult.
     * AsyncResult.result will be a SuppServiceNotification instance.
     *
     * @param h Handler that receives the notification message.
     * @param what User-defined message code.
     * @param obj User object.
     */
    public void registerForSignalInfo(Handler h, int what, Object obj) {
        mCi.registerForSignalInfo(h, what, obj);
    }

    /**
     * Unregisters for signal information notifications.
     * Extraneous calls are tolerated silently
     *
     * @param h Handler to be removed from the registrant list.
     */
    public void unregisterForSignalInfo(Handler h) {
        mCi.unregisterForSignalInfo(h);
    }

    /**
     * Register for display information notifications from the network.
     * Message.obj will contain an AsyncResult.
     * AsyncResult.result will be a SuppServiceNotification instance.
     *
     * @param h Handler that receives the notification message.
     * @param what User-defined message code.
     * @param obj User object.
     */
    public void registerForDisplayInfo(Handler h, int what, Object obj) {
        mCi.registerForDisplayInfo(h, what, obj);
    }

    /**
     * Unregisters for display information notifications.
     * Extraneous calls are tolerated silently
     *
     * @param h Handler to be removed from the registrant list.
     */
    public void unregisterForDisplayInfo(Handler h) {
         mCi.unregisterForDisplayInfo(h);
    }

    /**
     * Register for CDMA number information record notification from the network.
     * Message.obj will contain an AsyncResult.
     * AsyncResult.result will be a CdmaInformationRecords.CdmaNumberInfoRec
     * instance.
     *
     * @param h Handler that receives the notification message.
     * @param what User-defined message code.
     * @param obj User object.
     */
    public void registerForNumberInfo(Handler h, int what, Object obj) {
        mCi.registerForNumberInfo(h, what, obj);
    }

    /**
     * Unregisters for number information record notifications.
     * Extraneous calls are tolerated silently
     *
     * @param h Handler to be removed from the registrant list.
     */
    public void unregisterForNumberInfo(Handler h) {
        mCi.unregisterForNumberInfo(h);
    }

    /**
     * Register for CDMA redirected number information record notification
     * from the network.
     * Message.obj will contain an AsyncResult.
     * AsyncResult.result will be a CdmaInformationRecords.CdmaRedirectingNumberInfoRec
     * instance.
     *
     * @param h Handler that receives the notification message.
     * @param what User-defined message code.
     * @param obj User object.
     */
    public void registerForRedirectedNumberInfo(Handler h, int what, Object obj) {
        mCi.registerForRedirectedNumberInfo(h, what, obj);
    }

    /**
     * Unregisters for redirected number information record notification.
     * Extraneous calls are tolerated silently
     *
     * @param h Handler to be removed from the registrant list.
     */
    public void unregisterForRedirectedNumberInfo(Handler h) {
        mCi.unregisterForRedirectedNumberInfo(h);
    }

    /**
     * Register for CDMA line control information record notification
     * from the network.
     * Message.obj will contain an AsyncResult.
     * AsyncResult.result will be a CdmaInformationRecords.CdmaLineControlInfoRec
     * instance.
     *
     * @param h Handler that receives the notification message.
     * @param what User-defined message code.
     * @param obj User object.
     */
    public void registerForLineControlInfo(Handler h, int what, Object obj) {
        mCi.registerForLineControlInfo(h, what, obj);
    }

    /**
     * Unregisters for line control information notifications.
     * Extraneous calls are tolerated silently
     *
     * @param h Handler to be removed from the registrant list.
     */
    public void unregisterForLineControlInfo(Handler h) {
        mCi.unregisterForLineControlInfo(h);
    }

    /**
     * Register for CDMA T53 CLIR information record notifications
     * from the network.
     * Message.obj will contain an AsyncResult.
     * AsyncResult.result will be a CdmaInformationRecords.CdmaT53ClirInfoRec
     * instance.
     *
     * @param h Handler that receives the notification message.
     * @param what User-defined message code.
     * @param obj User object.
     */
    public void registerFoT53ClirlInfo(Handler h, int what, Object obj) {
        mCi.registerFoT53ClirlInfo(h, what, obj);
    }

    /**
     * Unregisters for T53 CLIR information record notification
     * Extraneous calls are tolerated silently
     *
     * @param h Handler to be removed from the registrant list.
     */
    public void unregisterForT53ClirInfo(Handler h) {
        mCi.unregisterForT53ClirInfo(h);
    }

    /**
     * Register for CDMA T53 audio control information record notifications
     * from the network.
     * Message.obj will contain an AsyncResult.
     * AsyncResult.result will be a CdmaInformationRecords.CdmaT53AudioControlInfoRec
     * instance.
     *
     * @param h Handler that receives the notification message.
     * @param what User-defined message code.
     * @param obj User object.
     */
    public void registerForT53AudioControlInfo(Handler h, int what, Object obj) {
        mCi.registerForT53AudioControlInfo(h, what, obj);
    }

    /**
     * Unregisters for T53 audio control information record notifications.
     * Extraneous calls are tolerated silently
     *
     * @param h Handler to be removed from the registrant list.
     */
    public void unregisterForT53AudioControlInfo(Handler h) {
        mCi.unregisterForT53AudioControlInfo(h);
    }

    /**
     * registers for exit emergency call back mode request response
     *
     * @param h Handler that receives the notification message.
     * @param what User-defined message code.
     * @param obj User object.
     */
    @UnsupportedAppUsage
    public void setOnEcbModeExitResponse(Handler h, int what, Object obj){
    }

    /**
     * Unregisters for exit emergency call back mode request response
     *
     * @param h Handler to be removed from the registrant list.
     */
    @UnsupportedAppUsage
    public void unsetOnEcbModeExitResponse(Handler h){
    }

    /**
     * Register for radio off or not available
     *
     * @param h Handler that receives the notification message.
     * @param what User-defined message code.
     * @param obj User object.
     */
    public void registerForRadioOffOrNotAvailable(Handler h, int what, Object obj) {
        mRadioOffOrNotAvailableRegistrants.addUnique(h, what, obj);
    }

    /**
     * Unregisters for radio off or not available
     *
     * @param h Handler to be removed from the registrant list.
     */
    public void unregisterForRadioOffOrNotAvailable(Handler h) {
        mRadioOffOrNotAvailableRegistrants.remove(h);
    }

    /**
     * Returns an array of string identifiers for the APN types serviced by the
     * currently active subscription.
     *
     * @return The string array of APN types. Return null if no active APN types.
     */
    @UnsupportedAppUsage
    @NonNull
    public String[] getActiveApnTypes() {
        if (mTransportManager == null || mDcTrackers == null)  {
            Rlog.e(LOG_TAG, "Invalid state for Transport/DcTrackers");
            return new String[0];
        }

        Set<String> activeApnTypes = new HashSet<String>();
        for (int transportType : mTransportManager.getAvailableTransports()) {
            DcTracker dct = getDcTracker(transportType);
            if (dct == null) continue; // TODO: should this ever happen?
            activeApnTypes.addAll(Arrays.asList(dct.getActiveApnTypes()));
        }

        return activeApnTypes.toArray(new String[activeApnTypes.size()]);
    }


    /**
     *  Location to an updatable file listing carrier provisioning urls.
     *  An example:
     *
     * <?xml version="1.0" encoding="utf-8"?>
     *  <provisioningUrls>
     *   <provisioningUrl mcc="310" mnc="4">http://myserver.com/foo?mdn=%3$s&amp;iccid=%1$s&amp;imei=%2$s</provisioningUrl>
     *  </provisioningUrls>
     */
    private static final String PROVISIONING_URL_PATH =
            "/data/misc/radio/provisioning_urls.xml";
    private final File mProvisioningUrlFile = new File(PROVISIONING_URL_PATH);

    /** XML tag for root element. */
    private static final String TAG_PROVISIONING_URLS = "provisioningUrls";
    /** XML tag for individual url */
    private static final String TAG_PROVISIONING_URL = "provisioningUrl";
    /** XML attribute for mcc */
    private static final String ATTR_MCC = "mcc";
    /** XML attribute for mnc */
    private static final String ATTR_MNC = "mnc";

    private String getProvisioningUrlBaseFromFile() {
        XmlPullParser parser;
        final Configuration config = mContext.getResources().getConfiguration();

        try (FileReader fileReader = new FileReader(mProvisioningUrlFile)) {
            parser = Xml.newPullParser();
            parser.setInput(fileReader);
            XmlUtils.beginDocument(parser, TAG_PROVISIONING_URLS);

            while (true) {
                XmlUtils.nextElement(parser);

                final String element = parser.getName();
                if (element == null) break;

                if (element.equals(TAG_PROVISIONING_URL)) {
                    String mcc = parser.getAttributeValue(null, ATTR_MCC);
                    try {
                        if (mcc != null && Integer.parseInt(mcc) == config.mcc) {
                            String mnc = parser.getAttributeValue(null, ATTR_MNC);
                            if (mnc != null && Integer.parseInt(mnc) == config.mnc) {
                                parser.next();
                                if (parser.getEventType() == XmlPullParser.TEXT) {
                                    return parser.getText();
                                }
                            }
                        }
                    } catch (NumberFormatException e) {
                        Rlog.e(LOG_TAG, "Exception in getProvisioningUrlBaseFromFile: " + e);
                    }
                }
            }
            return null;
        } catch (FileNotFoundException e) {
            Rlog.e(LOG_TAG, "Carrier Provisioning Urls file not found");
        } catch (XmlPullParserException e) {
            Rlog.e(LOG_TAG, "Xml parser exception reading Carrier Provisioning Urls file: " + e);
        } catch (IOException e) {
            Rlog.e(LOG_TAG, "I/O exception reading Carrier Provisioning Urls file: " + e);
        }
        return null;
    }

    /**
     * Get the mobile provisioning url.
     */
    public String getMobileProvisioningUrl() {
        String url = getProvisioningUrlBaseFromFile();
        if (TextUtils.isEmpty(url)) {
            url = mContext.getResources().getString(R.string.mobile_provisioning_url);
            Rlog.d(LOG_TAG, "getMobileProvisioningUrl: url from resource =" + url);
        } else {
            Rlog.d(LOG_TAG, "getMobileProvisioningUrl: url from File =" + url);
        }
        // Populate the iccid, imei and phone number in the provisioning url.
        if (!TextUtils.isEmpty(url)) {
            String phoneNumber = getLine1Number();
            if (TextUtils.isEmpty(phoneNumber)) {
                phoneNumber = "0000000000";
            }
            url = String.format(url,
                    getIccSerialNumber() /* ICCID */,
                    getDeviceId() /* IMEI */,
                    phoneNumber /* Phone number */);
        }

        return url;
    }

    /**
     * Check if there are matching tethering (i.e DUN) for the carrier.
     * @return true if there is a matching DUN APN.
     */
    public boolean hasMatchedTetherApnSetting() {
        if (getDcTracker(AccessNetworkConstants.TRANSPORT_TYPE_WWAN) != null) {
            return getDcTracker(AccessNetworkConstants.TRANSPORT_TYPE_WWAN)
                    .hasMatchedTetherApnSetting();
        }
        return false;
    }

    /**
     * Returns string for the active APN host.
     *  @return type as a string or null if none.
     */
    public String getActiveApnHost(String apnType) {
        if (mTransportManager != null) {
            int transportType = mTransportManager.getCurrentTransport(
                    ApnSetting.getApnTypesBitmaskFromString(apnType));
            if (getDcTracker(transportType) != null) {
                return getDcTracker(transportType).getActiveApnString(apnType);
            }
        }

        return null;
    }

    /**
     * Return the LinkProperties for the named apn or null if not available
     */
    public LinkProperties getLinkProperties(String apnType) {
        if (mTransportManager != null) {
            int transport = mTransportManager.getCurrentTransport(
                    ApnSetting.getApnTypesBitmaskFromString(apnType));
            if (getDcTracker(transport) != null) {
                return getDcTracker(transport).getLinkProperties(apnType);
            }
        }
        return null;
    }

    /**
     * Return the NetworkCapabilities
     */
    public NetworkCapabilities getNetworkCapabilities(String apnType) {
        if (mTransportManager != null) {
            int transportType = mTransportManager.getCurrentTransport(
                    ApnSetting.getApnTypesBitmaskFromString(apnType));
            if (getDcTracker(transportType) != null) {
                return getDcTracker(transportType).getNetworkCapabilities(apnType);
            }
        }
        return null;
    }

    /**
     * Report on whether data connectivity is allowed for given APN type.
     *
     * @param apnType APN type
     *
     * @return True if data is allowed to be established.
     */
    public boolean isDataAllowed(@ApnType int apnType) {
        return isDataAllowed(apnType, null);
    }

    /**
     * Report on whether data connectivity is allowed.
     *
     * @param apnType APN type
     * @param reasons The reasons that data can/can't be established. This is an output param.
     * @return True if data is allowed to be established
     */
    public boolean isDataAllowed(@ApnType int apnType, DataConnectionReasons reasons) {
        if (mTransportManager != null) {
            int transport = mTransportManager.getCurrentTransport(apnType);
            if (getDcTracker(transport) != null) {
                return getDcTracker(transport).isDataAllowed(reasons);
            }
        }
        return false;
    }


    /**
     * Action set from carrier signalling broadcast receivers to enable/disable metered apns.
     */
    public void carrierActionSetMeteredApnsEnabled(boolean enabled) {
        mCarrierActionAgent.carrierActionSetMeteredApnsEnabled(enabled);
    }

    /**
     * Action set from carrier signalling broadcast receivers to enable/disable radio
     */
    public void carrierActionSetRadioEnabled(boolean enabled) {
        mCarrierActionAgent.carrierActionSetRadioEnabled(enabled);
    }

    /**
     * Action set from carrier app to start/stop reporting default network condition.
     */
    public void carrierActionReportDefaultNetworkStatus(boolean report) {
        mCarrierActionAgent.carrierActionReportDefaultNetworkStatus(report);
    }

    /**
     * Action set from carrier signalling broadcast receivers to reset all carrier actions
     */
    public void carrierActionResetAll() {
        mCarrierActionAgent.carrierActionReset();
    }

    /**
     * Notify registrants of a new ringing Connection.
     * Subclasses of Phone probably want to replace this with a
     * version scoped to their packages
     */
    public void notifyNewRingingConnectionP(Connection cn) {
        if (!mIsVoiceCapable)
            return;
        AsyncResult ar = new AsyncResult(null, cn, null);
        mNewRingingConnectionRegistrants.notifyRegistrants(ar);
    }

    /**
     * Notify registrants of a new unknown connection.
     */
    public void notifyUnknownConnectionP(Connection cn) {
        mUnknownConnectionRegistrants.notifyResult(cn);
    }

    /**
     * Notify registrants if phone is video capable.
     */
    public void notifyForVideoCapabilityChanged(boolean isVideoCallCapable) {
        // Cache the current video capability so that we don't lose the information.
        mIsVideoCapable = isVideoCallCapable;

        AsyncResult ar = new AsyncResult(null, isVideoCallCapable, null);
        mVideoCapabilityChangedRegistrants.notifyRegistrants(ar);
    }

    /**
     * Notify registrants of a RING event.
     */
    private void notifyIncomingRing() {
        if (!mIsVoiceCapable)
            return;
        AsyncResult ar = new AsyncResult(null, this, null);
        mIncomingRingRegistrants.notifyRegistrants(ar);
    }

    /**
     * Send the incoming call Ring notification if conditions are right.
     */
    private void sendIncomingCallRingNotification(int token) {
        if (mIsVoiceCapable && !mDoesRilSendMultipleCallRing &&
                (token == mCallRingContinueToken)) {
            Rlog.d(LOG_TAG, "Sending notifyIncomingRing");
            notifyIncomingRing();
            sendMessageDelayed(
                    obtainMessage(EVENT_CALL_RING_CONTINUE, token, 0), mCallRingDelay);
        } else {
            Rlog.d(LOG_TAG, "Ignoring ring notification request,"
                    + " mDoesRilSendMultipleCallRing=" + mDoesRilSendMultipleCallRing
                    + " token=" + token
                    + " mCallRingContinueToken=" + mCallRingContinueToken
                    + " mIsVoiceCapable=" + mIsVoiceCapable);
        }
    }

    /**
     * Enable or disable always reporting signal strength changes from radio.
     *
     * @param isEnable {@code true} for enabling; {@code false} for disabling.
     */
    public void setAlwaysReportSignalStrength(boolean isEnable) {
        if (mDeviceStateMonitor != null) {
            mDeviceStateMonitor.setAlwaysReportSignalStrength(isEnable);
        }
    }

    /**
     * TODO: Adding a function for each property is not good.
     * A fucntion of type getPhoneProp(propType) where propType is an
     * enum of GSM+CDMA+LTE props would be a better approach.
     *
     * Get "Restriction of menu options for manual PLMN selection" bit
     * status from EF_CSP data, this belongs to "Value Added Services Group".
     * @return true if this bit is set or EF_CSP data is unavailable,
     * false otherwise
     */
    @UnsupportedAppUsage
    public boolean isCspPlmnEnabled() {
        return false;
    }

    /**
     * Return an interface to retrieve the ISIM records for IMS, if available.
     * @return the interface to retrieve the ISIM records, or null if not supported
     */
    @UnsupportedAppUsage(maxTargetSdk = Build.VERSION_CODES.R, trackingBug = 170729553)
    public IsimRecords getIsimRecords() {
        Rlog.e(LOG_TAG, "getIsimRecords() is only supported on LTE devices");
        return null;
    }

    /**
     * Retrieves the MSISDN from the UICC. For GSM/UMTS phones, this is equivalent to
     * {@link #getLine1Number()}. For CDMA phones, {@link #getLine1Number()} returns
     * the MDN, so this method is provided to return the MSISDN on CDMA/LTE phones.
     */
    @UnsupportedAppUsage(maxTargetSdk = Build.VERSION_CODES.R, trackingBug = 170729553)
    public String getMsisdn() {
        return null;
    }

    /**
     * Retrieves the EF_PNN from the UICC For GSM/UMTS phones.
     */
    public String getPlmn() {
        return null;
    }

    /**
     * Get the current for the default apn DataState. No change notification
     * exists at this interface -- use
     * {@link android.telephony.PhoneStateListener} instead.
     */
    @UnsupportedAppUsage(maxTargetSdk = Build.VERSION_CODES.R, trackingBug = 170729553)
    public PhoneConstants.DataState getDataConnectionState() {
        return getDataConnectionState(ApnSetting.TYPE_DEFAULT_STRING);
    }

    public void notifyCallForwardingIndicator() {
    }

    /**
     * Sets the SIM voice message waiting indicator records.
     * @param line GSM Subscriber Profile Number, one-based. Only '1' is supported
     * @param countWaiting The number of messages waiting, if known. Use
     *                     -1 to indicate that an unknown number of
     *                      messages are waiting
     */
    public void setVoiceMessageWaiting(int line, int countWaiting) {
        // This function should be overridden by class GsmCdmaPhone.
        Rlog.e(LOG_TAG, "Error! This function should never be executed, inactive Phone.");
    }

    /**
     * Gets the USIM service table from the UICC, if present and available.
     * @return an interface to the UsimServiceTable record, or null if not available
     */
    public UsimServiceTable getUsimServiceTable() {
        IccRecords r = mIccRecords.get();
        return (r != null) ? r.getUsimServiceTable() : null;
    }

    /**
     * Gets the Uicc card corresponding to this phone.
     * @return the UiccCard object corresponding to the phone ID.
     */
    @UnsupportedAppUsage(maxTargetSdk = Build.VERSION_CODES.R, trackingBug = 170729553)
    public UiccCard getUiccCard() {
        return mUiccController.getUiccCard(mPhoneId);
    }

    /**
     * Get P-CSCF address from PCO after data connection is established or modified.
     * @param apnType the apnType, "ims" for IMS APN, "emergency" for EMERGENCY APN
     */
    public String[] getPcscfAddress(String apnType) {
        if (mTransportManager != null) {
            int transportType = mTransportManager.getCurrentTransport(
                    ApnSetting.getApnTypesBitmaskFromString(apnType));
            if (getDcTracker(transportType) != null) {
                return getDcTracker(transportType).getPcscfAddress(apnType);
            }
        }

        return null;
    }

    /**
     * Set IMS registration state
     */
    public void setImsRegistrationState(boolean registered) {
    }

    /**
     * Return an instance of a IMS phone
     */
    @UnsupportedAppUsage(maxTargetSdk = Build.VERSION_CODES.R, trackingBug = 170729553)
    public Phone getImsPhone() {
        return mImsPhone;
    }

    /**
     * Returns Carrier specific information that will be used to encrypt the IMSI and IMPI.
     * @param keyType whether the key is being used for WLAN or ePDG.
     * @param fallback whether or not to fall back to the encryption key info stored in carrier
     *                 config
     * @return ImsiEncryptionInfo which includes the Key Type, the Public Key
     *        {@link java.security.PublicKey} and the Key Identifier.
     *        The keyIdentifier This is used by the server to help it locate the private key to
     *        decrypt the permanent identity.
     */
    public ImsiEncryptionInfo getCarrierInfoForImsiEncryption(int keyType, boolean fallback) {
        return null;
    }

    /**
     * Sets the carrier information needed to encrypt the IMSI and IMPI.
     * @param imsiEncryptionInfo Carrier specific information that will be used to encrypt the
     *        IMSI and IMPI. This includes the Key type, the Public key
     *        {@link java.security.PublicKey} and the Key identifier.
     */
    public void setCarrierInfoForImsiEncryption(ImsiEncryptionInfo imsiEncryptionInfo) {
        return;
    }

    /**
     * Deletes all the keys for a given Carrier from the device keystore.
     */
    public void deleteCarrierInfoForImsiEncryption() {
        return;
    }

    public int getCarrierId() {
        return TelephonyManager.UNKNOWN_CARRIER_ID;
    }

    public String getCarrierName() {
        return null;
    }

    public int getMNOCarrierId() {
        return TelephonyManager.UNKNOWN_CARRIER_ID;
    }

    public int getSpecificCarrierId() {
        return TelephonyManager.UNKNOWN_CARRIER_ID;
    }

    public String getSpecificCarrierName() {
        return null;
    }

    public int getCarrierIdListVersion() {
        return TelephonyManager.UNKNOWN_CARRIER_ID_LIST_VERSION;
    }

    public int getEmergencyNumberDbVersion() {
        return TelephonyManager.INVALID_EMERGENCY_NUMBER_DB_VERSION;
    }

    public void resolveSubscriptionCarrierId(String simState) {
    }

    /**
     *  Resets the Carrier Keys in the database. This involves 2 steps:
     *  1. Delete the keys from the database.
     *  2. Send an intent to download new Certificates.
     */
    public void resetCarrierKeysForImsiEncryption() {
        return;
    }

    /**
     * Return if outgoing Ims voice allowed
     */
    public boolean isOutgoingImsVoiceAllowed() {
        if (mImsPhone != null) {
            return mImsPhone.isOutgoingImsVoiceAllowed();
        }
        return false;
    }

    /**
     * Return if UT capability of ImsPhone is enabled or not
     */
    @UnsupportedAppUsage(maxTargetSdk = Build.VERSION_CODES.R, trackingBug = 170729553)
    public boolean isUtEnabled() {
        if (mImsPhone != null) {
            return mImsPhone.isUtEnabled();
        }
        return false;
    }

    @UnsupportedAppUsage(maxTargetSdk = Build.VERSION_CODES.R, trackingBug = 170729553)
    public void dispose() {
    }

    /**
     * Dials a number.
     *
     * @param dialString The number to dial.
     * @param dialArgs Parameters to dial with.
     * @return The Connection.
     * @throws CallStateException
     */
    protected Connection dialInternal(String dialString, DialArgs dialArgs)
            throws CallStateException {
        // dialInternal shall be overriden by GsmCdmaPhone
        return null;
    }

    /*
     * This function is for CSFB SS. GsmCdmaPhone overrides this function.
     */
    public void setCallWaiting(boolean enable, int serviceClass, Message onComplete) {
    }

    public void queryCLIP(Message onComplete) {
    }

    /*
     * Returns the subscription id.
     */
    @UnsupportedAppUsage
    public int getSubId() {
        if (SubscriptionController.getInstance() == null) {
            // TODO b/78359408 getInstance sometimes returns null in Treehugger tests, which causes
            // flakiness. Even though we haven't seen this crash in the wild we should keep this
            // check in until we've figured out the root cause.
            Rlog.e(LOG_TAG, "SubscriptionController.getInstance = null! Returning default subId");
            return SubscriptionManager.DEFAULT_SUBSCRIPTION_ID;
        }
        return SubscriptionController.getInstance().getSubIdUsingPhoneId(mPhoneId);
    }

    /**
     * Returns the phone id.
     */
    @UnsupportedAppUsage(maxTargetSdk = Build.VERSION_CODES.R, trackingBug = 170729553)
    public int getPhoneId() {
        return mPhoneId;
    }

    /**
     * Return the service state of mImsPhone if it is STATE_IN_SERVICE
     * otherwise return the current voice service state
     */
    public int getVoicePhoneServiceState() {
        Phone imsPhone = mImsPhone;
        if (imsPhone != null
                && imsPhone.getServiceState().getState() == ServiceState.STATE_IN_SERVICE) {
            return ServiceState.STATE_IN_SERVICE;
        }
        return getServiceState().getState();
    }

    /**
     * Override the service provider name and the operator name for the current ICCID.
     */
    public boolean setOperatorBrandOverride(String brand) {
        return false;
    }

    /**
     * Override the roaming indicator for the current ICCID.
     */
    public boolean setRoamingOverride(List<String> gsmRoamingList,
            List<String> gsmNonRoamingList, List<String> cdmaRoamingList,
            List<String> cdmaNonRoamingList) {
        String iccId = getIccSerialNumber();
        if (TextUtils.isEmpty(iccId)) {
            return false;
        }

        setRoamingOverrideHelper(gsmRoamingList, GSM_ROAMING_LIST_OVERRIDE_PREFIX, iccId);
        setRoamingOverrideHelper(gsmNonRoamingList, GSM_NON_ROAMING_LIST_OVERRIDE_PREFIX, iccId);
        setRoamingOverrideHelper(cdmaRoamingList, CDMA_ROAMING_LIST_OVERRIDE_PREFIX, iccId);
        setRoamingOverrideHelper(cdmaNonRoamingList, CDMA_NON_ROAMING_LIST_OVERRIDE_PREFIX, iccId);

        // Refresh.
        ServiceStateTracker tracker = getServiceStateTracker();
        if (tracker != null) {
            tracker.pollState();
        }
        return true;
    }

    private void setRoamingOverrideHelper(List<String> list, String prefix, String iccId) {
        SharedPreferences.Editor spEditor =
                PreferenceManager.getDefaultSharedPreferences(mContext).edit();
        String key = prefix + iccId;
        if (list == null || list.isEmpty()) {
            spEditor.remove(key).commit();
        } else {
            spEditor.putStringSet(key, new HashSet<String>(list)).commit();
        }
    }

    public boolean isMccMncMarkedAsRoaming(String mccMnc) {
        return getRoamingOverrideHelper(GSM_ROAMING_LIST_OVERRIDE_PREFIX, mccMnc);
    }

    public boolean isMccMncMarkedAsNonRoaming(String mccMnc) {
        return getRoamingOverrideHelper(GSM_NON_ROAMING_LIST_OVERRIDE_PREFIX, mccMnc);
    }

    public boolean isSidMarkedAsRoaming(int SID) {
        return getRoamingOverrideHelper(CDMA_ROAMING_LIST_OVERRIDE_PREFIX,
                Integer.toString(SID));
    }

    public boolean isSidMarkedAsNonRoaming(int SID) {
        return getRoamingOverrideHelper(CDMA_NON_ROAMING_LIST_OVERRIDE_PREFIX,
                Integer.toString(SID));
    }

    /**
     * Query the IMS Registration Status.
     *
     * @return true if IMS is Registered
     */
    public boolean isImsRegistered() {
        Phone imsPhone = mImsPhone;
        boolean isImsRegistered = false;
        if (imsPhone != null) {
            isImsRegistered = imsPhone.isImsRegistered();
        } else {
            ServiceStateTracker sst = getServiceStateTracker();
            if (sst != null) {
                isImsRegistered = sst.isImsRegistered();
            }
        }
        Rlog.d(LOG_TAG, "isImsRegistered =" + isImsRegistered);
        return isImsRegistered;
    }

    /**
     * Get Wifi Calling Feature Availability
     */
    @UnsupportedAppUsage(maxTargetSdk = Build.VERSION_CODES.R, trackingBug = 170729553)
    public boolean isWifiCallingEnabled() {
        Phone imsPhone = mImsPhone;
        boolean isWifiCallingEnabled = false;
        if (imsPhone != null) {
            isWifiCallingEnabled = imsPhone.isWifiCallingEnabled();
        }
        Rlog.d(LOG_TAG, "isWifiCallingEnabled =" + isWifiCallingEnabled);
        return isWifiCallingEnabled;
    }

    /**
     * @return true if the IMS capability for the registration technology specified is available,
     * false otherwise.
     */
    public boolean isImsCapabilityAvailable(int capability, int regTech) throws ImsException {
        Phone imsPhone = mImsPhone;
        boolean isAvailable = false;
        if (imsPhone != null) {
            isAvailable = imsPhone.isImsCapabilityAvailable(capability, regTech);
        }
        Rlog.d(LOG_TAG, "isImsCapabilityAvailable, capability=" + capability + ", regTech="
                + regTech + ", isAvailable=" + isAvailable);
        return isAvailable;
    }

    /**
     * Get Volte Feature Availability
     * @deprecated Use {@link #isVoiceOverCellularImsEnabled} instead.
     */
    @UnsupportedAppUsage(maxTargetSdk = Build.VERSION_CODES.R, trackingBug = 170729553)
    @Deprecated
    public boolean isVolteEnabled() {
        return isVoiceOverCellularImsEnabled();
    }

    /**
     * @return {@code true} if voice over IMS on cellular is enabled, {@code false} otherwise.
     */
    public boolean isVoiceOverCellularImsEnabled() {
        Phone imsPhone = mImsPhone;
        boolean isVolteEnabled = false;
        if (imsPhone != null) {
            isVolteEnabled = imsPhone.isVoiceOverCellularImsEnabled();
        }
        Rlog.d(LOG_TAG, "isVoiceOverCellularImsEnabled=" + isVolteEnabled);
        return isVolteEnabled;
    }

    /**
     * @return the IMS MmTel Registration technology for this Phone, defined in
     * {@link ImsRegistrationImplBase}.
     */
    public int getImsRegistrationTech() {
        Phone imsPhone = mImsPhone;
        int regTech = ImsRegistrationImplBase.REGISTRATION_TECH_NONE;
        if (imsPhone != null) {
            regTech = imsPhone.getImsRegistrationTech();
        }
        Rlog.d(LOG_TAG, "getImsRegistrationTechnology =" + regTech);
        return regTech;
    }

    /**
     * Get the IMS MmTel Registration technology for this Phone, defined in
     * {@link ImsRegistrationImplBase}.
     */
    public void getImsRegistrationTech(Consumer<Integer> callback) {
        Phone imsPhone = mImsPhone;
        if (imsPhone != null) {
            imsPhone.getImsRegistrationTech(callback);
        } else {
            callback.accept(ImsRegistrationImplBase.REGISTRATION_TECH_NONE);
        }
    }

    /**
     * Asynchronously get the IMS MmTel Registration state for this Phone.
     */
    public void getImsRegistrationState(Consumer<Integer> callback) {
        Phone imsPhone = mImsPhone;
        if (imsPhone != null) {
            imsPhone.getImsRegistrationState(callback);
        } else {
            callback.accept(RegistrationManager.REGISTRATION_STATE_NOT_REGISTERED);
        }
    }


    private boolean getRoamingOverrideHelper(String prefix, String key) {
        String iccId = getIccSerialNumber();
        if (TextUtils.isEmpty(iccId) || TextUtils.isEmpty(key)) {
            return false;
        }

        SharedPreferences sp = PreferenceManager.getDefaultSharedPreferences(mContext);
        Set<String> value = sp.getStringSet(prefix + iccId, null);
        if (value == null) {
            return false;
        }
        return value.contains(key);
    }

    /**
     * @return returns the latest radio state from the modem
     */
    public int getRadioPowerState() {
        return mCi.getRadioState();
    }

    /**
     * Is Radio Present on the device and is it accessible
     */
    public boolean isRadioAvailable() {
        return mCi.getRadioState() != TelephonyManager.RADIO_POWER_UNAVAILABLE;
    }

    /**
     * Is Radio turned on
     */
    public boolean isRadioOn() {
        return mCi.getRadioState() == TelephonyManager.RADIO_POWER_ON;
    }

    /**
     * shutdown Radio gracefully
     */
    public void shutdownRadio() {
        getServiceStateTracker().requestShutdown();
    }

    /**
     * Return true if the device is shutting down.
     */
    public boolean isShuttingDown() {
        return getServiceStateTracker().isDeviceShuttingDown();
    }

    /**
     *  Set phone radio capability
     *
     *  @param rc the phone radio capability defined in
     *         RadioCapability. It's a input object used to transfer parameter to logic modem
     *  @param response Callback message.
     */
    public void setRadioCapability(RadioCapability rc, Message response) {
        mCi.setRadioCapability(rc, response);
    }

    /**
     *  Get phone radio access family
     *
     *  @return a bit mask to identify the radio access family.
     */
    public int getRadioAccessFamily() {
        final RadioCapability rc = getRadioCapability();
        return (rc == null ? RadioAccessFamily.RAF_UNKNOWN : rc.getRadioAccessFamily());
    }

    /**
     *  Get the associated data modems Id.
     *
     *  @return a String containing the id of the data modem
     */
    public String getModemUuId() {
        final RadioCapability rc = getRadioCapability();
        return (rc == null ? "" : rc.getLogicalModemUuid());
    }

    /**
     *  Get phone radio capability
     *
     *  @return the capability of the radio defined in RadioCapability
     */
    public RadioCapability getRadioCapability() {
        return mRadioCapability.get();
    }

    /**
     *  The RadioCapability has changed. This comes up from the RIL and is called when radios first
     *  become available or after a capability switch.  The flow is we use setRadioCapability to
     *  request a change with the RIL and get an UNSOL response with the new data which gets set
     *  here.
     *
     *  @param rc the phone radio capability currently in effect for this phone.
     *  @param capabilitySwitched whether this method called after a radio capability switch
     *      completion or called when radios first become available.
     */
    public void radioCapabilityUpdated(RadioCapability rc, boolean capabilitySwitched) {
        // Called when radios first become available or after a capability switch
        // Update the cached value
        mRadioCapability.set(rc);

        if (SubscriptionManager.isValidSubscriptionId(getSubId())) {
            boolean restoreSelection = !mContext.getResources().getBoolean(
                    com.android.internal.R.bool.skip_restoring_network_selection);
            sendSubscriptionSettings(restoreSelection);
        }

        // When radio capability switch is done, query IMEI value and update it in Phone objects
        // to make it in sync with the IMEI value currently used by Logical-Modem.
        if (capabilitySwitched) {
            mCi.getDeviceIdentity(obtainMessage(EVENT_GET_DEVICE_IDENTITY_DONE));
        }
    }

    public void sendSubscriptionSettings(boolean restoreNetworkSelection) {
        // Send settings down
        if (mIsAllowedNetworkTypesLoadedFromDb) {
            updateAllowedNetworkTypes(null);
        }

        if (restoreNetworkSelection) {
            restoreSavedNetworkSelection(null);
        }
    }

<<<<<<< HEAD
    protected void setPreferredNetworkTypeIfSimLoaded() {
        int subId = getSubId();
        if (SubscriptionManager.from(mContext).isActiveSubId(subId)) {
            updateAllowedNetworkTypes(null);
        }
    }

=======
>>>>>>> ae411edb
    /**
     * Registers the handler when phone radio  capability is changed.
     *
     * @param h Handler for notification message.
     * @param what User-defined message code.
     * @param obj User object.
     */
    public void registerForRadioCapabilityChanged(Handler h, int what, Object obj) {
        mCi.registerForRadioCapabilityChanged(h, what, obj);
    }

    /**
     * Unregister for notifications when phone radio type and access technology is changed.
     *
     * @param h Handler to be removed from the registrant list.
     */
    public void unregisterForRadioCapabilityChanged(Handler h) {
        mCi.unregisterForRadioCapabilityChanged(this);
    }

    /**
     * Determines if the connection to IMS services are available yet.
     * @return {@code true} if the connection to IMS services are available.
     */
    public boolean isImsAvailable() {
        if (mImsPhone == null) {
            return false;
        }

        return mImsPhone.isImsAvailable();
    }

    /**
     * Determines if video calling is enabled for the phone.
     *
     * @return {@code true} if video calling is enabled, {@code false} otherwise.
     */
    @UnsupportedAppUsage(maxTargetSdk = Build.VERSION_CODES.R, trackingBug = 170729553)
    public boolean isVideoEnabled() {
        Phone imsPhone = mImsPhone;
        if (imsPhone != null) {
            return imsPhone.isVideoEnabled();
        }
        return false;
    }

    /**
     * Returns the status of Link Capacity Estimation (LCE) service.
     */
    public int getLceStatus() {
        return mLceStatus;
    }

    /**
     * Returns the modem activity information
     */
    public void getModemActivityInfo(Message response, WorkSource workSource)  {
        mCi.getModemActivityInfo(response, workSource);
    }

    /**
     * Starts LCE service after radio becomes available.
     * LCE service state may get destroyed on the modem when radio becomes unavailable.
     */
    public void startLceAfterRadioIsAvailable() {
        mCi.startLceService(DEFAULT_REPORT_INTERVAL_MS, LCE_PULL_MODE,
                obtainMessage(EVENT_CONFIG_LCE));
    }

    /**
     * Control the data throttling at modem.
     *
     * @param result Message that will be sent back to the requester
     * @param workSource calling Worksource
     * @param dataThrottlingAction the DataThrottlingAction that is being requested. Defined in
     *      android.telephony.TelephonyManger.
     * @param completionWindowMillis milliseconds in which data throttling action has to be
     *      achieved.
     */
    public void setDataThrottling(Message result, WorkSource workSource,
            int dataThrottlingAction, long completionWindowMillis) {
        mCi.setDataThrottling(result, workSource, dataThrottlingAction, completionWindowMillis);
    }

    /**
     * Set allowed carriers
     */
    public void setAllowedCarriers(CarrierRestrictionRules carrierRestrictionRules,
            Message response, WorkSource workSource) {
        mCi.setAllowedCarriers(carrierRestrictionRules, response, workSource);
    }

    /** Sets the SignalStrength reporting criteria. */
    public void setSignalStrengthReportingCriteria(
            int signalStrengthMeasure, int[] thresholds, int ran, boolean isEnabled) {
        // no-op default implementation
    }

    /** Sets the SignalStrength reporting criteria. */
    public void setLinkCapacityReportingCriteria(int[] dlThresholds, int[] ulThresholds, int ran) {
        // no-op default implementation
    }

    /**
     * Get allowed carriers
     */
    public void getAllowedCarriers(Message response, WorkSource workSource) {
        mCi.getAllowedCarriers(response, workSource);
    }

    /**
     * Returns the locale based on the carrier properties (such as {@code ro.carrier}) and
     * SIM preferences.
     */
    public Locale getLocaleFromSimAndCarrierPrefs() {
        final IccRecords records = mIccRecords.get();
        if (records != null && records.getSimLanguage() != null) {
            return new Locale(records.getSimLanguage());
        }

        return getLocaleFromCarrierProperties();
    }

    public boolean updateCurrentCarrierInProvider() {
        return false;
    }

    /**
     * @return True if all data connections are disconnected.
     */
    public boolean areAllDataDisconnected() {
        if (mTransportManager != null) {
            for (int transport : mTransportManager.getAvailableTransports()) {
                if (getDcTracker(transport) != null
                        && !getDcTracker(transport).areAllDataDisconnected()) {
                    return false;
                }
            }
        }
        return true;
    }

    public void registerForAllDataDisconnected(Handler h, int what) {
        mAllDataDisconnectedRegistrants.addUnique(h, what, null);
        if (mTransportManager != null) {
            for (int transport : mTransportManager.getAvailableTransports()) {
                if (getDcTracker(transport) != null
                        && !getDcTracker(transport).areAllDataDisconnected()) {
                    getDcTracker(transport).registerForAllDataDisconnected(
                            this, EVENT_ALL_DATA_DISCONNECTED);
                }
            }
        }
    }

    public void unregisterForAllDataDisconnected(Handler h) {
        mAllDataDisconnectedRegistrants.remove(h);
    }

    public DataEnabledSettings getDataEnabledSettings() {
        return mDataEnabledSettings;
    }

    @UnsupportedAppUsage
    public IccSmsInterfaceManager getIccSmsInterfaceManager(){
        return null;
    }

    protected boolean isMatchGid(String gid) {
        String gid1 = getGroupIdLevel1();
        int gidLength = gid.length();
        if (!TextUtils.isEmpty(gid1) && (gid1.length() >= gidLength)
                && gid1.substring(0, gidLength).equalsIgnoreCase(gid)) {
            return true;
        }
        return false;
    }

    public static void checkWfcWifiOnlyModeBeforeDial(Phone imsPhone, int phoneId, Context context)
            throws CallStateException {
        if (imsPhone == null || !imsPhone.isWifiCallingEnabled()) {
            ImsManager imsManager = ImsManager.getInstance(context, phoneId);
            boolean wfcWiFiOnly = (imsManager.isWfcEnabledByPlatform()
                    && imsManager.isWfcEnabledByUser() && (imsManager.getWfcMode()
                    == ImsConfig.WfcModeFeatureValueConstants.WIFI_ONLY));
            if (wfcWiFiOnly) {
                throw new CallStateException(
                        CallStateException.ERROR_OUT_OF_SERVICE,
                        "WFC Wi-Fi Only Mode: IMS not registered");
            }
        }
    }

    public void startRingbackTone() {
    }

    public void stopRingbackTone() {
    }

    public void callEndCleanupHandOverCallIfAny() {
    }

    /**
     * Cancel USSD session.
     *
     * @param msg The message to dispatch when the USSD session terminated.
     */
    public void cancelUSSD(Message msg) {
    }

    /**
     * Set boolean broadcastEmergencyCallStateChanges
     */
    public abstract void setBroadcastEmergencyCallStateChanges(boolean broadcast);

    public abstract void sendEmergencyCallStateChange(boolean callActive);

    /**
     * This function returns the parent phone of the current phone. It is applicable
     * only for IMS phone (function is overridden by ImsPhone). For others the phone
     * object itself is returned.
     * @return
     */
    public Phone getDefaultPhone() {
        return this;
    }

    /**
     * SIP URIs aliased to the current subscriber given by the IMS implementation.
     * Applicable only on IMS; used in absence of line1number.
     * @return array of SIP URIs aliased to the current subscriber
     */
    public Uri[] getCurrentSubscriberUris() {
        return null;
    }

    /**
     * Phone number of the current subscriber given by the IMS implementation.
     * Applicable only on IMS; used in absence of line1number.
     * @return phone number from SIP URIs aliased to the current subscriber
     */
    public String getSubscriberUriNumber() {
        return null;
    }

    public AppSmsManager getAppSmsManager() {
        return mAppSmsManager;
    }

    /**
     * Set SIM card power state.
     * @param state State of SIM (power down, power up, pass through)
     * - {@link android.telephony.TelephonyManager#CARD_POWER_DOWN}
     * - {@link android.telephony.TelephonyManager#CARD_POWER_UP}
     * - {@link android.telephony.TelephonyManager#CARD_POWER_UP_PASS_THROUGH}
     **/
    public void setSimPowerState(int state, Message result, WorkSource workSource) {
        mCi.setSimCardPower(state, result, workSource);
    }

<<<<<<< HEAD
    public SIMRecords getSIMRecords() {
        return null;
=======
    /**
     * Enable or disable Voice over NR (VoNR)
     * @param enabled enable or disable VoNR.
     **/
    public void setVoNrEnabled(boolean enabled, Message result, WorkSource workSource) {
        mCi.setVoNrEnabled(enabled, result, workSource);
    }

    /**
     * Is voice over NR enabled
     */
    public void isVoNrEnabled(Message message, WorkSource workSource) {
        mCi.isVoNrEnabled(message, workSource);
>>>>>>> ae411edb
    }

    public void setCarrierTestOverride(String mccmnc, String imsi, String iccid, String gid1,
            String gid2, String pnn, String spn, String carrierPrivilegeRules, String apn) {
    }

    @Override
    public void getCallForwardingOption(int commandInterfaceCFReason,
            int commandInterfaceServiceClass, Message onComplete) {
    }

    @Override
    public void setCallForwardingOption(int commandInterfaceCFReason,
            int commandInterfaceCFAction, String dialingNumber,
            int commandInterfaceServiceClass, int timerSeconds, Message onComplete) {
    }

    /**
     * Check if the device can only make the emergency call. The device is emergency call only if
     * none of the phone is in service, and one of them has the capability to make the emergency
     * call.
     *
     * @return {@code True} if the device is emergency call only, otherwise return {@code False}.
     */
    public static boolean isEmergencyCallOnly() {
        boolean isEmergencyCallOnly = false;
        for (Phone phone : PhoneFactory.getPhones()) {
            if (phone != null) {
                ServiceStateTracker sst = phone.getServiceStateTracker();
                ServiceState ss = sst.getServiceState();
                // Combined reg state is in service, hence the device is not emergency call only.
                if (sst.getCombinedRegState(ss) == ServiceState.STATE_IN_SERVICE) {
                    return false;
                }
                isEmergencyCallOnly |= ss.isEmergencyOnly();
            }
        }
        return isEmergencyCallOnly;
    }

    /**
     * Get data connection tracker based on the transport type
     *
     * @param transportType Transport type defined in AccessNetworkConstants.TransportType
     * @return The data connection tracker. Null if not found.
     */
    public @Nullable DcTracker getDcTracker(int transportType) {
        return mDcTrackers.get(transportType);
    }

    // Return true if either CSIM or RUIM app is present. By default it returns false.
    public boolean isCdmaSubscriptionAppPresent() {
        return false;
    }

    /**
     * Enable or disable uicc applications.
     * @param enable whether to enable or disable uicc applications.
     * @param onCompleteMessage callback for async operation. Ignored if blockingCall is true.
     */
    public void enableUiccApplications(boolean enable, Message onCompleteMessage) {}

    /**
     * Whether disabling a physical subscription is supported or not.
     */
    public boolean canDisablePhysicalSubscription() {
        return false;
    }

    /**
     * Get the HAL version.
     *
     * @return the current HalVersion
     */
    public HalVersion getHalVersion() {
        if (mCi != null && mCi instanceof RIL) {
            return ((RIL) mCi).getHalVersion();
        }
        return RIL.RADIO_HAL_VERSION_UNKNOWN;
    }

    /**
     * Get the SIM's MCC/MNC
     *
     * @return MCC/MNC in string format, empty string if not available.
     */
    @NonNull
    public String getOperatorNumeric() {
        return "";
    }

    /** Returns the {@link VoiceCallSessionStats} for this phone ID. */
    public VoiceCallSessionStats getVoiceCallSessionStats() {
        return mVoiceCallSessionStats;
    }

    /** Sets the {@link VoiceCallSessionStats} mock for this phone ID during unit testing. */
    @VisibleForTesting
    public void setVoiceCallSessionStats(VoiceCallSessionStats voiceCallSessionStats) {
        mVoiceCallSessionStats = voiceCallSessionStats;
    }

    /** Returns the {@link SmsStats} for this phone ID. */
    public SmsStats getSmsStats() {
        return mSmsStats;
    }

    /** Sets the {@link SmsStats} mock for this phone ID during unit testing. */
    @VisibleForTesting
    public void setSmsStats(SmsStats smsStats) {
        mSmsStats = smsStats;
    }

    /** @hide */
    public CarrierPrivilegesTracker getCarrierPrivilegesTracker() {
        return null;
    }

    public boolean useSsOverIms(Message onComplete) {
        return false;
    }

    /**
     * Check if device is idle. Device is idle when it is not in high power consumption mode.
     *
     * @see DeviceStateMonitor#shouldEnableHighPowerConsumptionIndications()
     *
     * @return true if device is idle
     */
    public boolean isDeviceIdle() {
        DeviceStateMonitor dsm = getDeviceStateMonitor();
        if (dsm == null) {
            Rlog.e(LOG_TAG, "isDeviceIdle: DeviceStateMonitor is null");
            return false;
        }
        return !dsm.shouldEnableHighPowerConsumptionIndications();
    }

    /**
     * Get notified when device idleness state has changed
     *
     * @param isIdle true if the new state is idle
     */
    public void notifyDeviceIdleStateChanged(boolean isIdle) {
        ServiceStateTracker sst = getServiceStateTracker();
        if (sst == null) {
            Rlog.e(LOG_TAG, "notifyDeviceIdleStateChanged: SST is null");
            return;
        }
        sst.onDeviceIdleStateChanged(isIdle);
    }

    /**
     * Returns a list of the equivalent home PLMNs (EF_EHPLMN) from the USIM app.
     *
     * @return A list of equivalent home PLMNs. Returns an empty list if EF_EHPLMN is empty or
     * does not exist on the SIM card.
     */
    public @NonNull List<String> getEquivalentHomePlmns() {
        return Collections.emptyList();
    }

    /**
     *
     * @return
     */
    public @NonNull List<String> getDataServicePackages() {
        return Collections.emptyList();
    }

    /**
     * Return link bandwidth estimator
     */
    public LinkBandwidthEstimator getLinkBandwidthEstimator() {
        return mLinkBandwidthEstimator;
    }

    /**
     * Request to get the current slicing configuration including URSP rules and
     * NSSAIs (configured, allowed and rejected).
     */
    public void getSlicingConfig(Message response) {
        mCi.getSlicingConfig(response);
    }

    /**
     * Returns the InboundSmsHandler object for this phone
     */
    public InboundSmsHandler getInboundSmsHandler(boolean is3gpp2) {
        return null;
    }

    /**
     * @return The data network controller
     */
    public @Nullable DataNetworkController getDataNetworkController() {
        return mDataNetworkController;
    }

    public void dump(FileDescriptor fd, PrintWriter pw, String[] args) {
        pw.println("Phone: subId=" + getSubId());
        pw.println(" mPhoneId=" + mPhoneId);
        pw.println(" mCi=" + mCi);
        pw.println(" mDnsCheckDisabled=" + mDnsCheckDisabled);
        pw.println(" mDoesRilSendMultipleCallRing=" + mDoesRilSendMultipleCallRing);
        pw.println(" mCallRingContinueToken=" + mCallRingContinueToken);
        pw.println(" mCallRingDelay=" + mCallRingDelay);
        pw.println(" mIsVoiceCapable=" + mIsVoiceCapable);
        pw.println(" mIccRecords=" + mIccRecords.get());
        pw.println(" mUiccApplication=" + mUiccApplication.get());
        pw.println(" mSmsStorageMonitor=" + mSmsStorageMonitor);
        pw.println(" mSmsUsageMonitor=" + mSmsUsageMonitor);
        pw.flush();
        pw.println(" mLooper=" + mLooper);
        pw.println(" mContext=" + mContext);
        pw.println(" mNotifier=" + mNotifier);
        pw.println(" mSimulatedRadioControl=" + mSimulatedRadioControl);
        pw.println(" mUnitTestMode=" + mUnitTestMode);
        pw.println(" isDnsCheckDisabled()=" + isDnsCheckDisabled());
        pw.println(" getUnitTestMode()=" + getUnitTestMode());
        pw.println(" getState()=" + getState());
        pw.println(" getIccSerialNumber()=" + getIccSerialNumber());
        pw.println(" getIccRecordsLoaded()=" + getIccRecordsLoaded());
        pw.println(" getMessageWaitingIndicator()=" + getMessageWaitingIndicator());
        pw.println(" getCallForwardingIndicator()=" + getCallForwardingIndicator());
        pw.println(" isInEmergencyCall()=" + isInEmergencyCall());
        pw.flush();
        pw.println(" isInEcm()=" + isInEcm());
        pw.println(" getPhoneName()=" + getPhoneName());
        pw.println(" getPhoneType()=" + getPhoneType());
        pw.println(" getVoiceMessageCount()=" + getVoiceMessageCount());
        pw.println(" getActiveApnTypes()=" + getActiveApnTypes());
        pw.println(" needsOtaServiceProvisioning=" + needsOtaServiceProvisioning());
        pw.println(" isInEmergencySmsMode=" + isInEmergencySmsMode());
        pw.println(" isEcmCanceledForEmergency=" + isEcmCanceledForEmergency());
        pw.println(" isUsingNewDataStack=" + isUsingNewDataStack());
        pw.println(" service state=" + getServiceState());
        pw.flush();
        pw.println("++++++++++++++++++++++++++++++++");

        if (mImsPhone != null) {
            try {
                mImsPhone.dump(fd, pw, args);
            } catch (Exception e) {
                e.printStackTrace();
            }

            pw.flush();
            pw.println("++++++++++++++++++++++++++++++++");
        }

        if (mTransportManager != null) {
            for (int transport : mTransportManager.getAvailableTransports()) {
                if (getDcTracker(transport) != null) {
                    getDcTracker(transport).dump(fd, pw, args);
                    pw.flush();
                    pw.println("++++++++++++++++++++++++++++++++");
                }
            }
        }

        if (mDataNetworkController != null) {
            try {
                mDataNetworkController.dump(fd, pw, args);
            } catch (Exception e) {
                e.printStackTrace();
            }
            pw.flush();
            pw.println("++++++++++++++++++++++++++++++++");
        }

        if (getServiceStateTracker() != null) {
            try {
                getServiceStateTracker().dump(fd, pw, args);
            } catch (Exception e) {
                e.printStackTrace();
            }

            pw.flush();
            pw.println("++++++++++++++++++++++++++++++++");
        }

        if (getEmergencyNumberTracker() != null) {
            try {
                getEmergencyNumberTracker().dump(fd, pw, args);
            } catch (Exception e) {
                e.printStackTrace();
            }

            pw.flush();
            pw.println("++++++++++++++++++++++++++++++++");
        }

        if (getDisplayInfoController() != null) {
            try {
                getDisplayInfoController().dump(fd, pw, args);
            } catch (Exception e) {
                e.printStackTrace();
            }

            pw.flush();
            pw.println("++++++++++++++++++++++++++++++++");
        }

        if (mCarrierResolver != null) {
            try {
                mCarrierResolver.dump(fd, pw, args);
            } catch (Exception e) {
                e.printStackTrace();
            }

            pw.flush();
            pw.println("++++++++++++++++++++++++++++++++");
        }

        if (mCarrierActionAgent != null) {
            try {
                mCarrierActionAgent.dump(fd, pw, args);
            } catch (Exception e) {
                e.printStackTrace();
            }

            pw.flush();
            pw.println("++++++++++++++++++++++++++++++++");
        }

        if (mCarrierSignalAgent != null) {
            try {
                mCarrierSignalAgent.dump(fd, pw, args);
            } catch (Exception e) {
                e.printStackTrace();
            }

            pw.flush();
            pw.println("++++++++++++++++++++++++++++++++");
        }

        if (getCallTracker() != null) {
            try {
                getCallTracker().dump(fd, pw, args);
            } catch (Exception e) {
                e.printStackTrace();
            }

            pw.flush();
            pw.println("++++++++++++++++++++++++++++++++");
        }

        if (mSimActivationTracker != null) {
            try {
                mSimActivationTracker.dump(fd, pw, args);
            } catch (Exception e) {
                e.printStackTrace();
            }

            pw.flush();
            pw.println("++++++++++++++++++++++++++++++++");
        }

        if (mDeviceStateMonitor != null) {
            pw.println("DeviceStateMonitor:");
            mDeviceStateMonitor.dump(fd, pw, args);
            pw.println("++++++++++++++++++++++++++++++++");
        }

        if (mTransportManager != null) {
            mTransportManager.dump(fd, pw, args);
        }

        if (mCi != null && mCi instanceof RIL) {
            try {
                ((RIL)mCi).dump(fd, pw, args);
            } catch (Exception e) {
                e.printStackTrace();
            }

            pw.flush();
            pw.println("++++++++++++++++++++++++++++++++");
        }

        if (getCarrierPrivilegesTracker() != null) {
            pw.println("CarrierPrivilegesTracker:");
            getCarrierPrivilegesTracker().dump(fd, pw, args);
            pw.println("++++++++++++++++++++++++++++++++");
        }

        if (getLinkBandwidthEstimator() != null) {
            pw.println("LinkBandwidthEstimator:");
            getLinkBandwidthEstimator().dump(fd, pw, args);
            pw.println("++++++++++++++++++++++++++++++++");
        }

        pw.println("Phone Local Log: ");
        if (mLocalLog != null) {
            try {
                mLocalLog.dump(fd, pw, args);
            } catch (Exception e) {
                e.printStackTrace();
            }
            pw.flush();
            pw.println("++++++++++++++++++++++++++++++++");
        }
    }

    private void logd(String s) {
        Rlog.d(LOG_TAG, "[" + mPhoneId + "] " + s);
    }

    private void logi(String s) {
        Rlog.i(LOG_TAG, "[" + mPhoneId + "] " + s);
    }

    private void loge(String s) {
        Rlog.e(LOG_TAG, "[" + mPhoneId + "] " + s);
    }

    private static String pii(String s) {
        return Rlog.pii(LOG_TAG, s);
    }

    /**
     * Used in unit tests to set whether the AllowedNetworkTypes is loaded from Db.  Should not
     * be used otherwise.
     *
     * @return {@code true} if the AllowedNetworkTypes is loaded from Db,
     * {@code false} otherwise.
     */
    @VisibleForTesting
    public boolean isAllowedNetworkTypesLoadedFromDb() {
        return mIsAllowedNetworkTypesLoadedFromDb;
    }

<<<<<<< HEAD
    public boolean isEmergencyNumber(String address) {
        return PhoneNumberUtils.isEmergencyNumber(getSubId(), address);
=======
    /**
     * @return {@code true} if using the new telephony data stack. See go/atdr for the design.
     */
    // TODO: Temp code. Use cl/399526916 for future canary process. After rolling out to 100%
    //  dogfooders, the code below should be completely removed.
    public boolean isUsingNewDataStack() {
        String configValue = DeviceConfig.getProperty(DeviceConfig.NAMESPACE_TELEPHONY,
                "new_telephony_data_enabled");
        return configValue != null && Boolean.parseBoolean(configValue);
>>>>>>> ae411edb
    }
}<|MERGE_RESOLUTION|>--- conflicted
+++ resolved
@@ -4445,16 +4445,6 @@
         }
     }
 
-<<<<<<< HEAD
-    protected void setPreferredNetworkTypeIfSimLoaded() {
-        int subId = getSubId();
-        if (SubscriptionManager.from(mContext).isActiveSubId(subId)) {
-            updateAllowedNetworkTypes(null);
-        }
-    }
-
-=======
->>>>>>> ae411edb
     /**
      * Registers the handler when phone radio  capability is changed.
      *
@@ -4715,10 +4705,10 @@
         mCi.setSimCardPower(state, result, workSource);
     }
 
-<<<<<<< HEAD
     public SIMRecords getSIMRecords() {
         return null;
-=======
+    }
+
     /**
      * Enable or disable Voice over NR (VoNR)
      * @param enabled enable or disable VoNR.
@@ -4732,7 +4722,6 @@
      */
     public void isVoNrEnabled(Message message, WorkSource workSource) {
         mCi.isVoNrEnabled(message, workSource);
->>>>>>> ae411edb
     }
 
     public void setCarrierTestOverride(String mccmnc, String imsi, String iccid, String gid1,
@@ -5165,10 +5154,10 @@
         return mIsAllowedNetworkTypesLoadedFromDb;
     }
 
-<<<<<<< HEAD
     public boolean isEmergencyNumber(String address) {
         return PhoneNumberUtils.isEmergencyNumber(getSubId(), address);
-=======
+    }
+
     /**
      * @return {@code true} if using the new telephony data stack. See go/atdr for the design.
      */
@@ -5178,6 +5167,5 @@
         String configValue = DeviceConfig.getProperty(DeviceConfig.NAMESPACE_TELEPHONY,
                 "new_telephony_data_enabled");
         return configValue != null && Boolean.parseBoolean(configValue);
->>>>>>> ae411edb
     }
 }