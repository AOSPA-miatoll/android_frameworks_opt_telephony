/*
 * Copyright (C) 2006 The Android Open Source Project
 *
 * Licensed under the Apache License, Version 2.0 (the "License");
 * you may not use this file except in compliance with the License.
 * You may obtain a copy of the License at
 *
 *      http://www.apache.org/licenses/LICENSE-2.0
 *
 * Unless required by applicable law or agreed to in writing, software
 * distributed under the License is distributed on an "AS IS" BASIS,
 * WITHOUT WARRANTIES OR CONDITIONS OF ANY KIND, either express or implied.
 * See the License for the specific language governing permissions and
 * limitations under the License.
 */

package com.android.internal.telephony;

import static android.provider.Telephony.ServiceStateTable.getContentValuesForServiceState;
import static android.provider.Telephony.ServiceStateTable.getUriForSubscriptionId;

import static com.android.internal.telephony.CarrierActionAgent.CARRIER_ACTION_SET_RADIO_ENABLED;

import android.Manifest.permission;
import android.annotation.UnsupportedAppUsage;
import android.app.AlarmManager;
import android.app.Notification;
import android.app.NotificationManager;
import android.app.PendingIntent;
import android.content.BroadcastReceiver;
import android.content.ContentResolver;
import android.content.Context;
import android.content.Intent;
import android.content.IntentFilter;
import android.content.SharedPreferences;
import android.content.res.Resources;
import android.hardware.radio.V1_0.CellInfoType;
import android.net.NetworkCapabilities;
import android.os.AsyncResult;
import android.os.BaseBundle;
import android.os.Build;
import android.os.Handler;
import android.os.Message;
import android.os.PersistableBundle;
import android.os.Registrant;
import android.os.RegistrantList;
import android.os.SystemClock;
import android.os.SystemProperties;
import android.os.UserHandle;
import android.os.WorkSource;
import android.preference.PreferenceManager;
import android.provider.Settings;
import android.telephony.AccessNetworkConstants;
import android.telephony.AccessNetworkConstants.AccessNetworkType;
import android.telephony.AccessNetworkConstants.TransportType;
import android.telephony.CarrierConfigManager;
import android.telephony.CellIdentity;
import android.telephony.CellIdentityCdma;
import android.telephony.CellIdentityGsm;
import android.telephony.CellIdentityLte;
import android.telephony.CellIdentityTdscdma;
import android.telephony.CellIdentityWcdma;
import android.telephony.CellInfo;
import android.telephony.CellLocation;
import android.telephony.DataSpecificRegistrationInfo;
import android.telephony.NetworkRegistrationInfo;
import android.telephony.PhysicalChannelConfig;
import android.telephony.Rlog;
import android.telephony.ServiceState;
import android.telephony.SignalStrength;
import android.telephony.SubscriptionManager;
import android.telephony.SubscriptionManager.OnSubscriptionsChangedListener;
import android.telephony.TelephonyManager;
import android.telephony.VoiceSpecificRegistrationInfo;
import android.telephony.cdma.CdmaCellLocation;
import android.telephony.gsm.GsmCellLocation;
import android.text.TextUtils;
import android.util.EventLog;
import android.util.LocalLog;
import android.util.Pair;
import android.util.SparseArray;
import android.util.SparseBooleanArray;
import android.util.StatsLog;
import android.util.TimestampedValue;

import com.android.internal.annotations.VisibleForTesting;
import com.android.internal.telephony.cdma.CdmaSubscriptionSourceManager;
import com.android.internal.telephony.cdma.EriInfo;
import com.android.internal.telephony.dataconnection.DataConnection;
import com.android.internal.telephony.dataconnection.DcTracker;
import com.android.internal.telephony.dataconnection.TransportManager;
import com.android.internal.telephony.metrics.TelephonyMetrics;
import com.android.internal.telephony.uicc.IccCardApplicationStatus.AppState;
import com.android.internal.telephony.uicc.IccCardStatus.CardState;
import com.android.internal.telephony.uicc.IccRecords;
import com.android.internal.telephony.uicc.RuimRecords;
import com.android.internal.telephony.uicc.SIMRecords;
import com.android.internal.telephony.uicc.UiccCard;
import com.android.internal.telephony.uicc.UiccCardApplication;
import com.android.internal.telephony.uicc.UiccController;
import com.android.internal.telephony.util.NotificationChannelController;
import com.android.internal.util.ArrayUtils;
import com.android.internal.util.IndentingPrintWriter;

import java.io.FileDescriptor;
import java.io.PrintWriter;
import java.util.ArrayList;
import java.util.Arrays;
import java.util.LinkedList;
import java.util.List;
import java.util.Objects;
import java.util.TimeZone;
import java.util.concurrent.atomic.AtomicInteger;
import java.util.regex.PatternSyntaxException;

/**
 * {@hide}
 */
public class ServiceStateTracker extends Handler {
    static final String LOG_TAG = "SST";
    static final boolean DBG = true;
    private static final boolean VDBG = false;  // STOPSHIP if true

    private static final String PROP_FORCE_ROAMING = "telephony.test.forceRoaming";

    @UnsupportedAppUsage
    private CommandsInterface mCi;
    @UnsupportedAppUsage
    private UiccController mUiccController = null;
    @UnsupportedAppUsage
    private UiccCardApplication mUiccApplcation = null;
    @UnsupportedAppUsage
    private IccRecords mIccRecords = null;

    private boolean mVoiceCapable;

    @UnsupportedAppUsage
    public ServiceState mSS;
    @UnsupportedAppUsage
    private ServiceState mNewSS;

    // This is the minimum interval at which CellInfo requests will be serviced by the modem.
    // Any requests that arrive within MinInterval of the previous reuqest will simply receive the
    // cached result. This is a power-saving feature, because requests to the modem may require
    // wakeup of a separate chip and bus communication. Because the cost of wakeups is
    // architecture dependent, it would be preferable if this sort of optimization could be
    // handled in SoC-specific code, but for now, keep it here to ensure that in case further
    // optimizations are not present elsewhere, there is a power-management scheme of last resort.
    private int mCellInfoMinIntervalMs =  2000;

    // Maximum time to wait for a CellInfo request before assuming it won't arrive and returning
    // null to callers. Note, that if a CellInfo response does arrive later, then it will be
    // treated as an UNSOL, which means it will be cached as well as sent to registrants; thus,
    // this only impacts the behavior of one-shot requests (be they blocking or non-blocking).
    private static final long CELL_INFO_LIST_QUERY_TIMEOUT = 2000;

    private long mLastCellInfoReqTime;
    private List<CellInfo> mLastCellInfoList = null;
    private List<PhysicalChannelConfig> mLastPhysicalChannelConfigList = null;

    @UnsupportedAppUsage
    private SignalStrength mSignalStrength;

    // TODO - this should not be public, right now used externally GsmConnetion.
    public RestrictedState mRestrictedState;

    /**
     * A unique identifier to track requests associated with a poll
     * and ignore stale responses.  The value is a count-down of
     * expected responses in this pollingContext.
     */
    @VisibleForTesting
    public int[] mPollingContext;
    @UnsupportedAppUsage
    private boolean mDesiredPowerState;

    /**
     * By default, strength polling is enabled.  However, if we're
     * getting unsolicited signal strength updates from the radio, set
     * value to true and don't bother polling any more.
     */
    private boolean mDontPollSignalStrength = false;

    @UnsupportedAppUsage
    private RegistrantList mVoiceRoamingOnRegistrants = new RegistrantList();
    @UnsupportedAppUsage
    private RegistrantList mVoiceRoamingOffRegistrants = new RegistrantList();
    @UnsupportedAppUsage
    private RegistrantList mDataRoamingOnRegistrants = new RegistrantList();
    @UnsupportedAppUsage
    private RegistrantList mDataRoamingOffRegistrants = new RegistrantList();
    protected SparseArray<RegistrantList> mAttachedRegistrants = new SparseArray<>();
    protected SparseArray<RegistrantList> mDetachedRegistrants = new SparseArray();
    private RegistrantList mVoiceRegStateOrRatChangedRegistrants = new RegistrantList();
    private SparseArray<RegistrantList> mDataRegStateOrRatChangedRegistrants = new SparseArray<>();
    @UnsupportedAppUsage
    private RegistrantList mNetworkAttachedRegistrants = new RegistrantList();
    private RegistrantList mNetworkDetachedRegistrants = new RegistrantList();
    private RegistrantList mPsRestrictEnabledRegistrants = new RegistrantList();
    private RegistrantList mPsRestrictDisabledRegistrants = new RegistrantList();
    private RegistrantList mImsCapabilityChangedRegistrants = new RegistrantList();

    /* Radio power off pending flag and tag counter */
    private boolean mPendingRadioPowerOffAfterDataOff = false;
    private int mPendingRadioPowerOffAfterDataOffTag = 0;

    // This is a flag for debug purposes only. It it set once the RUIM_RECORDS_LOADED event is
    // received and RUIM is provisioned while the phone type is CDMA-LTE.
    private boolean mRuimProvisionedRecordsLoaded = false;

    /** Signal strength poll rate. */
    private static final int POLL_PERIOD_MILLIS = 20 * 1000;

    /** Waiting period before recheck gprs and voice registration. */
    public static final int DEFAULT_GPRS_CHECK_PERIOD_MILLIS = 60 * 1000;

    /** GSM events */
    protected static final int EVENT_RADIO_STATE_CHANGED                    = 1;
    protected static final int EVENT_NETWORK_STATE_CHANGED                  = 2;
    protected static final int EVENT_GET_SIGNAL_STRENGTH                    = 3;
    protected static final int EVENT_POLL_STATE_CS_CELLULAR_REGISTRATION    = 4;
    protected static final int EVENT_POLL_STATE_PS_CELLULAR_REGISTRATION    = 5;
    protected static final int EVENT_POLL_STATE_PS_IWLAN_REGISTRATION       = 6;
    protected static final int EVENT_POLL_STATE_OPERATOR                    = 7;
    protected static final int EVENT_POLL_SIGNAL_STRENGTH                   = 10;
    protected static final int EVENT_NITZ_TIME                              = 11;
    protected static final int EVENT_SIGNAL_STRENGTH_UPDATE                 = 12;
    protected static final int EVENT_POLL_STATE_NETWORK_SELECTION_MODE      = 14;
    protected static final int EVENT_GET_LOC_DONE                           = 15;
    protected static final int EVENT_SIM_RECORDS_LOADED                     = 16;
    protected static final int EVENT_SIM_READY                              = 17;
    protected static final int EVENT_LOCATION_UPDATES_ENABLED               = 18;
    protected static final int EVENT_GET_PREFERRED_NETWORK_TYPE             = 19;
    protected static final int EVENT_SET_PREFERRED_NETWORK_TYPE             = 20;
    protected static final int EVENT_RESET_PREFERRED_NETWORK_TYPE           = 21;
    protected static final int EVENT_CHECK_REPORT_GPRS                      = 22;
    protected static final int EVENT_RESTRICTED_STATE_CHANGED               = 23;

    /** CDMA events */
    protected static final int EVENT_RUIM_READY                        = 26;
    protected static final int EVENT_RUIM_RECORDS_LOADED               = 27;
    protected static final int EVENT_POLL_STATE_CDMA_SUBSCRIPTION      = 34;
    protected static final int EVENT_NV_READY                          = 35;
    protected static final int EVENT_ERI_FILE_LOADED                   = 36;
    protected static final int EVENT_OTA_PROVISION_STATUS_CHANGE       = 37;
    protected static final int EVENT_SET_RADIO_POWER_OFF               = 38;
    protected static final int EVENT_CDMA_SUBSCRIPTION_SOURCE_CHANGED  = 39;
    protected static final int EVENT_CDMA_PRL_VERSION_CHANGED          = 40;

    protected static final int EVENT_RADIO_ON                          = 41;
    public    static final int EVENT_ICC_CHANGED                       = 42;
    protected static final int EVENT_GET_CELL_INFO_LIST                = 43;
    protected static final int EVENT_UNSOL_CELL_INFO_LIST              = 44;
    protected static final int EVENT_CHANGE_IMS_STATE                  = 45;
    protected static final int EVENT_IMS_STATE_CHANGED                 = 46;
    protected static final int EVENT_IMS_STATE_DONE                    = 47;
    protected static final int EVENT_IMS_CAPABILITY_CHANGED            = 48;
    protected static final int EVENT_ALL_DATA_DISCONNECTED             = 49;
    protected static final int EVENT_PHONE_TYPE_SWITCHED               = 50;
    protected static final int EVENT_RADIO_POWER_FROM_CARRIER          = 51;
    protected static final int EVENT_IMS_SERVICE_STATE_CHANGED         = 53;
    protected static final int EVENT_RADIO_POWER_OFF_DONE              = 54;
    protected static final int EVENT_PHYSICAL_CHANNEL_CONFIG           = 55;
    protected static final int EVENT_CELL_LOCATION_RESPONSE            = 56;

    private List<Message> mPendingCellInfoRequests = new LinkedList<Message>();
    // @GuardedBy("mPendingCellInfoRequests")
    private boolean mIsPendingCellInfoRequest = false;

    /** Reason for registration denial. */
    protected static final String REGISTRATION_DENIED_GEN  = "General";
    protected static final String REGISTRATION_DENIED_AUTH = "Authentication Failure";

    private boolean mImsRegistrationOnOff = false;
    private boolean mAlarmSwitch = false;
    /** Radio is disabled by carrier. Radio power will not be override if this field is set */
    private boolean mRadioDisabledByCarrier = false;
    private PendingIntent mRadioOffIntent = null;
    private static final String ACTION_RADIO_OFF = "android.intent.action.ACTION_RADIO_OFF";
    private boolean mPowerOffDelayNeed = true;
    @UnsupportedAppUsage
    private boolean mDeviceShuttingDown = false;
    /** Keep track of SPN display rules, so we only broadcast intent if something changes. */
    @UnsupportedAppUsage
    private boolean mSpnUpdatePending = false;
    @UnsupportedAppUsage
    private String mCurSpn = null;
    @UnsupportedAppUsage
    private String mCurDataSpn = null;
    @UnsupportedAppUsage
    private String mCurPlmn = null;
    @UnsupportedAppUsage
    private boolean mCurShowPlmn = false;
    @UnsupportedAppUsage
    private boolean mCurShowSpn = false;
    @UnsupportedAppUsage
    @VisibleForTesting
    public int mSubId = SubscriptionManager.INVALID_SUBSCRIPTION_ID;
    private int mPrevSubId = SubscriptionManager.INVALID_SUBSCRIPTION_ID;

    private boolean mImsRegistered = false;
    private boolean mCarrierConfigLoaded = false;

    @UnsupportedAppUsage
    private SubscriptionManager mSubscriptionManager;
    @UnsupportedAppUsage
    private SubscriptionController mSubscriptionController;
    @UnsupportedAppUsage
    private final SstSubscriptionsChangedListener mOnSubscriptionsChangedListener =
        new SstSubscriptionsChangedListener();


    private final RatRatcheter mRatRatcheter;

    private final LocaleTracker mLocaleTracker;

    private final LocalLog mRoamingLog = new LocalLog(10);
    private final LocalLog mAttachLog = new LocalLog(10);
    private final LocalLog mPhoneTypeLog = new LocalLog(10);
    private final LocalLog mRatLog = new LocalLog(20);
    private final LocalLog mRadioPowerLog = new LocalLog(20);
    private final LocalLog mMdnLog = new LocalLog(20);

    private class SstSubscriptionsChangedListener extends OnSubscriptionsChangedListener {
        public final AtomicInteger mPreviousSubId =
                new AtomicInteger(SubscriptionManager.INVALID_SUBSCRIPTION_ID);

        /**
         * Callback invoked when there is any change to any SubscriptionInfo. Typically
         * this method would invoke {@link SubscriptionManager#getActiveSubscriptionInfoList}
         */
        @Override
        public void onSubscriptionsChanged() {
            if (DBG) log("SubscriptionListener.onSubscriptionInfoChanged");
            // Set the network type, in case the radio does not restore it.
            int subId = mPhone.getSubId();
            ServiceStateTracker.this.mPrevSubId = mPreviousSubId.get();
            if (mPreviousSubId.getAndSet(subId) != subId) {
                if (mSubscriptionController.isActiveSubId(subId)) {
                    Context context = mPhone.getContext();

                    mPhone.notifyPhoneStateChanged();
                    mPhone.notifyCallForwardingIndicator();

                    boolean restoreSelection = !context.getResources().getBoolean(
                            com.android.internal.R.bool.skip_restoring_network_selection);
                    mPhone.sendSubscriptionSettings(restoreSelection);

                    mPhone.setSystemProperty(TelephonyProperties.PROPERTY_DATA_NETWORK_TYPE,
                            ServiceState.rilRadioTechnologyToString(
                                    mSS.getRilDataRadioTechnology()));

                    if (mSpnUpdatePending) {
                        mSubscriptionController.setPlmnSpn(mPhone.getPhoneId(), mCurShowPlmn,
                                mCurPlmn, mCurShowSpn, mCurSpn);
                        mSpnUpdatePending = false;
                    }

                    // Remove old network selection sharedPreferences since SP key names are now
                    // changed to include subId. This will be done only once when upgrading from an
                    // older build that did not include subId in the names.
                    SharedPreferences sp = PreferenceManager.getDefaultSharedPreferences(
                            context);
                    String oldNetworkSelection = sp.getString(
                            Phone.NETWORK_SELECTION_KEY, "");
                    String oldNetworkSelectionName = sp.getString(
                            Phone.NETWORK_SELECTION_NAME_KEY, "");
                    String oldNetworkSelectionShort = sp.getString(
                            Phone.NETWORK_SELECTION_SHORT_KEY, "");
                    if (!TextUtils.isEmpty(oldNetworkSelection) ||
                            !TextUtils.isEmpty(oldNetworkSelectionName) ||
                            !TextUtils.isEmpty(oldNetworkSelectionShort)) {
                        SharedPreferences.Editor editor = sp.edit();
                        editor.putString(Phone.NETWORK_SELECTION_KEY + subId,
                                oldNetworkSelection);
                        editor.putString(Phone.NETWORK_SELECTION_NAME_KEY + subId,
                                oldNetworkSelectionName);
                        editor.putString(Phone.NETWORK_SELECTION_SHORT_KEY + subId,
                                oldNetworkSelectionShort);
                        editor.remove(Phone.NETWORK_SELECTION_KEY);
                        editor.remove(Phone.NETWORK_SELECTION_NAME_KEY);
                        editor.remove(Phone.NETWORK_SELECTION_SHORT_KEY);
                        editor.commit();
                    }

                    // Once sub id becomes valid, we need to update the service provider name
                    // displayed on the UI again. The old SPN update intents sent to
                    // MobileSignalController earlier were actually ignored due to invalid sub id.
                    updateSpnDisplay();
                }
                // update voicemail count and notify message waiting changed
                mPhone.updateVoiceMail();
            }
        }
    };

    //Common
<<<<<<< HEAD
    protected final GsmCdmaPhone mPhone;
=======
    @UnsupportedAppUsage
    private final GsmCdmaPhone mPhone;
>>>>>>> 8a69562a

    private CellIdentity mCellIdentity;
    private CellIdentity mNewCellIdentity;
    private static final int MS_PER_HOUR = 60 * 60 * 1000;
    private final NitzStateMachine mNitzState;
    @UnsupportedAppUsage
    private final ContentResolver mCr;

    //GSM
    @UnsupportedAppUsage
    private int mPreferredNetworkType;
    @UnsupportedAppUsage
    private int mMaxDataCalls = 1;
    @UnsupportedAppUsage
    private int mNewMaxDataCalls = 1;
    @UnsupportedAppUsage
    private int mReasonDataDenied = -1;
    @UnsupportedAppUsage
    private int mNewReasonDataDenied = -1;

    /**
     * The code of the rejection cause that is sent by network when the CS
     * registration is rejected. It should be shown to the user as a notification.
     */
    private int mRejectCode;
    private int mNewRejectCode;

    /**
     * GSM roaming status solely based on TS 27.007 7.2 CREG. Only used by
     * handlePollStateResult to store CREG roaming result.
     */
    private boolean mGsmRoaming = false;
    /**
     * Data roaming status solely based on TS 27.007 10.1.19 CGREG. Only used by
     * handlePollStateResult to store CGREG roaming result.
     */
    private boolean mDataRoaming = false;
    /**
     * Mark when service state is in emergency call only mode
     */
    @UnsupportedAppUsage
    private boolean mEmergencyOnly = false;
    /** Started the recheck process after finding gprs should registered but not. */
    @UnsupportedAppUsage
    private boolean mStartedGprsRegCheck;
    /** Already sent the event-log for no gprs register. */
    @UnsupportedAppUsage
    private boolean mReportedGprsNoReg;

    private CarrierServiceStateTracker mCSST;
    /**
     * The Notification object given to the NotificationManager.
     */
    private Notification mNotification;
    /** Notification type. */
    public static final int PS_ENABLED = 1001;            // Access Control blocks data service
    public static final int PS_DISABLED = 1002;           // Access Control enables data service
    public static final int CS_ENABLED = 1003;            // Access Control blocks all voice/sms service
    public static final int CS_DISABLED = 1004;           // Access Control enables all voice/sms service
    public static final int CS_NORMAL_ENABLED = 1005;     // Access Control blocks normal voice/sms service
    public static final int CS_EMERGENCY_ENABLED = 1006;  // Access Control blocks emergency call service
    public static final int CS_REJECT_CAUSE_ENABLED = 2001;     // Notify MM rejection cause
    public static final int CS_REJECT_CAUSE_DISABLED = 2002;    // Cancel MM rejection cause
    /** Notification id. */
    public static final int PS_NOTIFICATION = 888;  // Id to update and cancel PS restricted
    public static final int CS_NOTIFICATION = 999;  // Id to update and cancel CS restricted
    public static final int CS_REJECT_CAUSE_NOTIFICATION = 111; // Id to update and cancel MM
                                                                // rejection cause

    /** To identify whether EVENT_SIM_READY is received or not */
    private boolean mIsSimReady = false;

    @UnsupportedAppUsage
    private BroadcastReceiver mIntentReceiver = new BroadcastReceiver() {
        @Override
        public void onReceive(Context context, Intent intent) {
            if (intent.getAction().equals(
                    CarrierConfigManager.ACTION_CARRIER_CONFIG_CHANGED)) {
                onCarrierConfigChanged();
                return;
            }

            if (!mPhone.isPhoneTypeGsm()) {
                loge("Ignoring intent " + intent + " received on CDMA phone");
                return;
            }

            if (intent.getAction().equals(Intent.ACTION_LOCALE_CHANGED)) {
                // update emergency string whenever locale changed
                updateSpnDisplay();
            } else if (intent.getAction().equals(ACTION_RADIO_OFF)) {
                mAlarmSwitch = false;
                powerOffRadioSafely();
            }
        }
    };

    //CDMA
    // Min values used to by getOtasp()
    public static final String UNACTIVATED_MIN2_VALUE = "000000";
    public static final String UNACTIVATED_MIN_VALUE = "1111110111";
    // Current Otasp value
    private int mCurrentOtaspMode = TelephonyManager.OTASP_UNINITIALIZED;
    @UnsupportedAppUsage
    private int mRoamingIndicator;
    private boolean mIsInPrl;
    @UnsupportedAppUsage
    private int mDefaultRoamingIndicator;
    /**
     * Initially assume no data connection.
     */
    private int mRegistrationState = -1;
    private RegistrantList mCdmaForSubscriptionInfoReadyRegistrants = new RegistrantList();
    private String mMdn;
    private int mHomeSystemId[] = null;
    private int mHomeNetworkId[] = null;
    private String mMin;
    private String mPrlVersion;
    private boolean mIsMinInfoReady = false;
    private boolean mIsEriTextLoaded = false;
    @UnsupportedAppUsage
    private boolean mIsSubscriptionFromRuim = false;
    private CdmaSubscriptionSourceManager mCdmaSSM;
    public static final String INVALID_MCC = "000";
    public static final String DEFAULT_MNC = "00";
    private HbpcdUtils mHbpcdUtils = null;
    /* Used only for debugging purposes. */
    private String mRegistrationDeniedReason;
    private String mCurrentCarrier = null;

    private final TransportManager mTransportManager;
    private final SparseArray<NetworkRegistrationManager> mRegStateManagers = new SparseArray<>();

    /* list of LTE EARFCNs (E-UTRA Absolute Radio Frequency Channel Number,
     * Reference: 3GPP TS 36.104 5.4.3)
     * inclusive ranges for which the lte rsrp boost is applied */
    private ArrayList<Pair<Integer, Integer>> mEarfcnPairListForRsrpBoost = null;

    private int mLteRsrpBoost = 0; // offset which is reduced from the rsrp threshold
                                   // while calculating signal strength level.
    private final Object mLteRsrpBoostLock = new Object();
    private static final int INVALID_LTE_EARFCN = -1;

    public ServiceStateTracker(GsmCdmaPhone phone, CommandsInterface ci) {
        mNitzState = TelephonyComponentFactory.getInstance()
                .inject(NitzStateMachine.class.getName())
                .makeNitzStateMachine(phone);
        mPhone = phone;
        mCi = ci;

        mRatRatcheter = new RatRatcheter(mPhone);
        mVoiceCapable = mPhone.getContext().getResources().getBoolean(
                com.android.internal.R.bool.config_voice_capable);
        mUiccController = UiccController.getInstance();

        mUiccController.registerForIccChanged(this, EVENT_ICC_CHANGED, null);
        mCi.setOnSignalStrengthUpdate(this, EVENT_SIGNAL_STRENGTH_UPDATE, null);
        mCi.registerForCellInfoList(this, EVENT_UNSOL_CELL_INFO_LIST, null);
        mCi.registerForPhysicalChannelConfiguration(this, EVENT_PHYSICAL_CHANNEL_CONFIG, null);

        mSubscriptionController = SubscriptionController.getInstance();
        mSubscriptionManager = SubscriptionManager.from(phone.getContext());
        mSubscriptionManager
                .addOnSubscriptionsChangedListener(mOnSubscriptionsChangedListener);
        mRestrictedState = new RestrictedState();

        mTransportManager = mPhone.getTransportManager();

        for (int transportType : mTransportManager.getAvailableTransports()) {
            mRegStateManagers.append(transportType, new NetworkRegistrationManager(
                    transportType, phone));
            mRegStateManagers.get(transportType).registerForNetworkRegistrationInfoChanged(
                    this, EVENT_NETWORK_STATE_CHANGED, null);
        }
        mLocaleTracker = TelephonyComponentFactory.getInstance()
                .inject(LocaleTracker.class.getName())
                .makeLocaleTracker(mPhone, mNitzState, getLooper());

        mCi.registerForImsNetworkStateChanged(this, EVENT_IMS_STATE_CHANGED, null);
        mCi.registerForRadioStateChanged(this, EVENT_RADIO_STATE_CHANGED, null);
        mCi.setOnNITZTime(this, EVENT_NITZ_TIME, null);

        mCr = phone.getContext().getContentResolver();
        // system setting property AIRPLANE_MODE_ON is set in Settings.
        int airplaneMode = Settings.Global.getInt(mCr, Settings.Global.AIRPLANE_MODE_ON, 0);
        int enableCellularOnBoot = Settings.Global.getInt(mCr,
                Settings.Global.ENABLE_CELLULAR_ON_BOOT, 1);
        mDesiredPowerState = (enableCellularOnBoot > 0) && ! (airplaneMode > 0);
        mRadioPowerLog.log("init : airplane mode = " + airplaneMode + " enableCellularOnBoot = " +
                enableCellularOnBoot);


        setSignalStrengthDefaultValues();
        mPhone.getCarrierActionAgent().registerForCarrierAction(CARRIER_ACTION_SET_RADIO_ENABLED,
                this, EVENT_RADIO_POWER_FROM_CARRIER, null, false);

        // Monitor locale change
        Context context = mPhone.getContext();
        IntentFilter filter = new IntentFilter();
        filter.addAction(Intent.ACTION_LOCALE_CHANGED);
        context.registerReceiver(mIntentReceiver, filter);
        filter = new IntentFilter();
        filter.addAction(ACTION_RADIO_OFF);
        context.registerReceiver(mIntentReceiver, filter);
        filter = new IntentFilter();
        filter.addAction(CarrierConfigManager.ACTION_CARRIER_CONFIG_CHANGED);
        context.registerReceiver(mIntentReceiver, filter);

        mPhone.notifyOtaspChanged(TelephonyManager.OTASP_UNINITIALIZED);

        mCi.setOnRestrictedStateChanged(this, EVENT_RESTRICTED_STATE_CHANGED, null);
        updatePhoneType();

        mCSST = new CarrierServiceStateTracker(phone, this);

        registerForNetworkAttached(mCSST,
                CarrierServiceStateTracker.CARRIER_EVENT_VOICE_REGISTRATION, null);
        registerForNetworkDetached(mCSST,
                CarrierServiceStateTracker.CARRIER_EVENT_VOICE_DEREGISTRATION, null);
        registerForDataConnectionAttached(AccessNetworkConstants.TRANSPORT_TYPE_WWAN, mCSST,
                CarrierServiceStateTracker.CARRIER_EVENT_DATA_REGISTRATION, null);
        registerForDataConnectionDetached(AccessNetworkConstants.TRANSPORT_TYPE_WWAN, mCSST,
                CarrierServiceStateTracker.CARRIER_EVENT_DATA_DEREGISTRATION, null);
        registerForImsCapabilityChanged(mCSST,
                CarrierServiceStateTracker.CARRIER_EVENT_IMS_CAPABILITIES_CHANGED, null);
    }

    @VisibleForTesting
    public void updatePhoneType() {

        // If we are previously voice roaming, we need to notify that roaming status changed before
        // we change back to non-roaming.
        if (mSS != null && mSS.getVoiceRoaming()) {
            mVoiceRoamingOffRegistrants.notifyRegistrants();
        }

        // If we are previously data roaming, we need to notify that roaming status changed before
        // we change back to non-roaming.
        if (mSS != null && mSS.getDataRoaming()) {
            mDataRoamingOffRegistrants.notifyRegistrants();
        }

        // If we are previously in service, we need to notify that we are out of service now.
        if (mSS != null && mSS.getVoiceRegState() == ServiceState.STATE_IN_SERVICE) {
            mNetworkDetachedRegistrants.notifyRegistrants();
        }

        // If we are previously in service, we need to notify that we are out of service now.
        for (int transport : mTransportManager.getAvailableTransports()) {
            if (mSS != null) {
                NetworkRegistrationInfo nrs = mSS.getNetworkRegistrationInfo(
                        NetworkRegistrationInfo.DOMAIN_PS, transport);
                if (nrs != null && nrs.isInService()
                        && mDetachedRegistrants.get(transport) != null) {
                    mDetachedRegistrants.get(transport).notifyRegistrants();
                }
            }
        }

        mSS = new ServiceState();
        mSS.setStateOutOfService();
        mNewSS = new ServiceState();
        mNewSS.setStateOutOfService();
        mLastCellInfoReqTime = 0;
        mNewSS.setStateOutOfService();
        mLastCellInfoList = null;
        mSignalStrength = new SignalStrength();
        mStartedGprsRegCheck = false;
        mReportedGprsNoReg = false;
        mMdn = null;
        logMdnChange("updatePhoneType: setting mMdn to null");
        mMin = null;
        mPrlVersion = null;
        mIsMinInfoReady = false;
        mNitzState.handleNetworkCountryCodeUnavailable();
        mCellIdentity = null;
        mNewCellIdentity = null;
        mRuimProvisionedRecordsLoaded = false;

        //cancel any pending pollstate request on voice tech switching
        cancelPollState();

        if (mPhone.isPhoneTypeGsm()) {
            //clear CDMA registrations first
            if (mCdmaSSM != null) {
                mCdmaSSM.dispose(this);
            }

            mCi.unregisterForCdmaPrlChanged(this);
            mPhone.unregisterForEriFileLoaded(this);
            mCi.unregisterForCdmaOtaProvision(this);
            mPhone.unregisterForSimRecordsLoaded(this);

        } else {
            mPhone.registerForSimRecordsLoaded(this, EVENT_SIM_RECORDS_LOADED, null);
            mCdmaSSM = CdmaSubscriptionSourceManager.getInstance(mPhone.getContext(), mCi, this,
                    EVENT_CDMA_SUBSCRIPTION_SOURCE_CHANGED, null);
            mIsSubscriptionFromRuim = (mCdmaSSM.getCdmaSubscriptionSource() ==
                    CdmaSubscriptionSourceManager.SUBSCRIPTION_FROM_RUIM);

            mCi.registerForCdmaPrlChanged(this, EVENT_CDMA_PRL_VERSION_CHANGED, null);
            mPhone.registerForEriFileLoaded(this, EVENT_ERI_FILE_LOADED, null);
            mCi.registerForCdmaOtaProvision(this, EVENT_OTA_PROVISION_STATUS_CHANGE, null);

            mHbpcdUtils = new HbpcdUtils(mPhone.getContext());
            // update OTASP state in case previously set by another service
            updateOtaspState();
        }

        // This should be done after the technology specific initializations above since it relies
        // on fields like mIsSubscriptionFromRuim (which is updated above)
        onUpdateIccAvailability();

        mPhone.setSystemProperty(TelephonyProperties.PROPERTY_DATA_NETWORK_TYPE,
                ServiceState.rilRadioTechnologyToString(ServiceState.RIL_RADIO_TECHNOLOGY_UNKNOWN));
        // Query signal strength from the modem after service tracker is created (i.e. boot up,
        // switching between GSM and CDMA phone), because the unsolicited signal strength
        // information might come late or even never come. This will get the accurate signal
        // strength information displayed on the UI.
        mCi.getSignalStrength(obtainMessage(EVENT_GET_SIGNAL_STRENGTH));
        sendMessage(obtainMessage(EVENT_PHONE_TYPE_SWITCHED));

        logPhoneTypeChange();

        // Tell everybody that the registration state and RAT have changed.
        notifyVoiceRegStateRilRadioTechnologyChanged();
        for (int transport : mTransportManager.getAvailableTransports()) {
            notifyDataRegStateRilRadioTechnologyChanged(transport);
        }
    }

    @VisibleForTesting
    public void requestShutdown() {
        if (mDeviceShuttingDown == true) return;
        mDeviceShuttingDown = true;
        mDesiredPowerState = false;
        setPowerStateToDesired();
    }

    public void dispose() {
        mCi.unSetOnSignalStrengthUpdate(this);
        mUiccController.unregisterForIccChanged(this);
        mCi.unregisterForCellInfoList(this);
        mCi.unregisterForPhysicalChannelConfiguration(this);
        mSubscriptionManager
            .removeOnSubscriptionsChangedListener(mOnSubscriptionsChangedListener);
        mCi.unregisterForImsNetworkStateChanged(this);
        mPhone.getCarrierActionAgent().unregisterForCarrierAction(this,
                CARRIER_ACTION_SET_RADIO_ENABLED);
        if (mCSST != null) {
            mCSST.dispose();
            mCSST = null;
        }
    }

    @UnsupportedAppUsage
    public boolean getDesiredPowerState() {
        return mDesiredPowerState;
    }
    public boolean getPowerStateFromCarrier() { return !mRadioDisabledByCarrier; }

    private SignalStrength mLastSignalStrength = null;
    @UnsupportedAppUsage
    protected boolean notifySignalStrength() {
        boolean notified = false;
        if (!mSignalStrength.equals(mLastSignalStrength)) {
            try {
                mPhone.notifySignalStrength();
                notified = true;
                mLastSignalStrength = mSignalStrength;
            } catch (NullPointerException ex) {
                loge("updateSignalStrength() Phone already destroyed: " + ex
                        + "SignalStrength not notified");
            }
        }
        return notified;
    }

    /**
     * Notify all mVoiceRegStateOrRatChangedRegistrants using an
     * AsyncResult in msg.obj where AsyncResult#result contains the
     * new RAT as an Integer Object.
     */
    protected void notifyVoiceRegStateRilRadioTechnologyChanged() {
        int rat = mSS.getRilVoiceRadioTechnology();
        int vrs = mSS.getVoiceRegState();
        if (DBG) log("notifyVoiceRegStateRilRadioTechnologyChanged: vrs=" + vrs + " rat=" + rat);

        mVoiceRegStateOrRatChangedRegistrants.notifyResult(new Pair<Integer, Integer>(vrs, rat));
    }

    /**
     * Notify all mDataConnectionRatChangeRegistrants using an
     * AsyncResult in msg.obj where AsyncResult#result contains the
     * new RAT as an Integer Object.
     */
    protected void notifyDataRegStateRilRadioTechnologyChanged(int transport) {
        NetworkRegistrationInfo nrs = mSS.getNetworkRegistrationInfo(
                NetworkRegistrationInfo.DOMAIN_PS, transport);
        if (nrs != null) {
            int rat = ServiceState.networkTypeToRilRadioTechnology(
                    nrs.getAccessNetworkTechnology());
            int drs = regCodeToServiceState(nrs.getRegistrationState());
            if (DBG) {
                log("notifyDataRegStateRilRadioTechnologyChanged: drs=" + drs + " rat=" + rat);
            }

            RegistrantList registrantList = mDataRegStateOrRatChangedRegistrants.get(transport);
            if (registrantList != null) {
                registrantList.notifyResult(new Pair<>(drs, rat));
            }
        }
        mPhone.setSystemProperty(TelephonyProperties.PROPERTY_DATA_NETWORK_TYPE,
                ServiceState.rilRadioTechnologyToString(mSS.getRilDataRadioTechnology()));
    }

    /**
     * Some operators have been known to report registration failure
     * data only devices, to fix that use DataRegState.
     */
    @UnsupportedAppUsage
    protected void useDataRegStateForDataOnlyDevices() {
        if (mVoiceCapable == false) {
            if (DBG) {
                log("useDataRegStateForDataOnlyDevice: VoiceRegState=" + mNewSS.getVoiceRegState()
                    + " DataRegState=" + mNewSS.getDataRegState());
            }
            // TODO: Consider not lying and instead have callers know the difference.
            mNewSS.setVoiceRegState(mNewSS.getDataRegState());
        }
    }

    @UnsupportedAppUsage
    protected void updatePhoneObject() {
        if (mPhone.getContext().getResources().
                getBoolean(com.android.internal.R.bool.config_switch_phone_on_voice_reg_state_change)) {
            // If the phone is not registered on a network, no need to update.
            boolean isRegistered = mSS.getVoiceRegState() == ServiceState.STATE_IN_SERVICE ||
                    mSS.getVoiceRegState() == ServiceState.STATE_EMERGENCY_ONLY;
            if (!isRegistered) {
                log("updatePhoneObject: Ignore update");
                return;
            }
            mPhone.updatePhoneObject(mSS.getRilVoiceRadioTechnology());
        }
    }

    /**
     * Registration point for combined roaming on of mobile voice
     * combined roaming is true when roaming is true and ONS differs SPN
     *
     * @param h handler to notify
     * @param what what code of message when delivered
     * @param obj placed in Message.obj
     */
    public void registerForVoiceRoamingOn(Handler h, int what, Object obj) {
        Registrant r = new Registrant(h, what, obj);
        mVoiceRoamingOnRegistrants.add(r);

        if (mSS.getVoiceRoaming()) {
            r.notifyRegistrant();
        }
    }

    public void unregisterForVoiceRoamingOn(Handler h) {
        mVoiceRoamingOnRegistrants.remove(h);
    }

    /**
     * Registration point for roaming off of mobile voice
     * combined roaming is true when roaming is true and ONS differs SPN
     *
     * @param h handler to notify
     * @param what what code of message when delivered
     * @param obj placed in Message.obj
     */
    public void registerForVoiceRoamingOff(Handler h, int what, Object obj) {
        Registrant r = new Registrant(h, what, obj);
        mVoiceRoamingOffRegistrants.add(r);

        if (!mSS.getVoiceRoaming()) {
            r.notifyRegistrant();
        }
    }

    public void unregisterForVoiceRoamingOff(Handler h) {
        mVoiceRoamingOffRegistrants.remove(h);
    }

    /**
     * Registration point for combined roaming on of mobile data
     * combined roaming is true when roaming is true and ONS differs SPN
     *
     * @param h handler to notify
     * @param what what code of message when delivered
     * @param obj placed in Message.obj
     */
    public void registerForDataRoamingOn(Handler h, int what, Object obj) {
        Registrant r = new Registrant(h, what, obj);
        mDataRoamingOnRegistrants.add(r);

        if (mSS.getDataRoaming()) {
            r.notifyRegistrant();
        }
    }

    public void unregisterForDataRoamingOn(Handler h) {
        mDataRoamingOnRegistrants.remove(h);
    }

    /**
     * Registration point for roaming off of mobile data
     * combined roaming is true when roaming is true and ONS differs SPN
     *
     * @param h handler to notify
     * @param what what code of message when delivered
     * @param obj placed in Message.obj
     * @param notifyNow notify upon registration if data roaming is off
     */
    public void registerForDataRoamingOff(Handler h, int what, Object obj, boolean notifyNow) {
        Registrant r = new Registrant(h, what, obj);
        mDataRoamingOffRegistrants.add(r);

        if (notifyNow && !mSS.getDataRoaming()) {
            r.notifyRegistrant();
        }
    }

    public void unregisterForDataRoamingOff(Handler h) {
        mDataRoamingOffRegistrants.remove(h);
    }

    /**
     * Re-register network by toggling preferred network type.
     * This is a work-around to deregister and register network since there is
     * no ril api to set COPS=2 (deregister) only.
     *
     * @param onComplete is dispatched when this is complete.  it will be
     * an AsyncResult, and onComplete.obj.exception will be non-null
     * on failure.
     */
    @UnsupportedAppUsage
    public void reRegisterNetwork(Message onComplete) {
        mCi.getPreferredNetworkType(
                obtainMessage(EVENT_GET_PREFERRED_NETWORK_TYPE, onComplete));
    }

    public void
    setRadioPower(boolean power) {
        mDesiredPowerState = power;

        setPowerStateToDesired();
    }

    /**
     * Radio power set from carrier action. if set to false means carrier desire to turn radio off
     * and radio wont be re-enabled unless carrier explicitly turn it back on.
     * @param enable indicate if radio power is enabled or disabled from carrier action.
     */
    public void setRadioPowerFromCarrier(boolean enable) {
        mRadioDisabledByCarrier = !enable;
        setPowerStateToDesired();
    }

    /**
     * These two flags manage the behavior of the cell lock -- the
     * lock should be held if either flag is true.  The intention is
     * to allow temporary acquisition of the lock to get a single
     * update.  Such a lock grab and release can thus be made to not
     * interfere with more permanent lock holds -- in other words, the
     * lock will only be released if both flags are false, and so
     * releases by temporary users will only affect the lock state if
     * there is no continuous user.
     */
    private boolean mWantContinuousLocationUpdates;
    private boolean mWantSingleLocationUpdate;

    public void enableSingleLocationUpdate() {
        if (mWantSingleLocationUpdate || mWantContinuousLocationUpdates) return;
        mWantSingleLocationUpdate = true;
        mCi.setLocationUpdates(true, obtainMessage(EVENT_LOCATION_UPDATES_ENABLED));
    }

    public void enableLocationUpdates() {
        if (mWantSingleLocationUpdate || mWantContinuousLocationUpdates) return;
        mWantContinuousLocationUpdates = true;
        mCi.setLocationUpdates(true, obtainMessage(EVENT_LOCATION_UPDATES_ENABLED));
    }

    protected void disableSingleLocationUpdate() {
        mWantSingleLocationUpdate = false;
        if (!mWantSingleLocationUpdate && !mWantContinuousLocationUpdates) {
            mCi.setLocationUpdates(false, null);
        }
    }

    public void disableLocationUpdates() {
        mWantContinuousLocationUpdates = false;
        if (!mWantSingleLocationUpdate && !mWantContinuousLocationUpdates) {
            mCi.setLocationUpdates(false, null);
        }
    }

    private int getLteEarfcn(CellIdentity cellIdentity) {
        int lteEarfcn = INVALID_LTE_EARFCN;
        if (cellIdentity != null) {
            switch (cellIdentity.getType()) {
                case CellInfoType.LTE: {
                    lteEarfcn = ((CellIdentityLte) cellIdentity).getEarfcn();
                    break;
                }
                default: {
                    break;
                }
            }
        }

        return lteEarfcn;
    }

    @Override
    public void handleMessage(Message msg) {
        AsyncResult ar;
        int[] ints;
        Message message;

        if (VDBG) log("received event " + msg.what);
        switch (msg.what) {
            case EVENT_SET_RADIO_POWER_OFF:
                synchronized(this) {
                    if (mPendingRadioPowerOffAfterDataOff &&
                            (msg.arg1 == mPendingRadioPowerOffAfterDataOffTag)) {
                        if (DBG) log("EVENT_SET_RADIO_OFF, turn radio off now.");
                        hangupAndPowerOff();
                        mPendingRadioPowerOffAfterDataOffTag += 1;
                        mPendingRadioPowerOffAfterDataOff = false;
                    } else {
                        log("EVENT_SET_RADIO_OFF is stale arg1=" + msg.arg1 +
                                "!= tag=" + mPendingRadioPowerOffAfterDataOffTag);
                    }
                }
                break;

            case EVENT_ICC_CHANGED:
                if (isSimAbsent()) {
                    if (DBG) log("EVENT_ICC_CHANGED: SIM absent");
                    // cancel notifications if SIM is removed/absent
                    cancelAllNotifications();
                    // clear cached values on SIM removal
                    mMdn = null;
                    mRuimProvisionedRecordsLoaded = false;
                    logMdnChange("EVENT_ICC_CHANGED: setting mMdn to null");
                    mMin = null;
                    mIsMinInfoReady = false;
                }
                onUpdateIccAvailability();
                if (mUiccApplcation != null
                        && mUiccApplcation.getState() != AppState.APPSTATE_READY) {
                    mIsSimReady = false;
                    updateSpnDisplay();
                }
                break;

            case EVENT_GET_CELL_INFO_LIST: // fallthrough
            case EVENT_UNSOL_CELL_INFO_LIST: {
                List<CellInfo> cellInfo = null;
                Throwable ex = null;
                if (msg.obj != null) {
                    ar = (AsyncResult) msg.obj;
                    if (ar.exception != null) {
                        log("EVENT_GET_CELL_INFO_LIST: error ret null, e=" + ar.exception);
                        ex = ar.exception;
                    } else if (ar.result == null) {
                        loge("Invalid CellInfo result");
                    } else {
                        cellInfo = (List<CellInfo>) ar.result;
                        mLastCellInfoList = cellInfo;
                        mPhone.notifyCellInfo(cellInfo);
                        if (VDBG) {
                            log("CELL_INFO_LIST: size=" + cellInfo.size() + " list=" + cellInfo);
                        }
                    }
                } else {
                    // If we receive an empty message, it's probably a timeout; if there is no
                    // pending request, drop it.
                    if (!mIsPendingCellInfoRequest) break;
                    // If there is a request pending, we still need to check whether it's a timeout
                    // for the current request of whether it's leftover from a previous request.
                    final long curTime = SystemClock.elapsedRealtime();
                    if ((curTime - mLastCellInfoReqTime) <  CELL_INFO_LIST_QUERY_TIMEOUT) {
                        break;
                    }
                    // We've received a legitimate timeout, so something has gone terribly wrong.
                    loge("Timeout waiting for CellInfo; (everybody panic)!");
                    mLastCellInfoList = null;
                    // Since the timeout is applicable, fall through and update all synchronous
                    // callers with the failure.
                }
                synchronized (mPendingCellInfoRequests) {
                    // If we have pending requests, then service them. Note that in case of a
                    // timeout, we send null responses back to the callers.
                    if (mIsPendingCellInfoRequest) {
                        // regardless of timeout or valid response, when something arrives,
                        mIsPendingCellInfoRequest = false;
                        for (Message m : mPendingCellInfoRequests) {
                            AsyncResult.forMessage(m, cellInfo, ex);
                            m.sendToTarget();
                        }
                        mPendingCellInfoRequests.clear();
                    }
                }
                break;
            }

            case  EVENT_IMS_STATE_CHANGED: // received unsol
                mCi.getImsRegistrationState(this.obtainMessage(EVENT_IMS_STATE_DONE));
                break;

            case EVENT_IMS_STATE_DONE:
                ar = (AsyncResult) msg.obj;
                if (ar.exception == null) {
                    int[] responseArray = (int[])ar.result;
                    mImsRegistered = (responseArray[0] == 1) ? true : false;
                }
                break;

            case EVENT_RADIO_POWER_OFF_DONE:
                if (DBG) log("EVENT_RADIO_POWER_OFF_DONE");
                if (mDeviceShuttingDown && mCi.getRadioState()
                        != TelephonyManager.RADIO_POWER_UNAVAILABLE) {
                    // during shutdown the modem may not send radio state changed event
                    // as a result of radio power request
                    // Hence, issuing shut down regardless of radio power response
                    mCi.requestShutdown(null);
                }
                break;

            // GSM
            case EVENT_SIM_READY:
                // Reset the mPreviousSubId so we treat a SIM power bounce
                // as a first boot.  See b/19194287
                mOnSubscriptionsChangedListener.mPreviousSubId.set(
                        SubscriptionManager.INVALID_SUBSCRIPTION_ID);
                mPrevSubId = SubscriptionManager.INVALID_SUBSCRIPTION_ID;
                mIsSimReady = true;
                pollState();
                // Signal strength polling stops when radio is off
                queueNextSignalStrengthPoll();
                break;

            case EVENT_RADIO_STATE_CHANGED:
            case EVENT_PHONE_TYPE_SWITCHED:
                if(!mPhone.isPhoneTypeGsm() &&
                        mCi.getRadioState() == TelephonyManager.RADIO_POWER_ON) {
                    handleCdmaSubscriptionSource(mCdmaSSM.getCdmaSubscriptionSource());

                    // Signal strength polling stops when radio is off.
                    queueNextSignalStrengthPoll();
                }
                // This will do nothing in the 'radio not available' case
                setPowerStateToDesired();
                // These events are modem triggered, so pollState() needs to be forced
                modemTriggeredPollState();
                break;

            case EVENT_NETWORK_STATE_CHANGED:
                modemTriggeredPollState();
                break;

            case EVENT_GET_SIGNAL_STRENGTH:
                // This callback is called when signal strength is polled
                // all by itself

                if (!(mCi.getRadioState() == TelephonyManager.RADIO_POWER_ON)) {
                    // Polling will continue when radio turns back on
                    return;
                }
                ar = (AsyncResult) msg.obj;
                onSignalStrengthResult(ar);
                queueNextSignalStrengthPoll();

                break;

            case EVENT_GET_LOC_DONE:
                ar = (AsyncResult) msg.obj;
                if (ar.exception == null) {
                    CellIdentity cellIdentity = ((NetworkRegistrationInfo) ar.result)
                            .getCellIdentity();
                    mCellIdentity = cellIdentity;
                    mPhone.notifyLocationChanged(getCellLocation());
                }

                // Release any temporary cell lock, which could have been
                // acquired to allow a single-shot location update.
                disableSingleLocationUpdate();
                break;

            case EVENT_POLL_STATE_CS_CELLULAR_REGISTRATION:
            case EVENT_POLL_STATE_PS_CELLULAR_REGISTRATION:
            case EVENT_POLL_STATE_PS_IWLAN_REGISTRATION:
            case EVENT_POLL_STATE_OPERATOR:
                ar = (AsyncResult) msg.obj;
                handlePollStateResult(msg.what, ar);
                break;

            case EVENT_POLL_STATE_NETWORK_SELECTION_MODE:
                if (DBG) log("EVENT_POLL_STATE_NETWORK_SELECTION_MODE");
                ar = (AsyncResult) msg.obj;
                if (mPhone.isPhoneTypeGsm()) {
                    handlePollStateResult(msg.what, ar);
                } else {
                    if (ar.exception == null && ar.result != null) {
                        ints = (int[])ar.result;
                        if (ints[0] == 1) {  // Manual selection.
                            mPhone.setNetworkSelectionModeAutomatic(null);
                        }
                    } else {
                        log("Unable to getNetworkSelectionMode");
                    }
                }
                break;

            case EVENT_POLL_SIGNAL_STRENGTH:
                // Just poll signal strength...not part of pollState()

                mCi.getSignalStrength(obtainMessage(EVENT_GET_SIGNAL_STRENGTH));
                break;

            case EVENT_NITZ_TIME:
                ar = (AsyncResult) msg.obj;

                String nitzString = (String)((Object[])ar.result)[0];
                long nitzReceiveTime = ((Long)((Object[])ar.result)[1]).longValue();

                setTimeFromNITZString(nitzString, nitzReceiveTime);
                break;

            case EVENT_SIGNAL_STRENGTH_UPDATE:
                // This is a notification from CommandsInterface.setOnSignalStrengthUpdate

                ar = (AsyncResult) msg.obj;

                // The radio is telling us about signal strength changes
                // we don't have to ask it
                mDontPollSignalStrength = true;

                onSignalStrengthResult(ar);
                break;

            case EVENT_SIM_RECORDS_LOADED:
                log("EVENT_SIM_RECORDS_LOADED: what=" + msg.what);
                updatePhoneObject();
                updateOtaspState();
                if (mPhone.isPhoneTypeGsm()) {
                    updateSpnDisplay();
                }
                break;

            case EVENT_LOCATION_UPDATES_ENABLED:
                ar = (AsyncResult) msg.obj;

                if (ar.exception == null) {
                    mRegStateManagers.get(AccessNetworkConstants.TRANSPORT_TYPE_WWAN)
                            .requestNetworkRegistrationInfo(NetworkRegistrationInfo.DOMAIN_CS,
                            obtainMessage(EVENT_GET_LOC_DONE, null));
                }
                break;

            case EVENT_SET_PREFERRED_NETWORK_TYPE:
                ar = (AsyncResult) msg.obj;
                // Don't care the result, only use for dereg network (COPS=2)
                message = obtainMessage(EVENT_RESET_PREFERRED_NETWORK_TYPE, ar.userObj);
                mCi.setPreferredNetworkType(mPreferredNetworkType, message);
                break;

            case EVENT_RESET_PREFERRED_NETWORK_TYPE:
                ar = (AsyncResult) msg.obj;
                if (ar.userObj != null) {
                    AsyncResult.forMessage(((Message) ar.userObj)).exception
                            = ar.exception;
                    ((Message) ar.userObj).sendToTarget();
                }
                break;

            case EVENT_GET_PREFERRED_NETWORK_TYPE:
                ar = (AsyncResult) msg.obj;

                if (ar.exception == null) {
                    mPreferredNetworkType = ((int[])ar.result)[0];
                } else {
                    mPreferredNetworkType = RILConstants.NETWORK_MODE_GLOBAL;
                }

                message = obtainMessage(EVENT_SET_PREFERRED_NETWORK_TYPE, ar.userObj);
                int toggledNetworkType = RILConstants.NETWORK_MODE_GLOBAL;

                mCi.setPreferredNetworkType(toggledNetworkType, message);
                break;

            case EVENT_CHECK_REPORT_GPRS:
                if (mPhone.isPhoneTypeGsm() && mSS != null &&
                        !isGprsConsistent(mSS.getDataRegState(), mSS.getVoiceRegState())) {

                    // Can't register data service while voice service is ok
                    // i.e. CREG is ok while CGREG is not
                    // possible a network or baseband side error
                    EventLog.writeEvent(EventLogTags.DATA_NETWORK_REGISTRATION_FAIL,
                            mSS.getOperatorNumeric(), getCidFromCellIdentity(mCellIdentity));
                    mReportedGprsNoReg = true;
                }
                mStartedGprsRegCheck = false;
                break;

            case EVENT_RESTRICTED_STATE_CHANGED:
                if (mPhone.isPhoneTypeGsm()) {
                    // This is a notification from
                    // CommandsInterface.setOnRestrictedStateChanged

                    if (DBG) log("EVENT_RESTRICTED_STATE_CHANGED");

                    ar = (AsyncResult) msg.obj;

                    onRestrictedStateChanged(ar);
                }
                break;

            case EVENT_ALL_DATA_DISCONNECTED:
                int dds = SubscriptionManager.getDefaultDataSubscriptionId();
                ProxyController.getInstance().unregisterForAllDataDisconnected(dds, this);
                synchronized(this) {
                    if (mPendingRadioPowerOffAfterDataOff) {
                        if (DBG) log("EVENT_ALL_DATA_DISCONNECTED, turn radio off now.");
                        hangupAndPowerOff();
                        mPendingRadioPowerOffAfterDataOff = false;
                    } else {
                        log("EVENT_ALL_DATA_DISCONNECTED is stale");
                    }
                }
                break;

            case EVENT_CHANGE_IMS_STATE:
                if (DBG) log("EVENT_CHANGE_IMS_STATE:");

                setPowerStateToDesired();
                break;

            case EVENT_IMS_CAPABILITY_CHANGED:
                if (DBG) log("EVENT_IMS_CAPABILITY_CHANGED");
                updateSpnDisplay();
                mImsCapabilityChangedRegistrants.notifyRegistrants();
                break;

            case EVENT_IMS_SERVICE_STATE_CHANGED:
                if (DBG) log("EVENT_IMS_SERVICE_STATE_CHANGED");
                // IMS state will only affect the merged service state if the service state of
                // GsmCdma phone is not STATE_IN_SERVICE.
                if (mSS.getState() != ServiceState.STATE_IN_SERVICE) {
                    mPhone.notifyServiceStateChanged(mPhone.getServiceState());
                }
                break;

            //CDMA
            case EVENT_CDMA_SUBSCRIPTION_SOURCE_CHANGED:
                handleCdmaSubscriptionSource(mCdmaSSM.getCdmaSubscriptionSource());
                break;

            case EVENT_RUIM_READY:
                if (mPhone.getLteOnCdmaMode() == PhoneConstants.LTE_ON_CDMA_TRUE) {
                    // Subscription will be read from SIM I/O
                    if (DBG) log("Receive EVENT_RUIM_READY");
                    pollState();
                } else {
                    if (DBG) log("Receive EVENT_RUIM_READY and Send Request getCDMASubscription.");
                    getSubscriptionInfoAndStartPollingThreads();
                }

                // Only support automatic selection mode in CDMA.
                mCi.getNetworkSelectionMode(obtainMessage(EVENT_POLL_STATE_NETWORK_SELECTION_MODE));

                break;

            case EVENT_NV_READY:
                updatePhoneObject();

                // Only support automatic selection mode in CDMA.
                mCi.getNetworkSelectionMode(obtainMessage(EVENT_POLL_STATE_NETWORK_SELECTION_MODE));

                // For Non-RUIM phones, the subscription information is stored in
                // Non Volatile. Here when Non-Volatile is ready, we can poll the CDMA
                // subscription info.
                getSubscriptionInfoAndStartPollingThreads();
                break;

            case EVENT_POLL_STATE_CDMA_SUBSCRIPTION: // Handle RIL_CDMA_SUBSCRIPTION
                if (!mPhone.isPhoneTypeGsm()) {
                    ar = (AsyncResult) msg.obj;

                    if (ar.exception == null) {
                        String cdmaSubscription[] = (String[]) ar.result;
                        if (cdmaSubscription != null && cdmaSubscription.length >= 5) {
                            mMdn = cdmaSubscription[0];
                            logMdnChange("EVENT_POLL_STATE_CDMA_SUBSCRIPTION: setting mMdn to "
                                    + mMdn);
                            parseSidNid(cdmaSubscription[1], cdmaSubscription[2]);

                            mMin = cdmaSubscription[3];
                            mPrlVersion = cdmaSubscription[4];
                            if (DBG) log("GET_CDMA_SUBSCRIPTION: MDN=" + mMdn);

                            mIsMinInfoReady = true;

                            updateOtaspState();
                            // Notify apps subscription info is ready
                            notifyCdmaSubscriptionInfoReady();

                            if (!mIsSubscriptionFromRuim && mIccRecords != null) {
                                if (DBG) {
                                    log("GET_CDMA_SUBSCRIPTION set imsi in mIccRecords");
                                }
                                mIccRecords.setImsi(getImsi());
                            } else {
                                if (DBG) {
                                    log("GET_CDMA_SUBSCRIPTION either mIccRecords is null or NV " +
                                            "type device - not setting Imsi in mIccRecords");
                                }
                            }
                        } else {
                            if (DBG) {
                                log("GET_CDMA_SUBSCRIPTION: error parsing cdmaSubscription " +
                                        "params num=" + cdmaSubscription.length);
                            }
                        }
                    }
                }
                break;

            case EVENT_RUIM_RECORDS_LOADED:
                if (!mPhone.isPhoneTypeGsm()) {
                    log("EVENT_RUIM_RECORDS_LOADED: what=" + msg.what);
                    updatePhoneObject();
                    if (mPhone.isPhoneTypeCdma()) {
                        updateSpnDisplay();
                    } else {
                        RuimRecords ruim = (RuimRecords) mIccRecords;
                        if (ruim != null) {
                            if (ruim.isProvisioned()) {
                                mRuimProvisionedRecordsLoaded = true;
                                mMdn = ruim.getMdn();
                                logMdnChange("EVENT_RUIM_RECORDS_LOADED: setting mMdn to " + mMdn);
                                mMin = ruim.getMin();
                                parseSidNid(ruim.getSid(), ruim.getNid());
                                mPrlVersion = ruim.getPrlVersion();
                                mIsMinInfoReady = true;
                            } else {
                                logMdnChange("EVENT_RUIM_RECORDS_LOADED: ruim not provisioned; "
                                        + "not updating mMdn " + mMdn);
                            }
                            updateOtaspState();
                            // Notify apps subscription info is ready
                            notifyCdmaSubscriptionInfoReady();
                        } else {
                            logMdnChange("EVENT_RUIM_RECORDS_LOADED: ruim is null; "
                                    + "not updating mMdn " + mMdn);
                        }
                        // SID/NID/PRL is loaded. Poll service state
                        // again to update to the roaming state with
                        // the latest variables.
                        pollState();
                    }
                }
                break;

            case EVENT_ERI_FILE_LOADED:
                // Repoll the state once the ERI file has been loaded.
                if (DBG) log("ERI file has been loaded, repolling.");
                pollState();
                break;

            case EVENT_OTA_PROVISION_STATUS_CHANGE:
                ar = (AsyncResult)msg.obj;
                if (ar.exception == null) {
                    ints = (int[]) ar.result;
                    int otaStatus = ints[0];
                    if (otaStatus == Phone.CDMA_OTA_PROVISION_STATUS_COMMITTED
                            || otaStatus == Phone.CDMA_OTA_PROVISION_STATUS_OTAPA_STOPPED) {
                        if (DBG) log("EVENT_OTA_PROVISION_STATUS_CHANGE: Complete, Reload MDN");
                        mCi.getCDMASubscription( obtainMessage(EVENT_POLL_STATE_CDMA_SUBSCRIPTION));
                    }
                }
                break;

            case EVENT_CDMA_PRL_VERSION_CHANGED:
                ar = (AsyncResult)msg.obj;
                if (ar.exception == null) {
                    ints = (int[]) ar.result;
                    mPrlVersion = Integer.toString(ints[0]);
                }
                break;

            case EVENT_RADIO_POWER_FROM_CARRIER:
                ar = (AsyncResult) msg.obj;
                if (ar.exception == null) {
                    boolean enable = (boolean) ar.result;
                    if (DBG) log("EVENT_RADIO_POWER_FROM_CARRIER: " + enable);
                    setRadioPowerFromCarrier(enable);
                }
                break;

            case EVENT_PHYSICAL_CHANNEL_CONFIG:
                ar = (AsyncResult) msg.obj;
                if (ar.exception == null) {
                    List<PhysicalChannelConfig> list = (List<PhysicalChannelConfig>) ar.result;
                    if (VDBG) {
                        log("EVENT_PHYSICAL_CHANNEL_CONFIG: size=" + list.size() + " list="
                                + list);
                    }
                    mPhone.notifyPhysicalChannelConfiguration(list);
                    mLastPhysicalChannelConfigList = list;
                    boolean hasChanged =
                            updateNrFrequencyRangeFromPhysicalChannelConfigs(list, mSS);
                    hasChanged |= updateNrStateFromPhysicalChannelConfigs(
                            list,
                            mSS.getNetworkRegistrationInfo(NetworkRegistrationInfo.DOMAIN_PS,
                                    AccessNetworkType.EUTRAN));

                    // Notify NR frequency, NR connection status or bandwidths changed.
                    if (hasChanged
                            || RatRatcheter.updateBandwidths(getBandwidthsFromConfigs(list), mSS)) {
                        mPhone.notifyServiceStateChanged(mSS);
                    }
                }
                break;

            case EVENT_CELL_LOCATION_RESPONSE:
                ar = (AsyncResult) msg.obj;
                if (ar == null) {
                    loge("Invalid null response to getCellLocation!");
                    break;
                }
                // This response means that the correct CellInfo is already cached; thus we
                // can rely on the last cell info to already contain any cell info that is
                // available, which means that we can return the result of the existing
                // getCellLocation() function without any additional processing here.
                Message rspRspMsg = (Message) ar.userObj;
                AsyncResult.forMessage(rspRspMsg, getCellLocation(), ar.exception);
                rspRspMsg.sendToTarget();
                break;

            default:
                log("Unhandled message with number: " + msg.what);
                break;
        }
    }

    private boolean isSimAbsent() {
        boolean simAbsent;
        if (mUiccController == null) {
            simAbsent = true;
        } else {
            UiccCard uiccCard = mUiccController.getUiccCard(mPhone.getPhoneId());
            if (uiccCard == null) {
                simAbsent = true;
            } else {
                simAbsent = (uiccCard.getCardState() == CardState.CARDSTATE_ABSENT);
            }
        }
        return simAbsent;
    }

    private int[] getBandwidthsFromConfigs(List<PhysicalChannelConfig> list) {
        return list.stream()
                .map(PhysicalChannelConfig::getCellBandwidthDownlink)
                .mapToInt(Integer::intValue)
                .toArray();
    }

    protected boolean isSidsAllZeros() {
        if (mHomeSystemId != null) {
            for (int i=0; i < mHomeSystemId.length; i++) {
                if (mHomeSystemId[i] != 0) {
                    return false;
                }
            }
        }
        return true;
    }

    /**
     * Check whether a specified system ID that matches one of the home system IDs.
     */
    private boolean isHomeSid(int sid) {
        if (mHomeSystemId != null) {
            for (int i=0; i < mHomeSystemId.length; i++) {
                if (sid == mHomeSystemId[i]) {
                    return true;
                }
            }
        }
        return false;
    }

    public String getMdnNumber() {
        String mdn = mMdn;
        // if for CDMA-LTE phone MDN is null, return the value from RuimRecords
        if (mMdn == null && mPhone.isPhoneTypeCdmaLte()) {
            RuimRecords ruim = (RuimRecords) mIccRecords;
            if (ruim != null && ruim.getMdn() != null) {
                logeMdnChange("getMdnNumber: mMdn is null when RuimRecords.getMdn() is not");
                mdn = ruim.getMdn();

                // if mRuimProvisionedRecordsLoaded is true, then mMdn should not have been null and
                // we should not have reached here. Update mMdn and catch the error scenario.
                if (mRuimProvisionedRecordsLoaded) {
                    // broadcast intent to indicate an error related to Line1Number has been
                    // detected
                    Intent intent = new Intent(TelephonyIntents.ACTION_LINE1_NUMBER_ERROR_DETECTED);
                    intent.addFlags(Intent.FLAG_RECEIVER_INCLUDE_BACKGROUND);
                    mPhone.getContext().sendBroadcast(intent,
                            permission.READ_PRIVILEGED_PHONE_STATE);

                    mMdn = mdn;
                }
            }
        }
        return mdn;
    }

    public String getCdmaMin() {
        return mMin;
    }

    /** Returns null if NV is not yet ready */
    public String getPrlVersion() {
        return mPrlVersion;
    }

    /**
     * Returns IMSI as MCC + MNC + MIN
     */
    public String getImsi() {
        // TODO: When RUIM is enabled, IMSI will come from RUIM not build-time props.
        String operatorNumeric = ((TelephonyManager) mPhone.getContext().
                getSystemService(Context.TELEPHONY_SERVICE)).
                getSimOperatorNumericForPhone(mPhone.getPhoneId());

        if (!TextUtils.isEmpty(operatorNumeric) && !TextUtils.isEmpty(getCdmaMin())) {
            return (operatorNumeric + getCdmaMin());
        } else {
            return null;
        }
    }

    /**
     * Check if subscription data has been assigned to mMin
     *
     * return true if MIN info is ready; false otherwise.
     */
    public boolean isMinInfoReady() {
        return mIsMinInfoReady;
    }

    /**
     * Returns OTASP_UNKNOWN, OTASP_UNINITIALIZED, OTASP_NEEDED or OTASP_NOT_NEEDED
     */
    public int getOtasp() {
        int provisioningState;
        // if sim is not loaded, return otasp uninitialized
        if(!mPhone.getIccRecordsLoaded()) {
            if(DBG) log("getOtasp: otasp uninitialized due to sim not loaded");
            return TelephonyManager.OTASP_UNINITIALIZED;
        }
        // if voice tech is Gsm, return otasp not needed
        if(mPhone.isPhoneTypeGsm()) {
            if(DBG) log("getOtasp: otasp not needed for GSM");
            return TelephonyManager.OTASP_NOT_NEEDED;
        }
        // for ruim, min is null means require otasp.
        if (mIsSubscriptionFromRuim && mMin == null) {
            return TelephonyManager.OTASP_NEEDED;
        }
        if (mMin == null || (mMin.length() < 6)) {
            if (DBG) log("getOtasp: bad mMin='" + mMin + "'");
            provisioningState = TelephonyManager.OTASP_UNKNOWN;
        } else {
            if ((mMin.equals(UNACTIVATED_MIN_VALUE)
                    || mMin.substring(0,6).equals(UNACTIVATED_MIN2_VALUE))
                    || SystemProperties.getBoolean("test_cdma_setup", false)) {
                provisioningState = TelephonyManager.OTASP_NEEDED;
            } else {
                provisioningState = TelephonyManager.OTASP_NOT_NEEDED;
            }
        }
        if (DBG) log("getOtasp: state=" + provisioningState);
        return provisioningState;
    }

    protected void parseSidNid (String sidStr, String nidStr) {
        if (sidStr != null) {
            String[] sid = sidStr.split(",");
            mHomeSystemId = new int[sid.length];
            for (int i = 0; i < sid.length; i++) {
                try {
                    mHomeSystemId[i] = Integer.parseInt(sid[i]);
                } catch (NumberFormatException ex) {
                    loge("error parsing system id: " + ex);
                }
            }
        }
        if (DBG) log("CDMA_SUBSCRIPTION: SID=" + sidStr);

        if (nidStr != null) {
            String[] nid = nidStr.split(",");
            mHomeNetworkId = new int[nid.length];
            for (int i = 0; i < nid.length; i++) {
                try {
                    mHomeNetworkId[i] = Integer.parseInt(nid[i]);
                } catch (NumberFormatException ex) {
                    loge("CDMA_SUBSCRIPTION: error parsing network id: " + ex);
                }
            }
        }
        if (DBG) log("CDMA_SUBSCRIPTION: NID=" + nidStr);
    }

    @UnsupportedAppUsage
    protected void updateOtaspState() {
        int otaspMode = getOtasp();
        int oldOtaspMode = mCurrentOtaspMode;
        mCurrentOtaspMode = otaspMode;

        if (oldOtaspMode != mCurrentOtaspMode) {
            if (DBG) {
                log("updateOtaspState: call notifyOtaspChanged old otaspMode=" +
                        oldOtaspMode + " new otaspMode=" + mCurrentOtaspMode);
            }
            mPhone.notifyOtaspChanged(mCurrentOtaspMode);
        }
    }

    protected Phone getPhone() {
        return mPhone;
    }

    protected void handlePollStateResult(int what, AsyncResult ar) {
        // Ignore stale requests from last poll
        if (ar.userObj != mPollingContext) return;

        if (ar.exception != null) {
            CommandException.Error err=null;

            if (ar.exception instanceof IllegalStateException) {
                log("handlePollStateResult exception " + ar.exception);
            }

            if (ar.exception instanceof CommandException) {
                err = ((CommandException)(ar.exception)).getCommandError();
            }

            if (err == CommandException.Error.RADIO_NOT_AVAILABLE) {
                // Radio has crashed or turned off
                cancelPollState();
                return;
            }

            if (err != CommandException.Error.OP_NOT_ALLOWED_BEFORE_REG_NW) {
                loge("RIL implementation has returned an error where it must succeed" +
                        ar.exception);
            }
        } else try {
            handlePollStateResultMessage(what, ar);
        } catch (RuntimeException ex) {
            loge("Exception while polling service state. Probably malformed RIL response." + ex);
        }

        mPollingContext[0]--;

        if (mPollingContext[0] == 0) {
            mNewSS.setEmergencyOnly(mEmergencyOnly);
            combinePsRegistrationStates(mNewSS);
            if (mPhone.isPhoneTypeGsm()) {
                updateRoamingState();
            } else {
                boolean namMatch = false;
                if (!isSidsAllZeros() && isHomeSid(mNewSS.getCdmaSystemId())) {
                    namMatch = true;
                }

                // Setting SS Roaming (general)
                if (mIsSubscriptionFromRuim) {
                    boolean isRoamingBetweenOperators = isRoamingBetweenOperators(
                            mNewSS.getVoiceRoaming(), mNewSS);
                    if (isRoamingBetweenOperators != mNewSS.getVoiceRoaming()) {
                        log("isRoamingBetweenOperators=" + isRoamingBetweenOperators
                                + ". Override CDMA voice roaming to " + isRoamingBetweenOperators);
                        mNewSS.setVoiceRoaming(isRoamingBetweenOperators);
                    }
                }
                /**
                 * For CDMA, voice and data should have the same roaming status.
                 * If voice is not in service, use TSB58 roaming indicator to set
                 * data roaming status. If TSB58 roaming indicator is not in the
                 * carrier-specified list of ERIs for home system then set roaming.
                 */
                final int dataRat = mNewSS.getRilDataRadioTechnology();
                if (ServiceState.isCdma(dataRat)) {
                    final boolean isVoiceInService =
                            (mNewSS.getVoiceRegState() == ServiceState.STATE_IN_SERVICE);
                    if (isVoiceInService) {
                        boolean isVoiceRoaming = mNewSS.getVoiceRoaming();
                        if (mNewSS.getDataRoaming() != isVoiceRoaming) {
                            log("Data roaming != Voice roaming. Override data roaming to "
                                    + isVoiceRoaming);
                            mNewSS.setDataRoaming(isVoiceRoaming);
                        }
                    } else {
                        /**
                         * As per VoiceRegStateResult from radio types.hal the TSB58
                         * Roaming Indicator shall be sent if device is registered
                         * on a CDMA or EVDO system.
                         */
                        boolean isRoamIndForHomeSystem = isRoamIndForHomeSystem(mRoamingIndicator);
                        if (mNewSS.getDataRoaming() == isRoamIndForHomeSystem) {
                            log("isRoamIndForHomeSystem=" + isRoamIndForHomeSystem
                                    + ", override data roaming to " + !isRoamIndForHomeSystem);
                            mNewSS.setDataRoaming(!isRoamIndForHomeSystem);
                        }
                    }
                }

                // Setting SS CdmaRoamingIndicator and CdmaDefaultRoamingIndicator
                mNewSS.setCdmaDefaultRoamingIndicator(mDefaultRoamingIndicator);
                mNewSS.setCdmaRoamingIndicator(mRoamingIndicator);
                boolean isPrlLoaded = true;
                if (TextUtils.isEmpty(mPrlVersion)) {
                    isPrlLoaded = false;
                }
                if (!isPrlLoaded || (mNewSS.getRilVoiceRadioTechnology()
                        == ServiceState.RIL_RADIO_TECHNOLOGY_UNKNOWN)) {
                    log("Turn off roaming indicator if !isPrlLoaded or voice RAT is unknown");
                    mNewSS.setCdmaRoamingIndicator(EriInfo.ROAMING_INDICATOR_OFF);
                } else if (!isSidsAllZeros()) {
                    if (!namMatch && !mIsInPrl) {
                        // Use default
                        mNewSS.setCdmaRoamingIndicator(mDefaultRoamingIndicator);
                    } else if (namMatch && !mIsInPrl) {
                        // TODO this will be removed when we handle roaming on LTE on CDMA+LTE phones
                        if (ServiceState.isLte(mNewSS.getRilVoiceRadioTechnology())) {
                            log("Turn off roaming indicator as voice is LTE");
                            mNewSS.setCdmaRoamingIndicator(EriInfo.ROAMING_INDICATOR_OFF);
                        } else {
                            mNewSS.setCdmaRoamingIndicator(EriInfo.ROAMING_INDICATOR_FLASH);
                        }
                    } else if (!namMatch && mIsInPrl) {
                        // Use the one from PRL/ERI
                        mNewSS.setCdmaRoamingIndicator(mRoamingIndicator);
                    } else {
                        // It means namMatch && mIsInPrl
                        if ((mRoamingIndicator <= 2)) {
                            mNewSS.setCdmaRoamingIndicator(EriInfo.ROAMING_INDICATOR_OFF);
                        } else {
                            // Use the one from PRL/ERI
                            mNewSS.setCdmaRoamingIndicator(mRoamingIndicator);
                        }
                    }
                }

                int roamingIndicator = mNewSS.getCdmaRoamingIndicator();
                mNewSS.setCdmaEriIconIndex(mPhone.mEriManager.getCdmaEriIconIndex(roamingIndicator,
                        mDefaultRoamingIndicator));
                mNewSS.setCdmaEriIconMode(mPhone.mEriManager.getCdmaEriIconMode(roamingIndicator,
                        mDefaultRoamingIndicator));

                // NOTE: Some operator may require overriding mCdmaRoaming
                // (set by the modem), depending on the mRoamingIndicator.

                if (DBG) {
                    log("Set CDMA Roaming Indicator to: " + mNewSS.getCdmaRoamingIndicator()
                            + ". voiceRoaming = " + mNewSS.getVoiceRoaming()
                            + ". dataRoaming = " + mNewSS.getDataRoaming()
                            + ", isPrlLoaded = " + isPrlLoaded
                            + ". namMatch = " + namMatch + " , mIsInPrl = " + mIsInPrl
                            + ", mRoamingIndicator = " + mRoamingIndicator
                            + ", mDefaultRoamingIndicator= " + mDefaultRoamingIndicator);
                }
            }
            pollStateDone();
        }

    }

    /**
     * Set roaming state when cdmaRoaming is true and ons is different from spn
     * @param cdmaRoaming TS 27.007 7.2 CREG registered roaming
     * @param s ServiceState hold current ons
     * @return true for roaming state set
     */
    private boolean isRoamingBetweenOperators(boolean cdmaRoaming, ServiceState s) {
        return cdmaRoaming && !isSameOperatorNameFromSimAndSS(s);
    }

    private boolean isNrStateChanged(
            NetworkRegistrationInfo oldRegState, NetworkRegistrationInfo newRegState) {
        if (oldRegState == null || newRegState == null) {
            return oldRegState != newRegState;
        }

        return oldRegState.getNrState() != newRegState.getNrState();
    }

    private boolean updateNrFrequencyRangeFromPhysicalChannelConfigs(
            List<PhysicalChannelConfig> physicalChannelConfigs, ServiceState ss) {
        int newFrequencyRange = ServiceState.FREQUENCY_RANGE_UNKNOWN;

        if (physicalChannelConfigs != null) {
            DcTracker dcTracker = mPhone.getDcTracker(AccessNetworkConstants.TRANSPORT_TYPE_WWAN);
            for (PhysicalChannelConfig config : physicalChannelConfigs) {
                if (isNrPhysicalChannelConfig(config)) {
                    // Update the frequency range of the NR parameters if there is an internet data
                    // connection associate to this NR physical channel channel config.
                    int[] contextIds = config.getContextIds();
                    for (int cid : contextIds) {
                        DataConnection dc = dcTracker.getDataConnectionByContextId(cid);
                        if (dc != null && dc.getNetworkCapabilities().hasCapability(
                                NetworkCapabilities.NET_CAPABILITY_INTERNET)) {
                            newFrequencyRange = ServiceState.getBetterNRFrequencyRange(
                                    newFrequencyRange, config.getFrequencyRange());
                            break;
                        }
                    }
                }
            }
        }

        boolean hasChanged = newFrequencyRange != ss.getNrFrequencyRange();
        ss.setNrFrequencyRange(newFrequencyRange);
        return hasChanged;
    }

    private boolean updateNrStateFromPhysicalChannelConfigs(
            List<PhysicalChannelConfig> configs, NetworkRegistrationInfo regState) {

        if (regState == null || configs == null) return false;

        boolean hasNrSecondaryServingCell = false;
        for (PhysicalChannelConfig config : configs) {
            if (isNrPhysicalChannelConfig(config) && config.getConnectionStatus()
                    == PhysicalChannelConfig.CONNECTION_SECONDARY_SERVING) {
                hasNrSecondaryServingCell = true;
                break;
            }
        }

        int newNrState = regState.getNrState();
        if (hasNrSecondaryServingCell) {
            if (regState.getNrState() == NetworkRegistrationInfo.NR_STATE_NOT_RESTRICTED) {
                newNrState = NetworkRegistrationInfo.NR_STATE_CONNECTED;
            }
        } else {
            if (regState.getNrState() == NetworkRegistrationInfo.NR_STATE_CONNECTED) {
                newNrState = NetworkRegistrationInfo.NR_STATE_NOT_RESTRICTED;
            }
        }

        boolean hasChanged = newNrState != regState.getNrState();
        regState.setNrState(newNrState);
        return hasChanged;
    }

    private boolean isNrPhysicalChannelConfig(PhysicalChannelConfig config) {
        return config.getRat() == TelephonyManager.NETWORK_TYPE_NR;
    }

    /**
     * This combine PS registration states from cellular and IWLAN and generates the final data
     * reg state and rat for backward compatibility purpose. In reality there should be two separate
     * registration states for cellular and IWLAN, but in legacy mode, if the device camps on IWLAN,
     * the IWLAN registration states overwrites the service states. This method is to simulate that
     * behavior.
     *
     * @param serviceState The service state having combined registration states.
     */
    private void combinePsRegistrationStates(ServiceState serviceState) {
        NetworkRegistrationInfo wlanPsRegState = serviceState.getNetworkRegistrationInfo(
                NetworkRegistrationInfo.DOMAIN_PS, AccessNetworkConstants.TRANSPORT_TYPE_WLAN);
        NetworkRegistrationInfo wwanPsRegState = serviceState.getNetworkRegistrationInfo(
                NetworkRegistrationInfo.DOMAIN_PS, AccessNetworkConstants.TRANSPORT_TYPE_WWAN);
        if (wlanPsRegState != null
                && wlanPsRegState.getAccessNetworkTechnology()
                == TelephonyManager.NETWORK_TYPE_IWLAN
                && wlanPsRegState.getRegistrationState()
                == NetworkRegistrationInfo.REGISTRATION_STATE_HOME) {
            serviceState.setRilDataRadioTechnology(ServiceState.RIL_RADIO_TECHNOLOGY_IWLAN);
            serviceState.setDataRegState(ServiceState.STATE_IN_SERVICE);
        } else if (wwanPsRegState != null) {
            // If the device is not camped on IWLAN, then we use cellular PS registration state
            // to compute reg state and rat.
            int regState = wwanPsRegState.getRegistrationState();
            int dataRat = ServiceState.networkTypeToRilRadioTechnology(
                    wwanPsRegState.getAccessNetworkTechnology());
            serviceState.setDataRegState(regCodeToServiceState(regState));
            serviceState.setRilDataRadioTechnology(dataRat);
        }
        if (DBG) {
            log("combinePsRegistrationStates: " + serviceState);
        }
    }

    protected void handlePollStateResultMessage(int what, AsyncResult ar) {
        int ints[];
        switch (what) {
            case EVENT_POLL_STATE_CS_CELLULAR_REGISTRATION: {
                NetworkRegistrationInfo networkRegState = (NetworkRegistrationInfo) ar.result;
                VoiceSpecificRegistrationInfo voiceSpecificStates =
                        networkRegState.getVoiceSpecificInfo();

                int registrationState = networkRegState.getRegistrationState();
                int cssIndicator = voiceSpecificStates.cssSupported ? 1 : 0;
                int newVoiceRat = ServiceState.networkTypeToRilRadioTechnology(
                        networkRegState.getAccessNetworkTechnology());

                mNewSS.setVoiceRegState(regCodeToServiceState(registrationState));
                mNewSS.setCssIndicator(cssIndicator);
                mNewSS.setRilVoiceRadioTechnology(newVoiceRat);
                mNewSS.addNetworkRegistrationInfo(networkRegState);
                setPhyCellInfoFromCellIdentity(mNewSS, networkRegState.getCellIdentity());

                //Denial reason if registrationState = 3
                int reasonForDenial = networkRegState.getRejectCause();
                mEmergencyOnly = networkRegState.isEmergencyEnabled();
                if (mPhone.isPhoneTypeGsm()) {

                    mGsmRoaming = regCodeIsRoaming(registrationState);
                    mNewRejectCode = reasonForDenial;

                    boolean isVoiceCapable = mPhone.getContext().getResources()
                            .getBoolean(com.android.internal.R.bool.config_voice_capable);
                } else {
                    int roamingIndicator = voiceSpecificStates.roamingIndicator;

                    //Indicates if current system is in PR
                    int systemIsInPrl = voiceSpecificStates.systemIsInPrl;

                    //Is default roaming indicator from PRL
                    int defaultRoamingIndicator = voiceSpecificStates.defaultRoamingIndicator;

                    mRegistrationState = registrationState;
                    // When registration state is roaming and TSB58
                    // roaming indicator is not in the carrier-specified
                    // list of ERIs for home system, mCdmaRoaming is true.
                    boolean cdmaRoaming =
                            regCodeIsRoaming(registrationState)
                                    && !isRoamIndForHomeSystem(roamingIndicator);
                    mNewSS.setVoiceRoaming(cdmaRoaming);
                    mRoamingIndicator = roamingIndicator;
                    mIsInPrl = (systemIsInPrl == 0) ? false : true;
                    mDefaultRoamingIndicator = defaultRoamingIndicator;

                    int systemId = 0;
                    int networkId = 0;
                    CellIdentity cellIdentity = networkRegState.getCellIdentity();
                    if (cellIdentity != null && cellIdentity.getType() == CellInfoType.CDMA) {
                        systemId = ((CellIdentityCdma) cellIdentity).getSystemId();
                        networkId = ((CellIdentityCdma) cellIdentity).getNetworkId();
                    }
                    mNewSS.setCdmaSystemAndNetworkId(systemId, networkId);

                    if (reasonForDenial == 0) {
                        mRegistrationDeniedReason = ServiceStateTracker.REGISTRATION_DENIED_GEN;
                    } else if (reasonForDenial == 1) {
                        mRegistrationDeniedReason = ServiceStateTracker.REGISTRATION_DENIED_AUTH;
                    } else {
                        mRegistrationDeniedReason = "";
                    }

                    if (mRegistrationState == 3) {
                        if (DBG) log("Registration denied, " + mRegistrationDeniedReason);
                    }
                }

                mNewCellIdentity = networkRegState.getCellIdentity();

                if (DBG) {
                    log("handlPollVoiceRegResultMessage: regState=" + registrationState
                            + " radioTechnology=" + newVoiceRat);
                }
                break;
            }

            case EVENT_POLL_STATE_PS_IWLAN_REGISTRATION: {
                NetworkRegistrationInfo networkRegState = (NetworkRegistrationInfo) ar.result;
                mNewSS.addNetworkRegistrationInfo(networkRegState);

                if (DBG) {
                    log("handlPollStateResultMessage: PS IWLAN. " + networkRegState);
                }
                break;
            }

            case EVENT_POLL_STATE_PS_CELLULAR_REGISTRATION: {
                NetworkRegistrationInfo networkRegState = (NetworkRegistrationInfo) ar.result;
                mNewSS.addNetworkRegistrationInfo(networkRegState);
                DataSpecificRegistrationInfo dataSpecificStates =
                        networkRegState.getDataSpecificInfo();
                int registrationState = networkRegState.getRegistrationState();
                int serviceState = regCodeToServiceState(registrationState);
                int newDataRat = ServiceState.networkTypeToRilRadioTechnology(
                        networkRegState.getAccessNetworkTechnology());

                if (DBG) {
                    log("handlPollStateResultMessage: PS cellular. " + networkRegState);
                }

                // When we receive OOS reset the PhyChanConfig list so that non-return-to-idle
                // implementers of PhyChanConfig unsol will not carry forward a CA report
                // (2 or more cells) to a new cell if they camp for emergency service only.
                if (serviceState == ServiceState.STATE_OUT_OF_SERVICE) {
                    mLastPhysicalChannelConfigList = null;
                    updateNrFrequencyRangeFromPhysicalChannelConfigs(null, mNewSS);
                }
                updateNrStateFromPhysicalChannelConfigs(
                        mLastPhysicalChannelConfigList, networkRegState);
                setPhyCellInfoFromCellIdentity(mNewSS, networkRegState.getCellIdentity());

                if (mPhone.isPhoneTypeGsm()) {

                    mNewReasonDataDenied = networkRegState.getRejectCause();
                    mNewMaxDataCalls = dataSpecificStates.maxDataCalls;
                    mDataRoaming = regCodeIsRoaming(registrationState);
                } else if (mPhone.isPhoneTypeCdma()) {

                    boolean isDataRoaming = regCodeIsRoaming(registrationState);
                    mNewSS.setDataRoaming(isDataRoaming);
                } else {

                    // If the unsolicited signal strength comes just before data RAT family changes
                    // (i.e. from UNKNOWN to LTE, CDMA to LTE, LTE to CDMA), the signal bar might
                    // display the wrong information until the next unsolicited signal strength
                    // information coming from the modem, which might take a long time to come or
                    // even not come at all.  In order to provide the best user experience, we
                    // query the latest signal information so it will show up on the UI on time.
                    int oldDataRAT = mSS.getRilDataRadioTechnology();
                    if (((oldDataRAT == ServiceState.RIL_RADIO_TECHNOLOGY_UNKNOWN)
                            && (newDataRat != ServiceState.RIL_RADIO_TECHNOLOGY_UNKNOWN))
                            || (ServiceState.isCdma(oldDataRAT) && ServiceState.isLte(newDataRat))
                            || (ServiceState.isLte(oldDataRAT)
                            && ServiceState.isCdma(newDataRat))) {
                        mCi.getSignalStrength(obtainMessage(EVENT_GET_SIGNAL_STRENGTH));
                    }

                    // voice roaming state in done while handling EVENT_POLL_STATE_REGISTRATION_CDMA
                    boolean isDataRoaming = regCodeIsRoaming(registrationState);
                    mNewSS.setDataRoaming(isDataRoaming);
                }

                updateServiceStateLteEarfcnBoost(mNewSS,
                        getLteEarfcn(networkRegState.getCellIdentity()));
                break;
            }

            case EVENT_POLL_STATE_OPERATOR: {
                if (mPhone.isPhoneTypeGsm()) {
                    String opNames[] = (String[]) ar.result;

                    if (opNames != null && opNames.length >= 3) {
                        // FIXME: Giving brandOverride higher precedence, is this desired?
                        String brandOverride = mUiccController.getUiccCard(getPhoneId()) != null
                                ? mUiccController.getUiccCard(getPhoneId())
                                        .getOperatorBrandOverride() : null;
                        if (brandOverride != null) {
                            log("EVENT_POLL_STATE_OPERATOR: use brandOverride=" + brandOverride);
                            mNewSS.setOperatorName(brandOverride, brandOverride, opNames[2]);
                        } else {
                            mNewSS.setOperatorName(opNames[0], opNames[1], opNames[2]);
                        }
                    }
                } else {
                    String opNames[] = (String[])ar.result;

                    if (opNames != null && opNames.length >= 3) {
                        // TODO: Do we care about overriding in this case.
                        // If the NUMERIC field isn't valid use PROPERTY_CDMA_HOME_OPERATOR_NUMERIC
                        if ((opNames[2] == null) || (opNames[2].length() < 5)
                                || ("00000".equals(opNames[2]))) {
                            opNames[2] = SystemProperties.get(
                                    GsmCdmaPhone.PROPERTY_CDMA_HOME_OPERATOR_NUMERIC, "00000");
                            if (DBG) {
                                log("RIL_REQUEST_OPERATOR.response[2], the numeric, " +
                                        " is bad. Using SystemProperties '" +
                                        GsmCdmaPhone.PROPERTY_CDMA_HOME_OPERATOR_NUMERIC +
                                        "'= " + opNames[2]);
                            }
                        }

                        if (!mIsSubscriptionFromRuim) {
                            // NV device (as opposed to CSIM)
                            mNewSS.setOperatorName(opNames[0], opNames[1], opNames[2]);
                        } else {
                            String brandOverride = mUiccController.getUiccCard(getPhoneId()) != null
                                    ? mUiccController.getUiccCard(getPhoneId())
                                    .getOperatorBrandOverride() : null;
                            if (brandOverride != null) {
                                mNewSS.setOperatorName(brandOverride, brandOverride, opNames[2]);
                            } else {
                                mNewSS.setOperatorName(opNames[0], opNames[1], opNames[2]);
                            }
                        }
                    } else {
                        if (DBG) log("EVENT_POLL_STATE_OPERATOR_CDMA: error parsing opNames");
                    }
                }
                break;
            }

            case EVENT_POLL_STATE_NETWORK_SELECTION_MODE: {
                ints = (int[])ar.result;
                mNewSS.setIsManualSelection(ints[0] == 1);
                if ((ints[0] == 1) && (mPhone.shouldForceAutoNetworkSelect())) {
                        /*
                         * modem is currently in manual selection but manual
                         * selection is not allowed in the current mode so
                         * switch to automatic registration
                         */
                    mPhone.setNetworkSelectionModeAutomatic (null);
                    log(" Forcing Automatic Network Selection, " +
                            "manual selection is not allowed");
                }
                break;
            }

            default:
                loge("handlePollStateResultMessage: Unexpected RIL response received: " + what);
        }
    }

    private static boolean isValidLteBandwidthKhz(int bandwidth) {
        // Valid bandwidths, see 3gpp 36.101 sec. 5.6
        switch (bandwidth) {
            case 1400:
            case 3000:
            case 5000:
            case 10000:
            case 15000:
            case 20000:
                return true;
            default:
                return false;
        }
    }

    /**
     * Extract the CID/CI for GSM/UTRA/EUTRA
     *
     * @returns the cell ID (unique within a PLMN for a given tech) or -1 if invalid
     */
    private static int getCidFromCellIdentity(CellIdentity id) {
        if (id == null) return -1;
        int cid = -1;
        switch(id.getType()) {
            case CellInfo.TYPE_GSM: cid = ((CellIdentityGsm) id).getCid(); break;
            case CellInfo.TYPE_WCDMA: cid = ((CellIdentityWcdma) id).getCid(); break;
            case CellInfo.TYPE_TDSCDMA: cid = ((CellIdentityTdscdma) id).getCid(); break;
            case CellInfo.TYPE_LTE: cid = ((CellIdentityLte) id).getCi(); break;
            default: break;
        }
        // If the CID is unreported
        if (cid == Integer.MAX_VALUE) cid = -1;

        return cid;
    }

    private void setPhyCellInfoFromCellIdentity(ServiceState ss, CellIdentity cellIdentity) {
        if (cellIdentity == null) {
            if (DBG) {
                log("Could not set ServiceState channel number. CellIdentity null");
            }
            return;
        }

        ss.setChannelNumber(cellIdentity.getChannelNumber());
        if (VDBG) {
            log("Setting channel number: " + cellIdentity.getChannelNumber());
        }

        if (cellIdentity instanceof CellIdentityLte) {
            CellIdentityLte cl = (CellIdentityLte) cellIdentity;
            int[] bandwidths = null;
            // Prioritize the PhysicalChannelConfig list because we might already be in carrier
            // aggregation by the time poll state is performed.
            if (!ArrayUtils.isEmpty(mLastPhysicalChannelConfigList)) {
                bandwidths = getBandwidthsFromConfigs(mLastPhysicalChannelConfigList);
                for (int bw : bandwidths) {
                    if (!isValidLteBandwidthKhz(bw)) {
                        loge("Invalid LTE Bandwidth in RegistrationState, " + bw);
                        bandwidths = null;
                        break;
                    }
                }
            }
            // If we don't have a PhysicalChannelConfig[] list, then pull from CellIdentityLte.
            // This is normal if we're in idle mode and the PhysicalChannelConfig[] has already
            // been updated. This is also a fallback in case the PhysicalChannelConfig info
            // is invalid (ie, broken).
            // Also, for vendor implementations that do not report return-to-idle, we should
            // prioritize the bandwidth report in the CellIdentity, because the physical channel
            // config report may be stale in the case where a single carrier was used previously
            // and we transition to camped-for-emergency (since we never have a physical
            // channel active). In the normal case of single-carrier non-return-to-idle, the
            // values *must* be the same, so it doesn't matter which is chosen.
            if (bandwidths == null || bandwidths.length == 1) {
                final int cbw = cl.getBandwidth();
                if (isValidLteBandwidthKhz(cbw)) {
                    bandwidths = new int[] {cbw};
                } else if (cbw == Integer.MAX_VALUE) {
                    // Bandwidth is unreported; c'est la vie. This is not an error because
                    // pre-1.2 HAL implementations do not support bandwidth reporting.
                } else {
                    loge("Invalid LTE Bandwidth in RegistrationState, " + cbw);
                }
            }
            if (bandwidths != null) {
                ss.setCellBandwidths(bandwidths);
            }
        } else {
            if (VDBG) log("Skipping bandwidth update for Non-LTE cell.");
        }
    }

    /**
     * Determine whether a roaming indicator is in the carrier-specified list of ERIs for
     * home system
     *
     * @param roamInd roaming indicator
     * @return true if the roamInd is in the carrier-specified list of ERIs for home network
     */
    private boolean isRoamIndForHomeSystem(int roamInd) {
        // retrieve the carrier-specified list of ERIs for home system
        final PersistableBundle config = getCarrierConfig();
        int[] homeRoamIndicators = config.getIntArray(CarrierConfigManager
                    .KEY_CDMA_ENHANCED_ROAMING_INDICATOR_FOR_HOME_NETWORK_INT_ARRAY);

        log("isRoamIndForHomeSystem: homeRoamIndicators=" + Arrays.toString(homeRoamIndicators));

        if (homeRoamIndicators != null) {
            // searches through the comma-separated list for a match,
            // return true if one is found.
            for (int homeRoamInd : homeRoamIndicators) {
                if (homeRoamInd == roamInd) {
                    return true;
                }
            }
            // no matches found against the list!
            log("isRoamIndForHomeSystem: No match found against list for roamInd=" + roamInd);
            return false;
        }

        // no system property found for the roaming indicators for home system
        log("isRoamIndForHomeSystem: No list found");
        return false;
    }

    /**
     * Query the carrier configuration to determine if there any network overrides
     * for roaming or not roaming for the current service state.
     */
    @UnsupportedAppUsage
    protected void updateRoamingState() {
        if (mPhone.isPhoneTypeGsm()) {
            /**
             * Since the roaming state of gsm service (from +CREG) and
             * data service (from +CGREG) could be different, the new SS
             * is set to roaming when either is true.
             *
             * There are exceptions for the above rule.
             * The new SS is not set as roaming while gsm service reports
             * roaming but indeed it is same operator.
             * And the operator is considered non roaming.
             *
             * The test for the operators is to handle special roaming
             * agreements and MVNO's.
             */
            boolean roaming = (mGsmRoaming || mDataRoaming) && mCarrierConfigLoaded;

            if (mGsmRoaming && !isOperatorConsideredRoaming(mNewSS)
                    && (isSameNamedOperators(mNewSS) || isOperatorConsideredNonRoaming(mNewSS))) {
                log("updateRoamingState: resource override set non roaming.isSameNamedOperators="
                        + isSameNamedOperators(mNewSS) + ",isOperatorConsideredNonRoaming="
                        + isOperatorConsideredNonRoaming(mNewSS));
                roaming = false;
            }

            CarrierConfigManager configLoader = (CarrierConfigManager)
                    mPhone.getContext().getSystemService(Context.CARRIER_CONFIG_SERVICE);

            if (configLoader != null) {
                try {
                    PersistableBundle b = configLoader.getConfigForSubId(mPhone.getSubId());

                    if (alwaysOnHomeNetwork(b)) {
                        log("updateRoamingState: carrier config override always on home network");
                        roaming = false;
                    } else if (isNonRoamingInGsmNetwork(b, mNewSS.getOperatorNumeric())) {
                        log("updateRoamingState: carrier config override set non roaming:"
                                + mNewSS.getOperatorNumeric());
                        roaming = false;
                    } else if (isRoamingInGsmNetwork(b, mNewSS.getOperatorNumeric())) {
                        log("updateRoamingState: carrier config override set roaming:"
                                + mNewSS.getOperatorNumeric());
                        roaming = true;
                    }
                } catch (Exception e) {
                    loge("updateRoamingState: unable to access carrier config service");
                }
            } else {
                log("updateRoamingState: no carrier config service available");
            }

            mNewSS.setVoiceRoaming(roaming);
            mNewSS.setDataRoaming(roaming);
        } else {
            CarrierConfigManager configLoader = (CarrierConfigManager)
                    mPhone.getContext().getSystemService(Context.CARRIER_CONFIG_SERVICE);
            if (configLoader != null) {
                try {
                    PersistableBundle b = configLoader.getConfigForSubId(mPhone.getSubId());
                    String systemId = Integer.toString(mNewSS.getCdmaSystemId());

                    if (alwaysOnHomeNetwork(b)) {
                        log("updateRoamingState: carrier config override always on home network");
                        setRoamingOff();
                    } else if (isNonRoamingInGsmNetwork(b, mNewSS.getOperatorNumeric())
                            || isNonRoamingInCdmaNetwork(b, systemId)) {
                        log("updateRoamingState: carrier config override set non-roaming:"
                                + mNewSS.getOperatorNumeric() + ", " + systemId);
                        setRoamingOff();
                    } else if (isRoamingInGsmNetwork(b, mNewSS.getOperatorNumeric())
                            || isRoamingInCdmaNetwork(b, systemId)) {
                        log("updateRoamingState: carrier config override set roaming:"
                                + mNewSS.getOperatorNumeric() + ", " + systemId);
                        setRoamingOn();
                    }
                } catch (Exception e) {
                    loge("updateRoamingState: unable to access carrier config service");
                }
            } else {
                log("updateRoamingState: no carrier config service available");
            }

            if (Build.IS_DEBUGGABLE && SystemProperties.getBoolean(PROP_FORCE_ROAMING, false)) {
                mNewSS.setVoiceRoaming(true);
                mNewSS.setDataRoaming(true);
            }
        }
    }

    private void setRoamingOn() {
        mNewSS.setVoiceRoaming(true);
        mNewSS.setDataRoaming(true);
        mNewSS.setCdmaEriIconIndex(EriInfo.ROAMING_INDICATOR_ON);
        mNewSS.setCdmaEriIconMode(EriInfo.ROAMING_ICON_MODE_NORMAL);
    }

    private void setRoamingOff() {
        mNewSS.setVoiceRoaming(false);
        mNewSS.setDataRoaming(false);
        mNewSS.setCdmaEriIconIndex(EriInfo.ROAMING_INDICATOR_OFF);
    }

    private void updateOperatorNameFromCarrierConfig() {
        // Brand override gets a priority over carrier config. If brand override is not available,
        // override the operator name in home network. Also do this only for CDMA. This is temporary
        // and should be fixed in a proper way in a later release.
        if (!mPhone.isPhoneTypeGsm() && !mSS.getRoaming()) {
            boolean hasBrandOverride = mUiccController.getUiccCard(getPhoneId()) != null
                    && mUiccController.getUiccCard(getPhoneId()).getOperatorBrandOverride() != null;
            if (!hasBrandOverride) {
                PersistableBundle config = getCarrierConfig();
                if (config.getBoolean(
                        CarrierConfigManager.KEY_CDMA_HOME_REGISTERED_PLMN_NAME_OVERRIDE_BOOL)) {
                    String operator = config.getString(
                            CarrierConfigManager.KEY_CDMA_HOME_REGISTERED_PLMN_NAME_STRING);
                    log("updateOperatorNameFromCarrierConfig: changing from "
                            + mSS.getOperatorAlpha() + " to " + operator);
                    // override long and short operator name, keeping numeric the same
                    mSS.setOperatorName(operator, operator, mSS.getOperatorNumeric());
                }
            }
        }
    }

    @UnsupportedAppUsage
    protected void updateSpnDisplay() {
        updateOperatorNameFromEri();
        // carrier config gets a priority over ERI
        updateOperatorNameFromCarrierConfig();

        String wfcVoiceSpnFormat = null;
        String wfcDataSpnFormat = null;
        String wfcFlightSpnFormat = null;
        int combinedRegState = getCombinedRegState();
        if (mPhone.getImsPhone() != null && mPhone.getImsPhone().isWifiCallingEnabled()
                && (combinedRegState == ServiceState.STATE_IN_SERVICE)) {
            // In Wi-Fi Calling mode show SPN or PLMN + WiFi Calling
            //
            // 1) Show SPN + Wi-Fi Calling If SIM has SPN and SPN display condition
            //    is satisfied or SPN override is enabled for this carrier
            //
            // 2) Show PLMN + Wi-Fi Calling if there is no valid SPN in case 1

            int voiceIdx = 0;
            int dataIdx = 0;
            int flightModeIdx = -1;
            boolean useRootLocale = false;
            CarrierConfigManager configLoader = (CarrierConfigManager)
                    mPhone.getContext().getSystemService(Context.CARRIER_CONFIG_SERVICE);
            if (configLoader != null) {
                try {
                    PersistableBundle b = configLoader.getConfigForSubId(mPhone.getSubId());
                    if (b != null) {
                        voiceIdx = b.getInt(CarrierConfigManager.KEY_WFC_SPN_FORMAT_IDX_INT);
                        dataIdx = b.getInt(
                                CarrierConfigManager.KEY_WFC_DATA_SPN_FORMAT_IDX_INT);
                        flightModeIdx = b.getInt(
                                CarrierConfigManager.KEY_WFC_FLIGHT_MODE_SPN_FORMAT_IDX_INT);
                        useRootLocale =
                                b.getBoolean(CarrierConfigManager.KEY_WFC_SPN_USE_ROOT_LOCALE);
                    }
                } catch (Exception e) {
                    loge("updateSpnDisplay: carrier config error: " + e);
                }
            }

            String[] wfcSpnFormats = SubscriptionManager.getResourcesForSubId(mPhone.getContext(),
                    mPhone.getSubId(), useRootLocale)
                    .getStringArray(com.android.internal.R.array.wfcSpnFormats);

            if (voiceIdx < 0 || voiceIdx >= wfcSpnFormats.length) {
                loge("updateSpnDisplay: KEY_WFC_SPN_FORMAT_IDX_INT out of bounds: " + voiceIdx);
                voiceIdx = 0;
            }
            if (dataIdx < 0 || dataIdx >= wfcSpnFormats.length) {
                loge("updateSpnDisplay: KEY_WFC_DATA_SPN_FORMAT_IDX_INT out of bounds: " + dataIdx);
                dataIdx = 0;
            }
            if (flightModeIdx < 0 || flightModeIdx >= wfcSpnFormats.length) {
                // KEY_WFC_FLIGHT_MODE_SPN_FORMAT_IDX_INT out of bounds. Use the value from
                // voiceIdx.
                flightModeIdx = voiceIdx;
            }

            wfcVoiceSpnFormat = wfcSpnFormats[voiceIdx];
            wfcDataSpnFormat = wfcSpnFormats[dataIdx];
            wfcFlightSpnFormat = wfcSpnFormats[flightModeIdx];
        }

        if (mPhone.isPhoneTypeGsm()) {
            // The values of plmn/showPlmn change in different scenarios.
            // 1) No service but emergency call allowed -> expected
            //    to show "Emergency call only"
            //    EXTRA_SHOW_PLMN = true
            //    EXTRA_PLMN = "Emergency call only"

            // 2) No service at all --> expected to show "No service"
            //    EXTRA_SHOW_PLMN = true
            //    EXTRA_PLMN = "No service"

            // 3) Normal operation in either home or roaming service
            //    EXTRA_SHOW_PLMN = depending on IccRecords rule
            //    EXTRA_PLMN = plmn

            // 4) No service due to power off, aka airplane mode
            //    EXTRA_SHOW_PLMN = false
            //    EXTRA_PLMN = null

            IccRecords iccRecords = mIccRecords;
            String plmn = null;
            boolean showPlmn = false;
            int rule = (iccRecords != null) ? iccRecords.getDisplayRule(mSS) : 0;
            boolean noService = false;
            if (combinedRegState == ServiceState.STATE_OUT_OF_SERVICE
                    || combinedRegState == ServiceState.STATE_EMERGENCY_ONLY) {
                showPlmn = true;

                // Force display no service
                final boolean forceDisplayNoService = mPhone.getContext().getResources().getBoolean(
                        com.android.internal.R.bool.config_display_no_service_when_sim_unready)
                                && !mIsSimReady;
                if (mEmergencyOnly && !forceDisplayNoService) {
                    // No service but emergency call allowed
                    plmn = Resources.getSystem().
                            getText(com.android.internal.R.string.emergency_calls_only).toString();
                } else {
                    // No service at all
                    plmn = Resources.getSystem().
                            getText(com.android.internal.R.string.lockscreen_carrier_default).toString();
                    noService = true;
                }
                if (DBG) log("updateSpnDisplay: radio is on but out " +
                        "of service, set plmn='" + plmn + "'");
            } else if (combinedRegState == ServiceState.STATE_IN_SERVICE) {
                // In either home or roaming service
                plmn = mSS.getOperatorAlpha();
                showPlmn = !TextUtils.isEmpty(plmn) &&
                        ((rule & SIMRecords.SPN_RULE_SHOW_PLMN)
                                == SIMRecords.SPN_RULE_SHOW_PLMN);
            } else {
                // Power off state, such as airplane mode, show plmn as "No service"
                showPlmn = true;
                plmn = Resources.getSystem().
                        getText(com.android.internal.R.string.lockscreen_carrier_default).toString();
                if (DBG) log("updateSpnDisplay: radio is off w/ showPlmn="
                        + showPlmn + " plmn=" + plmn);
            }

            // The value of spn/showSpn are same in different scenarios.
            //    EXTRA_SHOW_SPN = depending on IccRecords rule and radio/IMS state
            //    EXTRA_SPN = spn
            //    EXTRA_DATA_SPN = dataSpn
            String spn = (iccRecords != null) ? iccRecords.getServiceProviderName() : "";
            String dataSpn = spn;
            boolean showSpn = !noService && !TextUtils.isEmpty(spn)
                    && ((rule & SIMRecords.SPN_RULE_SHOW_SPN)
                    == SIMRecords.SPN_RULE_SHOW_SPN);

            if (!TextUtils.isEmpty(spn) && !TextUtils.isEmpty(wfcVoiceSpnFormat) &&
                    !TextUtils.isEmpty(wfcDataSpnFormat)) {
                // Show SPN + Wi-Fi Calling If SIM has SPN and SPN display condition
                // is satisfied or SPN override is enabled for this carrier.

                // Handle Flight Mode
                if (mSS.getVoiceRegState() == ServiceState.STATE_POWER_OFF) {
                    wfcVoiceSpnFormat = wfcFlightSpnFormat;
                }

                String originalSpn = spn.trim();
                spn = String.format(wfcVoiceSpnFormat, originalSpn);
                dataSpn = String.format(wfcDataSpnFormat, originalSpn);
                showSpn = true;
                showPlmn = false;
            } else if (!TextUtils.isEmpty(plmn) && !TextUtils.isEmpty(wfcVoiceSpnFormat)) {
                // Show PLMN + Wi-Fi Calling if there is no valid SPN in the above case

                String originalPlmn = plmn.trim();
                plmn = String.format(wfcVoiceSpnFormat, originalPlmn);
            } else if (mSS.getVoiceRegState() == ServiceState.STATE_POWER_OFF
                    || (showPlmn && TextUtils.equals(spn, plmn))) {
                // airplane mode or spn equals plmn, do not show spn
                spn = null;
                showSpn = false;
            }

            int subId = mPhone.getSubId();

            // Update SPN_STRINGS_UPDATED_ACTION IFF any value changes
            if (mSubId != subId ||
                    showPlmn != mCurShowPlmn
                    || showSpn != mCurShowSpn
                    || !TextUtils.equals(spn, mCurSpn)
                    || !TextUtils.equals(dataSpn, mCurDataSpn)
                    || !TextUtils.equals(plmn, mCurPlmn)) {
                if (DBG) {
                    log(String.format("updateSpnDisplay: changed sending intent rule=" + rule +
                            " showPlmn='%b' plmn='%s' showSpn='%b' spn='%s' dataSpn='%s' " +
                            "subId='%d'", showPlmn, plmn, showSpn, spn, dataSpn, subId));
                }
                Intent intent = new Intent(TelephonyIntents.SPN_STRINGS_UPDATED_ACTION);
                intent.putExtra(TelephonyIntents.EXTRA_SHOW_SPN, showSpn);
                intent.putExtra(TelephonyIntents.EXTRA_SPN, spn);
                intent.putExtra(TelephonyIntents.EXTRA_DATA_SPN, dataSpn);
                intent.putExtra(TelephonyIntents.EXTRA_SHOW_PLMN, showPlmn);
                intent.putExtra(TelephonyIntents.EXTRA_PLMN, plmn);
                SubscriptionManager.putPhoneIdAndSubIdExtra(intent, mPhone.getPhoneId());
                mPhone.getContext().sendStickyBroadcastAsUser(intent, UserHandle.ALL);

                if (!mSubscriptionController.setPlmnSpn(mPhone.getPhoneId(),
                        showPlmn, plmn, showSpn, spn)) {
                    mSpnUpdatePending = true;
                }
            }

            mSubId = subId;
            mCurShowSpn = showSpn;
            mCurShowPlmn = showPlmn;
            mCurSpn = spn;
            mCurDataSpn = dataSpn;
            mCurPlmn = plmn;
        } else {
            // mOperatorAlpha contains the ERI text
            String plmn = mSS.getOperatorAlpha();
            boolean showPlmn = false;

            showPlmn = plmn != null;

            int subId = mPhone.getSubId();

            if (!TextUtils.isEmpty(plmn) && !TextUtils.isEmpty(wfcVoiceSpnFormat)) {
                // In Wi-Fi Calling mode show SPN+WiFi

                String originalPlmn = plmn.trim();
                plmn = String.format(wfcVoiceSpnFormat, originalPlmn);
            } else if (mCi.getRadioState() == TelephonyManager.RADIO_POWER_OFF) {
                // todo: temporary hack; should have a better fix. This is to avoid using operator
                // name from ServiceState (populated in resetServiceStateInIwlanMode()) until
                // wifi calling is actually enabled
                log("updateSpnDisplay: overwriting plmn from " + plmn + " to null as radio " +
                        "state is off");
                plmn = null;
            }

            if (combinedRegState == ServiceState.STATE_OUT_OF_SERVICE) {
                plmn = Resources.getSystem().getText(com.android.internal.R.string
                        .lockscreen_carrier_default).toString();
                if (DBG) {
                    log("updateSpnDisplay: radio is on but out of svc, set plmn='" + plmn + "'");
                }
            }

            if (mSubId != subId || !TextUtils.equals(plmn, mCurPlmn)) {
                // Allow A blank plmn, "" to set showPlmn to true. Previously, we
                // would set showPlmn to true only if plmn was not empty, i.e. was not
                // null and not blank. But this would cause us to incorrectly display
                // "No Service". Now showPlmn is set to true for any non null string.
                if (DBG) {
                    log(String.format("updateSpnDisplay: changed sending intent" +
                            " showPlmn='%b' plmn='%s' subId='%d'", showPlmn, plmn, subId));
                }
                Intent intent = new Intent(TelephonyIntents.SPN_STRINGS_UPDATED_ACTION);
                intent.putExtra(TelephonyIntents.EXTRA_SHOW_SPN, false);
                intent.putExtra(TelephonyIntents.EXTRA_SPN, "");
                intent.putExtra(TelephonyIntents.EXTRA_SHOW_PLMN, showPlmn);
                intent.putExtra(TelephonyIntents.EXTRA_PLMN, plmn);
                SubscriptionManager.putPhoneIdAndSubIdExtra(intent, mPhone.getPhoneId());
                mPhone.getContext().sendStickyBroadcastAsUser(intent, UserHandle.ALL);

                if (!mSubscriptionController.setPlmnSpn(mPhone.getPhoneId(),
                        showPlmn, plmn, false, "")) {
                    mSpnUpdatePending = true;
                }
            }

            mSubId = subId;
            mCurShowSpn = false;
            mCurShowPlmn = showPlmn;
            mCurSpn = "";
            mCurPlmn = plmn;
        }
    }

    protected void setPowerStateToDesired() {
        if (DBG) {
            String tmpLog = "mDeviceShuttingDown=" + mDeviceShuttingDown +
                    ", mDesiredPowerState=" + mDesiredPowerState +
                    ", getRadioState=" + mCi.getRadioState() +
                    ", mPowerOffDelayNeed=" + mPowerOffDelayNeed +
                    ", mAlarmSwitch=" + mAlarmSwitch +
                    ", mRadioDisabledByCarrier=" + mRadioDisabledByCarrier;
            log(tmpLog);
            mRadioPowerLog.log(tmpLog);
        }

        if (mPhone.isPhoneTypeGsm() && mAlarmSwitch) {
            if(DBG) log("mAlarmSwitch == true");
            Context context = mPhone.getContext();
            AlarmManager am = (AlarmManager) context.getSystemService(Context.ALARM_SERVICE);
            am.cancel(mRadioOffIntent);
            mAlarmSwitch = false;
        }

        // If we want it on and it's off, turn it on
        if (mDesiredPowerState && !mRadioDisabledByCarrier
                && mCi.getRadioState() == TelephonyManager.RADIO_POWER_OFF) {
            mCi.setRadioPower(true, null);
        } else if ((!mDesiredPowerState || mRadioDisabledByCarrier) && mCi.getRadioState()
                == TelephonyManager.RADIO_POWER_ON) {
            // If it's on and available and we want it off gracefully
            if (mPhone.isPhoneTypeGsm() && mPowerOffDelayNeed) {
                if (mImsRegistrationOnOff && !mAlarmSwitch) {
                    if(DBG) log("mImsRegistrationOnOff == true");
                    Context context = mPhone.getContext();
                    AlarmManager am = (AlarmManager) context.getSystemService(Context.ALARM_SERVICE);

                    Intent intent = new Intent(ACTION_RADIO_OFF);
                    mRadioOffIntent = PendingIntent.getBroadcast(context, 0, intent, 0);

                    mAlarmSwitch = true;
                    if (DBG) log("Alarm setting");
                    am.set(AlarmManager.ELAPSED_REALTIME_WAKEUP,
                            SystemClock.elapsedRealtime() + 3000, mRadioOffIntent);
                } else {
                    powerOffRadioSafely();
                }
            } else {
                powerOffRadioSafely();
            }
        } else if (mDeviceShuttingDown
                && (mCi.getRadioState() != TelephonyManager.RADIO_POWER_UNAVAILABLE)) {
            mCi.requestShutdown(null);
        }
    }

    protected void onUpdateIccAvailability() {
        if (mUiccController == null ) {
            return;
        }

        UiccCardApplication newUiccApplication = getUiccCardApplication();

        if (mUiccApplcation != newUiccApplication) {
            if (mUiccApplcation != null) {
                log("Removing stale icc objects.");
                mUiccApplcation.unregisterForReady(this);
                if (mIccRecords != null) {
                    mIccRecords.unregisterForRecordsLoaded(this);
                }
                mIccRecords = null;
                mUiccApplcation = null;
            }
            if (newUiccApplication != null) {
                log("New card found");
                mUiccApplcation = newUiccApplication;
                mIccRecords = mUiccApplcation.getIccRecords();
                if (mPhone.isPhoneTypeGsm()) {
                    mUiccApplcation.registerForReady(this, EVENT_SIM_READY, null);
                    if (mIccRecords != null) {
                        mIccRecords.registerForRecordsLoaded(this, EVENT_SIM_RECORDS_LOADED, null);
                    }
                } else if (mIsSubscriptionFromRuim) {
                    mUiccApplcation.registerForReady(this, EVENT_RUIM_READY, null);
                    if (mIccRecords != null) {
                        mIccRecords.registerForRecordsLoaded(this, EVENT_RUIM_RECORDS_LOADED, null);
                    }
                }
            }
        }
    }

    private void logRoamingChange() {
        mRoamingLog.log(mSS.toString());
    }

    private void logAttachChange() {
        mAttachLog.log(mSS.toString());
    }

    private void logPhoneTypeChange() {
        mPhoneTypeLog.log(Integer.toString(mPhone.getPhoneType()));
    }

    private void logRatChange() {
        mRatLog.log(mSS.toString());
    }

    private void logMdnChange(String msg) {
        mMdnLog.log(msg);
        log(msg);
    }

    private void logeMdnChange(String msg) {
        mMdnLog.log(msg);
        loge(msg);
    }

    @UnsupportedAppUsage
    protected final void log(String s) {
        Rlog.d(LOG_TAG, "[" + mPhone.getPhoneId() + "] " + s);
    }

    @UnsupportedAppUsage
    protected final void loge(String s) {
        Rlog.e(LOG_TAG, "[" + mPhone.getPhoneId() + "] " + s);
    }

    /**
     * @return The current GPRS state. IN_SERVICE is the same as "attached"
     * and OUT_OF_SERVICE is the same as detached.
     */
    @UnsupportedAppUsage
    public int getCurrentDataConnectionState() {
        return mSS.getDataRegState();
    }

    /**
     * @return true if phone is camping on a technology (eg UMTS)
     * that could support voice and data simultaneously.
     */
    @UnsupportedAppUsage
    public boolean isConcurrentVoiceAndDataAllowed() {
        if (mSS.getCssIndicator() == 1) {
            // Checking the Concurrent Service Supported flag first for all phone types.
            return true;
        } else if (mPhone.isPhoneTypeGsm()) {
            return (mSS.getRilDataRadioTechnology() >= ServiceState.RIL_RADIO_TECHNOLOGY_UMTS);
        } else {
            return false;
        }
    }

    /** Called when the service state of ImsPhone is changed. */
    public void onImsServiceStateChanged() {
        sendMessage(obtainMessage(EVENT_IMS_SERVICE_STATE_CHANGED));
    }

    public void setImsRegistrationState(boolean registered) {
        log("ImsRegistrationState - registered : " + registered);

        if (mImsRegistrationOnOff && !registered) {
            if (mAlarmSwitch) {
                mImsRegistrationOnOff = registered;

                Context context = mPhone.getContext();
                AlarmManager am = (AlarmManager) context.getSystemService(Context.ALARM_SERVICE);
                am.cancel(mRadioOffIntent);
                mAlarmSwitch = false;

                sendMessage(obtainMessage(EVENT_CHANGE_IMS_STATE));
                return;
            }
        }
        mImsRegistrationOnOff = registered;
    }

    public void onImsCapabilityChanged() {
        sendMessage(obtainMessage(EVENT_IMS_CAPABILITY_CHANGED));
    }

    public boolean isRadioOn() {
        return mCi.getRadioState() == TelephonyManager.RADIO_POWER_ON;
    }

    /**
     * A complete "service state" from our perspective is
     * composed of a handful of separate requests to the radio.
     *
     * We make all of these requests at once, but then abandon them
     * and start over again if the radio notifies us that some
     * event has changed
     */
    @UnsupportedAppUsage
    public void pollState() {
        pollState(false);
    }
    /**
     * We insist on polling even if the radio says its off.
     * Used when we get a network changed notification
     * but the radio is off - part of iwlan hack
     */
    private void modemTriggeredPollState() {
        pollState(true);
    }

    public void pollState(boolean modemTriggered) {
        mPollingContext = new int[1];
        mPollingContext[0] = 0;

        log("pollState: modemTriggered=" + modemTriggered);

        switch (mCi.getRadioState()) {
            case TelephonyManager.RADIO_POWER_UNAVAILABLE:
                mNewSS.setStateOutOfService();
                mNewCellIdentity = null;
                setSignalStrengthDefaultValues();
                mNitzState.handleNetworkCountryCodeUnavailable();
                pollStateDone();
                break;

            case TelephonyManager.RADIO_POWER_OFF:
                mNewSS.setStateOff();
                mNewCellIdentity = null;
                setSignalStrengthDefaultValues();
                mNitzState.handleNetworkCountryCodeUnavailable();
                // don't poll when device is shutting down or the poll was not modemTrigged
                // (they sent us new radio data) and current network is not IWLAN
                if (mDeviceShuttingDown ||
                        (!modemTriggered && ServiceState.RIL_RADIO_TECHNOLOGY_IWLAN
                        != mSS.getRilDataRadioTechnology())) {
                    pollStateDone();
                    break;
                }

            default:
                // Issue all poll-related commands at once then count down the responses, which
                // are allowed to arrive out-of-order
                mPollingContext[0]++;
                mCi.getOperator(obtainMessage(EVENT_POLL_STATE_OPERATOR, mPollingContext));

                mPollingContext[0]++;
                mRegStateManagers.get(AccessNetworkConstants.TRANSPORT_TYPE_WWAN)
                        .requestNetworkRegistrationInfo(NetworkRegistrationInfo.DOMAIN_PS,
                                obtainMessage(EVENT_POLL_STATE_PS_CELLULAR_REGISTRATION,
                                        mPollingContext));

                mPollingContext[0]++;
                mRegStateManagers.get(AccessNetworkConstants.TRANSPORT_TYPE_WWAN)
                        .requestNetworkRegistrationInfo(NetworkRegistrationInfo.DOMAIN_CS,
                        obtainMessage(EVENT_POLL_STATE_CS_CELLULAR_REGISTRATION, mPollingContext));

                if (mRegStateManagers.get(AccessNetworkConstants.TRANSPORT_TYPE_WLAN) != null) {
                    mPollingContext[0]++;
                    mRegStateManagers.get(AccessNetworkConstants.TRANSPORT_TYPE_WLAN)
                            .requestNetworkRegistrationInfo(NetworkRegistrationInfo.DOMAIN_PS,
                                    obtainMessage(EVENT_POLL_STATE_PS_IWLAN_REGISTRATION,
                                            mPollingContext));
                }

                if (mPhone.isPhoneTypeGsm()) {
                    mPollingContext[0]++;
                    mCi.getNetworkSelectionMode(obtainMessage(
                            EVENT_POLL_STATE_NETWORK_SELECTION_MODE, mPollingContext));
                }
                break;
        }
    }

    private void pollStateDone() {
        if (!mPhone.isPhoneTypeGsm()) {
            updateRoamingState();
        }

        if (Build.IS_DEBUGGABLE && SystemProperties.getBoolean(PROP_FORCE_ROAMING, false)) {
            mNewSS.setVoiceRoaming(true);
            mNewSS.setDataRoaming(true);
        }
        useDataRegStateForDataOnlyDevices();
        resetServiceStateInIwlanMode();

        if (Build.IS_DEBUGGABLE && mPhone.mTelephonyTester != null) {
            mPhone.mTelephonyTester.overrideServiceState(mNewSS);
        }

        if (DBG) {
            log("Poll ServiceState done: "
                    + " oldSS=[" + mSS + "] newSS=[" + mNewSS + "]"
                    + " oldMaxDataCalls=" + mMaxDataCalls
                    + " mNewMaxDataCalls=" + mNewMaxDataCalls
                    + " oldReasonDataDenied=" + mReasonDataDenied
                    + " mNewReasonDataDenied=" + mNewReasonDataDenied);
        }

        boolean hasRegistered =
                mSS.getVoiceRegState() != ServiceState.STATE_IN_SERVICE
                        && mNewSS.getVoiceRegState() == ServiceState.STATE_IN_SERVICE;

        boolean hasDeregistered =
                mSS.getVoiceRegState() == ServiceState.STATE_IN_SERVICE
                        && mNewSS.getVoiceRegState() != ServiceState.STATE_IN_SERVICE;

        SparseBooleanArray hasDataAttached = new SparseBooleanArray(
                mTransportManager.getAvailableTransports().length);
        SparseBooleanArray hasDataDetached = new SparseBooleanArray(
                mTransportManager.getAvailableTransports().length);
        SparseBooleanArray hasRilDataRadioTechnologyChanged = new SparseBooleanArray(
                mTransportManager.getAvailableTransports().length);
        SparseBooleanArray hasDataRegStateChanged = new SparseBooleanArray(
                mTransportManager.getAvailableTransports().length);
        boolean anyDataRegChanged = false;
        boolean anyDataRatChanged = false;
        for (int transport : mTransportManager.getAvailableTransports()) {
            NetworkRegistrationInfo oldNrs = mSS.getNetworkRegistrationInfo(
                    NetworkRegistrationInfo.DOMAIN_PS, transport);
            NetworkRegistrationInfo newNrs = mNewSS.getNetworkRegistrationInfo(
                    NetworkRegistrationInfo.DOMAIN_PS, transport);

            boolean changed = (oldNrs == null || !oldNrs.isInService())
                    && (newNrs != null && newNrs.isInService());
            hasDataAttached.put(transport, changed);

            changed = (oldNrs != null && oldNrs.isInService())
                    && (newNrs == null || !newNrs.isInService());
            hasDataDetached.put(transport, changed);

            int oldRAT = oldNrs != null ? oldNrs.getAccessNetworkTechnology()
                    : TelephonyManager.NETWORK_TYPE_UNKNOWN;
            int newRAT = newNrs != null ? newNrs.getAccessNetworkTechnology()
                    : TelephonyManager.NETWORK_TYPE_UNKNOWN;
            hasRilDataRadioTechnologyChanged.put(transport, oldRAT != newRAT);
            if (oldRAT != newRAT) {
                anyDataRatChanged = true;
            }

            int oldRegState = oldNrs != null ? oldNrs.getRegistrationState()
                    : NetworkRegistrationInfo.REGISTRATION_STATE_UNKNOWN;
            int newRegState = newNrs != null ? newNrs.getRegistrationState()
                    : NetworkRegistrationInfo.REGISTRATION_STATE_UNKNOWN;
            hasDataRegStateChanged.put(transport, oldRegState != newRegState);
            if (oldRegState != newRegState) {
                anyDataRegChanged = true;
            }
        }

        boolean hasVoiceRegStateChanged =
                mSS.getVoiceRegState() != mNewSS.getVoiceRegState();

        boolean hasNrFrequencyRangeChanged =
                mSS.getNrFrequencyRange() != mNewSS.getNrFrequencyRange();

        boolean hasNrStateChanged = isNrStateChanged(
                mSS.getNetworkRegistrationInfo(
                        NetworkRegistrationInfo.DOMAIN_PS, AccessNetworkType.EUTRAN),
                mNewSS.getNetworkRegistrationInfo(
                        NetworkRegistrationInfo.DOMAIN_PS, AccessNetworkType.EUTRAN));

        // TODO: loosen this restriction to exempt fields that are provided through system
        // information; otherwise, we will get false positives when things like the operator
        // alphas are provided later - that's better than missing location changes, but
        // still not ideal.
        boolean hasLocationChanged = !Objects.equals(mNewCellIdentity, mCellIdentity);

        // ratchet the new tech up through its rat family but don't drop back down
        // until cell change or device is OOS
        boolean isDataInService = mNewSS.getDataRegState() == ServiceState.STATE_IN_SERVICE;
        if (isDataInService) {
            mRatRatcheter.ratchet(mSS, mNewSS, hasLocationChanged);
        }

        boolean hasRilVoiceRadioTechnologyChanged =
                mSS.getRilVoiceRadioTechnology() != mNewSS.getRilVoiceRadioTechnology();

        boolean hasChanged = !mNewSS.equals(mSS);

        boolean hasVoiceRoamingOn = !mSS.getVoiceRoaming() && mNewSS.getVoiceRoaming();

        boolean hasVoiceRoamingOff = mSS.getVoiceRoaming() && !mNewSS.getVoiceRoaming();

        boolean hasDataRoamingOn = !mSS.getDataRoaming() && mNewSS.getDataRoaming();

        boolean hasDataRoamingOff = mSS.getDataRoaming() && !mNewSS.getDataRoaming();

        boolean hasRejectCauseChanged = mRejectCode != mNewRejectCode;

        boolean hasCssIndicatorChanged = (mSS.getCssIndicator() != mNewSS.getCssIndicator());

        boolean has4gHandoff = false;
        boolean hasMultiApnSupport = false;
        boolean hasLostMultiApnSupport = false;
        if (mPhone.isPhoneTypeCdmaLte()) {
            has4gHandoff = mNewSS.getDataRegState() == ServiceState.STATE_IN_SERVICE
                    && ((ServiceState.isLte(mSS.getRilDataRadioTechnology())
                    && (mNewSS.getRilDataRadioTechnology()
                    == ServiceState.RIL_RADIO_TECHNOLOGY_EHRPD))
                    ||
                    ((mSS.getRilDataRadioTechnology()
                            == ServiceState.RIL_RADIO_TECHNOLOGY_EHRPD)
                            && ServiceState.isLte(mNewSS.getRilDataRadioTechnology())));

            hasMultiApnSupport = ((ServiceState.isLte(mNewSS.getRilDataRadioTechnology())
                    || (mNewSS.getRilDataRadioTechnology()
                    == ServiceState.RIL_RADIO_TECHNOLOGY_EHRPD))
                    &&
                    (!ServiceState.isLte(mSS.getRilDataRadioTechnology())
                            && (mSS.getRilDataRadioTechnology()
                            != ServiceState.RIL_RADIO_TECHNOLOGY_EHRPD)));

            hasLostMultiApnSupport =
                    ((mNewSS.getRilDataRadioTechnology()
                            >= ServiceState.RIL_RADIO_TECHNOLOGY_IS95A)
                            && (mNewSS.getRilDataRadioTechnology()
                            <= ServiceState.RIL_RADIO_TECHNOLOGY_EVDO_A));
        }

        if (DBG) {
            log("pollStateDone:"
                    + " hasRegistered = " + hasRegistered
                    + " hasDeregistered = " + hasDeregistered
                    + " hasDataAttached = " + hasDataAttached
                    + " hasDataDetached = " + hasDataDetached
                    + " hasDataRegStateChanged = " + hasDataRegStateChanged
                    + " hasRilVoiceRadioTechnologyChanged = " + hasRilVoiceRadioTechnologyChanged
                    + " hasRilDataRadioTechnologyChanged = " + hasRilDataRadioTechnologyChanged
                    + " hasChanged = " + hasChanged
                    + " hasVoiceRoamingOn = " + hasVoiceRoamingOn
                    + " hasVoiceRoamingOff = " + hasVoiceRoamingOff
                    + " hasDataRoamingOn =" + hasDataRoamingOn
                    + " hasDataRoamingOff = " + hasDataRoamingOff
                    + " hasLocationChanged = " + hasLocationChanged
                    + " has4gHandoff = " + has4gHandoff
                    + " hasMultiApnSupport = " + hasMultiApnSupport
                    + " hasLostMultiApnSupport = " + hasLostMultiApnSupport
                    + " hasCssIndicatorChanged = " + hasCssIndicatorChanged
                    + " hasNrFrequencyRangeChanged = " + hasNrFrequencyRangeChanged
                    + " hasNrStateChanged = " + hasNrStateChanged);
        }

        // Add an event log when connection state changes
        if (hasVoiceRegStateChanged || anyDataRegChanged) {
            EventLog.writeEvent(mPhone.isPhoneTypeGsm() ? EventLogTags.GSM_SERVICE_STATE_CHANGE :
                            EventLogTags.CDMA_SERVICE_STATE_CHANGE,
                    mSS.getVoiceRegState(), mSS.getDataRegState(),
                    mNewSS.getVoiceRegState(), mNewSS.getDataRegState());
        }

        if (mPhone.isPhoneTypeGsm()) {
            // Add an event log when network type switched
            // TODO: we may add filtering to reduce the event logged,
            // i.e. check preferred network setting, only switch to 2G, etc
            if (hasRilVoiceRadioTechnologyChanged) {
                int cid = getCidFromCellIdentity(mNewCellIdentity);
                // NOTE: this code was previously located after mSS and mNewSS are swapped, so
                // existing logs were incorrectly using the new state for "network_from"
                // and STATE_OUT_OF_SERVICE for "network_to". To avoid confusion, use a new log tag
                // to record the correct states.
                EventLog.writeEvent(EventLogTags.GSM_RAT_SWITCHED_NEW, cid,
                        mSS.getRilVoiceRadioTechnology(),
                        mNewSS.getRilVoiceRadioTechnology());
                if (DBG) {
                    log("RAT switched "
                            + ServiceState.rilRadioTechnologyToString(
                            mSS.getRilVoiceRadioTechnology())
                            + " -> "
                            + ServiceState.rilRadioTechnologyToString(
                            mNewSS.getRilVoiceRadioTechnology()) + " at cell " + cid);
                }
            }

            if (hasCssIndicatorChanged) {
                mPhone.notifyDataConnection();
            }

            mReasonDataDenied = mNewReasonDataDenied;
            mMaxDataCalls = mNewMaxDataCalls;
            mRejectCode = mNewRejectCode;
        }

        ServiceState oldMergedSS = new ServiceState(mPhone.getServiceState());

        // swap mSS and mNewSS to put new state in mSS
        ServiceState tss = mSS;
        mSS = mNewSS;
        mNewSS = tss;
        // clean slate for next time
        mNewSS.setStateOutOfService();

        // swap mCellIdentity and mNewCellIdentity to put new state in mCellIdentity
        CellIdentity tempCellId = mCellIdentity;
        mCellIdentity = mNewCellIdentity;
        mNewCellIdentity = tempCellId;

        if (hasRilVoiceRadioTechnologyChanged) {
            updatePhoneObject();
        }

        TelephonyManager tm = (TelephonyManager) mPhone.getContext().getSystemService(
                Context.TELEPHONY_SERVICE);
        if (anyDataRatChanged) {
            tm.setDataNetworkTypeForPhone(mPhone.getPhoneId(), mSS.getRilDataRadioTechnology());
            StatsLog.write(StatsLog.MOBILE_RADIO_TECHNOLOGY_CHANGED,
                    ServiceState.rilRadioTechnologyToNetworkType(
                            mSS.getRilDataRadioTechnology()), mPhone.getPhoneId());
        }

        if (hasRegistered) {
            mNetworkAttachedRegistrants.notifyRegistrants();
            mNitzState.handleNetworkAvailable();
        }

        if (hasDeregistered) {
            mNetworkDetachedRegistrants.notifyRegistrants();
        }

        if (hasRejectCauseChanged) {
            setNotification(CS_REJECT_CAUSE_ENABLED);
        }

        if (hasChanged) {
            updateSpnDisplay();

            tm.setNetworkOperatorNameForPhone(mPhone.getPhoneId(), mSS.getOperatorAlpha());
            String operatorNumeric = mSS.getOperatorNumeric();

            if (!mPhone.isPhoneTypeGsm()) {
                // try to fix the invalid Operator Numeric
                if (isInvalidOperatorNumeric(operatorNumeric)) {
                    int sid = mSS.getCdmaSystemId();
                    operatorNumeric = fixUnknownMcc(operatorNumeric, sid);
                }
            }

            tm.setNetworkOperatorNumericForPhone(mPhone.getPhoneId(), operatorNumeric);

            if (isInvalidOperatorNumeric(operatorNumeric)) {
                if (DBG) log("operatorNumeric " + operatorNumeric + " is invalid");
                // Passing empty string is important for the first update. The initial value of
                // operator numeric in locale tracker is null. The async update will allow getting
                // cell info from the modem instead of using the cached one.
                mLocaleTracker.updateOperatorNumeric("");
            } else if (mSS.getRilDataRadioTechnology() != ServiceState.RIL_RADIO_TECHNOLOGY_IWLAN) {
                // If the device is on IWLAN, modems manufacture a ServiceState with the MCC/MNC of
                // the SIM as if we were talking to towers. Telephony code then uses that with
                // mccTable to suggest a timezone. We shouldn't do that if the MCC/MNC is from IWLAN

                // Update IDD.
                if (!mPhone.isPhoneTypeGsm()) {
                    setOperatorIdd(operatorNumeric);
                }

                mLocaleTracker.updateOperatorNumeric(operatorNumeric);
            }

            tm.setNetworkRoamingForPhone(mPhone.getPhoneId(),
                    mPhone.isPhoneTypeGsm() ? mSS.getVoiceRoaming() :
                            (mSS.getVoiceRoaming() || mSS.getDataRoaming()));

            setRoamingType(mSS);
            log("Broadcasting ServiceState : " + mSS);
            // notify using PhoneStateListener and the legacy intent ACTION_SERVICE_STATE_CHANGED
            // notify service state changed only if the merged service state is changed.
            if (!oldMergedSS.equals(mPhone.getServiceState())) {
                mPhone.notifyServiceStateChanged(mPhone.getServiceState());
            }

            // insert into ServiceStateProvider. This will trigger apps to wake through JobScheduler
            mPhone.getContext().getContentResolver()
                    .insert(getUriForSubscriptionId(mPhone.getSubId()),
                            getContentValuesForServiceState(mSS));

            TelephonyMetrics.getInstance().writeServiceStateChanged(mPhone.getPhoneId(), mSS);
        }

        boolean shouldLogAttachedChange = false;
        boolean shouldLogRatChange = false;

        if (hasRegistered || hasDeregistered) {
            shouldLogAttachedChange = true;
        }

        if (has4gHandoff) {
            mAttachedRegistrants.get(AccessNetworkConstants.TRANSPORT_TYPE_WWAN)
                    .notifyRegistrants();
            shouldLogAttachedChange = true;
        }

        if (hasRilVoiceRadioTechnologyChanged) {
            shouldLogRatChange = true;
            notifySignalStrength();
        }

        for (int transport : mTransportManager.getAvailableTransports()) {
            if (hasRilDataRadioTechnologyChanged.get(transport)) {
                shouldLogRatChange = true;
                notifySignalStrength();
            }

            if (hasDataRegStateChanged.get(transport)
                    || hasRilDataRadioTechnologyChanged.get(transport)) {
                notifyDataRegStateRilRadioTechnologyChanged(transport);
                mPhone.notifyDataConnection();
            }

            if (hasDataAttached.get(transport)) {
                shouldLogAttachedChange = true;
                mAttachedRegistrants.get(transport).notifyRegistrants();
            }
            if (hasDataDetached.get(transport)) {
                shouldLogAttachedChange = true;
                mDetachedRegistrants.get(transport).notifyRegistrants();
            }
        }

        if (shouldLogAttachedChange) {
            logAttachChange();
        }
        if (shouldLogRatChange) {
            logRatChange();
        }

        if (hasVoiceRegStateChanged || hasRilVoiceRadioTechnologyChanged) {
            notifyVoiceRegStateRilRadioTechnologyChanged();
        }

        if (hasVoiceRoamingOn || hasVoiceRoamingOff || hasDataRoamingOn || hasDataRoamingOff) {
            logRoamingChange();
        }

        if (hasVoiceRoamingOn) {
            mVoiceRoamingOnRegistrants.notifyRegistrants();
        }

        if (hasVoiceRoamingOff) {
            mVoiceRoamingOffRegistrants.notifyRegistrants();
        }

        if (hasDataRoamingOn) {
            mDataRoamingOnRegistrants.notifyRegistrants();
        }

        if (hasDataRoamingOff) {
            mDataRoamingOffRegistrants.notifyRegistrants();
        }

        if (hasLocationChanged) {
            mPhone.notifyLocationChanged(getCellLocation());
        }

        if (mPhone.isPhoneTypeGsm()) {
            if (!isGprsConsistent(mSS.getDataRegState(), mSS.getVoiceRegState())) {
                if (!mStartedGprsRegCheck && !mReportedGprsNoReg) {
                    mStartedGprsRegCheck = true;

                    int check_period = Settings.Global.getInt(
                            mPhone.getContext().getContentResolver(),
                            Settings.Global.GPRS_REGISTER_CHECK_PERIOD_MS,
                            DEFAULT_GPRS_CHECK_PERIOD_MILLIS);
                    sendMessageDelayed(obtainMessage(EVENT_CHECK_REPORT_GPRS),
                            check_period);
                }
            } else {
                mReportedGprsNoReg = false;
            }
        }
    }

    private void updateOperatorNameFromEri() {
        if (mPhone.isPhoneTypeCdma()) {
            if ((mCi.getRadioState() == TelephonyManager.RADIO_POWER_ON)
                    && (!mIsSubscriptionFromRuim)) {
                String eriText;
                // Now the Phone sees the new ServiceState so it can get the new ERI text
                if (mSS.getVoiceRegState() == ServiceState.STATE_IN_SERVICE) {
                    eriText = mPhone.getCdmaEriText();
                } else {
                    // Note that ServiceState.STATE_OUT_OF_SERVICE is valid used for
                    // mRegistrationState 0,2,3 and 4
                    eriText = mPhone.getContext().getText(
                            com.android.internal.R.string.roamingTextSearching).toString();
                }
                mSS.setOperatorAlphaLong(eriText);
            }
        } else if (mPhone.isPhoneTypeCdmaLte()) {
            boolean hasBrandOverride = mUiccController.getUiccCard(getPhoneId()) != null &&
                    mUiccController.getUiccCard(getPhoneId()).getOperatorBrandOverride() != null;
            if (!hasBrandOverride && (mCi.getRadioState() == TelephonyManager.RADIO_POWER_ON) && (mPhone.isEriFileLoaded()) &&
                    (!ServiceState.isLte(mSS.getRilVoiceRadioTechnology()) ||
                            mPhone.getContext().getResources().getBoolean(com.android.internal.R.
                                    bool.config_LTE_eri_for_network_name)) &&
                                    (!mIsSubscriptionFromRuim)) {
                // Only when CDMA is in service, ERI will take effect
                String eriText = mSS.getOperatorAlpha();
                // Now the Phone sees the new ServiceState so it can get the new ERI text
                if (mSS.getVoiceRegState() == ServiceState.STATE_IN_SERVICE) {
                    eriText = mPhone.getCdmaEriText();
                } else if (mSS.getVoiceRegState() == ServiceState.STATE_POWER_OFF) {
                    eriText = (mIccRecords != null) ? mIccRecords.getServiceProviderName() : null;
                    if (TextUtils.isEmpty(eriText)) {
                        // Sets operator alpha property by retrieving from
                        // build-time system property
                        eriText = SystemProperties.get("ro.cdma.home.operator.alpha");
                    }
                } else if (mSS.getDataRegState() != ServiceState.STATE_IN_SERVICE) {
                    // Note that ServiceState.STATE_OUT_OF_SERVICE is valid used
                    // for mRegistrationState 0,2,3 and 4
                    eriText = mPhone.getContext()
                            .getText(com.android.internal.R.string.roamingTextSearching).toString();
                }
                mSS.setOperatorAlphaLong(eriText);
            }

            if (mUiccApplcation != null && mUiccApplcation.getState() == AppState.APPSTATE_READY &&
                    mIccRecords != null && getCombinedRegState() == ServiceState.STATE_IN_SERVICE
                    && !ServiceState.isLte(mSS.getRilVoiceRadioTechnology())) {
                // SIM is found on the device. If ERI roaming is OFF, and SID/NID matches
                // one configured in SIM, use operator name from CSIM record. Note that ERI, SID,
                // and NID are CDMA only, not applicable to LTE.
                boolean showSpn =
                        ((RuimRecords) mIccRecords).getCsimSpnDisplayCondition();
                int iconIndex = mSS.getCdmaEriIconIndex();

                if (showSpn && (iconIndex == EriInfo.ROAMING_INDICATOR_OFF)
                        && isInHomeSidNid(mSS.getCdmaSystemId(), mSS.getCdmaNetworkId())
                        && mIccRecords != null) {
                    mSS.setOperatorAlphaLong(mIccRecords.getServiceProviderName());
                }
            }
        }
    }

    /**
     * Check whether the specified SID and NID pair appears in the HOME SID/NID list
     * read from NV or SIM.
     *
     * @return true if provided sid/nid pair belongs to operator's home network.
     */
    @UnsupportedAppUsage
    private boolean isInHomeSidNid(int sid, int nid) {
        // if SID/NID is not available, assume this is home network.
        if (isSidsAllZeros()) return true;

        // length of SID/NID shold be same
        if (mHomeSystemId.length != mHomeNetworkId.length) return true;

        if (sid == 0) return true;

        for (int i = 0; i < mHomeSystemId.length; i++) {
            // Use SID only if NID is a reserved value.
            // SID 0 and NID 0 and 65535 are reserved. (C.0005 2.6.5.2)
            if ((mHomeSystemId[i] == sid) &&
                    ((mHomeNetworkId[i] == 0) || (mHomeNetworkId[i] == 65535) ||
                            (nid == 0) || (nid == 65535) || (mHomeNetworkId[i] == nid))) {
                return true;
            }
        }
        // SID/NID are not in the list. So device is not in home network
        return false;
    }

    @UnsupportedAppUsage
    protected void setOperatorIdd(String operatorNumeric) {
        // Retrieve the current country information
        // with the MCC got from opeatorNumeric.
        String idd = mHbpcdUtils.getIddByMcc(
                Integer.parseInt(operatorNumeric.substring(0,3)));
        if (idd != null && !idd.isEmpty()) {
            mPhone.setGlobalSystemProperty(TelephonyProperties.PROPERTY_OPERATOR_IDP_STRING,
                    idd);
        } else {
            // use default "+", since we don't know the current IDP
            mPhone.setGlobalSystemProperty(TelephonyProperties.PROPERTY_OPERATOR_IDP_STRING, "+");
        }
    }

    @UnsupportedAppUsage
    private boolean isInvalidOperatorNumeric(String operatorNumeric) {
        return operatorNumeric == null || operatorNumeric.length() < 5 ||
                operatorNumeric.startsWith(INVALID_MCC);
    }

    @UnsupportedAppUsage
    private String fixUnknownMcc(String operatorNumeric, int sid) {
        if (sid <= 0) {
            // no cdma information is available, do nothing
            return operatorNumeric;
        }

        // resolve the mcc from sid;
        // if mNitzState.getSavedTimeZoneId() is null, TimeZone would get the default timeZone,
        // and the mNitzState.fixTimeZone() couldn't help, because it depends on operator Numeric;
        // if the sid is conflict and timezone is unavailable, the mcc may be not right.
        boolean isNitzTimeZone;
        TimeZone tzone;
        if (mNitzState.getSavedTimeZoneId() != null) {
            tzone = TimeZone.getTimeZone(mNitzState.getSavedTimeZoneId());
            isNitzTimeZone = true;
        } else {
            NitzData lastNitzData = mNitzState.getCachedNitzData();
            if (lastNitzData == null) {
                tzone = null;
            } else {
                tzone = TimeZoneLookupHelper.guessZoneByNitzStatic(lastNitzData);
                if (ServiceStateTracker.DBG) {
                    log("fixUnknownMcc(): guessNitzTimeZone returned "
                            + (tzone == null ? tzone : tzone.getID()));
                }
            }
            isNitzTimeZone = false;
        }

        int utcOffsetHours = 0;
        if (tzone != null) {
            utcOffsetHours = tzone.getRawOffset() / MS_PER_HOUR;
        }

        NitzData nitzData = mNitzState.getCachedNitzData();
        boolean isDst = nitzData != null && nitzData.isDst();
        int mcc = mHbpcdUtils.getMcc(sid, utcOffsetHours, (isDst ? 1 : 0), isNitzTimeZone);
        if (mcc > 0) {
            operatorNumeric = Integer.toString(mcc) + DEFAULT_MNC;
        }
        return operatorNumeric;
    }

    /**
     * Check if GPRS got registered while voice is registered.
     *
     * @param dataRegState i.e. CGREG in GSM
     * @param voiceRegState i.e. CREG in GSM
     * @return false if device only register to voice but not gprs
     */
    @UnsupportedAppUsage
    private boolean isGprsConsistent(int dataRegState, int voiceRegState) {
        return !((voiceRegState == ServiceState.STATE_IN_SERVICE) &&
                (dataRegState != ServiceState.STATE_IN_SERVICE));
    }

    /** convert ServiceState registration code
     * to service state */
    private int regCodeToServiceState(int code) {
        switch (code) {
            case NetworkRegistrationInfo.REGISTRATION_STATE_HOME:
            case NetworkRegistrationInfo.REGISTRATION_STATE_ROAMING:
                return ServiceState.STATE_IN_SERVICE;
            default:
                return ServiceState.STATE_OUT_OF_SERVICE;
        }
    }

    /**
     * code is registration state 0-5 from TS 27.007 7.2
     * returns true if registered roam, false otherwise
     */
    private boolean regCodeIsRoaming (int code) {
        return NetworkRegistrationInfo.REGISTRATION_STATE_ROAMING == code;
    }

    private boolean isSameOperatorNameFromSimAndSS(ServiceState s) {
        String spn = ((TelephonyManager) mPhone.getContext().
                getSystemService(Context.TELEPHONY_SERVICE)).
                getSimOperatorNameForPhone(getPhoneId());

        // NOTE: in case of RUIM we should completely ignore the ERI data file and
        // mOperatorAlphaLong is set from RIL_REQUEST_OPERATOR response 0 (alpha ONS)
        String onsl = s.getOperatorAlphaLong();
        String onss = s.getOperatorAlphaShort();

        boolean equalsOnsl = !TextUtils.isEmpty(spn) && spn.equalsIgnoreCase(onsl);
        boolean equalsOnss = !TextUtils.isEmpty(spn) && spn.equalsIgnoreCase(onss);

        return (equalsOnsl || equalsOnss);
    }

    /**
     * Set roaming state if operator mcc is the same as sim mcc
     * and ons is not different from spn
     *
     * @param s ServiceState hold current ons
     * @return true if same operator
     */
    private boolean isSameNamedOperators(ServiceState s) {
        return currentMccEqualsSimMcc(s) && isSameOperatorNameFromSimAndSS(s);
    }

    /**
     * Compare SIM MCC with Operator MCC
     *
     * @param s ServiceState hold current ons
     * @return true if both are same
     */
    private boolean currentMccEqualsSimMcc(ServiceState s) {
        String simNumeric = ((TelephonyManager) mPhone.getContext().
                getSystemService(Context.TELEPHONY_SERVICE)).
                getSimOperatorNumericForPhone(getPhoneId());
        String operatorNumeric = s.getOperatorNumeric();
        boolean equalsMcc = true;

        try {
            equalsMcc = simNumeric.substring(0, 3).
                    equals(operatorNumeric.substring(0, 3));
        } catch (Exception e){
        }
        return equalsMcc;
    }

    /**
     * Do not set roaming state in case of oprators considered non-roaming.
     *
     * Can use mcc or mcc+mnc as item of
     * {@link CarrierConfigManager#KEY_NON_ROAMING_OPERATOR_STRING_ARRAY}.
     * For example, 302 or 21407. If mcc or mcc+mnc match with operator,
     * don't set roaming state.
     *
     * @param s ServiceState hold current ons
     * @return false for roaming state set
     */
    private boolean isOperatorConsideredNonRoaming(ServiceState s) {
        String operatorNumeric = s.getOperatorNumeric();
        final CarrierConfigManager configManager = (CarrierConfigManager) mPhone.getContext()
                .getSystemService(Context.CARRIER_CONFIG_SERVICE);
        String[] numericArray = null;
        if (configManager != null) {
            PersistableBundle config = configManager.getConfigForSubId(mPhone.getSubId());
            if (config != null) {
                numericArray = config.getStringArray(
                        CarrierConfigManager.KEY_NON_ROAMING_OPERATOR_STRING_ARRAY);
            }
        }
        if (ArrayUtils.isEmpty(numericArray) || operatorNumeric == null) {
            return false;
        }

        for (String numeric : numericArray) {
            if (!TextUtils.isEmpty(numeric) && operatorNumeric.startsWith(numeric)) {
                return true;
            }
        }
        return false;
    }

    private boolean isOperatorConsideredRoaming(ServiceState s) {
        String operatorNumeric = s.getOperatorNumeric();
        final CarrierConfigManager configManager = (CarrierConfigManager) mPhone.getContext()
                .getSystemService(Context.CARRIER_CONFIG_SERVICE);
        String[] numericArray = null;
        if (configManager != null) {
            PersistableBundle config = configManager.getConfigForSubId(mPhone.getSubId());
            if (config != null) {
                numericArray = config.getStringArray(
                        CarrierConfigManager.KEY_ROAMING_OPERATOR_STRING_ARRAY);
            }
        }
        if (ArrayUtils.isEmpty(numericArray) || operatorNumeric == null) {
            return false;
        }

        for (String numeric : numericArray) {
            if (!TextUtils.isEmpty(numeric) && operatorNumeric.startsWith(numeric)) {
                return true;
            }
        }
        return false;
    }

    /**
     * Set restricted state based on the OnRestrictedStateChanged notification
     * If any voice or packet restricted state changes, trigger a UI
     * notification and notify registrants when sim is ready.
     *
     * @param ar an int value of RIL_RESTRICTED_STATE_*
     */
    private void onRestrictedStateChanged(AsyncResult ar) {
        RestrictedState newRs = new RestrictedState();

        if (DBG) log("onRestrictedStateChanged: E rs "+ mRestrictedState);

        if (ar.exception == null && ar.result != null) {
            int state = (int)ar.result;

            newRs.setCsEmergencyRestricted(
                    ((state & RILConstants.RIL_RESTRICTED_STATE_CS_EMERGENCY) != 0) ||
                            ((state & RILConstants.RIL_RESTRICTED_STATE_CS_ALL) != 0) );
            //ignore the normal call and data restricted state before SIM READY
            if (mUiccApplcation != null && mUiccApplcation.getState() == AppState.APPSTATE_READY) {
                newRs.setCsNormalRestricted(
                        ((state & RILConstants.RIL_RESTRICTED_STATE_CS_NORMAL) != 0) ||
                                ((state & RILConstants.RIL_RESTRICTED_STATE_CS_ALL) != 0) );
                newRs.setPsRestricted(
                        (state & RILConstants.RIL_RESTRICTED_STATE_PS_ALL)!= 0);
            }

            if (DBG) log("onRestrictedStateChanged: new rs "+ newRs);

            if (!mRestrictedState.isPsRestricted() && newRs.isPsRestricted()) {
                mPsRestrictEnabledRegistrants.notifyRegistrants();
                setNotification(PS_ENABLED);
            } else if (mRestrictedState.isPsRestricted() && !newRs.isPsRestricted()) {
                mPsRestrictDisabledRegistrants.notifyRegistrants();
                setNotification(PS_DISABLED);
            }

            /**
             * There are two kind of cs restriction, normal and emergency. So
             * there are 4 x 4 combinations in current and new restricted states
             * and we only need to notify when state is changed.
             */
            if (mRestrictedState.isCsRestricted()) {
                if (!newRs.isAnyCsRestricted()) {
                    // remove all restriction
                    setNotification(CS_DISABLED);
                } else if (!newRs.isCsNormalRestricted()) {
                    // remove normal restriction
                    setNotification(CS_EMERGENCY_ENABLED);
                } else if (!newRs.isCsEmergencyRestricted()) {
                    // remove emergency restriction
                    setNotification(CS_NORMAL_ENABLED);
                }
            } else if (mRestrictedState.isCsEmergencyRestricted() &&
                    !mRestrictedState.isCsNormalRestricted()) {
                if (!newRs.isAnyCsRestricted()) {
                    // remove all restriction
                    setNotification(CS_DISABLED);
                } else if (newRs.isCsRestricted()) {
                    // enable all restriction
                    setNotification(CS_ENABLED);
                } else if (newRs.isCsNormalRestricted()) {
                    // remove emergency restriction and enable normal restriction
                    setNotification(CS_NORMAL_ENABLED);
                }
            } else if (!mRestrictedState.isCsEmergencyRestricted() &&
                    mRestrictedState.isCsNormalRestricted()) {
                if (!newRs.isAnyCsRestricted()) {
                    // remove all restriction
                    setNotification(CS_DISABLED);
                } else if (newRs.isCsRestricted()) {
                    // enable all restriction
                    setNotification(CS_ENABLED);
                } else if (newRs.isCsEmergencyRestricted()) {
                    // remove normal restriction and enable emergency restriction
                    setNotification(CS_EMERGENCY_ENABLED);
                }
            } else {
                if (newRs.isCsRestricted()) {
                    // enable all restriction
                    setNotification(CS_ENABLED);
                } else if (newRs.isCsEmergencyRestricted()) {
                    // enable emergency restriction
                    setNotification(CS_EMERGENCY_ENABLED);
                } else if (newRs.isCsNormalRestricted()) {
                    // enable normal restriction
                    setNotification(CS_NORMAL_ENABLED);
                }
            }

            mRestrictedState = newRs;
        }
        log("onRestrictedStateChanged: X rs "+ mRestrictedState);
    }

    /**
     * Get CellLocation from the ServiceState if available or guess from cached CellInfo
     *
     * Get the CellLocation by first checking if ServiceState has a current CID. If so
     * then return that info. Otherwise, check the latest List<CellInfo> and return the first GSM or
     * WCDMA result that appears. If no GSM or WCDMA results, then return an LTE result. The
     * behavior is kept consistent for backwards compatibility; (do not apply logic to determine
     * why the behavior is this way).
     *
     * @return the current cell location if known or a non-null "empty" cell location
     */
    public CellLocation getCellLocation() {
        if (mCellIdentity != null) return mCellIdentity.asCellLocation();

        CellLocation cl = getCellLocationFromCellInfo(getAllCellInfo());
        if (cl != null) return cl;

        return mPhone.getPhoneType() == PhoneConstants.PHONE_TYPE_CDMA
                ? new CdmaCellLocation() : new GsmCellLocation();
    }

    /**
     * Get CellLocation from the ServiceState if available or guess from CellInfo
     *
     * Get the CellLocation by first checking if ServiceState has a current CID. If so
     * then return that info. Otherwise, query AllCellInfo and return the first GSM or
     * WCDMA result that appears. If no GSM or WCDMA results, then return an LTE result.
     * The behavior is kept consistent for backwards compatibility; (do not apply logic
     * to determine why the behavior is this way).
     *
     * @param workSource calling WorkSource
     * @param rspMsg the response message which must be non-null
     */
    public void requestCellLocation(WorkSource workSource, Message rspMsg) {
        if (mCellIdentity != null) {
            AsyncResult.forMessage(rspMsg, mCellIdentity.asCellLocation(), null);
            rspMsg.sendToTarget();
            return;
        }

        Message cellLocRsp = obtainMessage(EVENT_CELL_LOCATION_RESPONSE, rspMsg);
        requestAllCellInfo(workSource, cellLocRsp);
    }

    /* Find and return a CellLocation from CellInfo
     *
     * This method returns the first GSM or WCDMA result that appears in List<CellInfo>. If no GSM
     * or  WCDMA results are found, then it returns an LTE result. The behavior is kept consistent
     * for backwards compatibility; (do not apply logic to determine why the behavior is this way).
     *
     * @return the current cell location from CellInfo or null
     */
    private static CellLocation getCellLocationFromCellInfo(List<CellInfo> info) {
        CellLocation cl = null;
        if (info != null && info.size() > 0) {
            CellIdentity fallbackLteCid = null; // We prefer not to use LTE
            for (CellInfo ci : info) {
                CellIdentity c = ci.getCellIdentity();
                if (c instanceof CellIdentityLte && fallbackLteCid == null) {
                    if (getCidFromCellIdentity(c) != -1) fallbackLteCid = c;
                    continue;
                }
                if (getCidFromCellIdentity(c) != -1) {
                    cl = c.asCellLocation();
                    break;
                }
            }
            if (cl == null && fallbackLteCid != null) {
                cl = fallbackLteCid.asCellLocation();
            }
        }
        return cl;
    }

    /**
     * nitzReceiveTime is time_t that the NITZ time was posted
     */
    private void setTimeFromNITZString(String nitzString, long nitzReceiveTime) {
        long start = SystemClock.elapsedRealtime();
        if (DBG) {
            Rlog.d(LOG_TAG, "NITZ: " + nitzString + "," + nitzReceiveTime
                    + " start=" + start + " delay=" + (start - nitzReceiveTime));
        }
        NitzData newNitzData = NitzData.parse(nitzString);
        if (newNitzData != null) {
            try {
                TimestampedValue<NitzData> nitzSignal =
                        new TimestampedValue<>(nitzReceiveTime, newNitzData);
                mNitzState.handleNitzReceived(nitzSignal);
            } finally {
                if (DBG) {
                    long end = SystemClock.elapsedRealtime();
                    Rlog.d(LOG_TAG, "NITZ: end=" + end + " dur=" + (end - start));
                }
            }
        }
    }

    /**
     * Cancels all notifications posted to NotificationManager for this subId. These notifications
     * for restricted state and rejection cause for cs registration are no longer valid after the
     * SIM has been removed.
     */
    private void cancelAllNotifications() {
        if (DBG) log("cancelAllNotifications: mPrevSubId=" + mPrevSubId);
        NotificationManager notificationManager = (NotificationManager)
                mPhone.getContext().getSystemService(Context.NOTIFICATION_SERVICE);
        if (SubscriptionManager.isValidSubscriptionId(mPrevSubId)) {
            notificationManager.cancel(Integer.toString(mPrevSubId), PS_NOTIFICATION);
            notificationManager.cancel(Integer.toString(mPrevSubId), CS_NOTIFICATION);
            notificationManager.cancel(Integer.toString(mPrevSubId), CS_REJECT_CAUSE_NOTIFICATION);
        }
    }

    /**
     * Post a notification to NotificationManager for restricted state and
     * rejection cause for cs registration
     *
     * @param notifyType is one state of PS/CS_*_ENABLE/DISABLE
     */
    @VisibleForTesting
    public void setNotification(int notifyType) {
        if (DBG) log("setNotification: create notification " + notifyType);

        if (!SubscriptionManager.isValidSubscriptionId(mSubId)) {
            // notifications are posted per-sub-id, so return if current sub-id is invalid
            loge("cannot setNotification on invalid subid mSubId=" + mSubId);
            return;
        }

        // Needed because sprout RIL sends these when they shouldn't?
        boolean isSetNotification = mPhone.getContext().getResources().getBoolean(
                com.android.internal.R.bool.config_user_notification_of_restrictied_mobile_access);
        if (!isSetNotification) {
            if (DBG) log("Ignore all the notifications");
            return;
        }

        Context context = mPhone.getContext();

        boolean autoCancelCsRejectNotification = false;

        CarrierConfigManager configManager = (CarrierConfigManager)
                context.getSystemService(Context.CARRIER_CONFIG_SERVICE);
        if (configManager != null) {
            PersistableBundle bundle = configManager.getConfigForSubId(mPhone.getSubId());
            if (bundle != null) {
                boolean disableVoiceBarringNotification = bundle.getBoolean(
                        CarrierConfigManager.KEY_DISABLE_VOICE_BARRING_NOTIFICATION_BOOL, false);
                if(disableVoiceBarringNotification && (notifyType == CS_ENABLED
                        || notifyType == CS_NORMAL_ENABLED
                        || notifyType == CS_EMERGENCY_ENABLED)) {
                    if (DBG) log("Voice/emergency call barred notification disabled");
                    return;
                }
                autoCancelCsRejectNotification = bundle.getBoolean(
                        CarrierConfigManager.KEY_AUTO_CANCEL_CS_REJECT_NOTIFICATION, false);
            }
        }

        CharSequence details = "";
        CharSequence title = "";
        int notificationId = CS_NOTIFICATION;
        int icon = com.android.internal.R.drawable.stat_sys_warning;

        final boolean multipleSubscriptions = (((TelephonyManager) mPhone.getContext()
                  .getSystemService(Context.TELEPHONY_SERVICE)).getPhoneCount() > 1);
        final int simNumber = mSubscriptionController.getSlotIndex(mSubId) + 1;

        switch (notifyType) {
            case PS_ENABLED:
                long dataSubId = SubscriptionManager.getDefaultDataSubscriptionId();
                if (dataSubId != mPhone.getSubId()) {
                    return;
                }
                notificationId = PS_NOTIFICATION;
                title = context.getText(com.android.internal.R.string.RestrictedOnDataTitle);
                details = multipleSubscriptions
                        ? context.getString(
                                com.android.internal.R.string.RestrictedStateContentMsimTemplate,
                                simNumber) :
                        context.getText(com.android.internal.R.string.RestrictedStateContent);
                break;
            case PS_DISABLED:
                notificationId = PS_NOTIFICATION;
                break;
            case CS_ENABLED:
                title = context.getText(com.android.internal.R.string.RestrictedOnAllVoiceTitle);
                details = multipleSubscriptions
                        ? context.getString(
                                com.android.internal.R.string.RestrictedStateContentMsimTemplate,
                                simNumber) :
                        context.getText(com.android.internal.R.string.RestrictedStateContent);
                break;
            case CS_NORMAL_ENABLED:
                title = context.getText(com.android.internal.R.string.RestrictedOnNormalTitle);
                details = multipleSubscriptions
                        ? context.getString(
                                com.android.internal.R.string.RestrictedStateContentMsimTemplate,
                                simNumber) :
                        context.getText(com.android.internal.R.string.RestrictedStateContent);
                break;
            case CS_EMERGENCY_ENABLED:
                title = context.getText(com.android.internal.R.string.RestrictedOnEmergencyTitle);
                details = multipleSubscriptions
                        ? context.getString(
                                com.android.internal.R.string.RestrictedStateContentMsimTemplate,
                                simNumber) :
                        context.getText(com.android.internal.R.string.RestrictedStateContent);
                break;
            case CS_DISABLED:
                // do nothing and cancel the notification later
                break;
            case CS_REJECT_CAUSE_ENABLED:
                notificationId = CS_REJECT_CAUSE_NOTIFICATION;
                int resId = selectResourceForRejectCode(mRejectCode, multipleSubscriptions);
                if (0 == resId) {
                    if (autoCancelCsRejectNotification) {
                        notifyType = CS_REJECT_CAUSE_DISABLED;
                    } else {
                        loge("setNotification: mRejectCode=" + mRejectCode + " is not handled.");
                        return;
                    }
                } else {
                    icon = com.android.internal.R.drawable.stat_notify_mmcc_indication_icn;
                    // if using the single SIM resource, simNumber will be ignored
                    title = context.getString(resId, simNumber);
                    details = null;
                }
                break;
        }

        if (DBG) {
            log("setNotification, create notification, notifyType: " + notifyType
                    + ", title: " + title + ", details: " + details + ", subId: " + mSubId);
        }

        mNotification = new Notification.Builder(context)
                .setWhen(System.currentTimeMillis())
                .setAutoCancel(true)
                .setSmallIcon(icon)
                .setTicker(title)
                .setColor(context.getResources().getColor(
                        com.android.internal.R.color.system_notification_accent_color))
                .setContentTitle(title)
                .setStyle(new Notification.BigTextStyle().bigText(details))
                .setContentText(details)
                .setChannel(NotificationChannelController.CHANNEL_ID_ALERT)
                .build();

        NotificationManager notificationManager = (NotificationManager)
                context.getSystemService(Context.NOTIFICATION_SERVICE);

        if (notifyType == PS_DISABLED || notifyType == CS_DISABLED
                || notifyType == CS_REJECT_CAUSE_DISABLED) {
            // cancel previous post notification
            notificationManager.cancel(Integer.toString(mSubId), notificationId);
        } else {
            boolean show = false;
            if (mSS.isEmergencyOnly() && notifyType == CS_EMERGENCY_ENABLED) {
                // if reg state is emergency only, always show restricted emergency notification.
                show = true;
            } else if (notifyType == CS_REJECT_CAUSE_ENABLED) {
                // always show notification due to CS reject irrespective of service state.
                show = true;
            } else if (mSS.getState() == ServiceState.STATE_IN_SERVICE) {
                // for non in service states, we have system UI and signal bar to indicate limited
                // service. No need to show notification again. This also helps to mitigate the
                // issue if phone go to OOS and camp to other networks and received restricted ind.
                show = true;
            }
            // update restricted state notification for this subId
            if (show) {
                notificationManager.notify(Integer.toString(mSubId), notificationId, mNotification);
            }
        }
    }

    /**
     * Selects the resource ID, which depends on rejection cause that is sent by the network when CS
     * registration is rejected.
     *
     * @param rejCode should be compatible with TS 24.008.
     */
    private int selectResourceForRejectCode(int rejCode, boolean multipleSubscriptions) {
        int rejResourceId = 0;
        switch (rejCode) {
            case 1:// Authentication reject
                rejResourceId = multipleSubscriptions
                        ? com.android.internal.R.string.mmcc_authentication_reject_msim_template :
                        com.android.internal.R.string.mmcc_authentication_reject;
                break;
            case 2:// IMSI unknown in HLR
                rejResourceId = multipleSubscriptions
                        ? com.android.internal.R.string.mmcc_imsi_unknown_in_hlr_msim_template :
                        com.android.internal.R.string.mmcc_imsi_unknown_in_hlr;
                break;
            case 3:// Illegal MS
                rejResourceId = multipleSubscriptions
                        ? com.android.internal.R.string.mmcc_illegal_ms_msim_template :
                        com.android.internal.R.string.mmcc_illegal_ms;
                break;
            case 6:// Illegal ME
                rejResourceId = multipleSubscriptions
                        ? com.android.internal.R.string.mmcc_illegal_me_msim_template :
                        com.android.internal.R.string.mmcc_illegal_me;
                break;
            default:
                // The other codes are not defined or not required by operators till now.
                break;
        }
        return rejResourceId;
    }

    private UiccCardApplication getUiccCardApplication() {
        if (mPhone.isPhoneTypeGsm()) {
            return mUiccController.getUiccCardApplication(mPhone.getPhoneId(),
                    UiccController.APP_FAM_3GPP);
        } else {
            return mUiccController.getUiccCardApplication(mPhone.getPhoneId(),
                    UiccController.APP_FAM_3GPP2);
        }
    }

    private void queueNextSignalStrengthPoll() {
        if (mDontPollSignalStrength) {
            // The radio is telling us about signal strength changes
            // we don't have to ask it
            return;
        }

        // if there is no SIM present, do not poll signal strength
        UiccCard uiccCard = UiccController.getInstance().getUiccCard(getPhoneId());
        if (uiccCard == null || uiccCard.getCardState() == CardState.CARDSTATE_ABSENT) {
            log("Not polling signal strength due to absence of SIM");
            return;
        }

        Message msg;

        msg = obtainMessage();
        msg.what = EVENT_POLL_SIGNAL_STRENGTH;

        long nextTime;

        // TODO Don't poll signal strength if screen is off
        sendMessageDelayed(msg, POLL_PERIOD_MILLIS);
    }

    private void notifyCdmaSubscriptionInfoReady() {
        if (mCdmaForSubscriptionInfoReadyRegistrants != null) {
            if (DBG) log("CDMA_SUBSCRIPTION: call notifyRegistrants()");
            mCdmaForSubscriptionInfoReadyRegistrants.notifyRegistrants();
        }
    }

    /**
     * Registration point for transition into DataConnection attached.
     * @param transport Transport type
     * @param h handler to notify
     * @param what what code of message when delivered
     * @param obj placed in Message.obj
     */
    public void registerForDataConnectionAttached(@TransportType int transport, Handler h, int what,
                                                  Object obj) {
        Registrant r = new Registrant(h, what, obj);
        if (mAttachedRegistrants.get(transport) == null) {
            mAttachedRegistrants.put(transport, new RegistrantList());
        }
        mAttachedRegistrants.get(transport).add(r);

        if (mSS != null) {
            NetworkRegistrationInfo netRegState = mSS.getNetworkRegistrationInfo(
                    NetworkRegistrationInfo.DOMAIN_PS, transport);
            if (netRegState == null || netRegState.isInService()) {
                r.notifyRegistrant();
            }
        }
    }

    /**
     * Unregister for data attached event
     *
     * @param transport Transport type
     * @param h Handler to notify
     */
    public void unregisterForDataConnectionAttached(@TransportType int transport, Handler h) {
        if (mAttachedRegistrants.get(transport) != null) {
            mAttachedRegistrants.get(transport).remove(h);
        }
    }

    /**
     * Registration point for transition into DataConnection detached.
     * @param transport Transport type
     * @param h handler to notify
     * @param what what code of message when delivered
     * @param obj placed in Message.obj
     */
    public void registerForDataConnectionDetached(@TransportType int transport, Handler h, int what,
                                                  Object obj) {
        Registrant r = new Registrant(h, what, obj);
        if (mDetachedRegistrants.get(transport) == null) {
            mDetachedRegistrants.put(transport, new RegistrantList());
        }
        mDetachedRegistrants.get(transport).add(r);

        if (mSS != null) {
            NetworkRegistrationInfo netRegState = mSS.getNetworkRegistrationInfo(
                    NetworkRegistrationInfo.DOMAIN_PS, transport);
            if (netRegState != null && !netRegState.isInService()) {
                r.notifyRegistrant();
            }
        }
    }

    /**
     * Unregister for data detatched event
     *
     * @param transport Transport type
     * @param h Handler to notify
     */
    public void unregisterForDataConnectionDetached(@TransportType int transport, Handler h) {
        if (mDetachedRegistrants.get(transport) != null) {
            mDetachedRegistrants.get(transport).remove(h);
        }
    }

    /**
     * Registration for RIL Voice Radio Technology changing. The
     * new radio technology will be returned AsyncResult#result as an Integer Object.
     * The AsyncResult will be in the notification Message#obj.
     *
     * @param h handler to notify
     * @param what what code of message when delivered
     * @param obj placed in Message.obj
     */
    public void registerForVoiceRegStateOrRatChanged(Handler h, int what, Object obj) {
        Registrant r = new Registrant(h, what, obj);
        mVoiceRegStateOrRatChangedRegistrants.add(r);
        notifyVoiceRegStateRilRadioTechnologyChanged();
    }

    public void unregisterForVoiceRegStateOrRatChanged(Handler h) {
        mVoiceRegStateOrRatChangedRegistrants.remove(h);
    }

    /**
     * Registration for DataConnection RIL Data Radio Technology changing. The
     * new radio technology will be returned AsyncResult#result as an Integer Object.
     * The AsyncResult will be in the notification Message#obj.
     *
     * @param transport Transport
     * @param h handler to notify
     * @param what what code of message when delivered
     * @param obj placed in Message.obj
     */
    public void registerForDataRegStateOrRatChanged(@TransportType int transport, Handler h,
                                                    int what, Object obj) {
        Registrant r = new Registrant(h, what, obj);
        if (mDataRegStateOrRatChangedRegistrants.get(transport) == null) {
            mDataRegStateOrRatChangedRegistrants.put(transport, new RegistrantList());
        }
        mDataRegStateOrRatChangedRegistrants.get(transport).add(r);
        notifyDataRegStateRilRadioTechnologyChanged(transport);
    }

    /**
     * Unregister for data registration state changed or RAT changed event
     *
     * @param transport Transport
     * @param h The handler
     */
    public void unregisterForDataRegStateOrRatChanged(@TransportType int transport, Handler h) {
        if (mDataRegStateOrRatChangedRegistrants.get(transport) != null) {
            mDataRegStateOrRatChangedRegistrants.get(transport).remove(h);
        }
    }

    /**
     * Registration point for transition into network attached.
     * @param h handler to notify
     * @param what what code of message when delivered
     * @param obj in Message.obj
     */
    public void registerForNetworkAttached(Handler h, int what, Object obj) {
        Registrant r = new Registrant(h, what, obj);

        mNetworkAttachedRegistrants.add(r);
        if (mSS.getVoiceRegState() == ServiceState.STATE_IN_SERVICE) {
            r.notifyRegistrant();
        }
    }

    public void unregisterForNetworkAttached(Handler h) {
        mNetworkAttachedRegistrants.remove(h);
    }

    /**
     * Registration point for transition into network detached.
     * @param h handler to notify
     * @param what what code of message when delivered
     * @param obj in Message.obj
     */
    public void registerForNetworkDetached(Handler h, int what, Object obj) {
        Registrant r = new Registrant(h, what, obj);

        mNetworkDetachedRegistrants.add(r);
        if (mSS.getVoiceRegState() != ServiceState.STATE_IN_SERVICE) {
            r.notifyRegistrant();
        }
    }

    public void unregisterForNetworkDetached(Handler h) {
        mNetworkDetachedRegistrants.remove(h);
    }

    /**
     * Registration point for transition into packet service restricted zone.
     * @param h handler to notify
     * @param what what code of message when delivered
     * @param obj placed in Message.obj
     */
    public void registerForPsRestrictedEnabled(Handler h, int what, Object obj) {
        Registrant r = new Registrant(h, what, obj);
        mPsRestrictEnabledRegistrants.add(r);

        if (mRestrictedState.isPsRestricted()) {
            r.notifyRegistrant();
        }
    }

    public void unregisterForPsRestrictedEnabled(Handler h) {
        mPsRestrictEnabledRegistrants.remove(h);
    }

    /**
     * Registration point for transition out of packet service restricted zone.
     * @param h handler to notify
     * @param what what code of message when delivered
     * @param obj placed in Message.obj
     */
    public void registerForPsRestrictedDisabled(Handler h, int what, Object obj) {
        Registrant r = new Registrant(h, what, obj);
        mPsRestrictDisabledRegistrants.add(r);

        if (mRestrictedState.isPsRestricted()) {
            r.notifyRegistrant();
        }
    }

    public void unregisterForPsRestrictedDisabled(Handler h) {
        mPsRestrictDisabledRegistrants.remove(h);
    }

    /**
     * Registers for IMS capability changed.
     * @param h handler to notify
     * @param what what code of message when delivered
     * @param obj placed in Message.obj
     */
    public void registerForImsCapabilityChanged(Handler h, int what, Object obj) {
        Registrant r = new Registrant(h, what, obj);
        mImsCapabilityChangedRegistrants.add(r);
    }

    /**
     * Unregisters for IMS capability changed.
     * @param h handler to notify
     */
    public void unregisterForImsCapabilityChanged(Handler h) {
        mImsCapabilityChangedRegistrants.remove(h);
    }

    /**
     * Clean up existing voice and data connection then turn off radio power.
     *
     * Hang up the existing voice calls to decrease call drop rate.
     */
    public void powerOffRadioSafely() {
        synchronized (this) {
            if (!mPendingRadioPowerOffAfterDataOff) {
                int dds = SubscriptionManager.getDefaultDataSubscriptionId();
                // To minimize race conditions we call cleanUpAllConnections on
                // both if else paths instead of before this isDisconnected test.
                if (mPhone.areAllDataDisconnected()
                        && (dds == mPhone.getSubId()
                        || (dds != mPhone.getSubId()
                        && ProxyController.getInstance().areAllDataDisconnected(dds)))) {
                    // To minimize race conditions we do this after isDisconnected
                    for (int transport : mTransportManager.getAvailableTransports()) {
                        if (mPhone.getDcTracker(transport) != null) {
                            mPhone.getDcTracker(transport).cleanUpAllConnections(
                                    Phone.REASON_RADIO_TURNED_OFF);
                        }
                    }
                    if (DBG) log("Data disconnected, turn off radio right away.");
                    hangupAndPowerOff();
                } else {
                    // hang up all active voice calls first
                    if (mPhone.isPhoneTypeGsm() && mPhone.isInCall()) {
                        mPhone.mCT.mRingingCall.hangupIfAlive();
                        mPhone.mCT.mBackgroundCall.hangupIfAlive();
                        mPhone.mCT.mForegroundCall.hangupIfAlive();
                    }
                    for (int transport : mTransportManager.getAvailableTransports()) {
                        if (mPhone.getDcTracker(transport) != null) {
                            mPhone.getDcTracker(transport).cleanUpAllConnections(
                                    Phone.REASON_RADIO_TURNED_OFF);
                        }
                    }

                    if (dds != mPhone.getSubId()
                            && !ProxyController.getInstance().areAllDataDisconnected(dds)) {
                        if (DBG) log("Data is active on DDS.  Wait for all data disconnect");
                        // Data is not disconnected on DDS. Wait for the data disconnect complete
                        // before sending the RADIO_POWER off.
                        ProxyController.getInstance().registerForAllDataDisconnected(dds, this,
                                EVENT_ALL_DATA_DISCONNECTED);
                        mPendingRadioPowerOffAfterDataOff = true;
                    }
                    Message msg = Message.obtain(this);
                    msg.what = EVENT_SET_RADIO_POWER_OFF;
                    msg.arg1 = ++mPendingRadioPowerOffAfterDataOffTag;
                    if (sendMessageDelayed(msg, 30000)) {
                        if (DBG) log("Wait upto 30s for data to disconnect, then turn off radio.");
                        mPendingRadioPowerOffAfterDataOff = true;
                    } else {
                        log("Cannot send delayed Msg, turn off radio right away.");
                        hangupAndPowerOff();
                        mPendingRadioPowerOffAfterDataOff = false;
                    }
                }
            }
        }
    }

    /**
     * process the pending request to turn radio off after data is disconnected
     *
     * return true if there is pending request to process; false otherwise.
     */
    public boolean processPendingRadioPowerOffAfterDataOff() {
        synchronized(this) {
            if (mPendingRadioPowerOffAfterDataOff) {
                if (DBG) log("Process pending request to turn radio off.");
                mPendingRadioPowerOffAfterDataOffTag += 1;
                hangupAndPowerOff();
                mPendingRadioPowerOffAfterDataOff = false;
                return true;
            }
            return false;
        }
    }

    /**
     * Checks if the provided earfcn falls withing the range of earfcns.
     *
     * return true if earfcn falls within the provided range; false otherwise.
     */
    private boolean containsEarfcnInEarfcnRange(ArrayList<Pair<Integer, Integer>> earfcnPairList,
            int earfcn) {
        if (earfcnPairList != null) {
            for (Pair<Integer, Integer> earfcnPair : earfcnPairList) {
                if ((earfcn >= earfcnPair.first) && (earfcn <= earfcnPair.second)) {
                    return true;
                }
            }
        }

        return false;
    }

    /**
     * Convert the earfcnStringArray to list of pairs.
     *
     * Format of the earfcnsList is expected to be {"erafcn1_start-earfcn1_end",
     * "earfcn2_start-earfcn2_end" ... }
     */
    ArrayList<Pair<Integer, Integer>> convertEarfcnStringArrayToPairList(String[] earfcnsList) {
        ArrayList<Pair<Integer, Integer>> earfcnPairList = new ArrayList<Pair<Integer, Integer>>();

        if (earfcnsList != null) {
            int earfcnStart;
            int earfcnEnd;
            for (int i = 0; i < earfcnsList.length; i++) {
                try {
                    String[] earfcns = earfcnsList[i].split("-");
                    if (earfcns.length != 2) {
                        if (VDBG) {
                            log("Invalid earfcn range format");
                        }
                        return null;
                    }

                    earfcnStart = Integer.parseInt(earfcns[0]);
                    earfcnEnd = Integer.parseInt(earfcns[1]);

                    if (earfcnStart > earfcnEnd) {
                        if (VDBG) {
                            log("Invalid earfcn range format");
                        }
                        return null;
                    }

                    earfcnPairList.add(new Pair<Integer, Integer>(earfcnStart, earfcnEnd));
                } catch (PatternSyntaxException pse) {
                    if (VDBG) {
                        log("Invalid earfcn range format");
                    }
                    return null;
                } catch (NumberFormatException nfe) {
                    if (VDBG) {
                        log("Invalid earfcn number format");
                    }
                    return null;
                }
            }
        }

        return earfcnPairList;
    }

    private void onCarrierConfigChanged() {
        CarrierConfigManager configManager = (CarrierConfigManager)
                mPhone.getContext().getSystemService(Context.CARRIER_CONFIG_SERVICE);
        PersistableBundle config = configManager.getConfigForSubId(mPhone.getSubId());

        if (config != null) {
            mCarrierConfigLoaded = true;
            pollState();
            updateLteEarfcnLists(config);
            updateReportingCriteria(config);
        }
    }

    private void updateLteEarfcnLists(PersistableBundle config) {
        synchronized (mLteRsrpBoostLock) {
            mLteRsrpBoost = config.getInt(CarrierConfigManager.KEY_LTE_EARFCNS_RSRP_BOOST_INT, 0);
            String[] earfcnsStringArrayForRsrpBoost = config.getStringArray(
                    CarrierConfigManager.KEY_BOOSTED_LTE_EARFCNS_STRING_ARRAY);
            mEarfcnPairListForRsrpBoost = convertEarfcnStringArrayToPairList(
                    earfcnsStringArrayForRsrpBoost);
        }
    }

    private void updateReportingCriteria(PersistableBundle config) {
        mPhone.setSignalStrengthReportingCriteria(
                config.getIntArray(CarrierConfigManager.KEY_LTE_RSRP_THRESHOLDS_INT_ARRAY),
                AccessNetworkType.EUTRAN);
        mPhone.setSignalStrengthReportingCriteria(
                config.getIntArray(CarrierConfigManager.KEY_WCDMA_RSCP_THRESHOLDS_INT_ARRAY),
                AccessNetworkType.UTRAN);
    }

    private void updateServiceStateLteEarfcnBoost(ServiceState serviceState, int lteEarfcn) {
        synchronized (mLteRsrpBoostLock) {
            if ((lteEarfcn != INVALID_LTE_EARFCN)
                    && containsEarfcnInEarfcnRange(mEarfcnPairListForRsrpBoost, lteEarfcn)) {
                serviceState.setLteEarfcnRsrpBoost(mLteRsrpBoost);
            } else {
                serviceState.setLteEarfcnRsrpBoost(0);
            }
        }
    }

    /**
     * send signal-strength-changed notification if changed Called both for
     * solicited and unsolicited signal strength updates
     *
     * @return true if the signal strength changed and a notification was sent.
     */
    protected boolean onSignalStrengthResult(AsyncResult ar) {

        // This signal is used for both voice and data radio signal so parse
        // all fields

        if ((ar.exception == null) && (ar.result != null)) {
            mSignalStrength = (SignalStrength) ar.result;

            PersistableBundle config = getCarrierConfig();
            mSignalStrength.updateLevel(config, mSS);
        } else {
            log("onSignalStrengthResult() Exception from RIL : " + ar.exception);
            mSignalStrength = new SignalStrength();
        }

        boolean ssChanged = notifySignalStrength();

        return ssChanged;
    }

    /**
     * Hang up all voice call and turn off radio. Implemented by derived class.
     */
    protected void hangupAndPowerOff() {
        // hang up all active voice calls
        if (!mPhone.isPhoneTypeGsm() || mPhone.isInCall()) {
            mPhone.mCT.mRingingCall.hangupIfAlive();
            mPhone.mCT.mBackgroundCall.hangupIfAlive();
            mPhone.mCT.mForegroundCall.hangupIfAlive();
        }

        mCi.setRadioPower(false, obtainMessage(EVENT_RADIO_POWER_OFF_DONE));

    }

    /** Cancel a pending (if any) pollState() operation */
    protected void cancelPollState() {
        // This will effectively cancel the rest of the poll requests.
        mPollingContext = new int[1];
    }

    /**
     * Return true if the network operator's country code changed.
     */
    private boolean networkCountryIsoChanged(String newCountryIsoCode, String prevCountryIsoCode) {
        // Return false if the new ISO code isn't valid as we don't know where we are.
        // Return true if the previous ISO code wasn't valid, or if it was and the new one differs.

        // If newCountryIsoCode is invalid then we'll return false
        if (TextUtils.isEmpty(newCountryIsoCode)) {
            if (DBG) {
                log("countryIsoChanged: no new country ISO code");
            }
            return false;
        }

        if (TextUtils.isEmpty(prevCountryIsoCode)) {
            if (DBG) {
                log("countryIsoChanged: no previous country ISO code");
            }
            return true;
        }
        return !newCountryIsoCode.equals(prevCountryIsoCode);
    }

    // Determine if the Icc card exists
    private boolean iccCardExists() {
        boolean iccCardExist = false;
        if (mUiccApplcation != null) {
            iccCardExist = mUiccApplcation.getState() != AppState.APPSTATE_UNKNOWN;
        }
        return iccCardExist;
    }

    @UnsupportedAppUsage
    public String getSystemProperty(String property, String defValue) {
        return TelephonyManager.getTelephonyProperty(mPhone.getPhoneId(), property, defValue);
    }

    public List<CellInfo> getAllCellInfo() {
        return mLastCellInfoList;
    }

    /** Set the minimum time between CellInfo requests to the modem, in milliseconds */
    public void setCellInfoMinInterval(int interval) {
        mCellInfoMinIntervalMs = interval;
    }

    /**
     * Request the latest CellInfo from the modem.
     *
     * If sufficient time has elapsed, then this request will be sent to the modem. Otherwise
     * the latest cached List<CellInfo> will be returned.
     *
     * @param workSource of the caller for power accounting
     * @param rspMsg an optional response message to get the response to the CellInfo request. If
     *     the rspMsg is not provided, then CellInfo will still be requested from the modem and
     *     cached locally for future lookup.
     */
    public void requestAllCellInfo(WorkSource workSource, Message rspMsg) {
        if (VDBG) log("SST.requestAllCellInfo(): E");
        if (mCi.getRilVersion() < 8) {
            if (DBG) log("SST.requestAllCellInfo(): not implemented");
            return;
        }
        synchronized (mPendingCellInfoRequests) {
            // If there are pending requests, then we already have a request active, so add this
            // request to the response queue without initiating a new request.
            if (mIsPendingCellInfoRequest) {
                if (rspMsg != null) mPendingCellInfoRequests.add(rspMsg);
                return;
            }
            // Check to see whether the elapsed time is sufficient for a new request; if not, then
            // return the result of the last request (if expected).
            final long curTime = SystemClock.elapsedRealtime();
            if ((curTime - mLastCellInfoReqTime) < mCellInfoMinIntervalMs) {
                if (rspMsg != null) {
                    if (DBG) log("SST.requestAllCellInfo(): return last, back to back calls");
                    AsyncResult.forMessage(rspMsg, mLastCellInfoList, null);
                    rspMsg.sendToTarget();
                }
                return;
            }
            // If this request needs an explicit response (it's a synchronous request), then queue
            // the response message.
            if (rspMsg != null) mPendingCellInfoRequests.add(rspMsg);
            // Update the timeout window so that we don't delay based on slow responses
            mLastCellInfoReqTime = curTime;
            // Set a flag to remember that we have a pending cell info request
            mIsPendingCellInfoRequest = true;
            // Send a cell info request and also chase it with a timeout message
            Message msg = obtainMessage(EVENT_GET_CELL_INFO_LIST);
            mCi.getCellInfoList(msg, workSource);
            // This message will arrive TIMEOUT ms later and ensure that we don't wait forever for
            // a CELL_INFO response.
            sendMessageDelayed(
                    obtainMessage(EVENT_GET_CELL_INFO_LIST), CELL_INFO_LIST_QUERY_TIMEOUT);
        }
    }

    /**
     * @return signal strength
     */
    public SignalStrength getSignalStrength() {
        return mSignalStrength;
    }

    /**
     * Registration point for subscription info ready
     * @param h handler to notify
     * @param what what code of message when delivered
     * @param obj placed in Message.obj
     */
    public void registerForSubscriptionInfoReady(Handler h, int what, Object obj) {
        Registrant r = new Registrant(h, what, obj);
        mCdmaForSubscriptionInfoReadyRegistrants.add(r);

        if (isMinInfoReady()) {
            r.notifyRegistrant();
        }
    }

    public void unregisterForSubscriptionInfoReady(Handler h) {
        mCdmaForSubscriptionInfoReadyRegistrants.remove(h);
    }

    /**
     * Save current source of cdma subscription
     * @param source - 1 for NV, 0 for RUIM
     */
    private void saveCdmaSubscriptionSource(int source) {
        log("Storing cdma subscription source: " + source);
        Settings.Global.putInt(mPhone.getContext().getContentResolver(),
                Settings.Global.CDMA_SUBSCRIPTION_MODE,
                source);
        log("Read from settings: " + Settings.Global.getInt(mPhone.getContext().getContentResolver(),
                Settings.Global.CDMA_SUBSCRIPTION_MODE, -1));
    }

    private void getSubscriptionInfoAndStartPollingThreads() {
        mCi.getCDMASubscription(obtainMessage(EVENT_POLL_STATE_CDMA_SUBSCRIPTION));

        // Get Registration Information
        pollState();
    }

    private void handleCdmaSubscriptionSource(int newSubscriptionSource) {
        log("Subscription Source : " + newSubscriptionSource);
        mIsSubscriptionFromRuim =
                (newSubscriptionSource == CdmaSubscriptionSourceManager.SUBSCRIPTION_FROM_RUIM);
        log("isFromRuim: " + mIsSubscriptionFromRuim);
        saveCdmaSubscriptionSource(newSubscriptionSource);
        if (!mIsSubscriptionFromRuim) {
            // NV is ready when subscription source is NV
            sendMessage(obtainMessage(EVENT_NV_READY));
        }
    }

    private void dumpEarfcnPairList(PrintWriter pw) {
        pw.print(" mEarfcnPairListForRsrpBoost={");
        if (mEarfcnPairListForRsrpBoost != null) {
            int i = mEarfcnPairListForRsrpBoost.size();
            for (Pair<Integer, Integer> earfcnPair : mEarfcnPairListForRsrpBoost) {
                pw.print("(");
                pw.print(earfcnPair.first);
                pw.print(",");
                pw.print(earfcnPair.second);
                pw.print(")");
                if ((--i) != 0) {
                    pw.print(",");
                }
            }
        }
        pw.println("}");
    }

    private void dumpCellInfoList(PrintWriter pw) {
        pw.print(" mLastCellInfoList={");
        if(mLastCellInfoList != null) {
            boolean first = true;
            for(CellInfo info : mLastCellInfoList) {
               if(first == false) {
                   pw.print(",");
               }
               first = false;
               pw.print(info.toString());
            }
        }
        pw.println("}");
    }

    public void dump(FileDescriptor fd, PrintWriter pw, String[] args) {
        pw.println("ServiceStateTracker:");
        pw.println(" mSubId=" + mSubId);
        pw.println(" mSS=" + mSS);
        pw.println(" mNewSS=" + mNewSS);
        pw.println(" mVoiceCapable=" + mVoiceCapable);
        pw.println(" mRestrictedState=" + mRestrictedState);
        pw.println(" mPollingContext=" + mPollingContext + " - " +
                (mPollingContext != null ? mPollingContext[0] : ""));
        pw.println(" mDesiredPowerState=" + mDesiredPowerState);
        pw.println(" mDontPollSignalStrength=" + mDontPollSignalStrength);
        pw.println(" mSignalStrength=" + mSignalStrength);
        pw.println(" mLastSignalStrength=" + mLastSignalStrength);
        pw.println(" mRestrictedState=" + mRestrictedState);
        pw.println(" mPendingRadioPowerOffAfterDataOff=" + mPendingRadioPowerOffAfterDataOff);
        pw.println(" mPendingRadioPowerOffAfterDataOffTag=" + mPendingRadioPowerOffAfterDataOffTag);
        pw.println(" mCellIdentity=" + Rlog.pii(VDBG, mCellIdentity));
        pw.println(" mNewCellIdentity=" + Rlog.pii(VDBG, mNewCellIdentity));
        pw.println(" mLastCellInfoReqTime=" + mLastCellInfoReqTime);
        dumpCellInfoList(pw);
        pw.flush();
        pw.println(" mPreferredNetworkType=" + mPreferredNetworkType);
        pw.println(" mMaxDataCalls=" + mMaxDataCalls);
        pw.println(" mNewMaxDataCalls=" + mNewMaxDataCalls);
        pw.println(" mReasonDataDenied=" + mReasonDataDenied);
        pw.println(" mNewReasonDataDenied=" + mNewReasonDataDenied);
        pw.println(" mGsmRoaming=" + mGsmRoaming);
        pw.println(" mDataRoaming=" + mDataRoaming);
        pw.println(" mEmergencyOnly=" + mEmergencyOnly);
        pw.flush();
        mNitzState.dumpState(pw);
        pw.flush();
        pw.println(" mStartedGprsRegCheck=" + mStartedGprsRegCheck);
        pw.println(" mReportedGprsNoReg=" + mReportedGprsNoReg);
        pw.println(" mNotification=" + mNotification);
        pw.println(" mCurSpn=" + mCurSpn);
        pw.println(" mCurDataSpn=" + mCurDataSpn);
        pw.println(" mCurShowSpn=" + mCurShowSpn);
        pw.println(" mCurPlmn=" + mCurPlmn);
        pw.println(" mCurShowPlmn=" + mCurShowPlmn);
        pw.flush();
        pw.println(" mCurrentOtaspMode=" + mCurrentOtaspMode);
        pw.println(" mRoamingIndicator=" + mRoamingIndicator);
        pw.println(" mIsInPrl=" + mIsInPrl);
        pw.println(" mDefaultRoamingIndicator=" + mDefaultRoamingIndicator);
        pw.println(" mRegistrationState=" + mRegistrationState);
        pw.println(" mMdn=" + mMdn);
        pw.println(" mHomeSystemId=" + mHomeSystemId);
        pw.println(" mHomeNetworkId=" + mHomeNetworkId);
        pw.println(" mMin=" + mMin);
        pw.println(" mPrlVersion=" + mPrlVersion);
        pw.println(" mIsMinInfoReady=" + mIsMinInfoReady);
        pw.println(" mIsEriTextLoaded=" + mIsEriTextLoaded);
        pw.println(" mIsSubscriptionFromRuim=" + mIsSubscriptionFromRuim);
        pw.println(" mCdmaSSM=" + mCdmaSSM);
        pw.println(" mRegistrationDeniedReason=" + mRegistrationDeniedReason);
        pw.println(" mCurrentCarrier=" + mCurrentCarrier);
        pw.flush();
        pw.println(" mImsRegistered=" + mImsRegistered);
        pw.println(" mImsRegistrationOnOff=" + mImsRegistrationOnOff);
        pw.println(" mAlarmSwitch=" + mAlarmSwitch);
        pw.println(" mRadioDisabledByCarrier" + mRadioDisabledByCarrier);
        pw.println(" mPowerOffDelayNeed=" + mPowerOffDelayNeed);
        pw.println(" mDeviceShuttingDown=" + mDeviceShuttingDown);
        pw.println(" mSpnUpdatePending=" + mSpnUpdatePending);
        pw.println(" mLteRsrpBoost=" + mLteRsrpBoost);
        pw.println(" mCellInfoMinIntervalMs=" + mCellInfoMinIntervalMs);
        dumpEarfcnPairList(pw);

        mLocaleTracker.dump(fd, pw, args);

        pw.println(" Roaming Log:");
        IndentingPrintWriter ipw = new IndentingPrintWriter(pw, "  ");
        ipw.increaseIndent();
        mRoamingLog.dump(fd, ipw, args);
        ipw.decreaseIndent();

        ipw.println(" Attach Log:");
        ipw.increaseIndent();
        mAttachLog.dump(fd, ipw, args);
        ipw.decreaseIndent();

        ipw.println(" Phone Change Log:");
        ipw.increaseIndent();
        mPhoneTypeLog.dump(fd, ipw, args);
        ipw.decreaseIndent();

        ipw.println(" Rat Change Log:");
        ipw.increaseIndent();
        mRatLog.dump(fd, ipw, args);
        ipw.decreaseIndent();

        ipw.println(" Radio power Log:");
        ipw.increaseIndent();
        mRadioPowerLog.dump(fd, ipw, args);
        ipw.decreaseIndent();

        ipw.println(" mMdn Log:");
        ipw.increaseIndent();
        mMdnLog.dump(fd, ipw, args);

        mNitzState.dumpLogs(fd, ipw, args);
    }

    @UnsupportedAppUsage
    public boolean isImsRegistered() {
        return mImsRegistered;
    }
    /**
     * Verifies the current thread is the same as the thread originally
     * used in the initialization of this instance. Throws RuntimeException
     * if not.
     *
     * @exception RuntimeException if the current thread is not
     * the thread that originally obtained this Phone instance.
     */
    protected void checkCorrectThread() {
        if (Thread.currentThread() != getLooper().getThread()) {
            throw new RuntimeException(
                    "ServiceStateTracker must be used from within one thread");
        }
    }

    protected boolean isCallerOnDifferentThread() {
        boolean value = Thread.currentThread() != getLooper().getThread();
        if (VDBG) log("isCallerOnDifferentThread: " + value);
        return value;
    }

    /**
     * Check ISO country by MCC to see if phone is roaming in same registered country
     */
    protected boolean inSameCountry(String operatorNumeric) {
        if (TextUtils.isEmpty(operatorNumeric) || (operatorNumeric.length() < 5)) {
            // Not a valid network
            return false;
        }
        final String homeNumeric = getHomeOperatorNumeric();
        if (TextUtils.isEmpty(homeNumeric) || (homeNumeric.length() < 5)) {
            // Not a valid SIM MCC
            return false;
        }
        boolean inSameCountry = true;
        final String networkMCC = operatorNumeric.substring(0, 3);
        final String homeMCC = homeNumeric.substring(0, 3);
        final String networkCountry = MccTable.countryCodeForMcc(networkMCC);
        final String homeCountry = MccTable.countryCodeForMcc(homeMCC);
        if (networkCountry.isEmpty() || homeCountry.isEmpty()) {
            // Not a valid country
            return false;
        }
        inSameCountry = homeCountry.equals(networkCountry);
        if (inSameCountry) {
            return inSameCountry;
        }
        // special same country cases
        if ("us".equals(homeCountry) && "vi".equals(networkCountry)) {
            inSameCountry = true;
        } else if ("vi".equals(homeCountry) && "us".equals(networkCountry)) {
            inSameCountry = true;
        }
        return inSameCountry;
    }

    /**
     * Set both voice and data roaming type,
     * judging from the ISO country of SIM VS network.
     */
    @UnsupportedAppUsage
    protected void setRoamingType(ServiceState currentServiceState) {
        final boolean isVoiceInService =
                (currentServiceState.getVoiceRegState() == ServiceState.STATE_IN_SERVICE);
        if (isVoiceInService) {
            if (currentServiceState.getVoiceRoaming()) {
                if (mPhone.isPhoneTypeGsm()) {
                    // check roaming type by MCC
                    if (inSameCountry(currentServiceState.getVoiceOperatorNumeric())) {
                        currentServiceState.setVoiceRoamingType(
                                ServiceState.ROAMING_TYPE_DOMESTIC);
                    } else {
                        currentServiceState.setVoiceRoamingType(
                                ServiceState.ROAMING_TYPE_INTERNATIONAL);
                    }
                } else {
                    // some carrier defines international roaming by indicator
                    int[] intRoamingIndicators = mPhone.getContext().getResources().getIntArray(
                            com.android.internal.R.array.config_cdma_international_roaming_indicators);
                    if ((intRoamingIndicators != null) && (intRoamingIndicators.length > 0)) {
                        // It's domestic roaming at least now
                        currentServiceState.setVoiceRoamingType(ServiceState.ROAMING_TYPE_DOMESTIC);
                        int curRoamingIndicator = currentServiceState.getCdmaRoamingIndicator();
                        for (int i = 0; i < intRoamingIndicators.length; i++) {
                            if (curRoamingIndicator == intRoamingIndicators[i]) {
                                currentServiceState.setVoiceRoamingType(
                                        ServiceState.ROAMING_TYPE_INTERNATIONAL);
                                break;
                            }
                        }
                    } else {
                        // check roaming type by MCC
                        if (inSameCountry(currentServiceState.getVoiceOperatorNumeric())) {
                            currentServiceState.setVoiceRoamingType(
                                    ServiceState.ROAMING_TYPE_DOMESTIC);
                        } else {
                            currentServiceState.setVoiceRoamingType(
                                    ServiceState.ROAMING_TYPE_INTERNATIONAL);
                        }
                    }
                }
            } else {
                currentServiceState.setVoiceRoamingType(ServiceState.ROAMING_TYPE_NOT_ROAMING);
            }
        }
        final boolean isDataInService =
                (currentServiceState.getDataRegState() == ServiceState.STATE_IN_SERVICE);
        final int dataRegType = currentServiceState.getRilDataRadioTechnology();
        if (isDataInService) {
            if (!currentServiceState.getDataRoaming()) {
                currentServiceState.setDataRoamingType(ServiceState.ROAMING_TYPE_NOT_ROAMING);
            } else {
                if (mPhone.isPhoneTypeGsm()) {
                    if (ServiceState.isGsm(dataRegType)) {
                        if (isVoiceInService) {
                            // GSM data should have the same state as voice
                            currentServiceState.setDataRoamingType(currentServiceState
                                    .getVoiceRoamingType());
                        } else {
                            // we can not decide GSM data roaming type without voice
                            currentServiceState.setDataRoamingType(ServiceState.ROAMING_TYPE_UNKNOWN);
                        }
                    } else {
                        // we can not decide 3gpp2 roaming state here
                        currentServiceState.setDataRoamingType(ServiceState.ROAMING_TYPE_UNKNOWN);
                    }
                } else {
                    if (ServiceState.isCdma(dataRegType)) {
                        if (isVoiceInService) {
                            // CDMA data should have the same state as voice
                            currentServiceState.setDataRoamingType(currentServiceState
                                    .getVoiceRoamingType());
                        } else {
                            // we can not decide CDMA data roaming type without voice
                            // set it as same as last time
                            currentServiceState.setDataRoamingType(ServiceState.ROAMING_TYPE_UNKNOWN);
                        }
                    } else {
                        // take it as 3GPP roaming
                        if (inSameCountry(currentServiceState.getDataOperatorNumeric())) {
                            currentServiceState.setDataRoamingType(ServiceState.ROAMING_TYPE_DOMESTIC);
                        } else {
                            currentServiceState.setDataRoamingType(
                                    ServiceState.ROAMING_TYPE_INTERNATIONAL);
                        }
                    }
                }
            }
        }
    }

    @UnsupportedAppUsage
    private void setSignalStrengthDefaultValues() {
        mSignalStrength = new SignalStrength();
    }

    protected String getHomeOperatorNumeric() {
        String numeric = ((TelephonyManager) mPhone.getContext().
                getSystemService(Context.TELEPHONY_SERVICE)).
                getSimOperatorNumericForPhone(mPhone.getPhoneId());
        if (!mPhone.isPhoneTypeGsm() && TextUtils.isEmpty(numeric)) {
            numeric = SystemProperties.get(GsmCdmaPhone.PROPERTY_CDMA_HOME_OPERATOR_NUMERIC, "");
        }
        return numeric;
    }

    @UnsupportedAppUsage
    protected int getPhoneId() {
        return mPhone.getPhoneId();
    }

    /* Reset Service state when IWLAN is enabled as polling in airplane mode
     * causes state to go to OUT_OF_SERVICE state instead of STATE_OFF
     */
    @UnsupportedAppUsage
    protected void resetServiceStateInIwlanMode() {
        if (mCi.getRadioState() == TelephonyManager.RADIO_POWER_OFF) {
            boolean resetIwlanRatVal = false;
            log("set service state as POWER_OFF");
            if (ServiceState.RIL_RADIO_TECHNOLOGY_IWLAN
                        == mNewSS.getRilDataRadioTechnology()) {
                log("pollStateDone: mNewSS = " + mNewSS);
                log("pollStateDone: reset iwlan RAT value");
                resetIwlanRatVal = true;
            }
            // operator info should be kept in SS
            String operator = mNewSS.getOperatorAlphaLong();
            mNewSS.setStateOff();
            if (resetIwlanRatVal) {
                mNewSS.setRilDataRadioTechnology(ServiceState.RIL_RADIO_TECHNOLOGY_IWLAN);
                mNewSS.setDataRegState(ServiceState.STATE_IN_SERVICE);
                mNewSS.setOperatorAlphaLong(operator);
                log("pollStateDone: mNewSS = " + mNewSS);
            }
        }
    }

    /**
     * Check if device is non-roaming and always on home network.
     *
     * @param b carrier config bundle obtained from CarrierConfigManager
     * @return true if network is always on home network, false otherwise
     * @see CarrierConfigManager
     */
    protected final boolean alwaysOnHomeNetwork(BaseBundle b) {
        return b.getBoolean(CarrierConfigManager.KEY_FORCE_HOME_NETWORK_BOOL);
    }

    /**
     * Check if the network identifier has membership in the set of
     * network identifiers stored in the carrier config bundle.
     *
     * @param b carrier config bundle obtained from CarrierConfigManager
     * @param network The network identifier to check network existence in bundle
     * @param key The key to index into the bundle presenting a string array of
     *            networks to check membership
     * @return true if network has membership in bundle networks, false otherwise
     * @see CarrierConfigManager
     */
    private boolean isInNetwork(BaseBundle b, String network, String key) {
        String[] networks = b.getStringArray(key);

        if (networks != null && Arrays.asList(networks).contains(network)) {
            return true;
        }
        return false;
    }

    protected final boolean isRoamingInGsmNetwork(BaseBundle b, String network) {
        return isInNetwork(b, network, CarrierConfigManager.KEY_GSM_ROAMING_NETWORKS_STRING_ARRAY);
    }

    protected final boolean isNonRoamingInGsmNetwork(BaseBundle b, String network) {
        return isInNetwork(b, network, CarrierConfigManager.KEY_GSM_NONROAMING_NETWORKS_STRING_ARRAY);
    }

    protected final boolean isRoamingInCdmaNetwork(BaseBundle b, String network) {
        return isInNetwork(b, network, CarrierConfigManager.KEY_CDMA_ROAMING_NETWORKS_STRING_ARRAY);
    }

    protected final boolean isNonRoamingInCdmaNetwork(BaseBundle b, String network) {
        return isInNetwork(b, network, CarrierConfigManager.KEY_CDMA_NONROAMING_NETWORKS_STRING_ARRAY);
    }

    /** Check if the device is shutting down. */
    public boolean isDeviceShuttingDown() {
        return mDeviceShuttingDown;
    }

    /**
     * Consider dataRegState if voiceRegState is OOS to determine SPN to be displayed
     */
    protected int getCombinedRegState() {
        int regState = mSS.getVoiceRegState();
        int dataRegState = mSS.getDataRegState();
        if ((regState == ServiceState.STATE_OUT_OF_SERVICE
                || regState == ServiceState.STATE_POWER_OFF)
                && (dataRegState == ServiceState.STATE_IN_SERVICE)) {
            log("getCombinedRegState: return STATE_IN_SERVICE as Data is in service");
            regState = dataRegState;
        }
        return regState;
    }

    /**
     * Gets the carrier configuration values for a particular subscription.
     *
     * @return A {@link PersistableBundle} containing the config for the given subId,
     *         or default values for an invalid subId.
     */
    private PersistableBundle getCarrierConfig() {
        CarrierConfigManager configManager = (CarrierConfigManager) mPhone.getContext()
                .getSystemService(Context.CARRIER_CONFIG_SERVICE);
        if (configManager != null) {
            // If an invalid subId is used, this bundle will contain default values.
            PersistableBundle config = configManager.getConfigForSubId(mPhone.getSubId());
            if (config != null) {
                return config;
            }
        }
        // Return static default defined in CarrierConfigManager.
        return CarrierConfigManager.getDefaultConfig();
    }

    public LocaleTracker getLocaleTracker() {
        return mLocaleTracker;
    }
}<|MERGE_RESOLUTION|>--- conflicted
+++ resolved
@@ -395,12 +395,8 @@
     };
 
     //Common
-<<<<<<< HEAD
+    @UnsupportedAppUsage
     protected final GsmCdmaPhone mPhone;
-=======
-    @UnsupportedAppUsage
-    private final GsmCdmaPhone mPhone;
->>>>>>> 8a69562a
 
     private CellIdentity mCellIdentity;
     private CellIdentity mNewCellIdentity;
