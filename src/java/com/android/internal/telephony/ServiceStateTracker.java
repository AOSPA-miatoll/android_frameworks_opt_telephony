/*
 * Copyright (C) 2006 The Android Open Source Project
 *
 * Licensed under the Apache License, Version 2.0 (the "License");
 * you may not use this file except in compliance with the License.
 * You may obtain a copy of the License at
 *
 *      http://www.apache.org/licenses/LICENSE-2.0
 *
 * Unless required by applicable law or agreed to in writing, software
 * distributed under the License is distributed on an "AS IS" BASIS,
 * WITHOUT WARRANTIES OR CONDITIONS OF ANY KIND, either express or implied.
 * See the License for the specific language governing permissions and
 * limitations under the License.
 */

package com.android.internal.telephony;

import static android.provider.Telephony.ServiceStateTable.getUriForSubscriptionId;

import static com.android.internal.telephony.CarrierActionAgent.CARRIER_ACTION_SET_RADIO_ENABLED;
import static com.android.internal.telephony.uicc.IccRecords.CARRIER_NAME_DISPLAY_CONDITION_BITMASK_PLMN;
import static com.android.internal.telephony.uicc.IccRecords.CARRIER_NAME_DISPLAY_CONDITION_BITMASK_SPN;

import android.annotation.IntDef;
import android.annotation.NonNull;
import android.annotation.Nullable;
import android.app.Notification;
import android.app.NotificationManager;
import android.compat.annotation.UnsupportedAppUsage;
import android.content.BroadcastReceiver;
import android.content.ContentResolver;
import android.content.ContentValues;
import android.content.Context;
import android.content.Intent;
import android.content.IntentFilter;
import android.content.SharedPreferences;
import android.content.res.Resources;
import android.hardware.radio.V1_0.CellInfoType;
import android.net.NetworkCapabilities;
import android.os.AsyncResult;
import android.os.BaseBundle;
import android.os.Build;
import android.os.Handler;
import android.os.Message;
import android.os.Parcel;
import android.os.PersistableBundle;
import android.os.Registrant;
import android.os.RegistrantList;
import android.os.SystemClock;
import android.os.SystemProperties;
import android.os.UserHandle;
import android.os.WorkSource;
import android.preference.PreferenceManager;
import android.provider.Settings;
import android.sysprop.TelephonyProperties;
import android.telephony.AccessNetworkConstants;
import android.telephony.AccessNetworkConstants.AccessNetworkType;
import android.telephony.AccessNetworkConstants.TransportType;
import android.telephony.CarrierConfigManager;
import android.telephony.CellIdentity;
import android.telephony.CellIdentityCdma;
import android.telephony.CellIdentityGsm;
import android.telephony.CellIdentityLte;
import android.telephony.CellIdentityNr;
import android.telephony.CellIdentityTdscdma;
import android.telephony.CellIdentityWcdma;
import android.telephony.CellInfo;
import android.telephony.DataSpecificRegistrationInfo;
import android.telephony.NetworkRegistrationInfo;
import android.telephony.PhysicalChannelConfig;
import android.telephony.RadioAccessFamily;
import android.telephony.ServiceState;
import android.telephony.ServiceState.RilRadioTechnology;
import android.telephony.SubscriptionInfo;
import android.telephony.SubscriptionManager;
import android.telephony.SubscriptionManager.OnSubscriptionsChangedListener;
import android.telephony.TelephonyManager;
import android.telephony.VoiceSpecificRegistrationInfo;
import android.telephony.ims.stub.ImsRegistrationImplBase;
import android.text.TextUtils;
import android.util.EventLog;
import android.util.LocalLog;
import android.util.Pair;
import android.util.SparseArray;
import android.util.SparseBooleanArray;

import com.android.internal.R;
import com.android.internal.annotations.VisibleForTesting;
import com.android.internal.telephony.cdma.CdmaSubscriptionSourceManager;
import com.android.internal.telephony.cdma.EriInfo;
import com.android.internal.telephony.cdma.EriManager;
import com.android.internal.telephony.cdnr.CarrierDisplayNameData;
import com.android.internal.telephony.cdnr.CarrierDisplayNameResolver;
import com.android.internal.telephony.dataconnection.DataConnection;
import com.android.internal.telephony.dataconnection.DcTracker;
import com.android.internal.telephony.dataconnection.TransportManager;
import com.android.internal.telephony.metrics.ServiceStateStats;
import com.android.internal.telephony.metrics.TelephonyMetrics;
import com.android.internal.telephony.uicc.IccCardApplicationStatus.AppState;
import com.android.internal.telephony.uicc.IccCardStatus.CardState;
import com.android.internal.telephony.uicc.IccRecords;
import com.android.internal.telephony.uicc.RuimRecords;
import com.android.internal.telephony.uicc.SIMRecords;
import com.android.internal.telephony.uicc.UiccCard;
import com.android.internal.telephony.uicc.UiccCardApplication;
import com.android.internal.telephony.uicc.UiccController;
import com.android.internal.telephony.uicc.UiccPort;
import com.android.internal.telephony.uicc.UiccProfile;
import com.android.internal.telephony.util.ArrayUtils;
import com.android.internal.telephony.util.NotificationChannelController;
import com.android.internal.telephony.util.TelephonyUtils;
import com.android.internal.util.IndentingPrintWriter;
import com.android.telephony.Rlog;

import java.io.FileDescriptor;
import java.io.PrintWriter;
import java.lang.annotation.Retention;
import java.lang.annotation.RetentionPolicy;
import java.util.Arrays;
import java.util.Collections;
import java.util.Comparator;
import java.util.HashSet;
import java.util.LinkedList;
import java.util.List;
import java.util.Set;
import java.util.regex.Matcher;
import java.util.regex.Pattern;
import java.util.stream.Collectors;

/**
 * {@hide}
 */
public class ServiceStateTracker extends Handler {
    static final String LOG_TAG = "SST";
    static final boolean DBG = true;
    private static final boolean VDBG = false;  // STOPSHIP if true

    private static final String PROP_FORCE_ROAMING = "telephony.test.forceRoaming";

    @UnsupportedAppUsage(maxTargetSdk = Build.VERSION_CODES.R, trackingBug = 170729553)
    protected CommandsInterface mCi;
    @UnsupportedAppUsage(maxTargetSdk = Build.VERSION_CODES.R, trackingBug = 170729553)
    private UiccController mUiccController = null;
    @UnsupportedAppUsage(maxTargetSdk = Build.VERSION_CODES.R, trackingBug = 170729553)
    private UiccCardApplication mUiccApplcation = null;
    @UnsupportedAppUsage(maxTargetSdk = Build.VERSION_CODES.R, trackingBug = 170729553)
    private IccRecords mIccRecords = null;

    private boolean mVoiceCapable;

    @UnsupportedAppUsage(maxTargetSdk = Build.VERSION_CODES.R, trackingBug = 170729553)
    public ServiceState mSS;
    @UnsupportedAppUsage(maxTargetSdk = Build.VERSION_CODES.R, trackingBug = 170729553)
    private ServiceState mNewSS;
    // A placeholder service state which will always be out of service. This is broadcast to
    // listeners when the subscription ID for a phone becomes invalid so that they get a final
    // state update.
    private final ServiceState mOutOfServiceSS;

    // This is the minimum interval at which CellInfo requests will be serviced by the modem.
    // Any requests that arrive within MinInterval of the previous reuqest will simply receive the
    // cached result. This is a power-saving feature, because requests to the modem may require
    // wakeup of a separate chip and bus communication. Because the cost of wakeups is
    // architecture dependent, it would be preferable if this sort of optimization could be
    // handled in SoC-specific code, but for now, keep it here to ensure that in case further
    // optimizations are not present elsewhere, there is a power-management scheme of last resort.
    private int mCellInfoMinIntervalMs =  2000;

    // Maximum time to wait for a CellInfo request before assuming it won't arrive and returning
    // null to callers. Note, that if a CellInfo response does arrive later, then it will be
    // treated as an UNSOL, which means it will be cached as well as sent to registrants; thus,
    // this only impacts the behavior of one-shot requests (be they blocking or non-blocking).
    private static final long CELL_INFO_LIST_QUERY_TIMEOUT = 2000;

    private long mLastCellInfoReqTime;
    private List<CellInfo> mLastCellInfoList = null;
    private List<PhysicalChannelConfig> mLastPhysicalChannelConfigList = null;

    private final Set<Integer> mRadioPowerOffReasons = new HashSet();

    // TODO - this should not be public, right now used externally GsmConnetion.
    public RestrictedState mRestrictedState;

    /**
     * A unique identifier to track requests associated with a poll
     * and ignore stale responses.  The value is a count-down of
     * expected responses in this pollingContext.
     */
    @VisibleForTesting
    public int[] mPollingContext;
    @UnsupportedAppUsage
    private boolean mDesiredPowerState;

    @UnsupportedAppUsage
    private RegistrantList mVoiceRoamingOnRegistrants = new RegistrantList();
    @UnsupportedAppUsage
    private RegistrantList mVoiceRoamingOffRegistrants = new RegistrantList();
    @UnsupportedAppUsage
    private RegistrantList mDataRoamingOnRegistrants = new RegistrantList();
    @UnsupportedAppUsage
    private RegistrantList mDataRoamingOffRegistrants = new RegistrantList();
    protected SparseArray<RegistrantList> mAttachedRegistrants = new SparseArray<>();
    protected SparseArray<RegistrantList> mDetachedRegistrants = new SparseArray();
    private RegistrantList mVoiceRegStateOrRatChangedRegistrants = new RegistrantList();
    private SparseArray<RegistrantList> mDataRegStateOrRatChangedRegistrants = new SparseArray<>();
    @UnsupportedAppUsage
    private RegistrantList mNetworkAttachedRegistrants = new RegistrantList();
    private RegistrantList mNetworkDetachedRegistrants = new RegistrantList();
    private RegistrantList mPsRestrictEnabledRegistrants = new RegistrantList();
    private RegistrantList mPsRestrictDisabledRegistrants = new RegistrantList();
    private RegistrantList mImsCapabilityChangedRegistrants = new RegistrantList();
    private RegistrantList mNrStateChangedRegistrants = new RegistrantList();
    private RegistrantList mNrFrequencyChangedRegistrants = new RegistrantList();
    private RegistrantList mCssIndicatorChangedRegistrants = new RegistrantList();
    private final RegistrantList mBandwidthChangedRegistrants = new RegistrantList();
    private final RegistrantList mAirplaneModeChangedRegistrants = new RegistrantList();
    private final RegistrantList mAreaCodeChangedRegistrants = new RegistrantList();

    /* Radio power off pending flag and tag counter */
    private boolean mPendingRadioPowerOffAfterDataOff = false;
    private int mPendingRadioPowerOffAfterDataOffTag = 0;

    /** Waiting period before recheck gprs and voice registration. */
    public static final int DEFAULT_GPRS_CHECK_PERIOD_MILLIS = 60 * 1000;

    /** GSM events */
    protected static final int EVENT_RADIO_STATE_CHANGED                    = 1;
    protected static final int EVENT_NETWORK_STATE_CHANGED                  = 2;
    protected static final int EVENT_POLL_STATE_CS_CELLULAR_REGISTRATION    = 4;
    protected static final int EVENT_POLL_STATE_PS_CELLULAR_REGISTRATION    = 5;
    protected static final int EVENT_POLL_STATE_PS_IWLAN_REGISTRATION       = 6;
    protected static final int EVENT_POLL_STATE_OPERATOR                    = 7;
    protected static final int EVENT_NITZ_TIME                              = 11;
    protected static final int EVENT_POLL_STATE_NETWORK_SELECTION_MODE      = 14;
    protected static final int EVENT_GET_LOC_DONE                           = 15;
    protected static final int EVENT_SIM_RECORDS_LOADED                     = 16;
    protected static final int EVENT_SIM_READY                              = 17;
    protected static final int EVENT_LOCATION_UPDATES_ENABLED               = 18;
    protected static final int EVENT_GET_ALLOWED_NETWORK_TYPES              = 19;
    protected static final int EVENT_SET_ALLOWED_NETWORK_TYPES              = 20;
    protected static final int EVENT_RESET_ALLOWED_NETWORK_TYPES            = 21;
    protected static final int EVENT_CHECK_REPORT_GPRS                      = 22;
    protected static final int EVENT_RESTRICTED_STATE_CHANGED               = 23;

    /** CDMA events */
    protected static final int EVENT_RUIM_READY                        = 26;
    protected static final int EVENT_RUIM_RECORDS_LOADED               = 27;
    protected static final int EVENT_POLL_STATE_CDMA_SUBSCRIPTION      = 34;
    protected static final int EVENT_NV_READY                          = 35;
    protected static final int EVENT_OTA_PROVISION_STATUS_CHANGE       = 37;
    protected static final int EVENT_SET_RADIO_POWER_OFF               = 38;
    protected static final int EVENT_CDMA_SUBSCRIPTION_SOURCE_CHANGED  = 39;
    protected static final int EVENT_CDMA_PRL_VERSION_CHANGED          = 40;

    protected static final int EVENT_RADIO_ON                          = 41;
    public    static final int EVENT_ICC_CHANGED                       = 42;
    protected static final int EVENT_GET_CELL_INFO_LIST                = 43;
    protected static final int EVENT_UNSOL_CELL_INFO_LIST              = 44;
    // Only sent if the IMS state is moving from true -> false and power off delay for IMS
    // registration feature is enabled.
    protected static final int EVENT_CHANGE_IMS_STATE                  = 45;
    protected static final int EVENT_IMS_STATE_CHANGED                 = 46;
    protected static final int EVENT_IMS_STATE_DONE                    = 47;
    protected static final int EVENT_IMS_CAPABILITY_CHANGED            = 48;
    protected static final int EVENT_ALL_DATA_DISCONNECTED             = 49;
    protected static final int EVENT_PHONE_TYPE_SWITCHED               = 50;
    protected static final int EVENT_RADIO_POWER_FROM_CARRIER          = 51;
    protected static final int EVENT_IMS_SERVICE_STATE_CHANGED         = 53;
    protected static final int EVENT_RADIO_POWER_OFF_DONE              = 54;
    protected static final int EVENT_PHYSICAL_CHANNEL_CONFIG           = 55;
    protected static final int EVENT_CELL_LOCATION_RESPONSE            = 56;
    protected static final int EVENT_CARRIER_CONFIG_CHANGED            = 57;
    private static final int EVENT_POLL_STATE_REQUEST                  = 58;
    // Timeout event used when delaying radio power off to wait for IMS deregistration to happen.
    private static final int EVENT_POWER_OFF_RADIO_IMS_DEREG_TIMEOUT    = 62;

    /**
     * The current service state.
     *
     * This is a column name in {@link android.provider.Telephony.ServiceStateTable}.
     *
     * Copied from packages/services/Telephony/src/com/android/phone/ServiceStateProvider.java
     */
    private static final String SERVICE_STATE = "service_state";

    @Retention(RetentionPolicy.SOURCE)
    @IntDef(prefix = {"CARRIER_NAME_DISPLAY_BITMASK"},
            value = {CARRIER_NAME_DISPLAY_BITMASK_SHOW_PLMN,
                    CARRIER_NAME_DISPLAY_BITMASK_SHOW_SPN},
            flag = true)
    public @interface CarrierNameDisplayBitmask {}

    // Show SPN only and only if this bit is set.
    public static final int CARRIER_NAME_DISPLAY_BITMASK_SHOW_SPN = 1 << 0;

    // Show PLMN only and only if this bit is set.
    public static final int CARRIER_NAME_DISPLAY_BITMASK_SHOW_PLMN = 1 << 1;

    private List<Message> mPendingCellInfoRequests = new LinkedList<Message>();
    // @GuardedBy("mPendingCellInfoRequests")
    private boolean mIsPendingCellInfoRequest = false;

    /** Reason for registration denial. */
    protected static final String REGISTRATION_DENIED_GEN  = "General";
    protected static final String REGISTRATION_DENIED_AUTH = "Authentication Failure";

    private CarrierDisplayNameResolver mCdnr;

    private boolean mImsRegistrationOnOff = false;
    /** Radio is disabled by carrier. Radio power will not be override if this field is set */
    private boolean mRadioDisabledByCarrier = false;
    @UnsupportedAppUsage(maxTargetSdk = Build.VERSION_CODES.R, trackingBug = 170729553)
    private boolean mDeviceShuttingDown = false;
    /** Keep track of SPN display rules, so we only broadcast intent if something changes. */
    @UnsupportedAppUsage(maxTargetSdk = Build.VERSION_CODES.R, trackingBug = 170729553)
    private boolean mSpnUpdatePending = false;
    @UnsupportedAppUsage(maxTargetSdk = Build.VERSION_CODES.R, trackingBug = 170729553)
    private String mCurSpn = null;
    @UnsupportedAppUsage(maxTargetSdk = Build.VERSION_CODES.R, trackingBug = 170729553)
    private String mCurDataSpn = null;
    @UnsupportedAppUsage(maxTargetSdk = Build.VERSION_CODES.R, trackingBug = 170729553)
    private String mCurPlmn = null;
    @UnsupportedAppUsage(maxTargetSdk = Build.VERSION_CODES.R, trackingBug = 170729553)
    private boolean mCurShowPlmn = false;
    @UnsupportedAppUsage(maxTargetSdk = Build.VERSION_CODES.R, trackingBug = 170729553)
    private boolean mCurShowSpn = false;
    @UnsupportedAppUsage(maxTargetSdk = Build.VERSION_CODES.R, trackingBug = 170729553)
    @VisibleForTesting
    public int mSubId = SubscriptionManager.INVALID_SUBSCRIPTION_ID;
    private int mPrevSubId = SubscriptionManager.INVALID_SUBSCRIPTION_ID;

    private boolean mImsRegistered = false;
    private boolean mCarrierConfigLoaded = false;

    @UnsupportedAppUsage(maxTargetSdk = Build.VERSION_CODES.R, trackingBug = 170729553)
    private SubscriptionManager mSubscriptionManager;
    @UnsupportedAppUsage(maxTargetSdk = Build.VERSION_CODES.R, trackingBug = 170729553)
    private SubscriptionController mSubscriptionController;
    @UnsupportedAppUsage(maxTargetSdk = Build.VERSION_CODES.R, trackingBug = 170729553)
    private final SstSubscriptionsChangedListener mOnSubscriptionsChangedListener =
        new SstSubscriptionsChangedListener();


    private final RatRatcheter mRatRatcheter;

    private final LocaleTracker mLocaleTracker;

    private final LocalLog mRoamingLog = new LocalLog(8);
    private final LocalLog mAttachLog = new LocalLog(8);
    private final LocalLog mPhoneTypeLog = new LocalLog(8);
    private final LocalLog mRatLog = new LocalLog(16);
    private final LocalLog mRadioPowerLog = new LocalLog(16);
    private final LocalLog mCdnrLogs = new LocalLog(64);

    private Pattern mOperatorNameStringPattern;

    private class SstSubscriptionsChangedListener extends OnSubscriptionsChangedListener {

        /**
         * Callback invoked when there is any change to any SubscriptionInfo. Typically
         * this method would invoke {@link SubscriptionManager#getActiveSubscriptionInfoList}
         */
        @Override
        public void onSubscriptionsChanged() {
            if (DBG) log("SubscriptionListener.onSubscriptionInfoChanged");

            final int curSubId = mPhone.getSubId();

            // If the sub info changed, but the subId is the same, then we're done.
            if (mSubId == curSubId) return;

            // If not, then the subId has changed, so we need to remember the old subId,
            // even if the new subId is invalid (likely).
            mPrevSubId = mSubId;
            mSubId = curSubId;

            // Update voicemail count and notify message waiting changed regardless of
            // whether the new subId is valid. This is an exception to the general logic
            // of only updating things if the new subscription is valid. The result is that
            // VoiceMail counts (and UI indicators) are cleared when the SIM is removed,
            // which seems desirable.
            mPhone.updateVoiceMail();

            if (!SubscriptionManager.isValidSubscriptionId(mSubId)) {
                if (SubscriptionManager.isValidSubscriptionId(mPrevSubId)) {
                    // just went from valid to invalid subId, so notify phone state listeners
                    // with final broadcast
                    mPhone.notifyServiceStateChangedForSubId(mOutOfServiceSS,
                            ServiceStateTracker.this.mPrevSubId);
                }
                // If the new subscription ID isn't valid, then we don't need to do all the
                // UI updating, so we're done.
                return;
            }

            Context context = mPhone.getContext();

            mPhone.notifyPhoneStateChanged();

            if (!SubscriptionManager.isValidSubscriptionId(mPrevSubId)) {
                // just went from invalid to valid subId, so notify with current service
                // state in case our service state was never broadcasted (we don't notify
                // service states when the subId is invalid)
                mPhone.notifyServiceStateChanged(mPhone.getServiceState());
            }

            boolean restoreSelection = !context.getResources().getBoolean(
                    com.android.internal.R.bool.skip_restoring_network_selection);
            mPhone.sendSubscriptionSettings(restoreSelection);

            setDataNetworkTypeForPhone(mSS.getRilDataRadioTechnology());

            if (mSpnUpdatePending) {
                mSubscriptionController.setPlmnSpn(mPhone.getPhoneId(), mCurShowPlmn,
                        mCurPlmn, mCurShowSpn, mCurSpn);
                mSpnUpdatePending = false;
            }

            // Remove old network selection sharedPreferences since SP key names are now
            // changed to include subId. This will be done only once when upgrading from an
            // older build that did not include subId in the names.
            SharedPreferences sp = PreferenceManager.getDefaultSharedPreferences(
                    context);
            String oldNetworkSelection = sp.getString(
                    Phone.NETWORK_SELECTION_KEY, "");
            String oldNetworkSelectionName = sp.getString(
                    Phone.NETWORK_SELECTION_NAME_KEY, "");
            String oldNetworkSelectionShort = sp.getString(
                    Phone.NETWORK_SELECTION_SHORT_KEY, "");
            if (!TextUtils.isEmpty(oldNetworkSelection)
                    || !TextUtils.isEmpty(oldNetworkSelectionName)
                    || !TextUtils.isEmpty(oldNetworkSelectionShort)) {
                SharedPreferences.Editor editor = sp.edit();
                editor.putString(Phone.NETWORK_SELECTION_KEY + mSubId,
                        oldNetworkSelection);
                editor.putString(Phone.NETWORK_SELECTION_NAME_KEY + mSubId,
                        oldNetworkSelectionName);
                editor.putString(Phone.NETWORK_SELECTION_SHORT_KEY + mSubId,
                        oldNetworkSelectionShort);
                editor.remove(Phone.NETWORK_SELECTION_KEY);
                editor.remove(Phone.NETWORK_SELECTION_NAME_KEY);
                editor.remove(Phone.NETWORK_SELECTION_SHORT_KEY);
                editor.commit();
            }

            // Once sub id becomes valid, we need to update the service provider name
            // displayed on the UI again. The old SPN update intents sent to
            // MobileSignalController earlier were actually ignored due to invalid sub id.
            updateSpnDisplay();
        }
    };

    //Common
    @UnsupportedAppUsage(maxTargetSdk = Build.VERSION_CODES.R, trackingBug = 170729553)
    protected final GsmCdmaPhone mPhone;

    private CellIdentity mCellIdentity;
    private static final int MS_PER_HOUR = 60 * 60 * 1000;
    private final NitzStateMachine mNitzState;

    private ServiceStateStats mServiceStateStats;

    /**
     * Holds the last NITZ signal received. Used only for trying to determine an MCC from a CDMA
     * SID.
     */
    @Nullable
    private NitzData mLastNitzData;

    private final EriManager mEriManager;
    @UnsupportedAppUsage(maxTargetSdk = Build.VERSION_CODES.R, trackingBug = 170729553)
    private final ContentResolver mCr;

    //GSM
    @UnsupportedAppUsage(maxTargetSdk = Build.VERSION_CODES.R, trackingBug = 170729553)
    private int mAllowedNetworkTypes;
    @UnsupportedAppUsage(maxTargetSdk = Build.VERSION_CODES.R, trackingBug = 170729553)
    private int mMaxDataCalls = 1;
    @UnsupportedAppUsage(maxTargetSdk = Build.VERSION_CODES.R, trackingBug = 170729553)
    private int mNewMaxDataCalls = 1;
    @UnsupportedAppUsage(maxTargetSdk = Build.VERSION_CODES.R, trackingBug = 170729553)
    private int mReasonDataDenied = -1;
    @UnsupportedAppUsage(maxTargetSdk = Build.VERSION_CODES.R, trackingBug = 170729553)
    private int mNewReasonDataDenied = -1;

    /**
     * The code of the rejection cause that is sent by network when the CS
     * registration is rejected. It should be shown to the user as a notification.
     */
    private int mRejectCode;
    private int mNewRejectCode;

    /**
     * GSM voice roaming status solely based on TS 27.007 7.2 CREG. Only used by
     * handlePollStateResult to store CREG roaming result.
     */
    private boolean mGsmVoiceRoaming = false;
    /**
     * Gsm data roaming status solely based on TS 27.007 10.1.19 CGREG. Only used by
     * handlePollStateResult to store CGREG roaming result.
     */
    private boolean mGsmDataRoaming = false;
    /**
     * Mark when service state is in emergency call only mode
     */
    @UnsupportedAppUsage(maxTargetSdk = Build.VERSION_CODES.R, trackingBug = 170729553)
    private boolean mEmergencyOnly = false;
    private boolean mCSEmergencyOnly = false;
    private boolean mPSEmergencyOnly = false;
    /** Started the recheck process after finding gprs should registered but not. */
    @UnsupportedAppUsage(maxTargetSdk = Build.VERSION_CODES.R, trackingBug = 170729553)
    private boolean mStartedGprsRegCheck;
    /** Already sent the event-log for no gprs register. */
    @UnsupportedAppUsage(maxTargetSdk = Build.VERSION_CODES.R, trackingBug = 170729553)
    private boolean mReportedGprsNoReg;

    private CarrierServiceStateTracker mCSST;
    /**
     * The Notification object given to the NotificationManager.
     */
    private Notification mNotification;
    /** Notification type. */
    public static final int PS_ENABLED = 1001;            // Access Control blocks data service
    public static final int PS_DISABLED = 1002;           // Access Control enables data service
    public static final int CS_ENABLED = 1003;            // Access Control blocks all voice/sms service
    public static final int CS_DISABLED = 1004;           // Access Control enables all voice/sms service
    public static final int CS_NORMAL_ENABLED = 1005;     // Access Control blocks normal voice/sms service
    public static final int CS_EMERGENCY_ENABLED = 1006;  // Access Control blocks emergency call service
    public static final int CS_REJECT_CAUSE_ENABLED = 2001;     // Notify MM rejection cause
    public static final int CS_REJECT_CAUSE_DISABLED = 2002;    // Cancel MM rejection cause
    /** Notification id. */
    public static final int PS_NOTIFICATION = 888;  // Id to update and cancel PS restricted
    public static final int CS_NOTIFICATION = 999;  // Id to update and cancel CS restricted
    public static final int CS_REJECT_CAUSE_NOTIFICATION = 111; // Id to update and cancel MM
                                                                // rejection cause

    /** To identify whether EVENT_SIM_READY is received or not */
    private boolean mIsSimReady = false;

    private String mLastKnownNetworkCountry = "";

    @UnsupportedAppUsage(maxTargetSdk = Build.VERSION_CODES.R, trackingBug = 170729553)
    private BroadcastReceiver mIntentReceiver = new BroadcastReceiver() {
        @Override
        public void onReceive(Context context, Intent intent) {
            final String action = intent.getAction();
            if (action.equals(CarrierConfigManager.ACTION_CARRIER_CONFIG_CHANGED)) {
                int phoneId = intent.getExtras().getInt(CarrierConfigManager.EXTRA_SLOT_INDEX);
                // Ignore the carrier config changed if the phoneId is not matched.
                if (phoneId == mPhone.getPhoneId()) {
                    sendEmptyMessage(EVENT_CARRIER_CONFIG_CHANGED);
                }
            } else if (action.equals(Intent.ACTION_LOCALE_CHANGED)) {
                // Update emergency string or operator name, polling service state.
                pollState();
            } else if (action.equals(TelephonyManager.ACTION_NETWORK_COUNTRY_CHANGED)) {
                String lastKnownNetworkCountry = intent.getStringExtra(
                        TelephonyManager.EXTRA_LAST_KNOWN_NETWORK_COUNTRY);
                if (!mLastKnownNetworkCountry.equals(lastKnownNetworkCountry)) {
                    updateSpnDisplay();
                }
            }
        }
    };

    //CDMA
    // Min values used to by getOtasp()
    public static final String UNACTIVATED_MIN2_VALUE = "000000";
    public static final String UNACTIVATED_MIN_VALUE = "1111110111";
    // Current Otasp value
    private int mCurrentOtaspMode = TelephonyManager.OTASP_UNINITIALIZED;
    @UnsupportedAppUsage(maxTargetSdk = Build.VERSION_CODES.R, trackingBug = 170729553)
    private int mRoamingIndicator;
    private boolean mIsInPrl;
    @UnsupportedAppUsage(maxTargetSdk = Build.VERSION_CODES.R, trackingBug = 170729553)
    private int mDefaultRoamingIndicator;
    /**
     * Initially assume no data connection.
     */
    private int mRegistrationState = -1;
    private RegistrantList mCdmaForSubscriptionInfoReadyRegistrants = new RegistrantList();
    private String mMdn;
    private int mHomeSystemId[] = null;
    private int mHomeNetworkId[] = null;
    private String mMin;
    private String mPrlVersion;
    private boolean mIsMinInfoReady = false;
    private boolean mIsEriTextLoaded = false;
    private String mEriText;
    @UnsupportedAppUsage(maxTargetSdk = Build.VERSION_CODES.R, trackingBug = 170729553)
    private boolean mIsSubscriptionFromRuim = false;
    private CdmaSubscriptionSourceManager mCdmaSSM;
    public static final String INVALID_MCC = "000";
    public static final String DEFAULT_MNC = "00";
    private HbpcdUtils mHbpcdUtils = null;
    /* Used only for debugging purposes. */
    private String mRegistrationDeniedReason;
    private String mCurrentCarrier = null;

    private final TransportManager mTransportManager;
    protected final SparseArray<NetworkRegistrationManager> mRegStateManagers = new SparseArray<>();

    /* Last known TAC/LAC */
    private int mLastKnownAreaCode = CellInfo.UNAVAILABLE;
    private boolean mImsDeregDelay;

    public ServiceStateTracker(GsmCdmaPhone phone, CommandsInterface ci) {
        mNitzState = TelephonyComponentFactory.getInstance()
                .inject(NitzStateMachine.class.getName())
                .makeNitzStateMachine(phone);
        mPhone = phone;
        mCi = ci;
        mImsDeregDelay = mPhone.getContext().getResources().getBoolean(
                com.android.internal.R.bool.
                config_wait_for_ims_deregistration_before_radio_poweroff);

        mServiceStateStats = new ServiceStateStats(mPhone);

        mCdnr = new CarrierDisplayNameResolver(mPhone);

        // Create EriManager only if phone supports CDMA
        if (UiccController.isCdmaSupported(mPhone.getContext())) {
            mEriManager = TelephonyComponentFactory.getInstance().inject(EriManager.class.getName())
                    .makeEriManager(mPhone, EriManager.ERI_FROM_XML);
        } else {
            mEriManager = null;
        }

        mRatRatcheter = new RatRatcheter(mPhone);
        mVoiceCapable = ((TelephonyManager) mPhone.getContext()
                .getSystemService(Context.TELEPHONY_SERVICE))
                .isVoiceCapable();
        mUiccController = UiccController.getInstance();

        mOutOfServiceSS = new ServiceState();
        mOutOfServiceSS.setStateOutOfService();

        mUiccController.registerForIccChanged(this, EVENT_ICC_CHANGED, null);
        mCi.registerForCellInfoList(this, EVENT_UNSOL_CELL_INFO_LIST, null);
        mCi.registerForPhysicalChannelConfiguration(this, EVENT_PHYSICAL_CHANNEL_CONFIG, null);

        mSubscriptionController = SubscriptionController.getInstance();
        mSubscriptionManager = SubscriptionManager.from(phone.getContext());
        mSubscriptionManager.addOnSubscriptionsChangedListener(
                new android.os.HandlerExecutor(this), mOnSubscriptionsChangedListener);
        mRestrictedState = new RestrictedState();

        mTransportManager = mPhone.getTransportManager();

        for (int transportType : mTransportManager.getAvailableTransports()) {
            mRegStateManagers.append(transportType, new NetworkRegistrationManager(
                    transportType, phone));
            mRegStateManagers.get(transportType).registerForNetworkRegistrationInfoChanged(
                    this, EVENT_NETWORK_STATE_CHANGED, null);
        }
        mLocaleTracker = TelephonyComponentFactory.getInstance()
                .inject(LocaleTracker.class.getName())
                .makeLocaleTracker(mPhone, mNitzState, getLooper());

        mCi.registerForImsNetworkStateChanged(this, EVENT_IMS_STATE_CHANGED, null);
        mCi.registerForRadioStateChanged(this, EVENT_RADIO_STATE_CHANGED, null);
        mCi.setOnNITZTime(this, EVENT_NITZ_TIME, null);

        mCr = phone.getContext().getContentResolver();
        // system setting property AIRPLANE_MODE_ON is set in Settings.
        int airplaneMode = Settings.Global.getInt(mCr, Settings.Global.AIRPLANE_MODE_ON, 0);
        int enableCellularOnBoot = Settings.Global.getInt(mCr,
                Settings.Global.ENABLE_CELLULAR_ON_BOOT, 1);
        mDesiredPowerState = (enableCellularOnBoot > 0) && ! (airplaneMode > 0);
        if (!mDesiredPowerState) {
            mRadioPowerOffReasons.add(Phone.RADIO_POWER_REASON_USER);
        }
        mRadioPowerLog.log("init : airplane mode = " + airplaneMode + " enableCellularOnBoot = " +
                enableCellularOnBoot);


        mPhone.getCarrierActionAgent().registerForCarrierAction(CARRIER_ACTION_SET_RADIO_ENABLED,
                this, EVENT_RADIO_POWER_FROM_CARRIER, null, false);

        // Monitor locale change
        Context context = mPhone.getContext();
        IntentFilter filter = new IntentFilter();
        filter.addAction(Intent.ACTION_LOCALE_CHANGED);
        filter.addAction(CarrierConfigManager.ACTION_CARRIER_CONFIG_CHANGED);
        filter.addAction(TelephonyManager.ACTION_NETWORK_COUNTRY_CHANGED);
        context.registerReceiver(mIntentReceiver, filter);

        mPhone.notifyOtaspChanged(TelephonyManager.OTASP_UNINITIALIZED);

        mCi.setOnRestrictedStateChanged(this, EVENT_RESTRICTED_STATE_CHANGED, null);
        updatePhoneType();

        mCSST = new CarrierServiceStateTracker(phone, this);

        registerForNetworkAttached(mCSST,
                CarrierServiceStateTracker.CARRIER_EVENT_VOICE_REGISTRATION, null);
        registerForNetworkDetached(mCSST,
                CarrierServiceStateTracker.CARRIER_EVENT_VOICE_DEREGISTRATION, null);
        registerForDataConnectionAttached(AccessNetworkConstants.TRANSPORT_TYPE_WWAN, mCSST,
                CarrierServiceStateTracker.CARRIER_EVENT_DATA_REGISTRATION, null);
        registerForDataConnectionDetached(AccessNetworkConstants.TRANSPORT_TYPE_WWAN, mCSST,
                CarrierServiceStateTracker.CARRIER_EVENT_DATA_DEREGISTRATION, null);
        registerForImsCapabilityChanged(mCSST,
                CarrierServiceStateTracker.CARRIER_EVENT_IMS_CAPABILITIES_CHANGED, null);
    }

    @VisibleForTesting
    public void updatePhoneType() {

        // If we are previously voice roaming, we need to notify that roaming status changed before
        // we change back to non-roaming.
        if (mSS != null && mSS.getVoiceRoaming()) {
            mVoiceRoamingOffRegistrants.notifyRegistrants();
        }

        // If we are previously data roaming, we need to notify that roaming status changed before
        // we change back to non-roaming.
        if (mSS != null && mSS.getDataRoaming()) {
            mDataRoamingOffRegistrants.notifyRegistrants();
        }

        // If we are previously in service, we need to notify that we are out of service now.
        if (mSS != null && mSS.getState() == ServiceState.STATE_IN_SERVICE) {
            mNetworkDetachedRegistrants.notifyRegistrants();
        }

        // If we are previously in service, we need to notify that we are out of service now.
        for (int transport : mTransportManager.getAvailableTransports()) {
            if (mSS != null) {
                NetworkRegistrationInfo nrs = mSS.getNetworkRegistrationInfo(
                        NetworkRegistrationInfo.DOMAIN_PS, transport);
                if (nrs != null && nrs.isInService()
                        && mDetachedRegistrants.get(transport) != null) {
                    mDetachedRegistrants.get(transport).notifyRegistrants();
                }
            }
        }

        mSS = new ServiceState();
        mSS.setStateOutOfService();
        mNewSS = new ServiceState();
        mNewSS.setStateOutOfService();
        mLastCellInfoReqTime = 0;
        mNewSS.setStateOutOfService();
        mLastCellInfoList = null;
        mStartedGprsRegCheck = false;
        mReportedGprsNoReg = false;
        mMdn = null;
        mMin = null;
        mPrlVersion = null;
        mIsMinInfoReady = false;
        mLastNitzData = null;
        mNitzState.handleNetworkUnavailable();
        mCellIdentity = null;
        mPhone.getSignalStrengthController().setSignalStrengthDefaultValues();

        //cancel any pending pollstate request on voice tech switching
        cancelPollState();

        if (mPhone.isPhoneTypeGsm()) {
            //clear CDMA registrations first
            if (mCdmaSSM != null) {
                mCdmaSSM.dispose(this);
            }

            mCi.unregisterForCdmaPrlChanged(this);
            mCi.unregisterForCdmaOtaProvision(this);
            mPhone.unregisterForSimRecordsLoaded(this);

        } else {
            mPhone.registerForSimRecordsLoaded(this, EVENT_SIM_RECORDS_LOADED, null);
            mCdmaSSM = CdmaSubscriptionSourceManager.getInstance(mPhone.getContext(), mCi, this,
                    EVENT_CDMA_SUBSCRIPTION_SOURCE_CHANGED, null);
            mIsSubscriptionFromRuim = (mCdmaSSM.getCdmaSubscriptionSource() ==
                    CdmaSubscriptionSourceManager.SUBSCRIPTION_FROM_RUIM);

            mCi.registerForCdmaPrlChanged(this, EVENT_CDMA_PRL_VERSION_CHANGED, null);
            mCi.registerForCdmaOtaProvision(this, EVENT_OTA_PROVISION_STATUS_CHANGE, null);

            mHbpcdUtils = new HbpcdUtils(mPhone.getContext());
            // update OTASP state in case previously set by another service
            updateOtaspState();
        }

        // This should be done after the technology specific initializations above since it relies
        // on fields like mIsSubscriptionFromRuim (which is updated above)
        onUpdateIccAvailability();

        setDataNetworkTypeForPhone(ServiceState.RIL_RADIO_TECHNOLOGY_UNKNOWN);
        // Query signal strength from the modem after service tracker is created (i.e. boot up,
        // switching between GSM and CDMA phone), because the unsolicited signal strength
        // information might come late or even never come. This will get the accurate signal
        // strength information displayed on the UI.
        mPhone.getSignalStrengthController().getSignalStrengthFromCi();
        sendMessage(obtainMessage(EVENT_PHONE_TYPE_SWITCHED));

        logPhoneTypeChange();

        // Tell everybody that the registration state and RAT have changed.
        notifyVoiceRegStateRilRadioTechnologyChanged();
        for (int transport : mTransportManager.getAvailableTransports()) {
            notifyDataRegStateRilRadioTechnologyChanged(transport);
        }
    }

    @VisibleForTesting
    public void requestShutdown() {
        if (mDeviceShuttingDown == true) return;
        mDeviceShuttingDown = true;
        mDesiredPowerState = false;
        setPowerStateToDesired();
    }

    /**
     * @return the timeout value in milliseconds that the framework will delay a pending radio power
     * off command while waiting for an IMS deregistered indication.
     */
    @VisibleForTesting
    public int getRadioPowerOffDelayTimeoutForImsRegistration() {
        return mPhone.getContext().getResources().getInteger(
                R.integer.config_delay_for_ims_dereg_millis);
    }

    public void dispose() {
        mPhone.getSignalStrengthController().dispose();
        mUiccController.unregisterForIccChanged(this);
        mCi.unregisterForCellInfoList(this);
        mCi.unregisterForPhysicalChannelConfiguration(this);
        mSubscriptionManager
            .removeOnSubscriptionsChangedListener(mOnSubscriptionsChangedListener);
        mCi.unregisterForImsNetworkStateChanged(this);
        mPhone.getCarrierActionAgent().unregisterForCarrierAction(this,
                CARRIER_ACTION_SET_RADIO_ENABLED);
        mPhone.getContext().unregisterReceiver(mIntentReceiver);
        if (mCSST != null) {
            mCSST.dispose();
            mCSST = null;
        }
    }

    @UnsupportedAppUsage(maxTargetSdk = Build.VERSION_CODES.R, trackingBug = 170729553)
    public boolean getDesiredPowerState() {
        return mDesiredPowerState;
    }
    public boolean getPowerStateFromCarrier() { return !mRadioDisabledByCarrier; }

    public List<PhysicalChannelConfig> getPhysicalChannelConfigList() {
        return mLastPhysicalChannelConfigList;
    }

    /**
     * Notify all mVoiceRegStateOrRatChangedRegistrants using an
     * AsyncResult in msg.obj where AsyncResult#result contains the
     * new RAT as an Integer Object.
     */
    protected void notifyVoiceRegStateRilRadioTechnologyChanged() {
        int rat = mSS.getRilVoiceRadioTechnology();
        int vrs = mSS.getState();
        if (DBG) log("notifyVoiceRegStateRilRadioTechnologyChanged: vrs=" + vrs + " rat=" + rat);

        mVoiceRegStateOrRatChangedRegistrants.notifyResult(new Pair<Integer, Integer>(vrs, rat));
    }

    /**
     * Get registration info
     *
     * @param transport The transport type
     * @return Pair of registration info including {@link ServiceState.RegState} and
     * {@link RilRadioTechnology}.
     *
     */
    @Nullable
    private Pair<Integer, Integer> getRegistrationInfo(@TransportType int transport) {
        NetworkRegistrationInfo nrs = mSS.getNetworkRegistrationInfo(
                NetworkRegistrationInfo.DOMAIN_PS, transport);
        if (nrs != null) {
            int rat = ServiceState.networkTypeToRilRadioTechnology(
                    nrs.getAccessNetworkTechnology());
            int drs = regCodeToServiceState(nrs.getRegistrationState());
            return new Pair<>(drs, rat);
        }
        return null;
    }

    /**
     * Notify all mDataConnectionRatChangeRegistrants using an
     * AsyncResult in msg.obj where AsyncResult#result contains the
     * new RAT as an Integer Object.
     */
    protected void notifyDataRegStateRilRadioTechnologyChanged(@TransportType int transport) {
        RegistrantList registrantList = mDataRegStateOrRatChangedRegistrants.get(transport);
        if (registrantList != null) {
            Pair<Integer, Integer> registrationInfo = getRegistrationInfo(transport);
            if (registrationInfo != null) {
                registrantList.notifyResult(registrationInfo);
            }
        }
    }

    /**
     * Some operators have been known to report registration failure
     * data only devices, to fix that use DataRegState.
     */
    @UnsupportedAppUsage(maxTargetSdk = Build.VERSION_CODES.R, trackingBug = 170729553)
    protected void useDataRegStateForDataOnlyDevices() {
        if (mVoiceCapable == false) {
            if (DBG) {
                log("useDataRegStateForDataOnlyDevice: VoiceRegState=" + mNewSS.getState()
                        + " DataRegState=" + mNewSS.getDataRegistrationState());
            }
            // TODO: Consider not lying and instead have callers know the difference.
            mNewSS.setVoiceRegState(mNewSS.getDataRegistrationState());
        }
    }

    @UnsupportedAppUsage(maxTargetSdk = Build.VERSION_CODES.R, trackingBug = 170729553)
    protected void updatePhoneObject() {
        if (mPhone.getContext().getResources().getBoolean(
                com.android.internal.R.bool.config_switch_phone_on_voice_reg_state_change)) {
            // If the phone is not registered on a network, no need to update.
            boolean isRegistered = mSS.getState() == ServiceState.STATE_IN_SERVICE
                    || mSS.getState() == ServiceState.STATE_EMERGENCY_ONLY;
            if (!isRegistered) {
                log("updatePhoneObject: Ignore update");
                return;
            }
            mPhone.updatePhoneObject(mSS.getRilVoiceRadioTechnology());
        }
    }

    /**
     * Registration point for combined roaming on of mobile voice
     * combined roaming is true when roaming is true and ONS differs SPN
     *
     * @param h handler to notify
     * @param what what code of message when delivered
     * @param obj placed in Message.obj
     */
    public void registerForVoiceRoamingOn(Handler h, int what, Object obj) {
        Registrant r = new Registrant(h, what, obj);
        mVoiceRoamingOnRegistrants.add(r);

        if (mSS.getVoiceRoaming()) {
            r.notifyRegistrant();
        }
    }

    public void unregisterForVoiceRoamingOn(Handler h) {
        mVoiceRoamingOnRegistrants.remove(h);
    }

    /**
     * Registration point for roaming off of mobile voice
     * combined roaming is true when roaming is true and ONS differs SPN
     *
     * @param h handler to notify
     * @param what what code of message when delivered
     * @param obj placed in Message.obj
     */
    public void registerForVoiceRoamingOff(Handler h, int what, Object obj) {
        Registrant r = new Registrant(h, what, obj);
        mVoiceRoamingOffRegistrants.add(r);

        if (!mSS.getVoiceRoaming()) {
            r.notifyRegistrant();
        }
    }

    public void unregisterForVoiceRoamingOff(Handler h) {
        mVoiceRoamingOffRegistrants.remove(h);
    }

    /**
     * Registration point for combined roaming on of mobile data
     * combined roaming is true when roaming is true and ONS differs SPN
     *
     * @param h handler to notify
     * @param what what code of message when delivered
     * @param obj placed in Message.obj
     */
    public void registerForDataRoamingOn(Handler h, int what, Object obj) {
        Registrant r = new Registrant(h, what, obj);
        mDataRoamingOnRegistrants.add(r);

        if (mSS.getDataRoaming()) {
            r.notifyRegistrant();
        }
    }

    public void unregisterForDataRoamingOn(Handler h) {
        mDataRoamingOnRegistrants.remove(h);
    }

    /**
     * Registration point for roaming off of mobile data
     * combined roaming is true when roaming is true and ONS differs SPN
     *
     * @param h handler to notify
     * @param what what code of message when delivered
     * @param obj placed in Message.obj
     * @param notifyNow notify upon registration if data roaming is off
     */
    public void registerForDataRoamingOff(Handler h, int what, Object obj, boolean notifyNow) {
        Registrant r = new Registrant(h, what, obj);
        mDataRoamingOffRegistrants.add(r);

        if (notifyNow && !mSS.getDataRoaming()) {
            r.notifyRegistrant();
        }
    }

    public void unregisterForDataRoamingOff(Handler h) {
        mDataRoamingOffRegistrants.remove(h);
    }

    /**
     * Re-register network by toggling preferred network type.
     * This is a work-around to deregister and register network since there is
     * no ril api to set COPS=2 (deregister) only.
     *
     * @param onComplete is dispatched when this is complete.  it will be
     * an AsyncResult, and onComplete.obj.exception will be non-null
     * on failure.
     */
    @UnsupportedAppUsage(maxTargetSdk = Build.VERSION_CODES.R, trackingBug = 170729553)
    public void reRegisterNetwork(Message onComplete) {
        mCi.getAllowedNetworkTypesBitmap(
                obtainMessage(EVENT_GET_ALLOWED_NETWORK_TYPES, onComplete));
    }

    /**
     * @return the current reasons for which the radio is off.
     */
    public Set<Integer> getRadioPowerOffReasons() {
        return mRadioPowerOffReasons;
    }

    /**
     * Clear all the radio off reasons. This should be done when turning radio off for genuine or
     * test emergency calls.
     */
    public void clearAllRadioOffReasons() {
        mRadioPowerOffReasons.clear();
    }

    /**
     * Turn on or off radio power.
     */
    public final void setRadioPower(boolean power) {
        setRadioPower(power, false, false, false);
    }

    /**
     * Turn on or off radio power with option to specify whether it's for emergency call.
     * More details check {@link PhoneInternalInterface#setRadioPower(
     * boolean, boolean, boolean, boolean)}.
     */
    public void setRadioPower(boolean power, boolean forEmergencyCall,
            boolean isSelectedPhoneForEmergencyCall, boolean forceApply) {
        setRadioPowerForReason(power, forEmergencyCall, isSelectedPhoneForEmergencyCall, forceApply,
                Phone.RADIO_POWER_REASON_USER);
    }

    /**
     * Turn on or off radio power with option to specify whether it's for emergency call and specify
     * a reason for setting the power state.
     * More details check {@link PhoneInternalInterface#setRadioPower(
     * boolean, boolean, boolean, boolean, int)}.
     */
    public void setRadioPowerForReason(boolean power, boolean forEmergencyCall,
            boolean isSelectedPhoneForEmergencyCall, boolean forceApply, int reason) {
        log("setRadioPower power " + power + " forEmergencyCall " + forEmergencyCall
                + " forceApply " + forceApply + " reason " + reason);

        if (power) {
            if (forEmergencyCall) {
                clearAllRadioOffReasons();
            } else {
                mRadioPowerOffReasons.remove(reason);
            }
        } else {
            mRadioPowerOffReasons.add(reason);
        }
        if (power == mDesiredPowerState && !forceApply) {
            log("setRadioPower mDesiredPowerState is already " + power + " Do nothing.");
            return;
        }
        if (power && !mRadioPowerOffReasons.isEmpty()) {
            log("setRadioPowerForReason " + "power: " + power + " forEmergencyCall= "
                    + forEmergencyCall + " isSelectedPhoneForEmergencyCall: "
                    + isSelectedPhoneForEmergencyCall + " forceApply " + forceApply + "reason:"
                    + reason + " will not power on the radio as it is powered off for the "
                    + "following reasons: " + mRadioPowerOffReasons + ".");
            return;
        }

        mDesiredPowerState = power;
        setPowerStateToDesired(forEmergencyCall, isSelectedPhoneForEmergencyCall, forceApply);
    }

    /**
     * Radio power set from carrier action. if set to false means carrier desire to turn radio off
     * and radio wont be re-enabled unless carrier explicitly turn it back on.
     * @param enable indicate if radio power is enabled or disabled from carrier action.
     */
    public void setRadioPowerFromCarrier(boolean enable) {
        boolean disableByCarrier = !enable;
        if (mRadioDisabledByCarrier == disableByCarrier) {
            log("setRadioPowerFromCarrier mRadioDisabledByCarrier is already "
                    + disableByCarrier + " Do nothing.");
            return;
        }

        mRadioDisabledByCarrier = disableByCarrier;
        setPowerStateToDesired();
    }

    /**
     * These two flags manage the behavior of the cell lock -- the
     * lock should be held if either flag is true.  The intention is
     * to allow temporary acquisition of the lock to get a single
     * update.  Such a lock grab and release can thus be made to not
     * interfere with more permanent lock holds -- in other words, the
     * lock will only be released if both flags are false, and so
     * releases by temporary users will only affect the lock state if
     * there is no continuous user.
     */
    private boolean mWantContinuousLocationUpdates;
    private boolean mWantSingleLocationUpdate;

    /**
     * Request a single update of the device's current registered cell.
     */
    public void enableSingleLocationUpdate(WorkSource workSource) {
        if (mWantSingleLocationUpdate || mWantContinuousLocationUpdates) return;
        mWantSingleLocationUpdate = true;
        mCi.setLocationUpdates(true, workSource, obtainMessage(EVENT_LOCATION_UPDATES_ENABLED));
    }

    public void enableLocationUpdates() {
        if (mWantSingleLocationUpdate || mWantContinuousLocationUpdates) return;
        mWantContinuousLocationUpdates = true;
        mCi.setLocationUpdates(true, null, obtainMessage(EVENT_LOCATION_UPDATES_ENABLED));
    }

    protected void disableSingleLocationUpdate() {
        mWantSingleLocationUpdate = false;
        if (!mWantSingleLocationUpdate && !mWantContinuousLocationUpdates) {
            mCi.setLocationUpdates(false, null, null);
        }
    }

    public void disableLocationUpdates() {
        mWantContinuousLocationUpdates = false;
        if (!mWantSingleLocationUpdate && !mWantContinuousLocationUpdates) {
            mCi.setLocationUpdates(false, null, null);
        }
    }

    @Override
    public void handleMessage(Message msg) {
        AsyncResult ar;
        int[] ints;
        Message message;

        if (VDBG) log("received event " + msg.what);
        switch (msg.what) {
            case EVENT_SET_RADIO_POWER_OFF:
                synchronized(this) {
                    if (mPendingRadioPowerOffAfterDataOff &&
                            (msg.arg1 == mPendingRadioPowerOffAfterDataOffTag)) {
                        if (DBG) log("EVENT_SET_RADIO_OFF, turn radio off now.");
                        hangupAndPowerOff();
                        mPendingRadioPowerOffAfterDataOffTag += 1;
                        mPendingRadioPowerOffAfterDataOff = false;
                    } else {
                        log("EVENT_SET_RADIO_OFF is stale arg1=" + msg.arg1 +
                                "!= tag=" + mPendingRadioPowerOffAfterDataOffTag);
                    }
                }
                break;

            case EVENT_ICC_CHANGED:
                if (isSimAbsent()) {
                    if (DBG) log("EVENT_ICC_CHANGED: SIM absent");
                    // cancel notifications if SIM is removed/absent
                    cancelAllNotifications();
                    // clear cached values on SIM removal
                    mMdn = null;
                    mMin = null;
                    mIsMinInfoReady = false;

                    // Remove the EF records that come from UICC.
                    mCdnr.updateEfFromRuim(null /* ruim */);
                    mCdnr.updateEfFromUsim(null /* Usim */);
                }
                onUpdateIccAvailability();
                if (mUiccApplcation == null
                        || mUiccApplcation.getState() != AppState.APPSTATE_READY) {
                    mIsSimReady = false;
                    updateSpnDisplay();
                }
                break;

            case EVENT_GET_CELL_INFO_LIST: // fallthrough
            case EVENT_UNSOL_CELL_INFO_LIST: {
                List<CellInfo> cellInfo = null;
                Throwable ex = null;
                if (msg.obj != null) {
                    ar = (AsyncResult) msg.obj;
                    if (ar.exception != null) {
                        log("EVENT_GET_CELL_INFO_LIST: error ret null, e=" + ar.exception);
                        ex = ar.exception;
                    } else if (ar.result == null) {
                        loge("Invalid CellInfo result");
                    } else {
                        cellInfo = (List<CellInfo>) ar.result;
                        updateOperatorNameForCellInfo(cellInfo);
                        mLastCellInfoList = cellInfo;
                        mPhone.notifyCellInfo(cellInfo);
                        if (VDBG) {
                            log("CELL_INFO_LIST: size=" + cellInfo.size() + " list=" + cellInfo);
                        }
                    }
                } else {
                    synchronized (mPendingCellInfoRequests) {
                        // If we receive an empty message, it's probably a timeout; if there is no
                        // pending request, drop it.
                        if (!mIsPendingCellInfoRequest) break;
                        // If there is a request pending, we still need to check whether it's a
                        // timeout for the current request of whether it's leftover from a
                        // previous request.
                        final long curTime = SystemClock.elapsedRealtime();
                        if ((curTime - mLastCellInfoReqTime) <  CELL_INFO_LIST_QUERY_TIMEOUT) {
                            break;
                        }
                        // We've received a legitimate timeout, so something has gone terribly
                        // wrong.
                        loge("Timeout waiting for CellInfo; (everybody panic)!");
                        mLastCellInfoList = null;
                        // Since the timeout is applicable, fall through and update all synchronous
                        // callers with the failure.
                    }
                }
                synchronized (mPendingCellInfoRequests) {
                    // If we have pending requests, then service them. Note that in case of a
                    // timeout, we send null responses back to the callers.
                    if (mIsPendingCellInfoRequest) {
                        // regardless of timeout or valid response, when something arrives,
                        mIsPendingCellInfoRequest = false;
                        for (Message m : mPendingCellInfoRequests) {
                            AsyncResult.forMessage(m, cellInfo, ex);
                            m.sendToTarget();
                        }
                        mPendingCellInfoRequests.clear();
                    }
                }
                break;
            }

            case  EVENT_IMS_STATE_CHANGED: // received unsol
                mCi.getImsRegistrationState(this.obtainMessage(EVENT_IMS_STATE_DONE));
                break;

            case EVENT_IMS_STATE_DONE:
                ar = (AsyncResult) msg.obj;
                if (ar.exception == null) {
                    final int[] responseArray = (int[]) ar.result;
                    final boolean imsRegistered = responseArray[0] == 1;
                    mPhone.setImsRegistrationState(imsRegistered);
                    mImsRegistered = imsRegistered;
                }
                break;

            case EVENT_RADIO_POWER_OFF_DONE:
                if (DBG) log("EVENT_RADIO_POWER_OFF_DONE");
                if (mDeviceShuttingDown && mCi.getRadioState()
                        != TelephonyManager.RADIO_POWER_UNAVAILABLE) {
                    // during shutdown the modem may not send radio state changed event
                    // as a result of radio power request
                    // Hence, issuing shut down regardless of radio power response
                    mCi.requestShutdown(null);
                }
                break;

            // GSM
            case EVENT_SIM_READY:
                // Reset the mPrevSubId so we treat a SIM power bounce
                // as a first boot.  See b/19194287
                mPrevSubId = SubscriptionManager.INVALID_SUBSCRIPTION_ID;
                mIsSimReady = true;
                pollStateInternal(false);
                break;

            case EVENT_RADIO_STATE_CHANGED:
            case EVENT_PHONE_TYPE_SWITCHED:
                if(!mPhone.isPhoneTypeGsm() &&
                        mCi.getRadioState() == TelephonyManager.RADIO_POWER_ON) {
                    handleCdmaSubscriptionSource(mCdmaSSM.getCdmaSubscriptionSource());
                }
                // This will do nothing in the 'radio not available' case
                setPowerStateToDesired();
                // If SIM isn't powered down, need to trigger poll done immediately
                // when radio is off to avoid skipping the stale OOS state.
                if (mCi.getRadioState() == TelephonyManager.RADIO_POWER_OFF) {
                    pollStateInternal(false);
                } else {
                    // These events are modem triggered, so pollState() needs to
                    // be forced.
                    pollStateInternal(true);
                }
                break;

            case EVENT_NETWORK_STATE_CHANGED:
                pollStateInternal(true);
                break;

            case EVENT_GET_LOC_DONE:
                ar = (AsyncResult) msg.obj;
                if (ar.exception == null) {
                    CellIdentity cellIdentity = ((NetworkRegistrationInfo) ar.result)
                            .getCellIdentity();
                    updateOperatorNameForCellIdentity(cellIdentity);
                    mCellIdentity = cellIdentity;
                    mPhone.notifyLocationChanged(getCellIdentity());
                }

                // Release any temporary cell lock, which could have been
                // acquired to allow a single-shot location update.
                disableSingleLocationUpdate();
                break;

            case EVENT_POLL_STATE_CS_CELLULAR_REGISTRATION:
            case EVENT_POLL_STATE_PS_CELLULAR_REGISTRATION:
            case EVENT_POLL_STATE_PS_IWLAN_REGISTRATION:
            case EVENT_POLL_STATE_OPERATOR:
                ar = (AsyncResult) msg.obj;
                handlePollStateResult(msg.what, ar);
                break;

            case EVENT_POLL_STATE_NETWORK_SELECTION_MODE:
                if (DBG) log("EVENT_POLL_STATE_NETWORK_SELECTION_MODE");
                ar = (AsyncResult) msg.obj;
                if (mPhone.isPhoneTypeGsm()) {
                    handlePollStateResult(msg.what, ar);
                } else {
                    if (ar.exception == null && ar.result != null) {
                        ints = (int[])ar.result;
                        if (ints[0] == 1) {  // Manual selection.
                            mPhone.setNetworkSelectionModeAutomatic(null);
                        }
                    } else {
                        log("Unable to getNetworkSelectionMode");
                    }
                }
                break;

            case EVENT_NITZ_TIME: {
                ar = (AsyncResult) msg.obj;

                Object[] nitzArgs = (Object[])ar.result;
                String nitzString = (String)nitzArgs[0];
                long nitzReceiveTimeMs = ((Long)nitzArgs[1]).longValue();
                long ageMs = 0;
                if (nitzArgs.length >= 3) {
                    ageMs = ((Long)nitzArgs[2]).longValue();
                }

                setTimeFromNITZString(nitzString, nitzReceiveTimeMs, ageMs);
                break;
            }

            case EVENT_SIM_RECORDS_LOADED:
                log("EVENT_SIM_RECORDS_LOADED: what=" + msg.what);
                updatePhoneObject();
                updateOtaspState();
                if (mPhone.isPhoneTypeGsm()) {
                    mCdnr.updateEfFromUsim((SIMRecords) mIccRecords);
                    updateSpnDisplay();
                }
                break;

            case EVENT_LOCATION_UPDATES_ENABLED:
                ar = (AsyncResult) msg.obj;

                if (ar.exception == null) {
                    mRegStateManagers.get(AccessNetworkConstants.TRANSPORT_TYPE_WWAN)
                            .requestNetworkRegistrationInfo(NetworkRegistrationInfo.DOMAIN_CS,
                            obtainMessage(EVENT_GET_LOC_DONE, null));
                }
                break;

            case EVENT_SET_ALLOWED_NETWORK_TYPES:
                ar = (AsyncResult) msg.obj;
                // Don't care the result, only use for dereg network (COPS=2)
                message = obtainMessage(EVENT_RESET_ALLOWED_NETWORK_TYPES, ar.userObj);
                mCi.setAllowedNetworkTypesBitmap(mAllowedNetworkTypes, message);
                break;

            case EVENT_RESET_ALLOWED_NETWORK_TYPES:
                ar = (AsyncResult) msg.obj;
                if (ar.userObj != null) {
                    AsyncResult.forMessage(((Message) ar.userObj)).exception
                            = ar.exception;
                    ((Message) ar.userObj).sendToTarget();
                }
                break;

            case EVENT_GET_ALLOWED_NETWORK_TYPES:
                ar = (AsyncResult) msg.obj;

                if (ar.exception == null) {
                    mAllowedNetworkTypes = ((int[]) ar.result)[0];
                } else {
                    mAllowedNetworkTypes = RadioAccessFamily.getRafFromNetworkType(
                            RILConstants.NETWORK_MODE_GLOBAL);
                }

                message = obtainMessage(EVENT_SET_ALLOWED_NETWORK_TYPES, ar.userObj);
                int toggledNetworkType = RadioAccessFamily.getRafFromNetworkType(
                        RILConstants.NETWORK_MODE_GLOBAL);

                mCi.setAllowedNetworkTypesBitmap(toggledNetworkType, message);
                break;

            case EVENT_CHECK_REPORT_GPRS:
                if (mPhone.isPhoneTypeGsm() && mSS != null &&
                        !isGprsConsistent(mSS.getDataRegistrationState(), mSS.getState())) {

                    // Can't register data service while voice service is ok
                    // i.e. CREG is ok while CGREG is not
                    // possible a network or baseband side error
                    EventLog.writeEvent(EventLogTags.DATA_NETWORK_REGISTRATION_FAIL,
                            mSS.getOperatorNumeric(), getCidFromCellIdentity(mCellIdentity));
                    mReportedGprsNoReg = true;
                }
                mStartedGprsRegCheck = false;
                break;

            case EVENT_RESTRICTED_STATE_CHANGED:
                if (mPhone.isPhoneTypeGsm()) {
                    // This is a notification from
                    // CommandsInterface.setOnRestrictedStateChanged

                    if (DBG) log("EVENT_RESTRICTED_STATE_CHANGED");

                    ar = (AsyncResult) msg.obj;

                    onRestrictedStateChanged(ar);
                }
                break;

            case EVENT_ALL_DATA_DISCONNECTED:
                int dds = SubscriptionManager.getDefaultDataSubscriptionId();
                ProxyController.getInstance().unregisterForAllDataDisconnected(dds, this);
                synchronized(this) {
                    if (mPendingRadioPowerOffAfterDataOff) {
                        if (DBG) log("EVENT_ALL_DATA_DISCONNECTED, turn radio off now.");
                        hangupAndPowerOff();
                        mPendingRadioPowerOffAfterDataOffTag += 1;
                        mPendingRadioPowerOffAfterDataOff = false;
                    } else {
                        log("EVENT_ALL_DATA_DISCONNECTED is stale");
                    }
                }
                break;

            case EVENT_CHANGE_IMS_STATE:
                if (DBG) log("EVENT_CHANGE_IMS_STATE:");
                if (mImsDeregDelay) {
                    setPowerStateToDesired();
                }
                break;

            case EVENT_IMS_CAPABILITY_CHANGED:
                if (DBG) log("EVENT_IMS_CAPABILITY_CHANGED");
                updateSpnDisplay();
                mImsCapabilityChangedRegistrants.notifyRegistrants();
                break;

            case EVENT_IMS_SERVICE_STATE_CHANGED:
                if (DBG) log("EVENT_IMS_SERVICE_STATE_CHANGED");
                // IMS state will only affect the merged service state if the service state of
                // GsmCdma phone is not STATE_IN_SERVICE.
                if (mSS.getState() != ServiceState.STATE_IN_SERVICE) {
                    mPhone.notifyServiceStateChanged(mPhone.getServiceState());
                }
                break;

            //CDMA
            case EVENT_CDMA_SUBSCRIPTION_SOURCE_CHANGED:
                handleCdmaSubscriptionSource(mCdmaSSM.getCdmaSubscriptionSource());
                break;

            case EVENT_RUIM_READY:
                if (mPhone.getLteOnCdmaMode() == PhoneConstants.LTE_ON_CDMA_TRUE) {
                    // Subscription will be read from SIM I/O
                    if (DBG) log("Receive EVENT_RUIM_READY");
                    pollStateInternal(false);
                } else {
                    if (DBG) log("Receive EVENT_RUIM_READY and Send Request getCDMASubscription.");
                    getSubscriptionInfoAndStartPollingThreads();
                }

                // Only support automatic selection mode in CDMA.
                mCi.getNetworkSelectionMode(obtainMessage(EVENT_POLL_STATE_NETWORK_SELECTION_MODE));

                break;

            case EVENT_NV_READY:
                updatePhoneObject();

                // Only support automatic selection mode in CDMA.
                mCi.getNetworkSelectionMode(obtainMessage(EVENT_POLL_STATE_NETWORK_SELECTION_MODE));

                // For Non-RUIM phones, the subscription information is stored in
                // Non Volatile. Here when Non-Volatile is ready, we can poll the CDMA
                // subscription info.
                getSubscriptionInfoAndStartPollingThreads();
                break;

            case EVENT_POLL_STATE_CDMA_SUBSCRIPTION: // Handle RIL_CDMA_SUBSCRIPTION
                if (!mPhone.isPhoneTypeGsm()) {
                    ar = (AsyncResult) msg.obj;

                    if (ar.exception == null) {
                        String cdmaSubscription[] = (String[]) ar.result;
                        if (cdmaSubscription != null && cdmaSubscription.length >= 5) {
                            mMdn = cdmaSubscription[0];
                            parseSidNid(cdmaSubscription[1], cdmaSubscription[2]);

                            mMin = cdmaSubscription[3];
                            mPrlVersion = cdmaSubscription[4];
                            if (DBG) log("GET_CDMA_SUBSCRIPTION: MDN=" + mMdn);

                            mIsMinInfoReady = true;

                            updateOtaspState();
                            // Notify apps subscription info is ready
                            notifyCdmaSubscriptionInfoReady();

                            if (!mIsSubscriptionFromRuim && mIccRecords != null) {
                                if (DBG) {
                                    log("GET_CDMA_SUBSCRIPTION set imsi in mIccRecords");
                                }
                                mIccRecords.setImsi(getImsi());
                            } else {
                                if (DBG) {
                                    log("GET_CDMA_SUBSCRIPTION either mIccRecords is null or NV " +
                                            "type device - not setting Imsi in mIccRecords");
                                }
                            }
                        } else {
                            if (DBG) {
                                log("GET_CDMA_SUBSCRIPTION: error parsing cdmaSubscription " +
                                        "params num=" + cdmaSubscription.length);
                            }
                        }
                    }
                }
                break;

            case EVENT_RUIM_RECORDS_LOADED:
                if (!mPhone.isPhoneTypeGsm()) {
                    log("EVENT_RUIM_RECORDS_LOADED: what=" + msg.what);
                    mCdnr.updateEfFromRuim((RuimRecords) mIccRecords);
                    updatePhoneObject();
                    if (mPhone.isPhoneTypeCdma()) {
                        updateSpnDisplay();
                    } else {
                        RuimRecords ruim = (RuimRecords) mIccRecords;
                        if (ruim != null) {
                            // Do not wait for RUIM to be provisioned before using mdn. Line1Number
                            // can be queried before that and mdn may still be available.
                            // Also note that any special casing is not done in getMdnNumber() as it
                            // may be called on another thread, so simply doing a read operation
                            // there.
                            mMdn = ruim.getMdn();
                            if (ruim.isProvisioned()) {
                                mMin = ruim.getMin();
                                parseSidNid(ruim.getSid(), ruim.getNid());
                                mPrlVersion = ruim.getPrlVersion();
                                mIsMinInfoReady = true;
                            }
                            updateOtaspState();
                            // Notify apps subscription info is ready
                            notifyCdmaSubscriptionInfoReady();
                        }
                        // SID/NID/PRL is loaded. Poll service state
                        // again to update to the roaming state with
                        // the latest variables.
                        pollStateInternal(false);
                    }
                }
                break;
            case EVENT_OTA_PROVISION_STATUS_CHANGE:
                ar = (AsyncResult)msg.obj;
                if (ar.exception == null) {
                    ints = (int[]) ar.result;
                    int otaStatus = ints[0];
                    if (otaStatus == Phone.CDMA_OTA_PROVISION_STATUS_COMMITTED
                            || otaStatus == Phone.CDMA_OTA_PROVISION_STATUS_OTAPA_STOPPED) {
                        if (DBG) log("EVENT_OTA_PROVISION_STATUS_CHANGE: Complete, Reload MDN");
                        mCi.getCDMASubscription( obtainMessage(EVENT_POLL_STATE_CDMA_SUBSCRIPTION));
                    }
                }
                break;

            case EVENT_CDMA_PRL_VERSION_CHANGED:
                ar = (AsyncResult)msg.obj;
                if (ar.exception == null) {
                    ints = (int[]) ar.result;
                    mPrlVersion = Integer.toString(ints[0]);
                }
                break;

            case EVENT_RADIO_POWER_FROM_CARRIER:
                ar = (AsyncResult) msg.obj;
                if (ar.exception == null) {
                    boolean enable = (boolean) ar.result;
                    if (DBG) log("EVENT_RADIO_POWER_FROM_CARRIER: " + enable);
                    setRadioPowerFromCarrier(enable);
                }
                break;

            case EVENT_PHYSICAL_CHANNEL_CONFIG:
                ar = (AsyncResult) msg.obj;
                if (ar.exception == null) {
                    List<PhysicalChannelConfig> list = (List<PhysicalChannelConfig>) ar.result;
                    if (VDBG) {
                        log("EVENT_PHYSICAL_CHANNEL_CONFIG: size=" + list.size() + " list="
                                + list);
                    }
                    mLastPhysicalChannelConfigList = list;
                    boolean hasChanged = false;
                    if (updateNrStateFromPhysicalChannelConfigs(list, mSS)) {
                        mNrStateChangedRegistrants.notifyRegistrants();
                        hasChanged = true;
                    }
                    if (updateNrFrequencyRangeFromPhysicalChannelConfigs(list, mSS)) {
                        mNrFrequencyChangedRegistrants.notifyRegistrants();
                        hasChanged = true;
                    }
                    hasChanged |= RatRatcheter
                            .updateBandwidths(getBandwidthsFromConfigs(list), mSS);

                    mPhone.notifyPhysicalChannelConfig(list);
                    // Notify NR frequency, NR connection status or bandwidths changed.
                    if (hasChanged) {
                        mPhone.notifyServiceStateChanged(mPhone.getServiceState());
                        TelephonyMetrics.getInstance().writeServiceStateChanged(
                                mPhone.getPhoneId(), mSS);
                        mPhone.getVoiceCallSessionStats().onServiceStateChanged(mSS);
                        mServiceStateStats.onServiceStateChanged(mSS);
                    }
                }
                break;

            case EVENT_CELL_LOCATION_RESPONSE:
                ar = (AsyncResult) msg.obj;
                if (ar == null) {
                    loge("Invalid null response to getCellIdentity!");
                    break;
                }
                // This response means that the correct CellInfo is already cached; thus we
                // can rely on the last cell info to already contain any cell info that is
                // available, which means that we can return the result of the existing
                // getCellIdentity() function without any additional processing here.
                Message rspRspMsg = (Message) ar.userObj;
                AsyncResult.forMessage(rspRspMsg, getCellIdentity(), ar.exception);
                rspRspMsg.sendToTarget();
                break;

            case EVENT_CARRIER_CONFIG_CHANGED:
                onCarrierConfigChanged();
                break;

            case EVENT_POLL_STATE_REQUEST:
                pollStateInternal(false);
                break;

            case EVENT_POWER_OFF_RADIO_IMS_DEREG_TIMEOUT: {
                if (DBG) log("EVENT_POWER_OFF_RADIO_IMS_DEREG_TIMEOUT triggered");
                powerOffRadioSafely();
                break;
            }

            default:
                log("Unhandled message with number: " + msg.what);
                break;
        }
    }

    private boolean isSimAbsent() {
        boolean simAbsent;
        if (mUiccController == null) {
            simAbsent = true;
        } else {
            UiccCard uiccCard = mUiccController.getUiccCard(mPhone.getPhoneId());
            if (uiccCard == null) {
                simAbsent = true;
            } else {
                simAbsent = (uiccCard.getCardState() == CardState.CARDSTATE_ABSENT);
            }
        }
        return simAbsent;
    }

    private static int[] getBandwidthsFromConfigs(List<PhysicalChannelConfig> list) {
        return list.stream()
                .map(PhysicalChannelConfig::getCellBandwidthDownlinkKhz)
                .mapToInt(Integer::intValue)
                .toArray();
    }

    protected boolean isSidsAllZeros() {
        if (mHomeSystemId != null) {
            for (int i=0; i < mHomeSystemId.length; i++) {
                if (mHomeSystemId[i] != 0) {
                    return false;
                }
            }
        }
        return true;
    }

    /**
     * @return a copy of the current service state.
     */
    public ServiceState getServiceState() {
        return new ServiceState(mSS);
    }

    /**
     * Check whether a specified system ID that matches one of the home system IDs.
     */
    private boolean isHomeSid(int sid) {
        if (mHomeSystemId != null) {
            for (int i=0; i < mHomeSystemId.length; i++) {
                if (sid == mHomeSystemId[i]) {
                    return true;
                }
            }
        }
        return false;
    }

    public String getMdnNumber() {
        return mMdn;
    }

    public String getCdmaMin() {
        return mMin;
    }

    /** Returns null if NV is not yet ready */
    public String getPrlVersion() {
        return mPrlVersion;
    }

    /**
     * Returns IMSI as MCC + MNC + MIN
     */
    public String getImsi() {
        // TODO: When RUIM is enabled, IMSI will come from RUIM not build-time props.
        String operatorNumeric = ((TelephonyManager) mPhone.getContext()
                .getSystemService(Context.TELEPHONY_SERVICE))
                .getSimOperatorNumericForPhone(mPhone.getPhoneId());

        if (!TextUtils.isEmpty(operatorNumeric) && !TextUtils.isEmpty(getCdmaMin())) {
            return (operatorNumeric + getCdmaMin());
        } else {
            return null;
        }
    }

    /**
     * Check if subscription data has been assigned to mMin
     *
     * return true if MIN info is ready; false otherwise.
     */
    public boolean isMinInfoReady() {
        return mIsMinInfoReady;
    }

    /**
     * Returns OTASP_UNKNOWN, OTASP_UNINITIALIZED, OTASP_NEEDED or OTASP_NOT_NEEDED
     */
    public int getOtasp() {
        int provisioningState;
        // if sim is not loaded, return otasp uninitialized
        if(!mPhone.getIccRecordsLoaded()) {
            if(DBG) log("getOtasp: otasp uninitialized due to sim not loaded");
            return TelephonyManager.OTASP_UNINITIALIZED;
        }
        // if voice tech is Gsm, return otasp not needed
        if(mPhone.isPhoneTypeGsm()) {
            if(DBG) log("getOtasp: otasp not needed for GSM");
            return TelephonyManager.OTASP_NOT_NEEDED;
        }
        // for ruim, min is null means require otasp.
        if (mIsSubscriptionFromRuim && mMin == null) {
            return TelephonyManager.OTASP_NEEDED;
        }
        if (mMin == null || (mMin.length() < 6)) {
            if (DBG) log("getOtasp: bad mMin='" + mMin + "'");
            provisioningState = TelephonyManager.OTASP_UNKNOWN;
        } else {
            if ((mMin.equals(UNACTIVATED_MIN_VALUE)
                    || mMin.substring(0,6).equals(UNACTIVATED_MIN2_VALUE))
                    || SystemProperties.getBoolean("test_cdma_setup", false)) {
                provisioningState = TelephonyManager.OTASP_NEEDED;
            } else {
                provisioningState = TelephonyManager.OTASP_NOT_NEEDED;
            }
        }
        if (DBG) log("getOtasp: state=" + provisioningState);
        return provisioningState;
    }

    protected void parseSidNid (String sidStr, String nidStr) {
        if (sidStr != null) {
            String[] sid = sidStr.split(",");
            mHomeSystemId = new int[sid.length];
            for (int i = 0; i < sid.length; i++) {
                try {
                    mHomeSystemId[i] = Integer.parseInt(sid[i]);
                } catch (NumberFormatException ex) {
                    loge("error parsing system id: " + ex);
                }
            }
        }
        if (DBG) log("CDMA_SUBSCRIPTION: SID=" + sidStr);

        if (nidStr != null) {
            String[] nid = nidStr.split(",");
            mHomeNetworkId = new int[nid.length];
            for (int i = 0; i < nid.length; i++) {
                try {
                    mHomeNetworkId[i] = Integer.parseInt(nid[i]);
                } catch (NumberFormatException ex) {
                    loge("CDMA_SUBSCRIPTION: error parsing network id: " + ex);
                }
            }
        }
        if (DBG) log("CDMA_SUBSCRIPTION: NID=" + nidStr);
    }

    @UnsupportedAppUsage(maxTargetSdk = Build.VERSION_CODES.R, trackingBug = 170729553)
    protected void updateOtaspState() {
        int otaspMode = getOtasp();
        int oldOtaspMode = mCurrentOtaspMode;
        mCurrentOtaspMode = otaspMode;

        if (oldOtaspMode != mCurrentOtaspMode) {
            if (DBG) {
                log("updateOtaspState: call notifyOtaspChanged old otaspMode=" +
                        oldOtaspMode + " new otaspMode=" + mCurrentOtaspMode);
            }
            mPhone.notifyOtaspChanged(mCurrentOtaspMode);
        }
    }

    public void onAirplaneModeChanged(boolean isAirplaneModeOn) {
        mLastNitzData = null;
        mNitzState.handleAirplaneModeChanged(isAirplaneModeOn);
        mAirplaneModeChangedRegistrants.notifyResult(isAirplaneModeOn);
    }

    protected Phone getPhone() {
        return mPhone;
    }

    protected void handlePollStateResult(int what, AsyncResult ar) {
        // Ignore stale requests from last poll
        if (ar.userObj != mPollingContext) return;

        if (ar.exception != null) {
            CommandException.Error err=null;

            if (ar.exception instanceof IllegalStateException) {
                log("handlePollStateResult exception " + ar.exception);
            }

            if (ar.exception instanceof CommandException) {
                err = ((CommandException)(ar.exception)).getCommandError();
            }

            if (err == CommandException.Error.RADIO_NOT_AVAILABLE) {
                // Radio has crashed or turned off
                cancelPollState();
                return;
            }

            if (err != CommandException.Error.OP_NOT_ALLOWED_BEFORE_REG_NW) {
                loge("RIL implementation has returned an error where it must succeed" +
                        ar.exception);
            }
        } else try {
            handlePollStateResultMessage(what, ar);
        } catch (RuntimeException ex) {
            loge("Exception while polling service state. Probably malformed RIL response." + ex);
        }

        mPollingContext[0]--;

        if (mPollingContext[0] == 0) {
            mNewSS.setEmergencyOnly(mEmergencyOnly);
            combinePsRegistrationStates(mNewSS);
            updateOperatorNameForServiceState(mNewSS);
            if (mPhone.isPhoneTypeGsm()) {
                updateRoamingState();
            } else {
                boolean namMatch = false;
                if (!isSidsAllZeros() && isHomeSid(mNewSS.getCdmaSystemId())) {
                    namMatch = true;
                }

                // Setting SS Roaming (general)
                if (mIsSubscriptionFromRuim) {
                    boolean isRoamingBetweenOperators = isRoamingBetweenOperators(
                            mNewSS.getVoiceRoaming(), mNewSS);
                    if (isRoamingBetweenOperators != mNewSS.getVoiceRoaming()) {
                        log("isRoamingBetweenOperators=" + isRoamingBetweenOperators
                                + ". Override CDMA voice roaming to " + isRoamingBetweenOperators);
                        mNewSS.setVoiceRoaming(isRoamingBetweenOperators);
                    }
                }
                /**
                 * For CDMA, voice and data should have the same roaming status.
                 * If voice is not in service, use TSB58 roaming indicator to set
                 * data roaming status. If TSB58 roaming indicator is not in the
                 * carrier-specified list of ERIs for home system then set roaming.
                 */
                final int dataRat = getRilDataRadioTechnologyForWwan(mNewSS);
                if (ServiceState.isCdma(dataRat)) {
                    final boolean isVoiceInService =
                            (mNewSS.getState() == ServiceState.STATE_IN_SERVICE);
                    if (isVoiceInService) {
                        boolean isVoiceRoaming = mNewSS.getVoiceRoaming();
                        if (mNewSS.getDataRoaming() != isVoiceRoaming) {
                            log("Data roaming != Voice roaming. Override data roaming to "
                                    + isVoiceRoaming);
                            mNewSS.setDataRoaming(isVoiceRoaming);
                        }
                    } else {
                        /**
                         * As per VoiceRegStateResult from radio types.hal the TSB58
                         * Roaming Indicator shall be sent if device is registered
                         * on a CDMA or EVDO system.
                         */
                        boolean isRoamIndForHomeSystem = isRoamIndForHomeSystem(mRoamingIndicator);
                        if (mNewSS.getDataRoaming() == isRoamIndForHomeSystem) {
                            log("isRoamIndForHomeSystem=" + isRoamIndForHomeSystem
                                    + ", override data roaming to " + !isRoamIndForHomeSystem);
                            mNewSS.setDataRoaming(!isRoamIndForHomeSystem);
                        }
                    }
                }

                // Setting SS CdmaRoamingIndicator and CdmaDefaultRoamingIndicator
                mNewSS.setCdmaDefaultRoamingIndicator(mDefaultRoamingIndicator);
                mNewSS.setCdmaRoamingIndicator(mRoamingIndicator);
                boolean isPrlLoaded = true;
                if (TextUtils.isEmpty(mPrlVersion)) {
                    isPrlLoaded = false;
                }
                if (!isPrlLoaded || (mNewSS.getRilVoiceRadioTechnology()
                        == ServiceState.RIL_RADIO_TECHNOLOGY_UNKNOWN)) {
                    log("Turn off roaming indicator if !isPrlLoaded or voice RAT is unknown");
                    mNewSS.setCdmaRoamingIndicator(EriInfo.ROAMING_INDICATOR_OFF);
                } else if (!isSidsAllZeros()) {
                    if (!namMatch && !mIsInPrl) {
                        // Use default
                        mNewSS.setCdmaRoamingIndicator(mDefaultRoamingIndicator);
                    } else if (namMatch && !mIsInPrl) {
                        // TODO: remove when we handle roaming on LTE/NR on CDMA+LTE phones
                        if (ServiceState.isPsOnlyTech(mNewSS.getRilVoiceRadioTechnology())) {
                            log("Turn off roaming indicator as voice is LTE or NR");
                            mNewSS.setCdmaRoamingIndicator(EriInfo.ROAMING_INDICATOR_OFF);
                        } else {
                            mNewSS.setCdmaRoamingIndicator(EriInfo.ROAMING_INDICATOR_FLASH);
                        }
                    } else if (!namMatch && mIsInPrl) {
                        // Use the one from PRL/ERI
                        mNewSS.setCdmaRoamingIndicator(mRoamingIndicator);
                    } else {
                        // It means namMatch && mIsInPrl
                        if ((mRoamingIndicator <= 2)) {
                            mNewSS.setCdmaRoamingIndicator(EriInfo.ROAMING_INDICATOR_OFF);
                        } else {
                            // Use the one from PRL/ERI
                            mNewSS.setCdmaRoamingIndicator(mRoamingIndicator);
                        }
                    }
                }

                if (mEriManager != null) {
                    int roamingIndicator = mNewSS.getCdmaRoamingIndicator();
                    mNewSS.setCdmaEriIconIndex(mEriManager.getCdmaEriIconIndex(roamingIndicator,
                            mDefaultRoamingIndicator));
                    mNewSS.setCdmaEriIconMode(mEriManager.getCdmaEriIconMode(roamingIndicator,
                            mDefaultRoamingIndicator));
                }

                // NOTE: Some operator may require overriding mCdmaRoaming
                // (set by the modem), depending on the mRoamingIndicator.

                if (DBG) {
                    log("Set CDMA Roaming Indicator to: " + mNewSS.getCdmaRoamingIndicator()
                            + ". voiceRoaming = " + mNewSS.getVoiceRoaming()
                            + ". dataRoaming = " + mNewSS.getDataRoaming()
                            + ", isPrlLoaded = " + isPrlLoaded
                            + ". namMatch = " + namMatch + " , mIsInPrl = " + mIsInPrl
                            + ", mRoamingIndicator = " + mRoamingIndicator
                            + ", mDefaultRoamingIndicator= " + mDefaultRoamingIndicator);
                }
            }
            pollStateDone();
        }

    }

    /**
     * Set roaming state when cdmaRoaming is true and ons is different from spn
     * @param cdmaRoaming TS 27.007 7.2 CREG registered roaming
     * @param s ServiceState hold current ons
     * @return true for roaming state set
     */
    private boolean isRoamingBetweenOperators(boolean cdmaRoaming, ServiceState s) {
        return cdmaRoaming && !isSameOperatorNameFromSimAndSS(s);
    }

    private boolean updateNrFrequencyRangeFromPhysicalChannelConfigs(
            List<PhysicalChannelConfig> physicalChannelConfigs, ServiceState ss) {
        int newFrequencyRange = ServiceState.FREQUENCY_RANGE_UNKNOWN;

        if (physicalChannelConfigs != null) {
            DcTracker dcTracker = mPhone.getDcTracker(AccessNetworkConstants.TRANSPORT_TYPE_WWAN);
            for (PhysicalChannelConfig config : physicalChannelConfigs) {
                if (isNrPhysicalChannelConfig(config)) {
                    // Update the frequency range of the NR parameters if there is an internet data
                    // connection associate to this NR physical channel channel config.
                    int[] contextIds = config.getContextIds();
                    for (int cid : contextIds) {
                        DataConnection dc = dcTracker.getDataConnectionByContextId(cid);
                        if (dc != null && dc.getNetworkCapabilities().hasCapability(
                                NetworkCapabilities.NET_CAPABILITY_INTERNET)) {
                            newFrequencyRange = ServiceState.getBetterNRFrequencyRange(
                                    newFrequencyRange, config.getFrequencyRange());
                            break;
                        }
                    }
                }
            }
        }

        boolean hasChanged = newFrequencyRange != ss.getNrFrequencyRange();
        ss.setNrFrequencyRange(newFrequencyRange);
        return hasChanged;
    }

    private boolean updateNrStateFromPhysicalChannelConfigs(
            List<PhysicalChannelConfig> configs, ServiceState ss) {
        NetworkRegistrationInfo regInfo = ss.getNetworkRegistrationInfo(
                NetworkRegistrationInfo.DOMAIN_PS, AccessNetworkConstants.TRANSPORT_TYPE_WWAN);
        if (regInfo == null || configs == null) return false;

        boolean hasNrSecondaryServingCell = false;
        for (PhysicalChannelConfig config : configs) {
            if (isNrPhysicalChannelConfig(config) && config.getConnectionStatus()
                    == PhysicalChannelConfig.CONNECTION_SECONDARY_SERVING) {
                hasNrSecondaryServingCell = true;
                break;
            }
        }

        int oldNrState = regInfo.getNrState();
        int newNrState = oldNrState;
        if (hasNrSecondaryServingCell) {
            newNrState = NetworkRegistrationInfo.NR_STATE_CONNECTED;
        } else {
            regInfo.updateNrState();
            newNrState = regInfo.getNrState();
        }

        boolean hasChanged = newNrState != oldNrState;
        regInfo.setNrState(newNrState);
        ss.addNetworkRegistrationInfo(regInfo);
        return hasChanged;
    }

    private boolean isNrPhysicalChannelConfig(PhysicalChannelConfig config) {
        return config.getNetworkType() == TelephonyManager.NETWORK_TYPE_NR;
    }

    /**
     * This combine PS registration states from cellular and IWLAN and generates the final data
     * reg state and rat for backward compatibility purpose. In reality there should be two separate
     * registration states for cellular and IWLAN, but in legacy mode, if the device camps on IWLAN,
     * the IWLAN registration states overwrites the service states. This method is to simulate that
     * behavior.
     *
     * @param serviceState The service state having combined registration states.
     */
    private void combinePsRegistrationStates(ServiceState serviceState) {
        NetworkRegistrationInfo wlanPsRegState = serviceState.getNetworkRegistrationInfo(
                NetworkRegistrationInfo.DOMAIN_PS, AccessNetworkConstants.TRANSPORT_TYPE_WLAN);
        NetworkRegistrationInfo wwanPsRegState = serviceState.getNetworkRegistrationInfo(
                NetworkRegistrationInfo.DOMAIN_PS, AccessNetworkConstants.TRANSPORT_TYPE_WWAN);

        // Check if any APN is preferred on IWLAN.
        boolean isIwlanPreferred = mTransportManager.isAnyApnOnIwlan();
        serviceState.setIwlanPreferred(isIwlanPreferred);
        if (wlanPsRegState != null
                && wlanPsRegState.getAccessNetworkTechnology()
                == TelephonyManager.NETWORK_TYPE_IWLAN
                && wlanPsRegState.getRegistrationState()
                == NetworkRegistrationInfo.REGISTRATION_STATE_HOME
                && isIwlanPreferred) {
            serviceState.setDataRegState(ServiceState.STATE_IN_SERVICE);
        } else if (wwanPsRegState != null) {
            // If the device is not camped on IWLAN, then we use cellular PS registration state
            // to compute reg state and rat.
            int regState = wwanPsRegState.getRegistrationState();
            serviceState.setDataRegState(regCodeToServiceState(regState));
        }
        if (DBG) {
            log("combinePsRegistrationStates: " + serviceState);
        }
    }

    protected void handlePollStateResultMessage(int what, AsyncResult ar) {
        int ints[];
        switch (what) {
            case EVENT_POLL_STATE_CS_CELLULAR_REGISTRATION: {
                NetworkRegistrationInfo networkRegState = (NetworkRegistrationInfo) ar.result;
                VoiceSpecificRegistrationInfo voiceSpecificStates =
                        networkRegState.getVoiceSpecificInfo();

                int registrationState = networkRegState.getRegistrationState();
                int cssIndicator = voiceSpecificStates.cssSupported ? 1 : 0;
                int newVoiceRat = ServiceState.networkTypeToRilRadioTechnology(
                        networkRegState.getAccessNetworkTechnology());
                mNewSS.setVoiceRegState(regCodeToServiceState(registrationState));
                mNewSS.setCssIndicator(cssIndicator);
                mNewSS.addNetworkRegistrationInfo(networkRegState);

                setPhyCellInfoFromCellIdentity(mNewSS, networkRegState.getCellIdentity());

                //Denial reason if registrationState = 3
                int reasonForDenial = networkRegState.getRejectCause();
                mCSEmergencyOnly = networkRegState.isEmergencyEnabled();
                mEmergencyOnly = (mCSEmergencyOnly || mPSEmergencyOnly);
                if (mPhone.isPhoneTypeGsm()) {

                    mGsmVoiceRoaming = regCodeIsRoaming(registrationState);
                    mNewRejectCode = reasonForDenial;
                } else {
                    int roamingIndicator = voiceSpecificStates.roamingIndicator;

                    //Indicates if current system is in PR
                    int systemIsInPrl = voiceSpecificStates.systemIsInPrl;

                    //Is default roaming indicator from PRL
                    int defaultRoamingIndicator = voiceSpecificStates.defaultRoamingIndicator;

                    mRegistrationState = registrationState;
                    // When registration state is roaming and TSB58
                    // roaming indicator is not in the carrier-specified
                    // list of ERIs for home system, mCdmaRoaming is true.
                    boolean cdmaRoaming =
                            regCodeIsRoaming(registrationState)
                                    && !isRoamIndForHomeSystem(roamingIndicator);
                    mNewSS.setVoiceRoaming(cdmaRoaming);
                    mRoamingIndicator = roamingIndicator;
                    mIsInPrl = (systemIsInPrl == 0) ? false : true;
                    mDefaultRoamingIndicator = defaultRoamingIndicator;

                    int systemId = 0;
                    int networkId = 0;
                    CellIdentity cellIdentity = networkRegState.getCellIdentity();
                    if (cellIdentity != null && cellIdentity.getType() == CellInfoType.CDMA) {
                        systemId = ((CellIdentityCdma) cellIdentity).getSystemId();
                        networkId = ((CellIdentityCdma) cellIdentity).getNetworkId();
                    }
                    mNewSS.setCdmaSystemAndNetworkId(systemId, networkId);

                    if (reasonForDenial == 0) {
                        mRegistrationDeniedReason = ServiceStateTracker.REGISTRATION_DENIED_GEN;
                    } else if (reasonForDenial == 1) {
                        mRegistrationDeniedReason = ServiceStateTracker.REGISTRATION_DENIED_AUTH;
                    } else {
                        mRegistrationDeniedReason = "";
                    }

                    if (mRegistrationState == 3) {
                        if (DBG) log("Registration denied, " + mRegistrationDeniedReason);
                    }
                }

                if (DBG) {
                    log("handlePollStateResultMessage: CS cellular. " + networkRegState);
                }
                break;
            }

            case EVENT_POLL_STATE_PS_IWLAN_REGISTRATION: {
                NetworkRegistrationInfo networkRegState = (NetworkRegistrationInfo) ar.result;
                mNewSS.addNetworkRegistrationInfo(networkRegState);

                if (DBG) {
                    log("handlePollStateResultMessage: PS IWLAN. " + networkRegState);
                }
                break;
            }

            case EVENT_POLL_STATE_PS_CELLULAR_REGISTRATION: {
                NetworkRegistrationInfo networkRegState = (NetworkRegistrationInfo) ar.result;
                mNewSS.addNetworkRegistrationInfo(networkRegState);
                DataSpecificRegistrationInfo dataSpecificStates =
                        networkRegState.getDataSpecificInfo();
                int registrationState = networkRegState.getRegistrationState();
                int serviceState = regCodeToServiceState(registrationState);
                int newDataRat = ServiceState.networkTypeToRilRadioTechnology(
                        networkRegState.getAccessNetworkTechnology());

                if (DBG) {
                    log("handlePollStateResultMessage: PS cellular. " + networkRegState);
                }

                // When we receive OOS reset the PhyChanConfig list so that non-return-to-idle
                // implementers of PhyChanConfig unsol will not carry forward a CA report
                // (2 or more cells) to a new cell if they camp for emergency service only.
                if (serviceState == ServiceState.STATE_OUT_OF_SERVICE) {
                    mLastPhysicalChannelConfigList = null;
                }

                mPSEmergencyOnly = networkRegState.isEmergencyEnabled();
                mEmergencyOnly = (mCSEmergencyOnly || mPSEmergencyOnly);
                if (mPhone.isPhoneTypeGsm()) {
                    mNewReasonDataDenied = networkRegState.getRejectCause();
                    mNewMaxDataCalls = dataSpecificStates.maxDataCalls;
                    mGsmDataRoaming = regCodeIsRoaming(registrationState);
                    // Save the data roaming state reported by modem registration before resource
                    // overlay or carrier config possibly overrides it.
                    mNewSS.setDataRoamingFromRegistration(mGsmDataRoaming);
                } else if (mPhone.isPhoneTypeCdma()) {
                    boolean isDataRoaming = regCodeIsRoaming(registrationState);
                    mNewSS.setDataRoaming(isDataRoaming);
                    // Save the data roaming state reported by modem registration before resource
                    // overlay or carrier config possibly overrides it.
                    mNewSS.setDataRoamingFromRegistration(isDataRoaming);
                } else {

                    // If the unsolicited signal strength comes just before data RAT family changes
                    // (i.e. from UNKNOWN to LTE/NR, CDMA to LTE/NR, LTE/NR to CDMA), the signal bar
                    // might display the wrong information until the next unsolicited signal
                    // strength information coming from the modem, which might take a long time to
                    // come or even not come at all.  In order to provide the best user experience,
                    // we query the latest signal information so it will show up on the UI on time.
                    int oldDataRAT = getRilDataRadioTechnologyForWwan(mSS);
                    if (((oldDataRAT == ServiceState.RIL_RADIO_TECHNOLOGY_UNKNOWN)
                            && (newDataRat != ServiceState.RIL_RADIO_TECHNOLOGY_UNKNOWN))
                            || (ServiceState.isCdma(oldDataRAT)
                            && ServiceState.isPsOnlyTech(newDataRat))
                            || (ServiceState.isPsOnlyTech(oldDataRAT)
                            && ServiceState.isCdma(newDataRat))) {
                        mPhone.getSignalStrengthController().getSignalStrengthFromCi();
                    }

                    // voice roaming state in done while handling EVENT_POLL_STATE_REGISTRATION_CDMA
                    boolean isDataRoaming = regCodeIsRoaming(registrationState);
                    mNewSS.setDataRoaming(isDataRoaming);
                    // Save the data roaming state reported by modem registration before resource
                    // overlay or carrier config possibly overrides it.
                    mNewSS.setDataRoamingFromRegistration(isDataRoaming);
                }

                mPhone.getSignalStrengthController().updateServiceStateArfcnRsrpBoost(mNewSS,
                        networkRegState.getCellIdentity());
                break;
            }

            case EVENT_POLL_STATE_OPERATOR: {
                if (mPhone.isPhoneTypeGsm()) {
                    String opNames[] = (String[]) ar.result;

                    if (opNames != null && opNames.length >= 3) {
                        mNewSS.setOperatorAlphaLongRaw(opNames[0]);
                        mNewSS.setOperatorAlphaShortRaw(opNames[1]);
                        // FIXME: Giving brandOverride higher precedence, is this desired?
                        String brandOverride = getOperatorBrandOverride();
                        mCdnr.updateEfForBrandOverride(brandOverride);
                        if (brandOverride != null) {
                            log("EVENT_POLL_STATE_OPERATOR: use brandOverride=" + brandOverride);
                            mNewSS.setOperatorName(brandOverride, brandOverride, opNames[2]);
                        } else {
                            mNewSS.setOperatorName(opNames[0], opNames[1], opNames[2]);
                        }
                    }
                } else {
                    String opNames[] = (String[])ar.result;

                    if (opNames != null && opNames.length >= 3) {
                        // TODO: Do we care about overriding in this case.
                        // If the NUMERIC field isn't valid use PROPERTY_CDMA_HOME_OPERATOR_NUMERIC
                        if ((opNames[2] == null) || (opNames[2].length() < 5)
                                || ("00000".equals(opNames[2]))) {
                            opNames[2] = SystemProperties.get(
                                    GsmCdmaPhone.PROPERTY_CDMA_HOME_OPERATOR_NUMERIC, "00000");
                            if (DBG) {
                                log("RIL_REQUEST_OPERATOR.response[2], the numeric, " +
                                        " is bad. Using SystemProperties '" +
                                        GsmCdmaPhone.PROPERTY_CDMA_HOME_OPERATOR_NUMERIC +
                                        "'= " + opNames[2]);
                            }
                        }

                        if (!mIsSubscriptionFromRuim) {
                            // NV device (as opposed to CSIM)
                            mNewSS.setOperatorName(opNames[0], opNames[1], opNames[2]);
                        } else {
                            String brandOverride = getOperatorBrandOverride();
                            mCdnr.updateEfForBrandOverride(brandOverride);
                            if (brandOverride != null) {
                                mNewSS.setOperatorName(brandOverride, brandOverride, opNames[2]);
                            } else {
                                mNewSS.setOperatorName(opNames[0], opNames[1], opNames[2]);
                            }
                        }
                    } else {
                        if (DBG) log("EVENT_POLL_STATE_OPERATOR_CDMA: error parsing opNames");
                    }
                }
                break;
            }

            case EVENT_POLL_STATE_NETWORK_SELECTION_MODE: {
                ints = (int[])ar.result;
                mNewSS.setIsManualSelection(ints[0] == 1);
                if ((ints[0] == 1) && (mPhone.shouldForceAutoNetworkSelect())) {
                        /*
                         * modem is currently in manual selection but manual
                         * selection is not allowed in the current mode so
                         * switch to automatic registration
                         */
                    mPhone.setNetworkSelectionModeAutomatic (null);
                    log(" Forcing Automatic Network Selection, " +
                            "manual selection is not allowed");
                }
                break;
            }

            default:
                loge("handlePollStateResultMessage: Unexpected RIL response received: " + what);
        }
    }

    private static boolean isValidLteBandwidthKhz(int bandwidth) {
        // Valid bandwidths, see 3gpp 36.101 sec. 5.6
        switch (bandwidth) {
            case 1400:
            case 3000:
            case 5000:
            case 10000:
            case 15000:
            case 20000:
                return true;
            default:
                return false;
        }
    }

    private static boolean isValidNrBandwidthKhz(int bandwidth) {
        // Valid bandwidths, see 3gpp 38.101 sec 5.3
        switch (bandwidth) {
            case 5000:
            case 10000:
            case 15000:
            case 20000:
            case 25000:
            case 30000:
            case 40000:
            case 50000:
            case 60000:
            case 70000:
            case 80000:
            case 90000:
            case 100000:
                return true;
            default:
                return false;
        }
    }

    /**
     * Extract the CID/CI for GSM/UTRA/EUTRA
     *
     * @returns the cell ID (unique within a PLMN for a given tech) or -1 if invalid
     */
    private static long getCidFromCellIdentity(CellIdentity id) {
        if (id == null) return -1;
        long cid = -1;
        switch(id.getType()) {
            case CellInfo.TYPE_GSM: cid = ((CellIdentityGsm) id).getCid(); break;
            case CellInfo.TYPE_WCDMA: cid = ((CellIdentityWcdma) id).getCid(); break;
            case CellInfo.TYPE_TDSCDMA: cid = ((CellIdentityTdscdma) id).getCid(); break;
            case CellInfo.TYPE_LTE: cid = ((CellIdentityLte) id).getCi(); break;
            case CellInfo.TYPE_NR: cid = ((CellIdentityNr) id).getNci(); break;
            default: break;
        }
        // If the CID is unreported
        if (cid == (id.getType() == CellInfo.TYPE_NR
                ? CellInfo.UNAVAILABLE_LONG : CellInfo.UNAVAILABLE)) {
            cid = -1;
        }

        return cid;
    }

    //TODO: Move this and getCidFromCellIdentity to CellIdentityUtils.
    private static int getAreaCodeFromCellIdentity(CellIdentity id) {
        if (id == null) return CellInfo.UNAVAILABLE;
        switch(id.getType()) {
            case CellInfo.TYPE_GSM: return ((CellIdentityGsm) id).getLac();
            case CellInfo.TYPE_WCDMA: return ((CellIdentityWcdma) id).getLac();
            case CellInfo.TYPE_TDSCDMA: return ((CellIdentityTdscdma) id).getLac();
            case CellInfo.TYPE_LTE: return ((CellIdentityLte) id).getTac();
            case CellInfo.TYPE_NR: return ((CellIdentityNr) id).getTac();
            default: return CellInfo.UNAVAILABLE;
        }
    }

    private void setPhyCellInfoFromCellIdentity(ServiceState ss, CellIdentity cellIdentity) {
        if (cellIdentity == null) {
            if (DBG) {
                log("Could not set ServiceState channel number. CellIdentity null");
            }
            return;
        }

        ss.setChannelNumber(cellIdentity.getChannelNumber());
        if (VDBG) {
            log("Setting channel number: " + cellIdentity.getChannelNumber());
        }
        int[] bandwidths = null;
        PhysicalChannelConfig primaryPcc = getPrimaryPhysicalChannelConfigForCell(
                mLastPhysicalChannelConfigList, cellIdentity);
        if (cellIdentity instanceof CellIdentityLte) {
            CellIdentityLte ci = (CellIdentityLte) cellIdentity;
            // Prioritize the PhysicalChannelConfig list because we might already be in carrier
            // aggregation by the time poll state is performed.
            if (primaryPcc != null) {
                bandwidths = getBandwidthsFromConfigs(mLastPhysicalChannelConfigList);
                for (int bw : bandwidths) {
                    if (!isValidLteBandwidthKhz(bw)) {
                        loge("Invalid LTE Bandwidth in RegistrationState, " + bw);
                        bandwidths = null;
                        break;
                    }
                }
            } else {
                if (VDBG) log("No primary LTE PhysicalChannelConfig");
            }
            // If we don't have a PhysicalChannelConfig[] list, then pull from CellIdentityLte.
            // This is normal if we're in idle mode and the PhysicalChannelConfig[] has already
            // been updated. This is also a fallback in case the PhysicalChannelConfig info
            // is invalid (ie, broken).
            // Also, for vendor implementations that do not report return-to-idle, we should
            // prioritize the bandwidth report in the CellIdentity, because the physical channel
            // config report may be stale in the case where a single carrier was used previously
            // and we transition to camped-for-emergency (since we never have a physical
            // channel active). In the normal case of single-carrier non-return-to-idle, the
            // values *must* be the same, so it doesn't matter which is chosen.
            if (bandwidths == null || bandwidths.length == 1) {
                final int cbw = ci.getBandwidth();
                if (isValidLteBandwidthKhz(cbw)) {
                    bandwidths = new int[] {cbw};
                } else if (cbw == Integer.MAX_VALUE) {
                    // Bandwidth is unreported; c'est la vie. This is not an error because
                    // pre-1.2 HAL implementations do not support bandwidth reporting.
                } else {
                    loge("Invalid LTE Bandwidth in RegistrationState, " + cbw);
                }
            }
        } else if (cellIdentity instanceof CellIdentityNr) {
            // Prioritize the PhysicalChannelConfig list because we might already be in carrier
            // aggregation by the time poll state is performed.
            if (primaryPcc != null) {
                bandwidths = getBandwidthsFromConfigs(mLastPhysicalChannelConfigList);
                for (int bw : bandwidths) {
                    if (!isValidNrBandwidthKhz(bw)) {
                        loge("Invalid NR Bandwidth in RegistrationState, " + bw);
                        bandwidths = null;
                        break;
                    }
                }
            } else {
                if (VDBG) log("No primary NR PhysicalChannelConfig");
            }
            // TODO: update bandwidths from CellIdentityNr if the field is added
        } else {
            if (VDBG) log("Skipping bandwidth update for Non-LTE and Non-NR cell.");
        }

        if (bandwidths == null && primaryPcc != null && primaryPcc.getCellBandwidthDownlinkKhz()
                != PhysicalChannelConfig.CELL_BANDWIDTH_UNKNOWN) {
            bandwidths = new int[] {primaryPcc.getCellBandwidthDownlinkKhz()};
        } else if (VDBG) {
            log("Skipping bandwidth update because no primary PhysicalChannelConfig exists.");
        }

        if (bandwidths != null) {
            ss.setCellBandwidths(bandwidths);
        }
    }

    private static PhysicalChannelConfig getPrimaryPhysicalChannelConfigForCell(
            List<PhysicalChannelConfig> pccs, CellIdentity cellIdentity) {
        if (ArrayUtils.isEmpty(pccs) || !(cellIdentity instanceof CellIdentityLte
                || cellIdentity instanceof CellIdentityNr)) {
            return null;
        }

        int networkType, pci;
        if (cellIdentity instanceof CellIdentityLte) {
            networkType = TelephonyManager.NETWORK_TYPE_LTE;
            pci = ((CellIdentityLte) cellIdentity).getPci();
        } else {
            networkType = TelephonyManager.NETWORK_TYPE_NR;
            pci = ((CellIdentityNr) cellIdentity).getPci();
        }

        for (PhysicalChannelConfig pcc : pccs) {
            if (pcc.getConnectionStatus() == PhysicalChannelConfig.CONNECTION_PRIMARY_SERVING
                    && pcc.getNetworkType() == networkType && pcc.getPhysicalCellId() == pci) {
                return pcc;
            }
        }

        return null;
    }

    /**
     * Determine whether a roaming indicator is in the carrier-specified list of ERIs for
     * home system
     *
     * @param roamInd roaming indicator
     * @return true if the roamInd is in the carrier-specified list of ERIs for home network
     */
    private boolean isRoamIndForHomeSystem(int roamInd) {
        // retrieve the carrier-specified list of ERIs for home system
        final PersistableBundle config = getCarrierConfig();
        int[] homeRoamIndicators = config.getIntArray(CarrierConfigManager
                    .KEY_CDMA_ENHANCED_ROAMING_INDICATOR_FOR_HOME_NETWORK_INT_ARRAY);

        log("isRoamIndForHomeSystem: homeRoamIndicators=" + Arrays.toString(homeRoamIndicators));

        if (homeRoamIndicators != null) {
            // searches through the comma-separated list for a match,
            // return true if one is found.
            for (int homeRoamInd : homeRoamIndicators) {
                if (homeRoamInd == roamInd) {
                    return true;
                }
            }
            // no matches found against the list!
            log("isRoamIndForHomeSystem: No match found against list for roamInd=" + roamInd);
            return false;
        }

        // no system property found for the roaming indicators for home system
        log("isRoamIndForHomeSystem: No list found");
        return false;
    }

    /**
     * Query the carrier configuration to determine if there any network overrides
     * for roaming or not roaming for the current service state.
     */
    @UnsupportedAppUsage(maxTargetSdk = Build.VERSION_CODES.R, trackingBug = 170729553)
    protected void updateRoamingState() {
        PersistableBundle bundle = getCarrierConfig();

        if (mPhone.isPhoneTypeGsm()) {
            /**
             * Since the roaming state of gsm service (from +CREG) and
             * data service (from +CGREG) could be different, the new SS
             * is set to roaming when either is true.
             *
             * There are exceptions for the above rule.
             * The new SS is not set as roaming while gsm service or
             * data service reports roaming but indeed it is same
             * operator. And the operator is considered non roaming.
             *
             * The test for the operators is to handle special roaming
             * agreements and MVNO's.
             */
            boolean roaming = (mGsmVoiceRoaming || mGsmDataRoaming) && mCarrierConfigLoaded;

            // for IWLAN case, data is home. Only check voice roaming.
            if (mNewSS.getRilDataRadioTechnology() == ServiceState.RIL_RADIO_TECHNOLOGY_IWLAN) {
                roaming = mGsmVoiceRoaming;
            }

            if (roaming && !isOperatorConsideredRoaming(mNewSS)
                    && (isSameNamedOperators(mNewSS) || isOperatorConsideredNonRoaming(mNewSS))) {
                log("updateRoamingState: resource override set non roaming.isSameNamedOperators="
                        + isSameNamedOperators(mNewSS) + ",isOperatorConsideredNonRoaming="
                        + isOperatorConsideredNonRoaming(mNewSS));
                roaming = false;
            }

            if (alwaysOnHomeNetwork(bundle)) {
                log("updateRoamingState: carrier config override always on home network");
                roaming = false;
            } else if (isNonRoamingInGsmNetwork(bundle, mNewSS.getOperatorNumeric())) {
                log("updateRoamingState: carrier config override set non roaming:"
                        + mNewSS.getOperatorNumeric());
                roaming = false;
            } else if (isRoamingInGsmNetwork(bundle, mNewSS.getOperatorNumeric())) {
                log("updateRoamingState: carrier config override set roaming:"
                        + mNewSS.getOperatorNumeric());
                roaming = true;
            }

            mNewSS.setRoaming(roaming);
        } else {
            String systemId = Integer.toString(mNewSS.getCdmaSystemId());

            if (alwaysOnHomeNetwork(bundle)) {
                log("updateRoamingState: carrier config override always on home network");
                setRoamingOff();
            } else if (isNonRoamingInGsmNetwork(bundle, mNewSS.getOperatorNumeric())
                    || isNonRoamingInCdmaNetwork(bundle, systemId)) {
                log("updateRoamingState: carrier config override set non-roaming:"
                        + mNewSS.getOperatorNumeric() + ", " + systemId);
                setRoamingOff();
            } else if (isRoamingInGsmNetwork(bundle, mNewSS.getOperatorNumeric())
                    || isRoamingInCdmaNetwork(bundle, systemId)) {
                log("updateRoamingState: carrier config override set roaming:"
                        + mNewSS.getOperatorNumeric() + ", " + systemId);
                setRoamingOn();
            }

            if (TelephonyUtils.IS_DEBUGGABLE
                    && SystemProperties.getBoolean(PROP_FORCE_ROAMING, false)) {
                mNewSS.setRoaming(true);
            }
        }
    }

    private void setRoamingOn() {
        mNewSS.setRoaming(true);
        mNewSS.setCdmaEriIconIndex(EriInfo.ROAMING_INDICATOR_ON);
        mNewSS.setCdmaEriIconMode(EriInfo.ROAMING_ICON_MODE_NORMAL);
    }

    private void setRoamingOff() {
        mNewSS.setRoaming(false);
        mNewSS.setCdmaEriIconIndex(EriInfo.ROAMING_INDICATOR_OFF);
    }

    private void updateOperatorNameFromCarrierConfig() {
        // Brand override gets a priority over carrier config. If brand override is not available,
        // override the operator name in home network. Also do this only for CDMA. This is temporary
        // and should be fixed in a proper way in a later release.
        if (!mPhone.isPhoneTypeGsm() && !mSS.getRoaming()) {
            boolean hasBrandOverride = mUiccController.getUiccPort(getPhoneId()) != null
                    && mUiccController.getUiccPort(getPhoneId()).getOperatorBrandOverride() != null;
            if (!hasBrandOverride) {
                PersistableBundle config = getCarrierConfig();
                if (config.getBoolean(
                        CarrierConfigManager.KEY_CDMA_HOME_REGISTERED_PLMN_NAME_OVERRIDE_BOOL)) {
                    String operator = config.getString(
                            CarrierConfigManager.KEY_CDMA_HOME_REGISTERED_PLMN_NAME_STRING);
                    log("updateOperatorNameFromCarrierConfig: changing from "
                            + mSS.getOperatorAlpha() + " to " + operator);
                    // override long and short operator name, keeping numeric the same
                    mSS.setOperatorName(operator, operator, mSS.getOperatorNumeric());
                }
            }
        }
    }

    private void notifySpnDisplayUpdate(CarrierDisplayNameData data) {
        int subId = mPhone.getSubId();
        // Update ACTION_SERVICE_PROVIDERS_UPDATED IFF any value changes
        if (mSubId != subId
                || data.shouldShowPlmn() != mCurShowPlmn
                || data.shouldShowSpn() != mCurShowSpn
                || !TextUtils.equals(data.getSpn(), mCurSpn)
                || !TextUtils.equals(data.getDataSpn(), mCurDataSpn)
                || !TextUtils.equals(data.getPlmn(), mCurPlmn)) {

            final String log = String.format("updateSpnDisplay: changed sending intent, "
                            + "rule=%d, showPlmn='%b', plmn='%s', showSpn='%b', spn='%s', "
                            + "dataSpn='%s', subId='%d'",
                    getCarrierNameDisplayBitmask(mSS),
                    data.shouldShowPlmn(),
                    data.getPlmn(),
                    data.shouldShowSpn(),
                    data.getSpn(),
                    data.getDataSpn(),
                    subId);
            mCdnrLogs.log(log);
            if (DBG) log("updateSpnDisplay: " + log);

            Intent intent = new Intent(TelephonyManager.ACTION_SERVICE_PROVIDERS_UPDATED);
            intent.putExtra(TelephonyManager.EXTRA_SHOW_SPN, data.shouldShowSpn());
            intent.putExtra(TelephonyManager.EXTRA_SPN, data.getSpn());
            intent.putExtra(TelephonyManager.EXTRA_DATA_SPN, data.getDataSpn());
            intent.putExtra(TelephonyManager.EXTRA_SHOW_PLMN, data.shouldShowPlmn());
            intent.putExtra(TelephonyManager.EXTRA_PLMN, data.getPlmn());
            SubscriptionManager.putPhoneIdAndSubIdExtra(intent, mPhone.getPhoneId());
            mPhone.getContext().sendStickyBroadcastAsUser(intent, UserHandle.ALL);

            if (!mSubscriptionController.setPlmnSpn(mPhone.getPhoneId(),
                    data.shouldShowPlmn(), data.getPlmn(), data.shouldShowSpn(), data.getSpn())) {
                mSpnUpdatePending = true;
            }
        }

        mSubId = subId;
        mCurShowSpn = data.shouldShowSpn();
        mCurShowPlmn = data.shouldShowPlmn();
        mCurSpn = data.getSpn();
        mCurDataSpn = data.getDataSpn();
        mCurPlmn = data.getPlmn();
    }

    private void updateSpnDisplayCdnr() {
        log("updateSpnDisplayCdnr+");
        CarrierDisplayNameData data = mCdnr.getCarrierDisplayNameData();
        notifySpnDisplayUpdate(data);
        log("updateSpnDisplayCdnr-");
    }

    @UnsupportedAppUsage(maxTargetSdk = Build.VERSION_CODES.R, trackingBug = 170729553)
    @VisibleForTesting
    public void updateSpnDisplay() {
        PersistableBundle config = getCarrierConfig();
        if (config.getBoolean(CarrierConfigManager.KEY_ENABLE_CARRIER_DISPLAY_NAME_RESOLVER_BOOL)) {
            updateSpnDisplayCdnr();
        } else {
            updateSpnDisplayLegacy();
        }
    }

    private void updateSpnDisplayLegacy() {
        log("updateSpnDisplayLegacy+");

        String spn = null;
        String dataSpn = null;
        boolean showSpn = false;
        String plmn = null;
        boolean showPlmn = false;

        String wfcVoiceSpnFormat = null;
        String wfcDataSpnFormat = null;
        String wfcFlightSpnFormat = null;
        int combinedRegState = getCombinedRegState(mSS);
        if (mPhone.getImsPhone() != null && mPhone.getImsPhone().isWifiCallingEnabled()
                && (combinedRegState == ServiceState.STATE_IN_SERVICE)) {
            // In Wi-Fi Calling mode show SPN or PLMN + WiFi Calling
            //
            // 1) Show SPN + Wi-Fi Calling If SIM has SPN and SPN display condition
            //    is satisfied or SPN override is enabled for this carrier
            //
            // 2) Show PLMN + Wi-Fi Calling if there is no valid SPN in case 1

            int voiceIdx = 0;
            int dataIdx = 0;
            int flightModeIdx = -1;
            boolean useRootLocale = false;

            PersistableBundle bundle = getCarrierConfig();

            voiceIdx = bundle.getInt(CarrierConfigManager.KEY_WFC_SPN_FORMAT_IDX_INT);
            dataIdx = bundle.getInt(
                    CarrierConfigManager.KEY_WFC_DATA_SPN_FORMAT_IDX_INT);
            flightModeIdx = bundle.getInt(
                    CarrierConfigManager.KEY_WFC_FLIGHT_MODE_SPN_FORMAT_IDX_INT);
            useRootLocale =
                    bundle.getBoolean(CarrierConfigManager.KEY_WFC_SPN_USE_ROOT_LOCALE);

            String[] wfcSpnFormats = SubscriptionManager.getResourcesForSubId(mPhone.getContext(),
                    mPhone.getSubId(), useRootLocale)
                    .getStringArray(com.android.internal.R.array.wfcSpnFormats);

            if (voiceIdx < 0 || voiceIdx >= wfcSpnFormats.length) {
                loge("updateSpnDisplay: KEY_WFC_SPN_FORMAT_IDX_INT out of bounds: " + voiceIdx);
                voiceIdx = 0;
            }
            if (dataIdx < 0 || dataIdx >= wfcSpnFormats.length) {
                loge("updateSpnDisplay: KEY_WFC_DATA_SPN_FORMAT_IDX_INT out of bounds: "
                        + dataIdx);
                dataIdx = 0;
            }
            if (flightModeIdx < 0 || flightModeIdx >= wfcSpnFormats.length) {
                // KEY_WFC_FLIGHT_MODE_SPN_FORMAT_IDX_INT out of bounds. Use the value from
                // voiceIdx.
                flightModeIdx = voiceIdx;
            }

            wfcVoiceSpnFormat = wfcSpnFormats[voiceIdx];
            wfcDataSpnFormat = wfcSpnFormats[dataIdx];
            wfcFlightSpnFormat = wfcSpnFormats[flightModeIdx];
        }

        String crossSimSpnFormat = null;
        if (mPhone.getImsPhone() != null
                && (mPhone.getImsPhone() != null)
                && (mPhone.getImsPhone().getImsRegistrationTech()
                == ImsRegistrationImplBase.REGISTRATION_TECH_CROSS_SIM)) {
            // In Cros SIM Calling mode show SPN or PLMN + Cross SIM Calling
            //
            // 1) Show SPN + Cross SIM Calling If SIM has SPN and SPN display condition
            //    is satisfied or SPN override is enabled for this carrier
            //
            // 2) Show PLMN + Cross SIM Calling if there is no valid SPN in case 1
            PersistableBundle bundle = getCarrierConfig();
            int crossSimSpnFormatIdx =
                    bundle.getInt(CarrierConfigManager.KEY_CROSS_SIM_SPN_FORMAT_INT);
            boolean useRootLocale =
                    bundle.getBoolean(CarrierConfigManager.KEY_WFC_SPN_USE_ROOT_LOCALE);

            String[] crossSimSpnFormats = SubscriptionManager.getResourcesForSubId(
                    mPhone.getContext(),
                    mPhone.getSubId(), useRootLocale)
                    .getStringArray(R.array.crossSimSpnFormats);

            if (crossSimSpnFormatIdx < 0 || crossSimSpnFormatIdx >= crossSimSpnFormats.length) {
                loge("updateSpnDisplay: KEY_CROSS_SIM_SPN_FORMAT_INT out of bounds: "
                        + crossSimSpnFormatIdx);
                crossSimSpnFormatIdx = 0;
            }
            crossSimSpnFormat = crossSimSpnFormats[crossSimSpnFormatIdx];
        }

        if (mPhone.isPhoneTypeGsm()) {
            // The values of plmn/showPlmn change in different scenarios.
            // 1) No service but emergency call allowed -> expected
            //    to show "Emergency call only"
            //    EXTRA_SHOW_PLMN = true
            //    EXTRA_PLMN = "Emergency call only"

            // 2) No service at all --> expected to show "No service"
            //    EXTRA_SHOW_PLMN = true
            //    EXTRA_PLMN = "No service"

            // 3) Normal operation in either home or roaming service
            //    EXTRA_SHOW_PLMN = depending on IccRecords rule
            //    EXTRA_PLMN = plmn

            // 4) No service due to power off, aka airplane mode
            //    EXTRA_SHOW_PLMN = true
            //    EXTRA_PLMN = null

            IccRecords iccRecords = mIccRecords;
            int rule = getCarrierNameDisplayBitmask(mSS);
            boolean noService = false;
            if (combinedRegState == ServiceState.STATE_OUT_OF_SERVICE
                    || combinedRegState == ServiceState.STATE_EMERGENCY_ONLY) {
                showPlmn = true;

                // Force display no service
                final boolean forceDisplayNoService = shouldForceDisplayNoService() && !mIsSimReady;
                if (!forceDisplayNoService && Phone.isEmergencyCallOnly()) {
                    // No service but emergency call allowed
                    plmn = Resources.getSystem()
                            .getText(com.android.internal.R.string.emergency_calls_only).toString();
                } else {
                    // No service at all
                    plmn = Resources.getSystem()
                            .getText(
                                com.android.internal.R.string.lockscreen_carrier_default)
                            .toString();
                    noService = true;
                }
                if (DBG) log("updateSpnDisplay: radio is on but out " +
                        "of service, set plmn='" + plmn + "'");
            } else if (combinedRegState == ServiceState.STATE_IN_SERVICE) {
                // In either home or roaming service
                plmn = mSS.getOperatorAlpha();
                showPlmn = !TextUtils.isEmpty(plmn) &&
                        ((rule & CARRIER_NAME_DISPLAY_BITMASK_SHOW_PLMN)
                                == CARRIER_NAME_DISPLAY_BITMASK_SHOW_PLMN);
                if (DBG) log("updateSpnDisplay: rawPlmn = " + plmn);
            } else {
                // Power off state, such as airplane mode, show plmn as null
                showPlmn = true;
                plmn = null;
                if (DBG) log("updateSpnDisplay: radio is off w/ showPlmn="
                        + showPlmn + " plmn=" + plmn);
            }

            // The value of spn/showSpn are same in different scenarios.
            //    EXTRA_SHOW_SPN = depending on IccRecords rule and radio/IMS state
            //    EXTRA_SPN = spn
            //    EXTRA_DATA_SPN = dataSpn
            spn = getServiceProviderName();
            dataSpn = spn;
            showSpn = !noService && !TextUtils.isEmpty(spn)
                    && ((rule & CARRIER_NAME_DISPLAY_BITMASK_SHOW_SPN)
                    == CARRIER_NAME_DISPLAY_BITMASK_SHOW_SPN);
            if (DBG) log("updateSpnDisplay: rawSpn = " + spn);
            if (!TextUtils.isEmpty(crossSimSpnFormat)) {
                if (!TextUtils.isEmpty(spn)) {
                    // Show SPN + Cross-SIM Calling If SIM has SPN and SPN display condition
                    // is satisfied or SPN override is enabled for this carrier.
                    String originalSpn = spn.trim();
                    spn = String.format(crossSimSpnFormat, originalSpn);
                    dataSpn = spn;
                    showSpn = true;
                    showPlmn = false;
                } else if (!TextUtils.isEmpty(plmn)) {
                    // Show PLMN + Cross-SIM Calling if there is no valid SPN in the above case
                    String originalPlmn = plmn.trim();
                    PersistableBundle config = getCarrierConfig();
                    if (mIccRecords != null && config.getBoolean(
                            CarrierConfigManager.KEY_WFC_CARRIER_NAME_OVERRIDE_BY_PNN_BOOL)) {
                        originalPlmn = mIccRecords.getPnnHomeName();
                    }
                    plmn = String.format(crossSimSpnFormat, originalPlmn);
                }
            } else if (!TextUtils.isEmpty(spn) && !TextUtils.isEmpty(wfcVoiceSpnFormat)
                    && !TextUtils.isEmpty(wfcDataSpnFormat)) {
                // Show SPN + Wi-Fi Calling If SIM has SPN and SPN display condition
                // is satisfied or SPN override is enabled for this carrier.

                // Handle Flight Mode
                if (mSS.getState() == ServiceState.STATE_POWER_OFF) {
                    wfcVoiceSpnFormat = wfcFlightSpnFormat;
                }

                String originalSpn = spn.trim();
                spn = String.format(wfcVoiceSpnFormat, originalSpn);
                dataSpn = String.format(wfcDataSpnFormat, originalSpn);
                showSpn = true;
                showPlmn = false;
            } else if (!TextUtils.isEmpty(plmn) && !TextUtils.isEmpty(wfcVoiceSpnFormat)) {
                // Show PLMN + Wi-Fi Calling if there is no valid SPN in the above case
                String originalPlmn = plmn.trim();

                PersistableBundle config = getCarrierConfig();
                if (mIccRecords != null && config.getBoolean(
                        CarrierConfigManager.KEY_WFC_CARRIER_NAME_OVERRIDE_BY_PNN_BOOL)) {
                    originalPlmn = mIccRecords.getPnnHomeName();
                }

                plmn = String.format(wfcVoiceSpnFormat, originalPlmn);
            } else if (mSS.getState() == ServiceState.STATE_POWER_OFF
                    || (showPlmn && TextUtils.equals(spn, plmn))) {
                // airplane mode or spn equals plmn, do not show spn
                spn = null;
                showSpn = false;
            }
        } else {
            String eriText = getOperatorNameFromEri();
            if (eriText != null) mSS.setOperatorAlphaLong(eriText);

            // carrier config gets a priority over ERI
            updateOperatorNameFromCarrierConfig();

            // mOperatorAlpha contains the ERI text
            plmn = mSS.getOperatorAlpha();
            if (DBG) log("updateSpnDisplay: cdma rawPlmn = " + plmn);

            showPlmn = plmn != null;

            if (!TextUtils.isEmpty(plmn) && !TextUtils.isEmpty(wfcVoiceSpnFormat)) {
                // In Wi-Fi Calling mode show SPN+WiFi
                String originalPlmn = plmn.trim();
                plmn = String.format(wfcVoiceSpnFormat, originalPlmn);
            } else if (mCi.getRadioState() == TelephonyManager.RADIO_POWER_OFF) {
                // todo: temporary hack; should have a better fix. This is to avoid using operator
                // name from ServiceState (populated in processIwlanRegistrationInfo()) until
                // wifi calling is actually enabled
                log("updateSpnDisplay: overwriting plmn from " + plmn + " to null as radio " +
                        "state is off");
                plmn = null;
            }

            if (combinedRegState == ServiceState.STATE_OUT_OF_SERVICE) {
                plmn = Resources.getSystem().getText(com.android.internal.R.string
                        .lockscreen_carrier_default).toString();
                if (DBG) {
                    log("updateSpnDisplay: radio is on but out of svc, set plmn='" + plmn + "'");
                }
            }

        }

        notifySpnDisplayUpdate(new CarrierDisplayNameData.Builder()
                .setSpn(spn)
                .setDataSpn(dataSpn)
                .setShowSpn(showSpn)
                .setPlmn(plmn)
                .setShowPlmn(showPlmn)
                .build());
        log("updateSpnDisplayLegacy-");
    }

    /**
     * Returns whether out-of-service will be displayed as "no service" to the user.
     */
    public boolean shouldForceDisplayNoService() {
        String[] countriesWithNoService = mPhone.getContext().getResources().getStringArray(
                com.android.internal.R.array.config_display_no_service_when_sim_unready);
        if (ArrayUtils.isEmpty(countriesWithNoService)) {
            return false;
        }
        mLastKnownNetworkCountry = mLocaleTracker.getLastKnownCountryIso();
        for (String country : countriesWithNoService) {
            if (country.equalsIgnoreCase(mLastKnownNetworkCountry)) {
                return true;
            }
        }
        return false;
    }

    protected void setPowerStateToDesired() {
        setPowerStateToDesired(false, false, false);
    }

    protected void setPowerStateToDesired(boolean forEmergencyCall,
            boolean isSelectedPhoneForEmergencyCall, boolean forceApply) {
        if (DBG) {
            String tmpLog = "setPowerStateToDesired: mDeviceShuttingDown=" + mDeviceShuttingDown +
                    ", mDesiredPowerState=" + mDesiredPowerState +
                    ", getRadioState=" + mCi.getRadioState() +
                    ", mRadioDisabledByCarrier=" + mRadioDisabledByCarrier +
                    ", IMS reg state=" + mImsRegistrationOnOff +
                    ", pending radio off=" + hasMessages(EVENT_POWER_OFF_RADIO_IMS_DEREG_TIMEOUT);
            log(tmpLog);
            mRadioPowerLog.log(tmpLog);
        }

        if (mDesiredPowerState && mDeviceShuttingDown) {
            log("setPowerStateToDesired powering on of radio failed because the device is " +
                    "powering off");
            return;
        }

        // If we want it on and it's off, turn it on
        if (mDesiredPowerState && !mRadioDisabledByCarrier
                && (forceApply || mCi.getRadioState() == TelephonyManager.RADIO_POWER_OFF)) {
            mCi.setRadioPower(true, forEmergencyCall, isSelectedPhoneForEmergencyCall, null);
        } else if ((!mDesiredPowerState || mRadioDisabledByCarrier) && mCi.getRadioState()
                == TelephonyManager.RADIO_POWER_ON) {
            // If it's on and available and we want it off gracefully
            if (mImsRegistrationOnOff &&
                (getRadioPowerOffDelayTimeoutForImsRegistration() > 0 || mImsDeregDelay)) {
                if (DBG) log("setPowerStateToDesired: delaying power off until IMS dereg.");
                startDelayRadioOffWaitingForImsDeregTimeout();
                // Return early here as we do not want to hit the cancel timeout code below.
                return;
            } else {
                if (DBG) log("setPowerStateToDesired: powering off");
                powerOffRadioSafely();
            }
        } else if (mDeviceShuttingDown
                && (mCi.getRadioState() != TelephonyManager.RADIO_POWER_UNAVAILABLE)) {
            // !mDesiredPowerState condition above will happen first if the radio is on, so we will
            // see the following: (delay for IMS dereg) -> RADIO_POWER_OFF ->
            // RADIO_POWER_UNAVAILABLE
            mCi.requestShutdown(null);
        }
        // Cancel any pending timeouts because the state has been re-evaluated.
        cancelDelayRadioOffWaitingForImsDeregTimeout();
    }

    /**
     * Cancel the EVENT_POWER_OFF_RADIO_DELAYED event if it is currently pending to be completed.
     * @return true if there was a pending timeout message in the queue, false otherwise.
     */
    private void cancelDelayRadioOffWaitingForImsDeregTimeout() {
        if (hasMessages(EVENT_POWER_OFF_RADIO_IMS_DEREG_TIMEOUT)) {
            if (DBG) log("cancelDelayRadioOffWaitingForImsDeregTimeout: cancelling.");
            removeMessages(EVENT_POWER_OFF_RADIO_IMS_DEREG_TIMEOUT);
        }
    }

    /**
     * Start a timer to turn off the radio if IMS does not move to deregistered after the
     * radio power off event occurred. If this event already exists in the message queue, then
     * ignore the new request and use the existing one.
     */
    private void startDelayRadioOffWaitingForImsDeregTimeout() {
        if (hasMessages(EVENT_POWER_OFF_RADIO_IMS_DEREG_TIMEOUT)) {
            if (DBG) log("startDelayRadioOffWaitingForImsDeregTimeout: timer exists, ignoring");
            return;
        }
        if (DBG) log("startDelayRadioOffWaitingForImsDeregTimeout: starting timer");
        sendEmptyMessageDelayed(EVENT_POWER_OFF_RADIO_IMS_DEREG_TIMEOUT,
                getRadioPowerOffDelayTimeoutForImsRegistration());
    }

    protected void onUpdateIccAvailability() {
        if (mUiccController == null ) {
            return;
        }

        UiccCardApplication newUiccApplication = getUiccCardApplication();

        if (mUiccApplcation != newUiccApplication) {

            // Remove the EF records that come from UICC
            if (mIccRecords instanceof SIMRecords) {
                mCdnr.updateEfFromUsim(null /* usim */);
            } else if (mIccRecords instanceof RuimRecords) {
                mCdnr.updateEfFromRuim(null /* ruim */);
            }

            if (mUiccApplcation != null) {
                log("Removing stale icc objects.");
                mUiccApplcation.unregisterForReady(this);
                if (mIccRecords != null) {
                    mIccRecords.unregisterForRecordsLoaded(this);
                }
                mIccRecords = null;
                mUiccApplcation = null;
            }
            if (newUiccApplication != null) {
                log("New card found");
                mUiccApplcation = newUiccApplication;
                mIccRecords = mUiccApplcation.getIccRecords();
                if (mPhone.isPhoneTypeGsm()) {
                    mUiccApplcation.registerForReady(this, EVENT_SIM_READY, null);
                    if (mIccRecords != null) {
                        mIccRecords.registerForRecordsLoaded(this, EVENT_SIM_RECORDS_LOADED, null);
                    }
                } else if (mIsSubscriptionFromRuim) {
                    mUiccApplcation.registerForReady(this, EVENT_RUIM_READY, null);
                    if (mIccRecords != null) {
                        mIccRecords.registerForRecordsLoaded(this, EVENT_RUIM_RECORDS_LOADED, null);
                    }
                }
            }
        }
    }

    private void logRoamingChange() {
        mRoamingLog.log(mSS.toString());
    }

    private void logAttachChange() {
        mAttachLog.log(mSS.toString());
    }

    private void logPhoneTypeChange() {
        mPhoneTypeLog.log(Integer.toString(mPhone.getPhoneType()));
    }

    private void logRatChange() {
        mRatLog.log(mSS.toString());
    }

    @UnsupportedAppUsage(maxTargetSdk = Build.VERSION_CODES.R, trackingBug = 170729553)
    protected final void log(String s) {
        Rlog.d(LOG_TAG, "[" + mPhone.getPhoneId() + "] " + s);
    }

    @UnsupportedAppUsage(maxTargetSdk = Build.VERSION_CODES.R, trackingBug = 170729553)
    protected final void loge(String s) {
        Rlog.e(LOG_TAG, "[" + mPhone.getPhoneId() + "] " + s);
    }

    /**
     * @return The current GPRS state. IN_SERVICE is the same as "attached"
     * and OUT_OF_SERVICE is the same as detached.
     */
    @UnsupportedAppUsage(maxTargetSdk = Build.VERSION_CODES.R, trackingBug = 170729553)
    public int getCurrentDataConnectionState() {
        return mSS.getDataRegistrationState();
    }

    /**
     * @return true if phone is camping on a technology (eg UMTS)
     * that could support voice and data simultaneously.
     */
    @UnsupportedAppUsage(maxTargetSdk = Build.VERSION_CODES.R, trackingBug = 170729553)
    public boolean isConcurrentVoiceAndDataAllowed() {
        if (mSS.getCssIndicator() == 1) {
            // Checking the Concurrent Service Supported flag first for all phone types.
            return true;
        } else if (mPhone.isPhoneTypeGsm()) {
            int radioTechnology = mSS.getRilDataRadioTechnology();
            // There are cases where we we would setup data connection even data is not yet
            // attached. In these cases we check voice rat.
            if (radioTechnology == ServiceState.RIL_RADIO_TECHNOLOGY_UNKNOWN
                    && mSS.getDataRegistrationState() != ServiceState.STATE_IN_SERVICE) {
                radioTechnology = mSS.getRilVoiceRadioTechnology();
            }
            // Concurrent voice and data is not allowed for 2G technologies. It's allowed in other
            // rats e.g. UMTS, LTE, etc.
            return radioTechnology != ServiceState.RIL_RADIO_TECHNOLOGY_UNKNOWN
                    && ServiceState.rilRadioTechnologyToAccessNetworkType(radioTechnology)
                        != AccessNetworkType.GERAN;
        } else {
            return false;
        }
    }

    /** Called when the service state of ImsPhone is changed. */
    public void onImsServiceStateChanged() {
        sendMessage(obtainMessage(EVENT_IMS_SERVICE_STATE_CHANGED));
    }

    /**
     * Sets the Ims registration state.  If the 3 second shut down timer has begun and the state
     * is set to unregistered, the timer is cancelled and the radio is shutdown immediately.
     *
     * @param registered whether ims is registered
     */
    public void setImsRegistrationState(final boolean registered) {
        log("setImsRegistrationState: {registered=" + registered
                + " mImsRegistrationOnOff=" + mImsRegistrationOnOff
                + "}");


        if (mImsRegistrationOnOff && !registered) {
            // moving to deregistered, only send this event if we need to re-evaluate
            if (getRadioPowerOffDelayTimeoutForImsRegistration() > 0) {
                // only send this event if the power off delay for IMS deregistration feature is
                // enabled.
                sendMessage(obtainMessage(EVENT_CHANGE_IMS_STATE));
            } else {
                log("setImsRegistrationState: EVENT_CHANGE_IMS_STATE not sent because power off "
                        + "delay for IMS deregistration is not enabled.");
            }
        }
        mImsRegistrationOnOff = registered;
    }

    public void onImsCapabilityChanged() {
        sendMessage(obtainMessage(EVENT_IMS_CAPABILITY_CHANGED));
    }

    public boolean isRadioOn() {
        return mCi.getRadioState() == TelephonyManager.RADIO_POWER_ON;
    }

    /**
     * A complete "service state" from our perspective is
     * composed of a handful of separate requests to the radio.
     *
     * We make all of these requests at once, but then abandon them
     * and start over again if the radio notifies us that some
     * event has changed
     */
    @UnsupportedAppUsage(maxTargetSdk = Build.VERSION_CODES.R, trackingBug = 170729553)
    public void pollState() {
        sendEmptyMessage(EVENT_POLL_STATE_REQUEST);
    }

    private void pollStateInternal(boolean modemTriggered) {
        mPollingContext = new int[1];
        mPollingContext[0] = 0;

        log("pollState: modemTriggered=" + modemTriggered);

        switch (mCi.getRadioState()) {
            case TelephonyManager.RADIO_POWER_UNAVAILABLE:
                mNewSS.setStateOutOfService();
                mPhone.getSignalStrengthController().setSignalStrengthDefaultValues();
                mLastNitzData = null;
                mNitzState.handleNetworkUnavailable();
                pollStateDone();
                break;

            case TelephonyManager.RADIO_POWER_OFF:
                mNewSS.setStateOff();
                mPhone.getSignalStrengthController().setSignalStrengthDefaultValues();
                mLastNitzData = null;
                mNitzState.handleNetworkUnavailable();
                // don't poll when device is shutting down or the poll was not modemTrigged
                // (they sent us new radio data) and current network is not IWLAN
                if (mDeviceShuttingDown ||
                        (!modemTriggered && ServiceState.RIL_RADIO_TECHNOLOGY_IWLAN
                        != mSS.getRilDataRadioTechnology())) {
                    pollStateDone();
                    break;
                }

            default:
                issuePollCommands();
                break;
        }
    }

    protected void issuePollCommands() {
        log("issuePollCommands");
        // Issue all poll-related commands at once then count down the responses, which
        // are allowed to arrive out-of-order
        mPollingContext[0]++;
        mCi.getOperator(obtainMessage(EVENT_POLL_STATE_OPERATOR, mPollingContext));

        mPollingContext[0]++;
        mRegStateManagers.get(AccessNetworkConstants.TRANSPORT_TYPE_WWAN)
                .requestNetworkRegistrationInfo(NetworkRegistrationInfo.DOMAIN_PS,
                        obtainMessage(EVENT_POLL_STATE_PS_CELLULAR_REGISTRATION, mPollingContext));

        mPollingContext[0]++;
        mRegStateManagers.get(AccessNetworkConstants.TRANSPORT_TYPE_WWAN)
                .requestNetworkRegistrationInfo(NetworkRegistrationInfo.DOMAIN_CS,
                        obtainMessage(EVENT_POLL_STATE_CS_CELLULAR_REGISTRATION, mPollingContext));

        if (mRegStateManagers.get(AccessNetworkConstants.TRANSPORT_TYPE_WLAN) != null) {
            mPollingContext[0]++;
            mRegStateManagers.get(AccessNetworkConstants.TRANSPORT_TYPE_WLAN)
                    .requestNetworkRegistrationInfo(NetworkRegistrationInfo.DOMAIN_PS,
                            obtainMessage(EVENT_POLL_STATE_PS_IWLAN_REGISTRATION,
                                    mPollingContext));
        }

        if (mPhone.isPhoneTypeGsm()) {
            mPollingContext[0]++;
            mCi.getNetworkSelectionMode(obtainMessage(
                    EVENT_POLL_STATE_NETWORK_SELECTION_MODE, mPollingContext));
        }
    }

    /**
     * Get the highest-priority CellIdentity for a provided ServiceState.
     *
     * Choose a CellIdentity for ServiceState using the following rules:
     * 1) WWAN only (WLAN is excluded)
     * 2) Registered > Camped
     * 3) CS > PS
     *
     * @param ss a Non-Null ServiceState object
     *
     * @return a list of CellIdentity objects in *decreasing* order of preference.
     */
    @VisibleForTesting public static @NonNull List<CellIdentity> getPrioritizedCellIdentities(
            @NonNull final ServiceState ss) {
        final List<NetworkRegistrationInfo> regInfos = ss.getNetworkRegistrationInfoList();
        if (regInfos.isEmpty()) return Collections.emptyList();

        return regInfos.stream()
            .filter(nri -> nri.getCellIdentity() != null)
            .filter(nri -> nri.getTransportType() == AccessNetworkConstants.TRANSPORT_TYPE_WWAN)
            .sorted(Comparator
                    .comparing(NetworkRegistrationInfo::isRegistered)
                    .thenComparing((nri) -> nri.getDomain() & NetworkRegistrationInfo.DOMAIN_CS)
                    .reversed())
            .map(nri -> nri.getCellIdentity())
            .distinct()
            .collect(Collectors.toList());
    }

    private void pollStateDone() {
        if (!mPhone.isPhoneTypeGsm()) {
            updateRoamingState();
        }

        if (TelephonyUtils.IS_DEBUGGABLE
                && SystemProperties.getBoolean(PROP_FORCE_ROAMING, false)) {
            mNewSS.setRoaming(true);
        }
        useDataRegStateForDataOnlyDevices();
        processIwlanRegistrationInfo();

        if (TelephonyUtils.IS_DEBUGGABLE && mPhone.mTelephonyTester != null) {
            mPhone.mTelephonyTester.overrideServiceState(mNewSS);
        }

        NetworkRegistrationInfo networkRegState = mNewSS.getNetworkRegistrationInfo(
                NetworkRegistrationInfo.DOMAIN_PS, AccessNetworkConstants.TRANSPORT_TYPE_WWAN);
        updateNrFrequencyRangeFromPhysicalChannelConfigs(mLastPhysicalChannelConfigList, mNewSS);
        updateNrStateFromPhysicalChannelConfigs(mLastPhysicalChannelConfigList, mNewSS);
        setPhyCellInfoFromCellIdentity(mNewSS, networkRegState.getCellIdentity());

        if (DBG) {
            log("Poll ServiceState done: "
                    + " oldSS=[" + mSS + "] newSS=[" + mNewSS + "]"
                    + " oldMaxDataCalls=" + mMaxDataCalls
                    + " mNewMaxDataCalls=" + mNewMaxDataCalls
                    + " oldReasonDataDenied=" + mReasonDataDenied
                    + " mNewReasonDataDenied=" + mNewReasonDataDenied);
        }

        boolean hasRegistered =
                mSS.getState() != ServiceState.STATE_IN_SERVICE
                        && mNewSS.getState() == ServiceState.STATE_IN_SERVICE;

        boolean hasDeregistered =
                mSS.getState() == ServiceState.STATE_IN_SERVICE
                        && mNewSS.getState() != ServiceState.STATE_IN_SERVICE;

        boolean hasAirplaneModeOnChanged =
                mSS.getState() != ServiceState.STATE_POWER_OFF
                        && mNewSS.getState() == ServiceState.STATE_POWER_OFF;
        boolean hasAirplaneModeOffChanged =
                mSS.getState() == ServiceState.STATE_POWER_OFF
                        && mNewSS.getState() != ServiceState.STATE_POWER_OFF;

        SparseBooleanArray hasDataAttached = new SparseBooleanArray(
                mTransportManager.getAvailableTransports().length);
        SparseBooleanArray hasDataDetached = new SparseBooleanArray(
                mTransportManager.getAvailableTransports().length);
        SparseBooleanArray hasRilDataRadioTechnologyChanged = new SparseBooleanArray(
                mTransportManager.getAvailableTransports().length);
        SparseBooleanArray hasDataRegStateChanged = new SparseBooleanArray(
                mTransportManager.getAvailableTransports().length);
        boolean anyDataRegChanged = false;
        boolean anyDataRatChanged = false;
        boolean hasAlphaRawChanged =
                !TextUtils.equals(mSS.getOperatorAlphaLongRaw(), mNewSS.getOperatorAlphaLongRaw())
                        || !TextUtils.equals(mSS.getOperatorAlphaShortRaw(),
                        mNewSS.getOperatorAlphaShortRaw());

        for (int transport : mTransportManager.getAvailableTransports()) {
            NetworkRegistrationInfo oldNrs = mSS.getNetworkRegistrationInfo(
                    NetworkRegistrationInfo.DOMAIN_PS, transport);
            NetworkRegistrationInfo newNrs = mNewSS.getNetworkRegistrationInfo(
                    NetworkRegistrationInfo.DOMAIN_PS, transport);

            // If the previously it was not in service, and now it's in service, trigger the
            // attached event. Also if airplane mode was just turned on, and data is already in
            // service, we need to trigger the attached event again so that DcTracker can setup
            // data on all connectable APNs again (because we've already torn down all data
            // connections just before airplane mode turned on)
            boolean changed = (oldNrs == null || !oldNrs.isInService() || hasAirplaneModeOnChanged)
                    && (newNrs != null && newNrs.isInService());
            hasDataAttached.put(transport, changed);

            changed = (oldNrs != null && oldNrs.isInService())
                    && (newNrs == null || !newNrs.isInService());
            hasDataDetached.put(transport, changed);

            int oldRAT = oldNrs != null ? oldNrs.getAccessNetworkTechnology()
                    : TelephonyManager.NETWORK_TYPE_UNKNOWN;
            int newRAT = newNrs != null ? newNrs.getAccessNetworkTechnology()
                    : TelephonyManager.NETWORK_TYPE_UNKNOWN;

            boolean isOldCA = oldNrs != null ? oldNrs.isUsingCarrierAggregation() : false;
            boolean isNewCA = newNrs != null ? newNrs.isUsingCarrierAggregation() : false;

            // If the carrier enable KEY_SHOW_CARRIER_DATA_ICON_PATTERN_STRING and the operator name
            // match this pattern, the data rat display LteAdvanced indicator.
            hasRilDataRadioTechnologyChanged.put(transport,
                    oldRAT != newRAT || isOldCA != isNewCA || hasAlphaRawChanged);
            if (oldRAT != newRAT) {
                anyDataRatChanged = true;
            }

            int oldRegState = oldNrs != null ? oldNrs.getRegistrationState()
                    : NetworkRegistrationInfo.REGISTRATION_STATE_UNKNOWN;
            int newRegState = newNrs != null ? newNrs.getRegistrationState()
                    : NetworkRegistrationInfo.REGISTRATION_STATE_UNKNOWN;
            hasDataRegStateChanged.put(transport, oldRegState != newRegState);
            if (oldRegState != newRegState) {
                anyDataRegChanged = true;
            }
        }

        // Filter out per transport data RAT changes, only want to track changes based on
        // transport preference changes (WWAN to WLAN, for example).
        boolean hasDataTransportPreferenceChanged = !anyDataRatChanged
                && (mSS.getRilDataRadioTechnology() != mNewSS.getRilDataRadioTechnology());

        boolean hasVoiceRegStateChanged =
                mSS.getState() != mNewSS.getState();

        boolean hasNrFrequencyRangeChanged =
                mSS.getNrFrequencyRange() != mNewSS.getNrFrequencyRange();

        boolean hasNrStateChanged = mSS.getNrState() != mNewSS.getNrState();

        final List<CellIdentity> prioritizedCids = getPrioritizedCellIdentities(mNewSS);

        final CellIdentity primaryCellIdentity = prioritizedCids.isEmpty()
                ? null : prioritizedCids.get(0);

        boolean hasLocationChanged = mCellIdentity == null
                ? primaryCellIdentity != null : !mCellIdentity.isSameCell(primaryCellIdentity);

        boolean isRegisteredOnWwan = false;
        for (NetworkRegistrationInfo nri : mNewSS.getNetworkRegistrationInfoListForTransportType(
                AccessNetworkConstants.TRANSPORT_TYPE_WWAN)) {
            isRegisteredOnWwan |= nri.isRegistered();
        }

        // Ratchet if the device is in service on the same cell
        if (isRegisteredOnWwan && !hasLocationChanged) {
            mRatRatcheter.ratchet(mSS, mNewSS);
        }

        boolean hasRilVoiceRadioTechnologyChanged =
                mSS.getRilVoiceRadioTechnology() != mNewSS.getRilVoiceRadioTechnology();

        boolean hasChanged = !mNewSS.equals(mSS);

        boolean hasVoiceRoamingOn = !mSS.getVoiceRoaming() && mNewSS.getVoiceRoaming();

        boolean hasVoiceRoamingOff = mSS.getVoiceRoaming() && !mNewSS.getVoiceRoaming();

        boolean hasDataRoamingOn = !mSS.getDataRoaming() && mNewSS.getDataRoaming();

        boolean hasDataRoamingOff = mSS.getDataRoaming() && !mNewSS.getDataRoaming();

        boolean hasRejectCauseChanged = mRejectCode != mNewRejectCode;

        boolean hasCssIndicatorChanged = (mSS.getCssIndicator() != mNewSS.getCssIndicator());

        boolean hasBandwidthChanged = mSS.getCellBandwidths() != mNewSS.getCellBandwidths();

        boolean has4gHandoff = false;
        boolean hasMultiApnSupport = false;
        boolean hasLostMultiApnSupport = false;
        if (mPhone.isPhoneTypeCdmaLte()) {
            final int wwanDataRat = getRilDataRadioTechnologyForWwan(mSS);
            final int newWwanDataRat = getRilDataRadioTechnologyForWwan(mNewSS);
            has4gHandoff = mNewSS.getDataRegistrationState() == ServiceState.STATE_IN_SERVICE
                    && ((ServiceState.isPsOnlyTech(wwanDataRat)
                    && (newWwanDataRat == ServiceState.RIL_RADIO_TECHNOLOGY_EHRPD))
                    || ((wwanDataRat == ServiceState.RIL_RADIO_TECHNOLOGY_EHRPD)
                    && ServiceState.isPsOnlyTech(newWwanDataRat)));

            hasMultiApnSupport = ((ServiceState.isPsOnlyTech(newWwanDataRat)
                    || (newWwanDataRat == ServiceState.RIL_RADIO_TECHNOLOGY_EHRPD))
                    && (!ServiceState.isPsOnlyTech(wwanDataRat)
                    && (wwanDataRat != ServiceState.RIL_RADIO_TECHNOLOGY_EHRPD)));

            hasLostMultiApnSupport = ((newWwanDataRat >= ServiceState.RIL_RADIO_TECHNOLOGY_IS95A)
                    && (newWwanDataRat <= ServiceState.RIL_RADIO_TECHNOLOGY_EVDO_A));
        }

        if (DBG) {
            log("pollStateDone:"
                    + " hasRegistered = " + hasRegistered
                    + " hasDeregistered = " + hasDeregistered
                    + " hasDataAttached = " + hasDataAttached
                    + " hasDataDetached = " + hasDataDetached
                    + " hasDataRegStateChanged = " + hasDataRegStateChanged
                    + " hasRilVoiceRadioTechnologyChanged = " + hasRilVoiceRadioTechnologyChanged
                    + " hasRilDataRadioTechnologyChanged = " + hasRilDataRadioTechnologyChanged
                    + " hasDataTransportPreferenceChanged = " + hasDataTransportPreferenceChanged
                    + " hasChanged = " + hasChanged
                    + " hasVoiceRoamingOn = " + hasVoiceRoamingOn
                    + " hasVoiceRoamingOff = " + hasVoiceRoamingOff
                    + " hasDataRoamingOn =" + hasDataRoamingOn
                    + " hasDataRoamingOff = " + hasDataRoamingOff
                    + " hasLocationChanged = " + hasLocationChanged
                    + " has4gHandoff = " + has4gHandoff
                    + " hasMultiApnSupport = " + hasMultiApnSupport
                    + " hasLostMultiApnSupport = " + hasLostMultiApnSupport
                    + " hasCssIndicatorChanged = " + hasCssIndicatorChanged
                    + " hasNrFrequencyRangeChanged = " + hasNrFrequencyRangeChanged
                    + " hasNrStateChanged = " + hasNrStateChanged
                    + " hasBandwidthChanged = " + hasBandwidthChanged
                    + " hasAirplaneModeOnlChanged = " + hasAirplaneModeOnChanged);
        }

        // Add an event log when connection state changes
        if (hasVoiceRegStateChanged || anyDataRegChanged) {
            EventLog.writeEvent(mPhone.isPhoneTypeGsm() ? EventLogTags.GSM_SERVICE_STATE_CHANGE :
                            EventLogTags.CDMA_SERVICE_STATE_CHANGE,
                    mSS.getState(), mSS.getDataRegistrationState(),
                    mNewSS.getState(), mNewSS.getDataRegistrationState());
        }

        if (mPhone.isPhoneTypeGsm()) {
            // Add an event log when network type switched
            // TODO: we may add filtering to reduce the event logged,
            // i.e. check preferred network setting, only switch to 2G, etc
            if (hasRilVoiceRadioTechnologyChanged) {
                long cid = getCidFromCellIdentity(primaryCellIdentity);
                // NOTE: this code was previously located after mSS and mNewSS are swapped, so
                // existing logs were incorrectly using the new state for "network_from"
                // and STATE_OUT_OF_SERVICE for "network_to". To avoid confusion, use a new log tag
                // to record the correct states.
                EventLog.writeEvent(EventLogTags.GSM_RAT_SWITCHED_NEW, cid,
                        mSS.getRilVoiceRadioTechnology(),
                        mNewSS.getRilVoiceRadioTechnology());
                if (DBG) {
                    log("RAT switched "
                            + ServiceState.rilRadioTechnologyToString(
                            mSS.getRilVoiceRadioTechnology())
                            + " -> "
                            + ServiceState.rilRadioTechnologyToString(
                            mNewSS.getRilVoiceRadioTechnology()) + " at cell " + cid);
                }
            }

            mReasonDataDenied = mNewReasonDataDenied;
            mMaxDataCalls = mNewMaxDataCalls;
            mRejectCode = mNewRejectCode;
        }

        ServiceState oldMergedSS = new ServiceState(mPhone.getServiceState());
        mSS = new ServiceState(mNewSS);
        mNewSS.setStateOutOfService();

        mCellIdentity = primaryCellIdentity;

        int areaCode = getAreaCodeFromCellIdentity(mCellIdentity);
        if (areaCode != mLastKnownAreaCode && areaCode != CellInfo.UNAVAILABLE) {
            mLastKnownAreaCode = areaCode;
            mAreaCodeChangedRegistrants.notifyRegistrants();
        }

        if (hasRilVoiceRadioTechnologyChanged) {
            updatePhoneObject();
        }

        TelephonyManager tm = (TelephonyManager) mPhone.getContext().getSystemService(
                Context.TELEPHONY_SERVICE);
        if (anyDataRatChanged) {
            tm.setDataNetworkTypeForPhone(mPhone.getPhoneId(), mSS.getRilDataRadioTechnology());
            TelephonyStatsLog.write(TelephonyStatsLog.MOBILE_RADIO_TECHNOLOGY_CHANGED,
                    ServiceState.rilRadioTechnologyToNetworkType(
                            mSS.getRilDataRadioTechnology()), mPhone.getPhoneId());
        }

        if (hasRegistered) {
            mNetworkAttachedRegistrants.notifyRegistrants();
        }

        if (hasDeregistered) {
            mNetworkDetachedRegistrants.notifyRegistrants();
        }

        if (hasCssIndicatorChanged) {
            mCssIndicatorChangedRegistrants.notifyRegistrants();
        }

        if (hasBandwidthChanged) {
            mBandwidthChangedRegistrants.notifyRegistrants();
        }

        if (hasRejectCauseChanged) {
            setNotification(CS_REJECT_CAUSE_ENABLED);
        }

        String eriText = mPhone.getCdmaEriText();
        boolean hasEriChanged = !TextUtils.equals(mEriText, eriText);
        mEriText = eriText;
        // Trigger updateSpnDisplay when
        // 1. Service state is changed.
        // 2. phone type is Cdma or CdmaLte and ERI text has changed.
        if (hasChanged || (!mPhone.isPhoneTypeGsm() && hasEriChanged)) {
            updateSpnDisplay();
        }

        if (hasChanged) {
            tm.setNetworkOperatorNameForPhone(mPhone.getPhoneId(), mSS.getOperatorAlpha());
            String operatorNumeric = mSS.getOperatorNumeric();

            if (!mPhone.isPhoneTypeGsm()) {
                // try to fix the invalid Operator Numeric
                if (isInvalidOperatorNumeric(operatorNumeric)) {
                    int sid = mSS.getCdmaSystemId();
                    operatorNumeric = fixUnknownMcc(operatorNumeric, sid);
                }
            }

            tm.setNetworkOperatorNumericForPhone(mPhone.getPhoneId(), operatorNumeric);

            // If the OPERATOR command hasn't returned a valid operator or the device is on IWLAN (
            // because operatorNumeric would be SIM's mcc/mnc when device is on IWLAN), but if the
            // device has camped on a cell either to attempt registration or for emergency services,
            // then for purposes of setting the locale, we don't care if registration fails or is
            // incomplete.
            // CellIdentity can return a null MCC and MNC in CDMA
            String localeOperator = operatorNumeric;
            if (isInvalidOperatorNumeric(operatorNumeric)
                    || mSS.getDataNetworkType() == TelephonyManager.NETWORK_TYPE_IWLAN) {
                for (CellIdentity cid : prioritizedCids) {
                    if (!TextUtils.isEmpty(cid.getPlmn())) {
                        localeOperator = cid.getPlmn();
                        break;
                    }
                }
            }

            if (isInvalidOperatorNumeric(localeOperator)) {
                if (DBG) log("localeOperator " + localeOperator + " is invalid");
                // Passing empty string is important for the first update. The initial value of
                // operator numeric in locale tracker is null. The async update will allow getting
                // cell info from the modem instead of using the cached one.
                mLocaleTracker.updateOperatorNumeric("");
            } else {
                if (!mPhone.isPhoneTypeGsm()) {
                    setOperatorIdd(localeOperator);
                }
                mLocaleTracker.updateOperatorNumeric(localeOperator);
            }

            tm.setNetworkRoamingForPhone(mPhone.getPhoneId(),
                    mPhone.isPhoneTypeGsm() ? mSS.getVoiceRoaming() :
                            (mSS.getVoiceRoaming() || mSS.getDataRoaming()));

            setRoamingType(mSS);
            log("Broadcasting ServiceState : " + mSS);
            // notify using PhoneStateListener and the legacy intent ACTION_SERVICE_STATE_CHANGED
            // notify service state changed only if the merged service state is changed.
            if (!oldMergedSS.equals(mPhone.getServiceState())) {
                mPhone.notifyServiceStateChanged(mPhone.getServiceState());
            }

            // insert into ServiceStateProvider. This will trigger apps to wake through JobScheduler
            mPhone.getContext().getContentResolver()
                    .insert(getUriForSubscriptionId(mPhone.getSubId()),
                            getContentValuesForServiceState(mSS));

            TelephonyMetrics.getInstance().writeServiceStateChanged(mPhone.getPhoneId(), mSS);
            mPhone.getVoiceCallSessionStats().onServiceStateChanged(mSS);
            mServiceStateStats.onServiceStateChanged(mSS);
        }

        boolean shouldLogAttachedChange = false;
        boolean shouldLogRatChange = false;

        if (hasRegistered || hasDeregistered) {
            shouldLogAttachedChange = true;
        }

        if (has4gHandoff) {
            mAttachedRegistrants.get(AccessNetworkConstants.TRANSPORT_TYPE_WWAN)
                    .notifyRegistrants();
            shouldLogAttachedChange = true;
        }

        if (hasRilVoiceRadioTechnologyChanged) {
            shouldLogRatChange = true;
            // TODO(b/178429976): Remove the dependency on SSC. Double check if the SS broadcast
            // is really needed when CS/PS RAT change.
            mPhone.getSignalStrengthController().notifySignalStrength();
        }

        for (int transport : mTransportManager.getAvailableTransports()) {
            if (hasRilDataRadioTechnologyChanged.get(transport)) {
                shouldLogRatChange = true;
                mPhone.getSignalStrengthController().notifySignalStrength();
            }

            if (hasDataRegStateChanged.get(transport)
                    || hasRilDataRadioTechnologyChanged.get(transport)
                    // Update all transports if preference changed so that consumers can be notified
                    // that ServiceState#getRilDataRadioTechnology has changed.
                    || hasDataTransportPreferenceChanged) {
                setDataNetworkTypeForPhone(mSS.getRilDataRadioTechnology());
                notifyDataRegStateRilRadioTechnologyChanged(transport);
            }

            if (hasDataAttached.get(transport)) {
                shouldLogAttachedChange = true;
                if (mAttachedRegistrants.get(transport) != null) {
                    mAttachedRegistrants.get(transport).notifyRegistrants();
                }
            }
            if (hasDataDetached.get(transport)) {
                shouldLogAttachedChange = true;
                if (mDetachedRegistrants.get(transport) != null) {
                    mDetachedRegistrants.get(transport).notifyRegistrants();
                }
            }
        }

        // Before starting to poll network state, the signal strength will be
        // reset under radio power off, so here expects to query it again
        // because the signal strength might come earlier RAT and radio state
        // changed.
        if (hasAirplaneModeOffChanged) {
            // TODO(b/178429976): Remove the dependency on SSC. This should be done in SSC.
            mPhone.getSignalStrengthController().getSignalStrengthFromCi();
        }

        if (shouldLogAttachedChange) {
            logAttachChange();
        }
        if (shouldLogRatChange) {
            logRatChange();
        }

        if (hasVoiceRegStateChanged || hasRilVoiceRadioTechnologyChanged) {
            notifyVoiceRegStateRilRadioTechnologyChanged();
        }

        if (hasVoiceRoamingOn || hasVoiceRoamingOff || hasDataRoamingOn || hasDataRoamingOff) {
            logRoamingChange();
        }

        if (hasVoiceRoamingOn) {
            mVoiceRoamingOnRegistrants.notifyRegistrants();
        }

        if (hasVoiceRoamingOff) {
            mVoiceRoamingOffRegistrants.notifyRegistrants();
        }

        if (hasDataRoamingOn) {
            mDataRoamingOnRegistrants.notifyRegistrants();
        }

        if (hasDataRoamingOff) {
            mDataRoamingOffRegistrants.notifyRegistrants();
        }

        if (hasLocationChanged) {
            mPhone.notifyLocationChanged(getCellIdentity());
        }

        if (hasNrStateChanged) {
            mNrStateChangedRegistrants.notifyRegistrants();
        }

        if (hasNrFrequencyRangeChanged) {
            mNrFrequencyChangedRegistrants.notifyRegistrants();
        }

        if (mPhone.isPhoneTypeGsm()) {
            if (!isGprsConsistent(mSS.getDataRegistrationState(), mSS.getState())) {
                if (!mStartedGprsRegCheck && !mReportedGprsNoReg) {
                    mStartedGprsRegCheck = true;

                    int check_period = Settings.Global.getInt(
                            mPhone.getContext().getContentResolver(),
                            Settings.Global.GPRS_REGISTER_CHECK_PERIOD_MS,
                            DEFAULT_GPRS_CHECK_PERIOD_MILLIS);
                    sendMessageDelayed(obtainMessage(EVENT_CHECK_REPORT_GPRS),
                            check_period);
                }
            } else {
                mReportedGprsNoReg = false;
            }
        }
    }

    private String getOperatorNameFromEri() {
        String eriText = null;
        if (mPhone.isPhoneTypeCdma()) {
            if ((mCi.getRadioState() == TelephonyManager.RADIO_POWER_ON)
                    && (!mIsSubscriptionFromRuim)) {
                // Now the Phone sees the new ServiceState so it can get the new ERI text
                if (mSS.getState() == ServiceState.STATE_IN_SERVICE) {
                    eriText = mPhone.getCdmaEriText();
                } else {
                    // Note that ServiceState.STATE_OUT_OF_SERVICE is valid used for
                    // mRegistrationState 0,2,3 and 4
                    eriText = mPhone.getContext().getText(
                            com.android.internal.R.string.roamingTextSearching).toString();
                }
            }
        } else if (mPhone.isPhoneTypeCdmaLte()) {
            boolean hasBrandOverride = mUiccController.getUiccPort(getPhoneId()) != null
                    && mUiccController.getUiccPort(getPhoneId()).getOperatorBrandOverride() != null;
            if (!hasBrandOverride && (mCi.getRadioState() == TelephonyManager.RADIO_POWER_ON)
                    && (mEriManager != null && mEriManager.isEriFileLoaded())
                    && (!ServiceState.isPsOnlyTech(mSS.getRilVoiceRadioTechnology())
                    || mPhone.getContext().getResources().getBoolean(com.android.internal.R
                    .bool.config_LTE_eri_for_network_name)) && (!mIsSubscriptionFromRuim)) {
                // Only when CDMA is in service, ERI will take effect
                eriText = mSS.getOperatorAlpha();
                // Now the Phone sees the new ServiceState so it can get the new ERI text
                if (mSS.getState() == ServiceState.STATE_IN_SERVICE) {
                    eriText = mPhone.getCdmaEriText();
                } else if (mSS.getState() == ServiceState.STATE_POWER_OFF) {
                    eriText = getServiceProviderName();
                    if (TextUtils.isEmpty(eriText)) {
                        // Sets operator alpha property by retrieving from
                        // build-time system property
                        eriText = SystemProperties.get("ro.cdma.home.operator.alpha");
                    }
                } else if (mSS.getDataRegistrationState() != ServiceState.STATE_IN_SERVICE) {
                    // Note that ServiceState.STATE_OUT_OF_SERVICE is valid used
                    // for mRegistrationState 0,2,3 and 4
                    eriText = mPhone.getContext()
                            .getText(com.android.internal.R.string.roamingTextSearching).toString();
                }
            }

            if (mUiccApplcation != null && mUiccApplcation.getState() == AppState.APPSTATE_READY &&
                    mIccRecords != null && getCombinedRegState(mSS) == ServiceState.STATE_IN_SERVICE
                    && !ServiceState.isPsOnlyTech(mSS.getRilVoiceRadioTechnology())) {
                // SIM is found on the device. If ERI roaming is OFF, and SID/NID matches
                // one configured in SIM, use operator name from CSIM record. Note that ERI, SID,
                // and NID are CDMA only, not applicable to LTE.
                boolean showSpn =
                        ((RuimRecords) mIccRecords).getCsimSpnDisplayCondition();
                int iconIndex = mSS.getCdmaEriIconIndex();

                if (showSpn && (iconIndex == EriInfo.ROAMING_INDICATOR_OFF)
                        && isInHomeSidNid(mSS.getCdmaSystemId(), mSS.getCdmaNetworkId())
                        && mIccRecords != null) {
                    eriText = getServiceProviderName();
                }
            }
        }
        return eriText;
    }

    /**
     * Get the service provider name with highest priority among various source.
     * @return service provider name.
     */
    public String getServiceProviderName() {
        // BrandOverride has higher priority than the carrier config
        String operatorBrandOverride = getOperatorBrandOverride();
        if (!TextUtils.isEmpty(operatorBrandOverride)) {
            return operatorBrandOverride;
        }

        String carrierName = mIccRecords != null ? mIccRecords.getServiceProviderName() : "";
        PersistableBundle config = getCarrierConfig();
        if (config.getBoolean(CarrierConfigManager.KEY_CARRIER_NAME_OVERRIDE_BOOL)
                || TextUtils.isEmpty(carrierName)) {
            return config.getString(CarrierConfigManager.KEY_CARRIER_NAME_STRING);
        }

        return carrierName;
    }

    /**
     * Get the resolved carrier name display condition bitmask.
     *
     * <p> Show service provider name if only if {@link #CARRIER_NAME_DISPLAY_BITMASK_SHOW_SPN}
     * is set.
     *
     * <p> Show PLMN network name if only if {@link #CARRIER_NAME_DISPLAY_BITMASK_SHOW_PLMN} is set.
     *
     * @param ss service state
     * @return carrier name display bitmask.
     */
    @CarrierNameDisplayBitmask
    public int getCarrierNameDisplayBitmask(ServiceState ss) {
        PersistableBundle config = getCarrierConfig();
        if (!TextUtils.isEmpty(getOperatorBrandOverride())) {
            // If the operator has been overridden, all PLMNs will be considered HOME PLMNs, only
            // show SPN.
            return CARRIER_NAME_DISPLAY_BITMASK_SHOW_SPN;
        } else if (TextUtils.isEmpty(getServiceProviderName())) {
            // If SPN is null or empty, we should show plmn.
            // This is a hack from IccRecords#getServiceProviderName().
            return CARRIER_NAME_DISPLAY_BITMASK_SHOW_PLMN;
        } else {
            boolean useRoamingFromServiceState = config.getBoolean(
                    CarrierConfigManager.KEY_SPN_DISPLAY_RULE_USE_ROAMING_FROM_SERVICE_STATE_BOOL);
            int carrierDisplayNameConditionFromSim =
                    mIccRecords == null ? 0 : mIccRecords.getCarrierNameDisplayCondition();

            boolean isRoaming;
            if (useRoamingFromServiceState) {
                isRoaming = ss.getRoaming();
            } else {
                String[] hplmns = mIccRecords != null ? mIccRecords.getHomePlmns() : null;
                isRoaming = !ArrayUtils.contains(hplmns, ss.getOperatorNumeric());
            }
            int rule;
            if (isRoaming) {
                // Show PLMN when roaming.
                rule = CARRIER_NAME_DISPLAY_BITMASK_SHOW_PLMN;

                // Check if show SPN is required when roaming.
                if ((carrierDisplayNameConditionFromSim
                        & CARRIER_NAME_DISPLAY_CONDITION_BITMASK_SPN)
                        == CARRIER_NAME_DISPLAY_CONDITION_BITMASK_SPN) {
                    rule |= CARRIER_NAME_DISPLAY_BITMASK_SHOW_SPN;
                }
            } else {
                // Show SPN when not roaming.
                rule = CARRIER_NAME_DISPLAY_BITMASK_SHOW_SPN;

                // Check if show PLMN is required when not roaming.
                if ((carrierDisplayNameConditionFromSim
                        & CARRIER_NAME_DISPLAY_CONDITION_BITMASK_PLMN)
                        == CARRIER_NAME_DISPLAY_CONDITION_BITMASK_PLMN) {
                    rule |= CARRIER_NAME_DISPLAY_BITMASK_SHOW_PLMN;
                }
            }
            return rule;
        }
    }

    private String getOperatorBrandOverride() {
        UiccPort uiccPort = mPhone.getUiccPort();
        if (uiccPort == null) return null;
        UiccProfile profile = uiccPort.getUiccProfile();
        if (profile == null) return null;
        return profile.getOperatorBrandOverride();
    }

    /**
     * Check whether the specified SID and NID pair appears in the HOME SID/NID list
     * read from NV or SIM.
     *
     * @return true if provided sid/nid pair belongs to operator's home network.
     */
    @UnsupportedAppUsage(maxTargetSdk = Build.VERSION_CODES.R, trackingBug = 170729553)
    private boolean isInHomeSidNid(int sid, int nid) {
        // if SID/NID is not available, assume this is home network.
        if (isSidsAllZeros()) return true;

        // length of SID/NID shold be same
        if (mHomeSystemId.length != mHomeNetworkId.length) return true;

        if (sid == 0) return true;

        for (int i = 0; i < mHomeSystemId.length; i++) {
            // Use SID only if NID is a reserved value.
            // SID 0 and NID 0 and 65535 are reserved. (C.0005 2.6.5.2)
            if ((mHomeSystemId[i] == sid) &&
                    ((mHomeNetworkId[i] == 0) || (mHomeNetworkId[i] == 65535) ||
                            (nid == 0) || (nid == 65535) || (mHomeNetworkId[i] == nid))) {
                return true;
            }
        }
        // SID/NID are not in the list. So device is not in home network
        return false;
    }

    @UnsupportedAppUsage(maxTargetSdk = Build.VERSION_CODES.R, trackingBug = 170729553)
    protected void setOperatorIdd(String operatorNumeric) {
        if (mPhone.getUnitTestMode()) {
            return;
        }

        // Retrieve the current country information
        // with the MCC got from operatorNumeric.
        String idd = mHbpcdUtils.getIddByMcc(
                Integer.parseInt(operatorNumeric.substring(0,3)));
        if (idd != null && !idd.isEmpty()) {
            TelephonyProperties.operator_idp_string(idd);
        } else {
            // use default "+", since we don't know the current IDP
            TelephonyProperties.operator_idp_string("+");
        }
    }

    @UnsupportedAppUsage(maxTargetSdk = Build.VERSION_CODES.R, trackingBug = 170729553)
    private boolean isInvalidOperatorNumeric(String operatorNumeric) {
        return operatorNumeric == null || operatorNumeric.length() < 5 ||
                operatorNumeric.startsWith(INVALID_MCC);
    }

    @UnsupportedAppUsage(maxTargetSdk = Build.VERSION_CODES.R, trackingBug = 170729553)
    private String fixUnknownMcc(String operatorNumeric, int sid) {
        if (sid <= 0) {
            // no cdma information is available, do nothing
            return operatorNumeric;
        }

        // resolve the mcc from sid, using time zone information from the latest NITZ signal when
        // available.
        int utcOffsetHours = 0;
        boolean isDst = false;
        boolean isNitzTimeZone = false;
        NitzData lastNitzData = mLastNitzData;
        if (lastNitzData != null) {
            utcOffsetHours = lastNitzData.getLocalOffsetMillis() / MS_PER_HOUR;
            Integer dstAdjustmentMillis = lastNitzData.getDstAdjustmentMillis();
            isDst = (dstAdjustmentMillis != null) && (dstAdjustmentMillis != 0);
            isNitzTimeZone = true;
        }
        int mcc = mHbpcdUtils.getMcc(sid, utcOffsetHours, (isDst ? 1 : 0), isNitzTimeZone);
        if (mcc > 0) {
            operatorNumeric = mcc + DEFAULT_MNC;
        }
        return operatorNumeric;
    }

    /**
     * Check if GPRS got registered while voice is registered.
     *
     * @param dataRegState i.e. CGREG in GSM
     * @param voiceRegState i.e. CREG in GSM
     * @return false if device only register to voice but not gprs
     */
    @UnsupportedAppUsage(maxTargetSdk = Build.VERSION_CODES.R, trackingBug = 170729553)
    private boolean isGprsConsistent(int dataRegState, int voiceRegState) {
        return !((voiceRegState == ServiceState.STATE_IN_SERVICE) &&
                (dataRegState != ServiceState.STATE_IN_SERVICE));
    }

    /** convert ServiceState registration code
     * to service state */
    private int regCodeToServiceState(int code) {
        switch (code) {
            case NetworkRegistrationInfo.REGISTRATION_STATE_HOME:
            case NetworkRegistrationInfo.REGISTRATION_STATE_ROAMING:
                return ServiceState.STATE_IN_SERVICE;
            default:
                return ServiceState.STATE_OUT_OF_SERVICE;
        }
    }

    /**
     * code is registration state 0-5 from TS 27.007 7.2
     * returns true if registered roam, false otherwise
     */
    private boolean regCodeIsRoaming (int code) {
        return NetworkRegistrationInfo.REGISTRATION_STATE_ROAMING == code;
    }

    private boolean isSameOperatorNameFromSimAndSS(ServiceState s) {
        String spn = ((TelephonyManager) mPhone.getContext().
                getSystemService(Context.TELEPHONY_SERVICE)).
                getSimOperatorNameForPhone(getPhoneId());

        // NOTE: in case of RUIM we should completely ignore the ERI data file and
        // mOperatorAlphaLong is set from RIL_REQUEST_OPERATOR response 0 (alpha ONS)
        String onsl = s.getOperatorAlphaLong();
        String onss = s.getOperatorAlphaShort();

        boolean equalsOnsl = !TextUtils.isEmpty(spn) && spn.equalsIgnoreCase(onsl);
        boolean equalsOnss = !TextUtils.isEmpty(spn) && spn.equalsIgnoreCase(onss);

        return (equalsOnsl || equalsOnss);
    }

    /**
     * Set roaming state if operator mcc is the same as sim mcc
     * and ons is not different from spn
     *
     * @param s ServiceState hold current ons
     * @return true if same operator
     */
    private boolean isSameNamedOperators(ServiceState s) {
        return currentMccEqualsSimMcc(s) && isSameOperatorNameFromSimAndSS(s);
    }

    /**
     * Compare SIM MCC with Operator MCC
     *
     * @param s ServiceState hold current ons
     * @return true if both are same
     */
    private boolean currentMccEqualsSimMcc(ServiceState s) {
        String simNumeric = ((TelephonyManager) mPhone.getContext().
                getSystemService(Context.TELEPHONY_SERVICE)).
                getSimOperatorNumericForPhone(getPhoneId());
        String operatorNumeric = s.getOperatorNumeric();
        boolean equalsMcc = true;

        try {
            equalsMcc = simNumeric.substring(0, 3).
                    equals(operatorNumeric.substring(0, 3));
        } catch (Exception e){
        }
        return equalsMcc;
    }

    /**
     * Do not set roaming state in case of oprators considered non-roaming.
     *
     * Can use mcc or mcc+mnc as item of
     * {@link CarrierConfigManager#KEY_NON_ROAMING_OPERATOR_STRING_ARRAY}.
     * For example, 302 or 21407. If mcc or mcc+mnc match with operator,
     * don't set roaming state.
     *
     * @param s ServiceState hold current ons
     * @return false for roaming state set
     */
    private boolean isOperatorConsideredNonRoaming(ServiceState s) {
        String operatorNumeric = s.getOperatorNumeric();

        PersistableBundle config = getCarrierConfig();
        String[] numericArray = config.getStringArray(
                CarrierConfigManager.KEY_NON_ROAMING_OPERATOR_STRING_ARRAY);

        if (ArrayUtils.isEmpty(numericArray) || operatorNumeric == null) {
            return false;
        }

        for (String numeric : numericArray) {
            if (!TextUtils.isEmpty(numeric) && operatorNumeric.startsWith(numeric)) {
                return true;
            }
        }
        return false;
    }

    private boolean isOperatorConsideredRoaming(ServiceState s) {
        String operatorNumeric = s.getOperatorNumeric();
        PersistableBundle config = getCarrierConfig();
        String[] numericArray = config.getStringArray(
                CarrierConfigManager.KEY_ROAMING_OPERATOR_STRING_ARRAY);
        if (ArrayUtils.isEmpty(numericArray) || operatorNumeric == null) {
            return false;
        }

        for (String numeric : numericArray) {
            if (!TextUtils.isEmpty(numeric) && operatorNumeric.startsWith(numeric)) {
                return true;
            }
        }
        return false;
    }

    /**
     * Set restricted state based on the OnRestrictedStateChanged notification
     * If any voice or packet restricted state changes, trigger a UI
     * notification and notify registrants when sim is ready.
     *
     * @param ar an int value of RIL_RESTRICTED_STATE_*
     */
    private void onRestrictedStateChanged(AsyncResult ar) {
        RestrictedState newRs = new RestrictedState();

        if (DBG) log("onRestrictedStateChanged: E rs "+ mRestrictedState);

        if (ar.exception == null && ar.result != null) {
            int state = (int)ar.result;

            newRs.setCsEmergencyRestricted(
                    ((state & RILConstants.RIL_RESTRICTED_STATE_CS_EMERGENCY) != 0) ||
                            ((state & RILConstants.RIL_RESTRICTED_STATE_CS_ALL) != 0) );
            //ignore the normal call and data restricted state before SIM READY
            if (mUiccApplcation != null && mUiccApplcation.getState() == AppState.APPSTATE_READY) {
                newRs.setCsNormalRestricted(
                        ((state & RILConstants.RIL_RESTRICTED_STATE_CS_NORMAL) != 0) ||
                                ((state & RILConstants.RIL_RESTRICTED_STATE_CS_ALL) != 0) );
                newRs.setPsRestricted(
                        (state & RILConstants.RIL_RESTRICTED_STATE_PS_ALL)!= 0);
            }

            if (DBG) log("onRestrictedStateChanged: new rs "+ newRs);

            if (!mRestrictedState.isPsRestricted() && newRs.isPsRestricted()) {
                mPsRestrictEnabledRegistrants.notifyRegistrants();
                setNotification(PS_ENABLED);
            } else if (mRestrictedState.isPsRestricted() && !newRs.isPsRestricted()) {
                mPsRestrictDisabledRegistrants.notifyRegistrants();
                setNotification(PS_DISABLED);
            }

            /**
             * There are two kind of cs restriction, normal and emergency. So
             * there are 4 x 4 combinations in current and new restricted states
             * and we only need to notify when state is changed.
             */
            if (mRestrictedState.isCsRestricted()) {
                if (!newRs.isAnyCsRestricted()) {
                    // remove all restriction
                    setNotification(CS_DISABLED);
                } else if (!newRs.isCsNormalRestricted()) {
                    // remove normal restriction
                    setNotification(CS_EMERGENCY_ENABLED);
                } else if (!newRs.isCsEmergencyRestricted()) {
                    // remove emergency restriction
                    setNotification(CS_NORMAL_ENABLED);
                }
            } else if (mRestrictedState.isCsEmergencyRestricted() &&
                    !mRestrictedState.isCsNormalRestricted()) {
                if (!newRs.isAnyCsRestricted()) {
                    // remove all restriction
                    setNotification(CS_DISABLED);
                } else if (newRs.isCsRestricted()) {
                    // enable all restriction
                    setNotification(CS_ENABLED);
                } else if (newRs.isCsNormalRestricted()) {
                    // remove emergency restriction and enable normal restriction
                    setNotification(CS_NORMAL_ENABLED);
                }
            } else if (!mRestrictedState.isCsEmergencyRestricted() &&
                    mRestrictedState.isCsNormalRestricted()) {
                if (!newRs.isAnyCsRestricted()) {
                    // remove all restriction
                    setNotification(CS_DISABLED);
                } else if (newRs.isCsRestricted()) {
                    // enable all restriction
                    setNotification(CS_ENABLED);
                } else if (newRs.isCsEmergencyRestricted()) {
                    // remove normal restriction and enable emergency restriction
                    setNotification(CS_EMERGENCY_ENABLED);
                }
            } else {
                if (newRs.isCsRestricted()) {
                    // enable all restriction
                    setNotification(CS_ENABLED);
                } else if (newRs.isCsEmergencyRestricted()) {
                    // enable emergency restriction
                    setNotification(CS_EMERGENCY_ENABLED);
                } else if (newRs.isCsNormalRestricted()) {
                    // enable normal restriction
                    setNotification(CS_NORMAL_ENABLED);
                }
            }

            mRestrictedState = newRs;
        }
        log("onRestrictedStateChanged: X rs "+ mRestrictedState);
    }

    /**
     * Get CellIdentity from the ServiceState if available or guess from cached
     *
     * Get the CellIdentity by first checking if ServiceState has a current CID. If so
     * then return that info. Otherwise, check the latest List<CellInfo> and return the first GSM or
     * WCDMA result that appears. If no GSM or WCDMA results, then return an LTE result. The
     * behavior is kept consistent for backwards compatibility; (do not apply logic to determine
     * why the behavior is this way).
     *
     * @return the current cell location if known or a non-null "empty" cell location
     */
    @NonNull
    public CellIdentity getCellIdentity() {
        if (mCellIdentity != null) return mCellIdentity;

        CellIdentity ci = getCellIdentityFromCellInfo(getAllCellInfo());
        if (ci != null) return ci;

        return mPhone.getPhoneType() == PhoneConstants.PHONE_TYPE_CDMA
                ? new CellIdentityCdma() : new CellIdentityGsm();
    }

    /**
     * Get CellIdentity from the ServiceState if available or guess from CellInfo
     *
     * Get the CellLocation by first checking if ServiceState has a current CID. If so
     * then return that info. Otherwise, query AllCellInfo and return the first GSM or
     * WCDMA result that appears. If no GSM or WCDMA results, then return an LTE result.
     * The behavior is kept consistent for backwards compatibility; (do not apply logic
     * to determine why the behavior is this way).
     *
     * @param workSource calling WorkSource
     * @param rspMsg the response message which must be non-null
     */
    public void requestCellIdentity(WorkSource workSource, Message rspMsg) {
        if (mCellIdentity != null) {
            AsyncResult.forMessage(rspMsg, mCellIdentity, null);
            rspMsg.sendToTarget();
            return;
        }

        Message cellLocRsp = obtainMessage(EVENT_CELL_LOCATION_RESPONSE, rspMsg);
        requestAllCellInfo(workSource, cellLocRsp);
    }

    /* Find and return a CellIdentity from CellInfo
     *
     * This method returns the first GSM or WCDMA result that appears in List<CellInfo>. If no GSM
     * or  WCDMA results are found, then it returns an LTE result. The behavior is kept consistent
     * for backwards compatibility; (do not apply logic to determine why the behavior is this way).
     *
     * @return the current CellIdentity from CellInfo or null
     */
    private static CellIdentity getCellIdentityFromCellInfo(List<CellInfo> info) {
        CellIdentity cl = null;
        if (info != null && info.size() > 0) {
            CellIdentity fallbackLteCid = null; // We prefer not to use LTE
            for (CellInfo ci : info) {
                CellIdentity c = ci.getCellIdentity();
                if (c instanceof CellIdentityLte && fallbackLteCid == null) {
                    if (getCidFromCellIdentity(c) != -1) fallbackLteCid = c;
                    continue;
                }
                if (getCidFromCellIdentity(c) != -1) {
                    cl = c;
                    break;
                }
            }
            if (cl == null && fallbackLteCid != null) {
                cl = fallbackLteCid;
            }
        }
        return cl;
    }

    /**
     * Handle the NITZ string from the modem
     *
     * @param nitzString NITZ time string in the form "yy/mm/dd,hh:mm:ss(+/-)tz,dt"
     * @param nitzReceiveTimeMs time according to {@link android.os.SystemClock#elapsedRealtime()}
     *        when the RIL sent the NITZ time to the framework
     * @param ageMs time in milliseconds indicating how long NITZ was cached in RIL and modem
     */
    private void setTimeFromNITZString(String nitzString, long nitzReceiveTimeMs, long ageMs) {
        long start = SystemClock.elapsedRealtime();
        if (DBG) {
            Rlog.d(LOG_TAG, "NITZ: " + nitzString + "," + nitzReceiveTimeMs + ", ageMs=" + ageMs
                    + " start=" + start + " delay=" + (start - nitzReceiveTimeMs));
        }
        NitzData newNitzData = NitzData.parse(nitzString);
        mLastNitzData = newNitzData;
        if (newNitzData != null) {
            try {
                NitzSignal nitzSignal = new NitzSignal(nitzReceiveTimeMs, newNitzData, ageMs);
                mNitzState.handleNitzReceived(nitzSignal);
            } finally {
                if (DBG) {
                    long end = SystemClock.elapsedRealtime();
                    Rlog.d(LOG_TAG, "NITZ: end=" + end + " dur=" + (end - start));
                }
            }
        }
    }

    /**
     * Cancels all notifications posted to NotificationManager for this subId. These notifications
     * for restricted state and rejection cause for cs registration are no longer valid after the
     * SIM has been removed.
     */
    private void cancelAllNotifications() {
        if (DBG) log("cancelAllNotifications: mPrevSubId=" + mPrevSubId);
        NotificationManager notificationManager = (NotificationManager)
                mPhone.getContext().getSystemService(Context.NOTIFICATION_SERVICE);
        if (SubscriptionManager.isValidSubscriptionId(mPrevSubId)) {
            notificationManager.cancel(Integer.toString(mPrevSubId), PS_NOTIFICATION);
            notificationManager.cancel(Integer.toString(mPrevSubId), CS_NOTIFICATION);
            notificationManager.cancel(Integer.toString(mPrevSubId), CS_REJECT_CAUSE_NOTIFICATION);

            // Cancel Emergency call warning and network preference notifications
            notificationManager.cancel(
                    CarrierServiceStateTracker.EMERGENCY_NOTIFICATION_TAG, mPrevSubId);
            notificationManager.cancel(
                    CarrierServiceStateTracker.PREF_NETWORK_NOTIFICATION_TAG, mPrevSubId);
        }
    }

    /**
     * Post a notification to NotificationManager for restricted state and
     * rejection cause for cs registration
     *
     * @param notifyType is one state of PS/CS_*_ENABLE/DISABLE
     */
    @VisibleForTesting
    public void setNotification(int notifyType) {
        if (DBG) log("setNotification: create notification " + notifyType);

        if (!SubscriptionManager.isValidSubscriptionId(mSubId)) {
            // notifications are posted per-sub-id, so return if current sub-id is invalid
            loge("cannot setNotification on invalid subid mSubId=" + mSubId);
            return;
        }
        Context context = mPhone.getContext();

        SubscriptionInfo info = mSubscriptionController
                .getActiveSubscriptionInfo(mPhone.getSubId(), context.getOpPackageName(),
                        context.getAttributionTag());

        //if subscription is part of a group and non-primary, suppress all notifications
        if (info == null || (info.isOpportunistic() && info.getGroupUuid() != null)) {
            log("cannot setNotification on invisible subid mSubId=" + mSubId);
            return;
        }

        // Needed because sprout RIL sends these when they shouldn't?
        boolean isSetNotification = context.getResources().getBoolean(
                com.android.internal.R.bool.config_user_notification_of_restrictied_mobile_access);
        if (!isSetNotification) {
            if (DBG) log("Ignore all the notifications");
            return;
        }

        boolean autoCancelCsRejectNotification = false;

        PersistableBundle bundle = getCarrierConfig();
        boolean disableVoiceBarringNotification = bundle.getBoolean(
                CarrierConfigManager.KEY_DISABLE_VOICE_BARRING_NOTIFICATION_BOOL, false);
        if (disableVoiceBarringNotification && (notifyType == CS_ENABLED
                || notifyType == CS_NORMAL_ENABLED
                || notifyType == CS_EMERGENCY_ENABLED)) {
            if (DBG) log("Voice/emergency call barred notification disabled");
            return;
        }
        autoCancelCsRejectNotification = bundle.getBoolean(
                CarrierConfigManager.KEY_AUTO_CANCEL_CS_REJECT_NOTIFICATION, false);

        CharSequence details = "";
        CharSequence title = "";
        int notificationId = CS_NOTIFICATION;
        int icon = com.android.internal.R.drawable.stat_sys_warning;

        final boolean multipleSubscriptions = (((TelephonyManager) mPhone.getContext()
                  .getSystemService(Context.TELEPHONY_SERVICE)).getPhoneCount() > 1);
        final int simNumber = mSubscriptionController.getSlotIndex(mSubId) + 1;

        switch (notifyType) {
            case PS_ENABLED:
                long dataSubId = SubscriptionManager.getDefaultDataSubscriptionId();
                if (dataSubId != mPhone.getSubId()) {
                    return;
                }
                notificationId = PS_NOTIFICATION;
                title = context.getText(com.android.internal.R.string.RestrictedOnDataTitle);
                details = multipleSubscriptions
                        ? context.getString(
                                com.android.internal.R.string.RestrictedStateContentMsimTemplate,
                                simNumber) :
                        context.getText(com.android.internal.R.string.RestrictedStateContent);
                break;
            case PS_DISABLED:
                notificationId = PS_NOTIFICATION;
                break;
            case CS_ENABLED:
                title = context.getText(com.android.internal.R.string.RestrictedOnAllVoiceTitle);
                details = multipleSubscriptions
                        ? context.getString(
                                com.android.internal.R.string.RestrictedStateContentMsimTemplate,
                                simNumber) :
                        context.getText(com.android.internal.R.string.RestrictedStateContent);
                break;
            case CS_NORMAL_ENABLED:
                title = context.getText(com.android.internal.R.string.RestrictedOnNormalTitle);
                details = multipleSubscriptions
                        ? context.getString(
                                com.android.internal.R.string.RestrictedStateContentMsimTemplate,
                                simNumber) :
                        context.getText(com.android.internal.R.string.RestrictedStateContent);
                break;
            case CS_EMERGENCY_ENABLED:
                title = context.getText(com.android.internal.R.string.RestrictedOnEmergencyTitle);
                details = multipleSubscriptions
                        ? context.getString(
                                com.android.internal.R.string.RestrictedStateContentMsimTemplate,
                                simNumber) :
                        context.getText(com.android.internal.R.string.RestrictedStateContent);
                break;
            case CS_DISABLED:
                // do nothing and cancel the notification later
                break;
            case CS_REJECT_CAUSE_ENABLED:
                notificationId = CS_REJECT_CAUSE_NOTIFICATION;
                int resId = selectResourceForRejectCode(mRejectCode, multipleSubscriptions);
                if (0 == resId) {
                    if (autoCancelCsRejectNotification) {
                        notifyType = CS_REJECT_CAUSE_DISABLED;
                    } else {
                        loge("setNotification: mRejectCode=" + mRejectCode + " is not handled.");
                        return;
                    }
                } else {
                    icon = com.android.internal.R.drawable.stat_notify_mmcc_indication_icn;
                    // if using the single SIM resource, simNumber will be ignored
                    title = context.getString(resId, simNumber);
                    details = null;
                }
                break;
        }

        if (DBG) {
            log("setNotification, create notification, notifyType: " + notifyType
                    + ", title: " + title + ", details: " + details + ", subId: " + mSubId);
        }

        mNotification = new Notification.Builder(context)
                .setWhen(System.currentTimeMillis())
                .setAutoCancel(true)
                .setSmallIcon(icon)
                .setTicker(title)
                .setColor(context.getResources().getColor(
                        com.android.internal.R.color.system_notification_accent_color))
                .setContentTitle(title)
                .setStyle(new Notification.BigTextStyle().bigText(details))
                .setContentText(details)
                .setChannelId(NotificationChannelController.CHANNEL_ID_ALERT)
                .build();

        NotificationManager notificationManager = (NotificationManager)
                context.getSystemService(Context.NOTIFICATION_SERVICE);

        if (notifyType == PS_DISABLED || notifyType == CS_DISABLED
                || notifyType == CS_REJECT_CAUSE_DISABLED) {
            // cancel previous post notification
            notificationManager.cancel(Integer.toString(mSubId), notificationId);
        } else {
            boolean show = false;
            if (mSS.isEmergencyOnly() && notifyType == CS_EMERGENCY_ENABLED) {
                // if reg state is emergency only, always show restricted emergency notification.
                show = true;
            } else if (notifyType == CS_REJECT_CAUSE_ENABLED) {
                // always show notification due to CS reject irrespective of service state.
                show = true;
            } else if (mSS.getState() == ServiceState.STATE_IN_SERVICE) {
                // for non in service states, we have system UI and signal bar to indicate limited
                // service. No need to show notification again. This also helps to mitigate the
                // issue if phone go to OOS and camp to other networks and received restricted ind.
                show = true;
            }
            // update restricted state notification for this subId
            if (show) {
                notificationManager.notify(Integer.toString(mSubId), notificationId, mNotification);
            }
        }
    }

    /**
     * Selects the resource ID, which depends on rejection cause that is sent by the network when CS
     * registration is rejected.
     *
     * @param rejCode should be compatible with TS 24.008.
     */
    private int selectResourceForRejectCode(int rejCode, boolean multipleSubscriptions) {
        int rejResourceId = 0;
        switch (rejCode) {
            case 1:// Authentication reject
                rejResourceId = multipleSubscriptions
                        ? com.android.internal.R.string.mmcc_authentication_reject_msim_template :
                        com.android.internal.R.string.mmcc_authentication_reject;
                break;
            case 2:// IMSI unknown in HLR
                rejResourceId = multipleSubscriptions
                        ? com.android.internal.R.string.mmcc_imsi_unknown_in_hlr_msim_template :
                        com.android.internal.R.string.mmcc_imsi_unknown_in_hlr;
                break;
            case 3:// Illegal MS
                rejResourceId = multipleSubscriptions
                        ? com.android.internal.R.string.mmcc_illegal_ms_msim_template :
                        com.android.internal.R.string.mmcc_illegal_ms;
                break;
            case 6:// Illegal ME
                rejResourceId = multipleSubscriptions
                        ? com.android.internal.R.string.mmcc_illegal_me_msim_template :
                        com.android.internal.R.string.mmcc_illegal_me;
                break;
            default:
                // The other codes are not defined or not required by operators till now.
                break;
        }
        return rejResourceId;
    }

    private UiccCardApplication getUiccCardApplication() {
        if (mPhone.isPhoneTypeGsm()) {
            return mUiccController.getUiccCardApplication(mPhone.getPhoneId(),
                    UiccController.APP_FAM_3GPP);
        } else {
            return mUiccController.getUiccCardApplication(mPhone.getPhoneId(),
                    UiccController.APP_FAM_3GPP2);
        }
    }

    private void notifyCdmaSubscriptionInfoReady() {
        if (mCdmaForSubscriptionInfoReadyRegistrants != null) {
            if (DBG) log("CDMA_SUBSCRIPTION: call notifyRegistrants()");
            mCdmaForSubscriptionInfoReadyRegistrants.notifyRegistrants();
        }
    }

    /**
     * Registration point for transition into DataConnection attached.
     * @param transport Transport type
     * @param h handler to notify
     * @param what what code of message when delivered
     * @param obj placed in Message.obj
     */
    public void registerForDataConnectionAttached(@TransportType int transport, Handler h, int what,
                                                  Object obj) {
        Registrant r = new Registrant(h, what, obj);
        if (mAttachedRegistrants.get(transport) == null) {
            mAttachedRegistrants.put(transport, new RegistrantList());
        }
        mAttachedRegistrants.get(transport).add(r);

        if (mSS != null) {
            NetworkRegistrationInfo netRegState = mSS.getNetworkRegistrationInfo(
                    NetworkRegistrationInfo.DOMAIN_PS, transport);
            if (netRegState == null || netRegState.isInService()) {
                r.notifyRegistrant();
            }
        }
    }

    /**
     * Unregister for data attached event
     *
     * @param transport Transport type
     * @param h Handler to notify
     */
    public void unregisterForDataConnectionAttached(@TransportType int transport, Handler h) {
        if (mAttachedRegistrants.get(transport) != null) {
            mAttachedRegistrants.get(transport).remove(h);
        }
    }

    /**
     * Registration point for transition into DataConnection detached.
     * @param transport Transport type
     * @param h handler to notify
     * @param what what code of message when delivered
     * @param obj placed in Message.obj
     */
    public void registerForDataConnectionDetached(@TransportType int transport, Handler h, int what,
                                                  Object obj) {
        Registrant r = new Registrant(h, what, obj);
        if (mDetachedRegistrants.get(transport) == null) {
            mDetachedRegistrants.put(transport, new RegistrantList());
        }
        mDetachedRegistrants.get(transport).add(r);

        if (mSS != null) {
            NetworkRegistrationInfo netRegState = mSS.getNetworkRegistrationInfo(
                    NetworkRegistrationInfo.DOMAIN_PS, transport);
            if (netRegState != null && !netRegState.isInService()) {
                r.notifyRegistrant();
            }
        }
    }

    /**
     * Unregister for data detatched event
     *
     * @param transport Transport type
     * @param h Handler to notify
     */
    public void unregisterForDataConnectionDetached(@TransportType int transport, Handler h) {
        if (mDetachedRegistrants.get(transport) != null) {
            mDetachedRegistrants.get(transport).remove(h);
        }
    }

    /**
     * Registration for RIL Voice Radio Technology changing. The
     * new radio technology will be returned AsyncResult#result as an Integer Object.
     * The AsyncResult will be in the notification Message#obj.
     *
     * @param h handler to notify
     * @param what what code of message when delivered
     * @param obj placed in Message.obj
     */
    public void registerForVoiceRegStateOrRatChanged(Handler h, int what, Object obj) {
        Registrant r = new Registrant(h, what, obj);
        mVoiceRegStateOrRatChangedRegistrants.add(r);
        notifyVoiceRegStateRilRadioTechnologyChanged();
    }

    public void unregisterForVoiceRegStateOrRatChanged(Handler h) {
        mVoiceRegStateOrRatChangedRegistrants.remove(h);
    }

    /**
     * Registration for DataConnection RIL Data Radio Technology changing. The
     * new radio technology will be returned AsyncResult#result as an Integer Object.
     * The AsyncResult will be in the notification Message#obj.
     *
     * @param transport Transport
     * @param h handler to notify
     * @param what what code of message when delivered
     * @param obj placed in Message.obj
     */
    public void registerForDataRegStateOrRatChanged(@TransportType int transport, Handler h,
                                                    int what, Object obj) {
        Registrant r = new Registrant(h, what, obj);
        if (mDataRegStateOrRatChangedRegistrants.get(transport) == null) {
            mDataRegStateOrRatChangedRegistrants.put(transport, new RegistrantList());
        }
        mDataRegStateOrRatChangedRegistrants.get(transport).add(r);
        Pair<Integer, Integer> registrationInfo = getRegistrationInfo(transport);
        if (registrationInfo != null) {
            r.notifyResult(registrationInfo);
        }
    }

    /**
     * Unregister for data registration state changed or RAT changed event
     *
     * @param transport Transport
     * @param h The handler
     */
    public void unregisterForDataRegStateOrRatChanged(@TransportType int transport, Handler h) {
        if (mDataRegStateOrRatChangedRegistrants.get(transport) != null) {
            mDataRegStateOrRatChangedRegistrants.get(transport).remove(h);
        }
    }

    /**
     * Registration for Airplane Mode changing.  The state of Airplane Mode will be returned
     * {@link AsyncResult#result} as a {@link Boolean} Object.
     * The {@link AsyncResult} will be in the notification {@link Message#obj}.
     * @param h handler to notify
     * @param what what code of message when delivered
     * @param obj placed in {@link AsyncResult#userObj}
     */
    public void registerForAirplaneModeChanged(Handler h, int what, Object obj) {
        mAirplaneModeChangedRegistrants.add(h, what, obj);
    }

    /**
     * Unregister for Airplane Mode changed event.
     *
     * @param h The handler
     */
    public void unregisterForAirplaneModeChanged(Handler h) {
        mAirplaneModeChangedRegistrants.remove(h);
    }

    /**
     * Registration point for transition into network attached.
     * @param h handler to notify
     * @param what what code of message when delivered
     * @param obj in Message.obj
     */
    public void registerForNetworkAttached(Handler h, int what, Object obj) {
        Registrant r = new Registrant(h, what, obj);

        mNetworkAttachedRegistrants.add(r);
        if (mSS.getState() == ServiceState.STATE_IN_SERVICE) {
            r.notifyRegistrant();
        }
    }

    public void unregisterForNetworkAttached(Handler h) {
        mNetworkAttachedRegistrants.remove(h);
    }

    /**
     * Registration point for transition into network detached.
     * @param h handler to notify
     * @param what what code of message when delivered
     * @param obj in Message.obj
     */
    public void registerForNetworkDetached(Handler h, int what, Object obj) {
        Registrant r = new Registrant(h, what, obj);

        mNetworkDetachedRegistrants.add(r);
        if (mSS.getState() != ServiceState.STATE_IN_SERVICE) {
            r.notifyRegistrant();
        }
    }

    public void unregisterForNetworkDetached(Handler h) {
        mNetworkDetachedRegistrants.remove(h);
    }

    /**
     * Registration point for transition into packet service restricted zone.
     * @param h handler to notify
     * @param what what code of message when delivered
     * @param obj placed in Message.obj
     */
    public void registerForPsRestrictedEnabled(Handler h, int what, Object obj) {
        Registrant r = new Registrant(h, what, obj);
        mPsRestrictEnabledRegistrants.add(r);

        if (mRestrictedState.isPsRestricted()) {
            r.notifyRegistrant();
        }
    }

    public void unregisterForPsRestrictedEnabled(Handler h) {
        mPsRestrictEnabledRegistrants.remove(h);
    }

    /**
     * Registration point for transition out of packet service restricted zone.
     * @param h handler to notify
     * @param what what code of message when delivered
     * @param obj placed in Message.obj
     */
    public void registerForPsRestrictedDisabled(Handler h, int what, Object obj) {
        Registrant r = new Registrant(h, what, obj);
        mPsRestrictDisabledRegistrants.add(r);

        if (mRestrictedState.isPsRestricted()) {
            r.notifyRegistrant();
        }
    }

    public void unregisterForPsRestrictedDisabled(Handler h) {
        mPsRestrictDisabledRegistrants.remove(h);
    }

    /**
     * Registers for IMS capability changed.
     * @param h handler to notify
     * @param what what code of message when delivered
     * @param obj placed in Message.obj
     */
    public void registerForImsCapabilityChanged(Handler h, int what, Object obj) {
        Registrant r = new Registrant(h, what, obj);
        mImsCapabilityChangedRegistrants.add(r);
    }

    /**
     * Unregisters for IMS capability changed.
     * @param h handler to notify
     */
    public void unregisterForImsCapabilityChanged(Handler h) {
        mImsCapabilityChangedRegistrants.remove(h);
    }

    /**
     * Clean up existing voice and data connection then turn off radio power.
     *
     * Hang up the existing voice calls to decrease call drop rate.
     */
    public void powerOffRadioSafely() {
        synchronized (this) {
            if (!mPendingRadioPowerOffAfterDataOff) {
                int dds = SubscriptionManager.getDefaultDataSubscriptionId();
                // To minimize race conditions we call cleanUpAllConnections on
                // both if else paths instead of before this isDisconnected test.
                if (mPhone.areAllDataDisconnected()
                        && (dds == mPhone.getSubId()
                        || (dds != mPhone.getSubId()
                        && ProxyController.getInstance().areAllDataDisconnected(dds)))) {
                    // To minimize race conditions we do this after isDisconnected
                    for (int transport : mTransportManager.getAvailableTransports()) {
                        if (mPhone.getDcTracker(transport) != null) {
                            mPhone.getDcTracker(transport).cleanUpAllConnections(
                                    Phone.REASON_RADIO_TURNED_OFF);
                        }
                    }
                    if (DBG) {
                        log("powerOffRadioSafely: Data disconnected, turn off radio now.");
                    }
                    hangupAndPowerOff();
                } else {
                    // hang up all active voice calls first
                    if (mPhone.isPhoneTypeGsm() && mPhone.isInCall()) {
                        mPhone.mCT.mRingingCall.hangupIfAlive();
                        mPhone.mCT.mBackgroundCall.hangupIfAlive();
                        mPhone.mCT.mForegroundCall.hangupIfAlive();
                    }
                    for (int transport : mTransportManager.getAvailableTransports()) {
                        if (mPhone.getDcTracker(transport) != null) {
                            mPhone.getDcTracker(transport).cleanUpAllConnections(
                                    Phone.REASON_RADIO_TURNED_OFF);
                        }
                    }

                    if (dds != mPhone.getSubId()
                            && !ProxyController.getInstance().areAllDataDisconnected(dds)) {
                        if (DBG) {
                            log(String.format("powerOffRadioSafely: Data is active on DDS (%d)."
                                    + " Wait for all data disconnect", dds));
                        }
                        // Data is not disconnected on DDS. Wait for the data disconnect complete
                        // before sending the RADIO_POWER off.
                        ProxyController.getInstance().registerForAllDataDisconnected(dds, this,
                                EVENT_ALL_DATA_DISCONNECTED);
                        mPendingRadioPowerOffAfterDataOff = true;
                    }
                    Message msg = Message.obtain(this);
                    msg.what = EVENT_SET_RADIO_POWER_OFF;
                    msg.arg1 = ++mPendingRadioPowerOffAfterDataOffTag;
                    if (sendMessageDelayed(msg, 30000)) {
                        if (DBG) {
                            log("powerOffRadioSafely: Wait up to 30s for data to isconnect, then"
                                    + " turn off radio.");
                        }
                        mPendingRadioPowerOffAfterDataOff = true;
                    } else {
                        log("powerOffRadioSafely: Cannot send delayed Msg, turn off radio right"
                                + " away.");
                        hangupAndPowerOff();
                        mPendingRadioPowerOffAfterDataOff = false;
                    }
                }
            }
        }
    }

    /**
     * process the pending request to turn radio off after data is disconnected
     *
     * return true if there is pending request to process; false otherwise.
     */
    public boolean processPendingRadioPowerOffAfterDataOff() {
        synchronized(this) {
            if (mPendingRadioPowerOffAfterDataOff) {
                if (DBG) log("Process pending request to turn radio off.");
                hangupAndPowerOff();
                mPendingRadioPowerOffAfterDataOffTag += 1;
                mPendingRadioPowerOffAfterDataOff = false;
                return true;
            }
            return false;
        }
    }

    private void onCarrierConfigChanged() {
        PersistableBundle config = getCarrierConfig();
        log("CarrierConfigChange " + config);

        // Load the ERI based on carrier config. Carrier might have their specific ERI.
        if (mEriManager != null) {
            mEriManager.loadEriFile();
            mCdnr.updateEfForEri(getOperatorNameFromEri());
        }

<<<<<<< HEAD
        mCarrierConfigLoaded = true;
        pollState();

        // TODO(b/178429976): Listen config change in SSC and remove logic here
        mPhone.getSignalStrengthController().updateArfcnLists(config);
        mPhone.getSignalStrengthController().updateReportingCriteria(config);

=======
>>>>>>> b8f40a6d
        updateOperatorNamePattern(config);
        mCdnr.updateEfFromCarrierConfig(config);
        mPhone.notifyCallForwardingIndicator();

        // Sometimes the network registration information comes before carrier config is ready.
        // For some cases like roaming/non-roaming overriding, we need carrier config. So it's
        // important to poll state again when carrier config is ready.
        pollStateInternal(false);
    }

    /**
     * Hang up all voice call and turn off radio. Implemented by derived class.
     */
    protected void hangupAndPowerOff() {
        // hang up all active voice calls
        if (!mPhone.isPhoneTypeGsm() || mPhone.isInCall()) {
            mPhone.mCT.mRingingCall.hangupIfAlive();
            mPhone.mCT.mBackgroundCall.hangupIfAlive();
            mPhone.mCT.mForegroundCall.hangupIfAlive();
        }

        mCi.setRadioPower(false, obtainMessage(EVENT_RADIO_POWER_OFF_DONE));

    }

    /** Cancel a pending (if any) pollState() operation */
    protected void cancelPollState() {
        // This will effectively cancel the rest of the poll requests.
        mPollingContext = new int[1];
    }

    /**
     * Return true if the network operator's country code changed.
     */
    private boolean networkCountryIsoChanged(String newCountryIsoCode, String prevCountryIsoCode) {
        // Return false if the new ISO code isn't valid as we don't know where we are.
        // Return true if the previous ISO code wasn't valid, or if it was and the new one differs.

        // If newCountryIsoCode is invalid then we'll return false
        if (TextUtils.isEmpty(newCountryIsoCode)) {
            if (DBG) {
                log("countryIsoChanged: no new country ISO code");
            }
            return false;
        }

        if (TextUtils.isEmpty(prevCountryIsoCode)) {
            if (DBG) {
                log("countryIsoChanged: no previous country ISO code");
            }
            return true;
        }
        return !newCountryIsoCode.equals(prevCountryIsoCode);
    }

    // Determine if the Icc card exists
    private boolean iccCardExists() {
        boolean iccCardExist = false;
        if (mUiccApplcation != null) {
            iccCardExist = mUiccApplcation.getState() != AppState.APPSTATE_UNKNOWN;
        }
        return iccCardExist;
    }

    @UnsupportedAppUsage(maxTargetSdk = Build.VERSION_CODES.R, trackingBug = 170729553)
    public String getSystemProperty(String property, String defValue) {
        return TelephonyManager.getTelephonyProperty(mPhone.getPhoneId(), property, defValue);
    }

    public List<CellInfo> getAllCellInfo() {
        return mLastCellInfoList;
    }

    /** Set the minimum time between CellInfo requests to the modem, in milliseconds */
    public void setCellInfoMinInterval(int interval) {
        mCellInfoMinIntervalMs = interval;
    }

    /**
     * Request the latest CellInfo from the modem.
     *
     * If sufficient time has elapsed, then this request will be sent to the modem. Otherwise
     * the latest cached List<CellInfo> will be returned.
     *
     * @param workSource of the caller for power accounting
     * @param rspMsg an optional response message to get the response to the CellInfo request. If
     *     the rspMsg is not provided, then CellInfo will still be requested from the modem and
     *     cached locally for future lookup.
     */
    public void requestAllCellInfo(WorkSource workSource, Message rspMsg) {
        if (VDBG) log("SST.requestAllCellInfo(): E");
        if (mCi.getRilVersion() < 8) {
            AsyncResult.forMessage(rspMsg);
            rspMsg.sendToTarget();
            if (DBG) log("SST.requestAllCellInfo(): not implemented");
            return;
        }
        synchronized (mPendingCellInfoRequests) {
            // If there are pending requests, then we already have a request active, so add this
            // request to the response queue without initiating a new request.
            if (mIsPendingCellInfoRequest) {
                if (rspMsg != null) mPendingCellInfoRequests.add(rspMsg);
                return;
            }
            // Check to see whether the elapsed time is sufficient for a new request; if not, then
            // return the result of the last request (if expected).
            final long curTime = SystemClock.elapsedRealtime();
            if ((curTime - mLastCellInfoReqTime) < mCellInfoMinIntervalMs) {
                if (rspMsg != null) {
                    if (DBG) log("SST.requestAllCellInfo(): return last, back to back calls");
                    AsyncResult.forMessage(rspMsg, mLastCellInfoList, null);
                    rspMsg.sendToTarget();
                }
                return;
            }
            // If this request needs an explicit response (it's a synchronous request), then queue
            // the response message.
            if (rspMsg != null) mPendingCellInfoRequests.add(rspMsg);
            // Update the timeout window so that we don't delay based on slow responses
            mLastCellInfoReqTime = curTime;
            // Set a flag to remember that we have a pending cell info request
            mIsPendingCellInfoRequest = true;
            // Send a cell info request and also chase it with a timeout message
            Message msg = obtainMessage(EVENT_GET_CELL_INFO_LIST);
            mCi.getCellInfoList(msg, workSource);
            // This message will arrive TIMEOUT ms later and ensure that we don't wait forever for
            // a CELL_INFO response.
            sendMessageDelayed(
                    obtainMessage(EVENT_GET_CELL_INFO_LIST), CELL_INFO_LIST_QUERY_TIMEOUT);
        }
    }

    /**
     * Registration point for subscription info ready
     * @param h handler to notify
     * @param what what code of message when delivered
     * @param obj placed in Message.obj
     */
    public void registerForSubscriptionInfoReady(Handler h, int what, Object obj) {
        Registrant r = new Registrant(h, what, obj);
        mCdmaForSubscriptionInfoReadyRegistrants.add(r);

        if (isMinInfoReady()) {
            r.notifyRegistrant();
        }
    }

    public void unregisterForSubscriptionInfoReady(Handler h) {
        mCdmaForSubscriptionInfoReadyRegistrants.remove(h);
    }

    /**
     * Save current source of cdma subscription
     * @param source - 1 for NV, 0 for RUIM
     */
    private void saveCdmaSubscriptionSource(int source) {
        log("Storing cdma subscription source: " + source);
        Settings.Global.putInt(mPhone.getContext().getContentResolver(),
                Settings.Global.CDMA_SUBSCRIPTION_MODE,
                source);
        log("Read from settings: " + Settings.Global.getInt(mPhone.getContext().getContentResolver(),
                Settings.Global.CDMA_SUBSCRIPTION_MODE, -1));
    }

    private void getSubscriptionInfoAndStartPollingThreads() {
        mCi.getCDMASubscription(obtainMessage(EVENT_POLL_STATE_CDMA_SUBSCRIPTION));

        // Get Registration Information
        pollStateInternal(false);
    }

    private void handleCdmaSubscriptionSource(int newSubscriptionSource) {
        log("Subscription Source : " + newSubscriptionSource);
        mIsSubscriptionFromRuim =
                (newSubscriptionSource == CdmaSubscriptionSourceManager.SUBSCRIPTION_FROM_RUIM);
        log("isFromRuim: " + mIsSubscriptionFromRuim);
        saveCdmaSubscriptionSource(newSubscriptionSource);
        if (!mIsSubscriptionFromRuim) {
            // NV is ready when subscription source is NV
            sendMessage(obtainMessage(EVENT_NV_READY));
        }
    }

    private void dumpCellInfoList(PrintWriter pw) {
        pw.print(" mLastCellInfoList={");
        if(mLastCellInfoList != null) {
            boolean first = true;
            for(CellInfo info : mLastCellInfoList) {
               if(first == false) {
                   pw.print(",");
               }
               first = false;
               pw.print(info.toString());
            }
        }
        pw.println("}");
    }

    public void dump(FileDescriptor fd, PrintWriter pw, String[] args) {
        pw.println("ServiceStateTracker:");
        pw.println(" mSubId=" + mSubId);
        pw.println(" mSS=" + mSS);
        pw.println(" mNewSS=" + mNewSS);
        pw.println(" mVoiceCapable=" + mVoiceCapable);
        pw.println(" mRestrictedState=" + mRestrictedState);
        pw.println(" mPollingContext=" + mPollingContext + " - " +
                (mPollingContext != null ? mPollingContext[0] : ""));
        pw.println(" mDesiredPowerState=" + mDesiredPowerState);
        pw.println(" mRestrictedState=" + mRestrictedState);
        pw.println(" mPendingRadioPowerOffAfterDataOff=" + mPendingRadioPowerOffAfterDataOff);
        pw.println(" mPendingRadioPowerOffAfterDataOffTag=" + mPendingRadioPowerOffAfterDataOffTag);
        pw.println(" mCellIdentity=" + Rlog.pii(VDBG, mCellIdentity));
        pw.println(" mLastCellInfoReqTime=" + mLastCellInfoReqTime);
        dumpCellInfoList(pw);
        pw.flush();
        pw.println(" mAllowedNetworkTypes=" + mAllowedNetworkTypes);
        pw.println(" mMaxDataCalls=" + mMaxDataCalls);
        pw.println(" mNewMaxDataCalls=" + mNewMaxDataCalls);
        pw.println(" mReasonDataDenied=" + mReasonDataDenied);
        pw.println(" mNewReasonDataDenied=" + mNewReasonDataDenied);
        pw.println(" mGsmVoiceRoaming=" + mGsmVoiceRoaming);
        pw.println(" mGsmDataRoaming=" + mGsmDataRoaming);
        pw.println(" mEmergencyOnly=" + mEmergencyOnly);
        pw.println(" mCSEmergencyOnly=" + mCSEmergencyOnly);
        pw.println(" mPSEmergencyOnly=" + mPSEmergencyOnly);
        pw.flush();
        mNitzState.dumpState(pw);
        pw.println(" mLastNitzData=" + mLastNitzData);
        pw.flush();
        pw.println(" mStartedGprsRegCheck=" + mStartedGprsRegCheck);
        pw.println(" mReportedGprsNoReg=" + mReportedGprsNoReg);
        pw.println(" mNotification=" + mNotification);
        pw.println(" mCurSpn=" + mCurSpn);
        pw.println(" mCurDataSpn=" + mCurDataSpn);
        pw.println(" mCurShowSpn=" + mCurShowSpn);
        pw.println(" mCurPlmn=" + mCurPlmn);
        pw.println(" mCurShowPlmn=" + mCurShowPlmn);
        pw.flush();
        pw.println(" mCurrentOtaspMode=" + mCurrentOtaspMode);
        pw.println(" mRoamingIndicator=" + mRoamingIndicator);
        pw.println(" mIsInPrl=" + mIsInPrl);
        pw.println(" mDefaultRoamingIndicator=" + mDefaultRoamingIndicator);
        pw.println(" mRegistrationState=" + mRegistrationState);
        pw.println(" mMdn=" + mMdn);
        pw.println(" mHomeSystemId=" + mHomeSystemId);
        pw.println(" mHomeNetworkId=" + mHomeNetworkId);
        pw.println(" mMin=" + mMin);
        pw.println(" mPrlVersion=" + mPrlVersion);
        pw.println(" mIsMinInfoReady=" + mIsMinInfoReady);
        pw.println(" mIsEriTextLoaded=" + mIsEriTextLoaded);
        pw.println(" mIsSubscriptionFromRuim=" + mIsSubscriptionFromRuim);
        pw.println(" mCdmaSSM=" + mCdmaSSM);
        pw.println(" mRegistrationDeniedReason=" + mRegistrationDeniedReason);
        pw.println(" mCurrentCarrier=" + mCurrentCarrier);
        pw.flush();
        pw.println(" mImsRegistered=" + mImsRegistered);
        pw.println(" mImsRegistrationOnOff=" + mImsRegistrationOnOff);
        pw.println(" pending radio off event="
                + hasMessages(EVENT_POWER_OFF_RADIO_IMS_DEREG_TIMEOUT));
        pw.println(" mRadioDisabledByCarrier" + mRadioDisabledByCarrier);
        pw.println(" mDeviceShuttingDown=" + mDeviceShuttingDown);
        pw.println(" mSpnUpdatePending=" + mSpnUpdatePending);
        pw.println(" mCellInfoMinIntervalMs=" + mCellInfoMinIntervalMs);
        pw.println(" mEriManager=" + mEriManager);

        mLocaleTracker.dump(fd, pw, args);
        IndentingPrintWriter ipw = new IndentingPrintWriter(pw, "    ");

        mCdnr.dump(ipw);

        ipw.println(" Carrier Display Name update records:");
        ipw.increaseIndent();
        mCdnrLogs.dump(fd, ipw, args);
        ipw.decreaseIndent();

        ipw.println(" Roaming Log:");
        ipw.increaseIndent();
        mRoamingLog.dump(fd, ipw, args);
        ipw.decreaseIndent();

        ipw.println(" Attach Log:");
        ipw.increaseIndent();
        mAttachLog.dump(fd, ipw, args);
        ipw.decreaseIndent();

        ipw.println(" Phone Change Log:");
        ipw.increaseIndent();
        mPhoneTypeLog.dump(fd, ipw, args);
        ipw.decreaseIndent();

        ipw.println(" Rat Change Log:");
        ipw.increaseIndent();
        mRatLog.dump(fd, ipw, args);
        ipw.decreaseIndent();

        ipw.println(" Radio power Log:");
        ipw.increaseIndent();
        mRadioPowerLog.dump(fd, ipw, args);
        ipw.decreaseIndent();

        mNitzState.dumpLogs(fd, ipw, args);

        ipw.flush();
    }

    @UnsupportedAppUsage(maxTargetSdk = Build.VERSION_CODES.R, trackingBug = 170729553)
    public boolean isImsRegistered() {
        return mImsRegistered;
    }
    /**
     * Verifies the current thread is the same as the thread originally
     * used in the initialization of this instance. Throws RuntimeException
     * if not.
     *
     * @exception RuntimeException if the current thread is not
     * the thread that originally obtained this Phone instance.
     */
    protected void checkCorrectThread() {
        if (Thread.currentThread() != getLooper().getThread()) {
            throw new RuntimeException(
                    "ServiceStateTracker must be used from within one thread");
        }
    }

    protected boolean isCallerOnDifferentThread() {
        boolean value = Thread.currentThread() != getLooper().getThread();
        if (VDBG) log("isCallerOnDifferentThread: " + value);
        return value;
    }

    /**
     * Check ISO country by MCC to see if phone is roaming in same registered country
     */
    protected boolean inSameCountry(String operatorNumeric) {
        if (TextUtils.isEmpty(operatorNumeric) || (operatorNumeric.length() < 5)) {
            // Not a valid network
            return false;
        }
        final String homeNumeric = getHomeOperatorNumeric();
        if (TextUtils.isEmpty(homeNumeric) || (homeNumeric.length() < 5)) {
            // Not a valid SIM MCC
            return false;
        }
        boolean inSameCountry = true;
        final String networkMCC = operatorNumeric.substring(0, 3);
        final String homeMCC = homeNumeric.substring(0, 3);
        final String networkCountry = MccTable.countryCodeForMcc(networkMCC);
        final String homeCountry = MccTable.countryCodeForMcc(homeMCC);
        if (networkCountry.isEmpty() || homeCountry.isEmpty()) {
            // Not a valid country
            return false;
        }
        inSameCountry = homeCountry.equals(networkCountry);
        if (inSameCountry) {
            return inSameCountry;
        }
        // special same country cases
        if ("us".equals(homeCountry) && "vi".equals(networkCountry)) {
            inSameCountry = true;
        } else if ("vi".equals(homeCountry) && "us".equals(networkCountry)) {
            inSameCountry = true;
        }
        return inSameCountry;
    }

    /**
     * Set both voice and data roaming type,
     * judging from the ISO country of SIM VS network.
     */
    @UnsupportedAppUsage(maxTargetSdk = Build.VERSION_CODES.R, trackingBug = 170729553)
    protected void setRoamingType(ServiceState currentServiceState) {
        final boolean isVoiceInService =
                (currentServiceState.getState() == ServiceState.STATE_IN_SERVICE);
        if (isVoiceInService) {
            if (currentServiceState.getVoiceRoaming()) {
                if (mPhone.isPhoneTypeGsm()) {
                    // check roaming type by MCC
                    if (inSameCountry(currentServiceState.getOperatorNumeric())) {
                        currentServiceState.setVoiceRoamingType(
                                ServiceState.ROAMING_TYPE_DOMESTIC);
                    } else {
                        currentServiceState.setVoiceRoamingType(
                                ServiceState.ROAMING_TYPE_INTERNATIONAL);
                    }
                } else {
                    // some carrier defines international roaming by indicator
                    int[] intRoamingIndicators = mPhone.getContext().getResources().getIntArray(
                            com.android.internal.R.array
                                    .config_cdma_international_roaming_indicators);
                    if ((intRoamingIndicators != null) && (intRoamingIndicators.length > 0)) {
                        // It's domestic roaming at least now
                        currentServiceState.setVoiceRoamingType(ServiceState.ROAMING_TYPE_DOMESTIC);
                        int curRoamingIndicator = currentServiceState.getCdmaRoamingIndicator();
                        for (int i = 0; i < intRoamingIndicators.length; i++) {
                            if (curRoamingIndicator == intRoamingIndicators[i]) {
                                currentServiceState.setVoiceRoamingType(
                                        ServiceState.ROAMING_TYPE_INTERNATIONAL);
                                break;
                            }
                        }
                    } else {
                        // check roaming type by MCC
                        if (inSameCountry(currentServiceState.getOperatorNumeric())) {
                            currentServiceState.setVoiceRoamingType(
                                    ServiceState.ROAMING_TYPE_DOMESTIC);
                        } else {
                            currentServiceState.setVoiceRoamingType(
                                    ServiceState.ROAMING_TYPE_INTERNATIONAL);
                        }
                    }
                }
            } else {
                currentServiceState.setVoiceRoamingType(ServiceState.ROAMING_TYPE_NOT_ROAMING);
            }
        }
        final boolean isDataInService =
                (currentServiceState.getDataRegistrationState() == ServiceState.STATE_IN_SERVICE);
        final int dataRegType = getRilDataRadioTechnologyForWwan(currentServiceState);
        if (isDataInService) {
            if (!currentServiceState.getDataRoaming()) {
                currentServiceState.setDataRoamingType(ServiceState.ROAMING_TYPE_NOT_ROAMING);
            } else {
                if (mPhone.isPhoneTypeGsm()) {
                    if (ServiceState.isGsm(dataRegType)) {
                        if (isVoiceInService) {
                            // GSM data should have the same state as voice
                            currentServiceState.setDataRoamingType(currentServiceState
                                    .getVoiceRoamingType());
                        } else {
                            // we can not decide GSM data roaming type without voice
                            currentServiceState.setDataRoamingType(ServiceState.ROAMING_TYPE_UNKNOWN);
                        }
                    } else {
                        // we can not decide 3gpp2 roaming state here
                        currentServiceState.setDataRoamingType(ServiceState.ROAMING_TYPE_UNKNOWN);
                    }
                } else {
                    if (ServiceState.isCdma(dataRegType)) {
                        if (isVoiceInService) {
                            // CDMA data should have the same state as voice
                            currentServiceState.setDataRoamingType(currentServiceState
                                    .getVoiceRoamingType());
                        } else {
                            // we can not decide CDMA data roaming type without voice
                            // set it as same as last time
                            currentServiceState.setDataRoamingType(ServiceState.ROAMING_TYPE_UNKNOWN);
                        }
                    } else {
                        // take it as 3GPP roaming
                        if (inSameCountry(currentServiceState.getOperatorNumeric())) {
                            currentServiceState.setDataRoamingType(ServiceState.ROAMING_TYPE_DOMESTIC);
                        } else {
                            currentServiceState.setDataRoamingType(
                                    ServiceState.ROAMING_TYPE_INTERNATIONAL);
                        }
                    }
                }
            }
        }
    }

    protected String getHomeOperatorNumeric() {
        String numeric = ((TelephonyManager) mPhone.getContext().
                getSystemService(Context.TELEPHONY_SERVICE)).
                getSimOperatorNumericForPhone(mPhone.getPhoneId());
        if (!mPhone.isPhoneTypeGsm() && TextUtils.isEmpty(numeric)) {
            numeric = SystemProperties.get(GsmCdmaPhone.PROPERTY_CDMA_HOME_OPERATOR_NUMERIC, "");
        }
        return numeric;
    }

    @UnsupportedAppUsage(maxTargetSdk = Build.VERSION_CODES.R, trackingBug = 170729553)
    protected int getPhoneId() {
        return mPhone.getPhoneId();
    }

    /* Reset Service state when IWLAN is enabled as polling in airplane mode
     * causes state to go to OUT_OF_SERVICE state instead of STATE_OFF
     */


    /**
     * This method adds IWLAN registration info for legacy mode devices camped on IWLAN. It also
     * makes some adjustments when the device camps on IWLAN in airplane mode.
     */
    private void processIwlanRegistrationInfo() {
        if (mCi.getRadioState() == TelephonyManager.RADIO_POWER_OFF) {
            boolean resetIwlanRatVal = false;
            log("set service state as POWER_OFF");
            if (ServiceState.RIL_RADIO_TECHNOLOGY_IWLAN
                    == mNewSS.getRilDataRadioTechnology()) {
                log("pollStateDone: mNewSS = " + mNewSS);
                log("pollStateDone: reset iwlan RAT value");
                resetIwlanRatVal = true;
            }
            // operator info should be kept in SS
            String operator = mNewSS.getOperatorAlphaLong();
            mNewSS.setStateOff();
            if (resetIwlanRatVal) {
                mNewSS.setDataRegState(ServiceState.STATE_IN_SERVICE);
                NetworkRegistrationInfo nri = new NetworkRegistrationInfo.Builder()
                        .setTransportType(AccessNetworkConstants.TRANSPORT_TYPE_WLAN)
                        .setDomain(NetworkRegistrationInfo.DOMAIN_PS)
                        .setAccessNetworkTechnology(TelephonyManager.NETWORK_TYPE_IWLAN)
                        .setRegistrationState(NetworkRegistrationInfo.REGISTRATION_STATE_HOME)
                        .build();
                mNewSS.addNetworkRegistrationInfo(nri);
                if (mTransportManager.isInLegacyMode()) {
                    // If in legacy mode, simulate the behavior that IWLAN registration info
                    // is reported through WWAN transport.
                    nri = new NetworkRegistrationInfo.Builder()
                            .setTransportType(AccessNetworkConstants.TRANSPORT_TYPE_WWAN)
                            .setDomain(NetworkRegistrationInfo.DOMAIN_PS)
                            .setAccessNetworkTechnology(TelephonyManager.NETWORK_TYPE_IWLAN)
                            .setRegistrationState(NetworkRegistrationInfo.REGISTRATION_STATE_HOME)
                            .build();
                    mNewSS.addNetworkRegistrationInfo(nri);
                }
                mNewSS.setOperatorAlphaLong(operator);
                // Since it's in airplane mode, cellular must be out of service. The only possible
                // transport for data to go through is the IWLAN transport. Setting this to true
                // so that ServiceState.getDataNetworkType can report the right RAT.
                mNewSS.setIwlanPreferred(true);
                log("pollStateDone: mNewSS = " + mNewSS);
            }
            return;
        }

        // If the device operates in legacy mode and camps on IWLAN, modem reports IWLAN as a RAT
        // through WWAN registration info. To be consistent with the behavior with AP-assisted mode,
        // we manually make a WLAN registration info for clients to consume. In this scenario,
        // both WWAN and WLAN registration info are the IWLAN registration info and that's the
        // unfortunate limitation we have when the device operates in legacy mode. In AP-assisted
        // mode, the WWAN registration will correctly report the actual cellular registration info
        // when the device camps on IWLAN.
        if (mTransportManager.isInLegacyMode()) {
            NetworkRegistrationInfo wwanNri = mNewSS.getNetworkRegistrationInfo(
                    NetworkRegistrationInfo.DOMAIN_PS, AccessNetworkConstants.TRANSPORT_TYPE_WWAN);
            if (wwanNri != null && wwanNri.getAccessNetworkTechnology()
                    == TelephonyManager.NETWORK_TYPE_IWLAN) {
                NetworkRegistrationInfo wlanNri = new NetworkRegistrationInfo.Builder()
                        .setTransportType(AccessNetworkConstants.TRANSPORT_TYPE_WLAN)
                        .setDomain(NetworkRegistrationInfo.DOMAIN_PS)
                        .setRegistrationState(wwanNri.getRegistrationState())
                        .setAccessNetworkTechnology(TelephonyManager.NETWORK_TYPE_IWLAN)
                        .setRejectCause(wwanNri.getRejectCause())
                        .setEmergencyOnly(wwanNri.isEmergencyEnabled())
                        .setAvailableServices(wwanNri.getAvailableServices())
                        .build();
                mNewSS.addNetworkRegistrationInfo(wlanNri);
            }
        }
    }

    /**
     * Check if device is non-roaming and always on home network.
     *
     * @param b carrier config bundle obtained from CarrierConfigManager
     * @return true if network is always on home network, false otherwise
     * @see CarrierConfigManager
     */
    protected final boolean alwaysOnHomeNetwork(BaseBundle b) {
        return b.getBoolean(CarrierConfigManager.KEY_FORCE_HOME_NETWORK_BOOL);
    }

    /**
     * Check if the network identifier has membership in the set of
     * network identifiers stored in the carrier config bundle.
     *
     * @param b carrier config bundle obtained from CarrierConfigManager
     * @param network The network identifier to check network existence in bundle
     * @param key The key to index into the bundle presenting a string array of
     *            networks to check membership
     * @return true if network has membership in bundle networks, false otherwise
     * @see CarrierConfigManager
     */
    private boolean isInNetwork(BaseBundle b, String network, String key) {
        String[] networks = b.getStringArray(key);

        if (networks != null && Arrays.asList(networks).contains(network)) {
            return true;
        }
        return false;
    }

    protected final boolean isRoamingInGsmNetwork(BaseBundle b, String network) {
        return isInNetwork(b, network, CarrierConfigManager.KEY_GSM_ROAMING_NETWORKS_STRING_ARRAY);
    }

    protected final boolean isNonRoamingInGsmNetwork(BaseBundle b, String network) {
        return isInNetwork(b, network, CarrierConfigManager.KEY_GSM_NONROAMING_NETWORKS_STRING_ARRAY);
    }

    protected final boolean isRoamingInCdmaNetwork(BaseBundle b, String network) {
        return isInNetwork(b, network, CarrierConfigManager.KEY_CDMA_ROAMING_NETWORKS_STRING_ARRAY);
    }

    protected final boolean isNonRoamingInCdmaNetwork(BaseBundle b, String network) {
        return isInNetwork(b, network, CarrierConfigManager.KEY_CDMA_NONROAMING_NETWORKS_STRING_ARRAY);
    }

    /** Check if the device is shutting down. */
    public boolean isDeviceShuttingDown() {
        return mDeviceShuttingDown;
    }

    /**
     * Consider dataRegState if voiceRegState is OOS to determine SPN to be displayed.
     * If dataRegState is in service on IWLAN, also check for wifi calling enabled.
     * @param ss service state.
     */
    public int getCombinedRegState(ServiceState ss) {
        int regState = ss.getState();
        int dataRegState = ss.getDataRegistrationState();
        if ((regState == ServiceState.STATE_OUT_OF_SERVICE
                || regState == ServiceState.STATE_POWER_OFF)
                && (dataRegState == ServiceState.STATE_IN_SERVICE)) {
            if (ss.getDataNetworkType() == TelephonyManager.NETWORK_TYPE_IWLAN) {
                if (mPhone.getImsPhone() != null && mPhone.getImsPhone().isWifiCallingEnabled()) {
                    log("getCombinedRegState: return STATE_IN_SERVICE for IWLAN as "
                            + "Data is in service and WFC is enabled");
                    regState = dataRegState;
                }
            } else {
                log("getCombinedRegState: return STATE_IN_SERVICE as Data is in service");
                regState = dataRegState;
            }
        }
        return regState;
    }

    /**
     * Gets the carrier configuration values for a particular subscription.
     *
     * @return A {@link PersistableBundle} containing the config for the given subId,
     *         or default values for an invalid subId.
     */
    @NonNull
    private PersistableBundle getCarrierConfig() {
        CarrierConfigManager configManager = (CarrierConfigManager) mPhone.getContext()
                .getSystemService(Context.CARRIER_CONFIG_SERVICE);
        if (configManager != null) {
            // If an invalid subId is used, this bundle will contain default values.
            PersistableBundle config = configManager.getConfigForSubId(mPhone.getSubId());
            if (config != null) {
                return config;
            }
        }
        // Return static default defined in CarrierConfigManager.
        return CarrierConfigManager.getDefaultConfig();
    }

    public LocaleTracker getLocaleTracker() {
        return mLocaleTracker;
    }

    String getCdmaEriText(int roamInd, int defRoamInd) {
        return mEriManager != null ? mEriManager.getCdmaEriText(roamInd, defRoamInd) : "no ERI";
    }

    private void updateOperatorNamePattern(PersistableBundle config) {
        String operatorNamePattern = config.getString(
                CarrierConfigManager.KEY_OPERATOR_NAME_FILTER_PATTERN_STRING);
        if (!TextUtils.isEmpty(operatorNamePattern)) {
            mOperatorNameStringPattern = Pattern.compile(operatorNamePattern);
            if (DBG) {
                log("mOperatorNameStringPattern: " + mOperatorNameStringPattern.toString());
            }
        }
    }

    private void updateOperatorNameForServiceState(ServiceState servicestate) {
        if (servicestate == null) {
            return;
        }

        servicestate.setOperatorName(
                filterOperatorNameByPattern(servicestate.getOperatorAlphaLong()),
                filterOperatorNameByPattern(servicestate.getOperatorAlphaShort()),
                servicestate.getOperatorNumeric());

        List<NetworkRegistrationInfo> networkRegistrationInfos =
                servicestate.getNetworkRegistrationInfoList();

        for (int i = 0; i < networkRegistrationInfos.size(); i++) {
            if (networkRegistrationInfos.get(i) != null) {
                updateOperatorNameForCellIdentity(
                        networkRegistrationInfos.get(i).getCellIdentity());
                servicestate.addNetworkRegistrationInfo(networkRegistrationInfos.get(i));
            }
        }
    }

    private void updateOperatorNameForCellIdentity(CellIdentity cellIdentity) {
        if (cellIdentity == null) {
            return;
        }
        cellIdentity.setOperatorAlphaLong(
                filterOperatorNameByPattern((String) cellIdentity.getOperatorAlphaLong()));
        cellIdentity.setOperatorAlphaShort(
                filterOperatorNameByPattern((String) cellIdentity.getOperatorAlphaShort()));
    }

    /**
     * To modify the operator name of CellInfo by pattern.
     *
     * @param cellInfos List of CellInfo{@link CellInfo}.
     */
    public void updateOperatorNameForCellInfo(List<CellInfo> cellInfos) {
        if (cellInfos == null || cellInfos.isEmpty()) {
            return;
        }
        for (CellInfo cellInfo : cellInfos) {
            if (cellInfo.isRegistered()) {
                updateOperatorNameForCellIdentity(cellInfo.getCellIdentity());
            }
        }
    }

    /**
     * To modify the operator name by pattern.
     *
     * @param operatorName Registered operator name
     * @return An operator name.
     */
    public String filterOperatorNameByPattern(String operatorName) {
        if (mOperatorNameStringPattern == null || TextUtils.isEmpty(operatorName)) {
            return operatorName;
        }
        Matcher matcher = mOperatorNameStringPattern.matcher(operatorName);
        if (matcher.find()) {
            if (matcher.groupCount() > 0) {
                operatorName = matcher.group(1);
            } else {
                log("filterOperatorNameByPattern: pattern no group");
            }
        }
        return operatorName;
    }

    @RilRadioTechnology
    private static int getRilDataRadioTechnologyForWwan(ServiceState ss) {
        NetworkRegistrationInfo regInfo = ss.getNetworkRegistrationInfo(
                NetworkRegistrationInfo.DOMAIN_PS, AccessNetworkConstants.TRANSPORT_TYPE_WWAN);
        int networkType = TelephonyManager.NETWORK_TYPE_UNKNOWN;
        if (regInfo != null) {
            networkType = regInfo.getAccessNetworkTechnology();
        }
        return ServiceState.networkTypeToRilRadioTechnology(networkType);
    }

    /**
     * Registers for 5G NR state changed.
     * @param h handler to notify
     * @param what what code of message when delivered
     * @param obj placed in Message.obj
     */
    public void registerForNrStateChanged(Handler h, int what, Object obj) {
        Registrant r = new Registrant(h, what, obj);
        mNrStateChangedRegistrants.add(r);
    }

    /**
     * Unregisters for 5G NR state changed.
     * @param h handler to notify
     */
    public void unregisterForNrStateChanged(Handler h) {
        mNrStateChangedRegistrants.remove(h);
    }

    /**
     * Registers for 5G NR frequency changed.
     * @param h handler to notify
     * @param what what code of message when delivered
     * @param obj placed in Message.obj
     */
    public void registerForNrFrequencyChanged(Handler h, int what, Object obj) {
        Registrant r = new Registrant(h, what, obj);
        mNrFrequencyChangedRegistrants.add(r);
    }

    /**
     * Unregisters for 5G NR frequency changed.
     * @param h handler to notify
     */
    public void unregisterForNrFrequencyChanged(Handler h) {
        mNrFrequencyChangedRegistrants.remove(h);
    }

    /**
     * Registers for CSS indicator changed.
     * @param h handler to notify
     * @param what what code of message when delivered
     * @param obj placed in Message.obj
     */
    public void registerForCssIndicatorChanged(Handler h, int what, Object obj) {
        Registrant r = new Registrant(h, what, obj);
        mCssIndicatorChangedRegistrants.add(r);
    }

    /**
     * Unregisters for CSS indicator changed.
     * @param h handler to notify
     */
    public void unregisterForCssIndicatorChanged(Handler h) {
        mCssIndicatorChangedRegistrants.remove(h);
    }

    /**
     * Registers for cell bandwidth changed.
     * @param h handler to notify
     * @param what what code of message when delivered
     * @param obj placed in Message.obj
     */
    public void registerForBandwidthChanged(Handler h, int what, Object obj) {
        Registrant r = new Registrant(h, what, obj);
        mBandwidthChangedRegistrants.add(r);
    }

    /**
     * Unregisters for cell bandwidth changed.
     * @param h handler to notify
     */
    public void unregisterForBandwidthChanged(Handler h) {
        mBandwidthChangedRegistrants.remove(h);
    }

    /**
     * Get the NR data connection context ids.
     *
     * @return data connection context ids.
     */
    @NonNull
    public Set<Integer> getNrContextIds() {
        Set<Integer> idSet = new HashSet<>();

        if (!ArrayUtils.isEmpty(mLastPhysicalChannelConfigList)) {
            for (PhysicalChannelConfig config : mLastPhysicalChannelConfigList) {
                if (isNrPhysicalChannelConfig(config)) {
                    for (int id : config.getContextIds()) {
                        idSet.add(id);
                    }
                }
            }
        }

        return idSet;
    }

    private void setDataNetworkTypeForPhone(int type) {
        if (mPhone.getUnitTestMode()) {
            return;
        }
        TelephonyManager tm = (TelephonyManager) mPhone.getContext().getSystemService(
                Context.TELEPHONY_SERVICE);
        tm.setDataNetworkTypeForPhone(mPhone.getPhoneId(), type);
    }

    /** Returns the {@link ServiceStateStats} for the phone tracked. */
    public ServiceStateStats getServiceStateStats() {
        return mServiceStateStats;
    }

    /** Replaces the {@link ServiceStateStats} for testing purposes. */
    @VisibleForTesting
    public void setServiceStateStats(ServiceStateStats serviceStateStats) {
        mServiceStateStats = serviceStateStats;
    }

    /**
     * Used to insert a ServiceState into the ServiceStateProvider as a ContentValues instance.
     *
     * Copied from packages/services/Telephony/src/com/android/phone/ServiceStateProvider.java
     *
     * @param state the ServiceState to convert into ContentValues
     * @return the convertedContentValues instance
     */
    private ContentValues getContentValuesForServiceState(ServiceState state) {
        ContentValues values = new ContentValues();
        final Parcel p = Parcel.obtain();
        state.writeToParcel(p, 0);
        // Turn the parcel to byte array. Safe to do this because the content values were never
        // written into a persistent storage. ServiceStateProvider keeps values in the memory.
        values.put(SERVICE_STATE, p.marshall());
        return values;
    }

    /**
     * Registers for TAC/LAC changed event.
     * @param h handler to notify
     * @param what what code of message when delivered
     * @param obj placed in Message.obj
     */
    public void registerForAreaCodeChanged(Handler h, int what, Object obj) {
        mAreaCodeChangedRegistrants.addUnique(h, what, obj);
    }

    /**
     * Unregisters for TAC/LAC changed event.
     * @param h handler to notify
     */
    public void unregisterForAreaCodeChanged(Handler h) {
        mAreaCodeChangedRegistrants.remove(h);
    }
}<|MERGE_RESOLUTION|>--- conflicted
+++ resolved
@@ -4976,16 +4976,9 @@
             mCdnr.updateEfForEri(getOperatorNameFromEri());
         }
 
-<<<<<<< HEAD
         mCarrierConfigLoaded = true;
         pollState();
 
-        // TODO(b/178429976): Listen config change in SSC and remove logic here
-        mPhone.getSignalStrengthController().updateArfcnLists(config);
-        mPhone.getSignalStrengthController().updateReportingCriteria(config);
-
-=======
->>>>>>> b8f40a6d
         updateOperatorNamePattern(config);
         mCdnr.updateEfFromCarrierConfig(config);
         mPhone.notifyCallForwardingIndicator();
