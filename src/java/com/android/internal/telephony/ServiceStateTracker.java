/*
 * Copyright (C) 2006 The Android Open Source Project
 *
 * Licensed under the Apache License, Version 2.0 (the "License");
 * you may not use this file except in compliance with the License.
 * You may obtain a copy of the License at
 *
 *      http://www.apache.org/licenses/LICENSE-2.0
 *
 * Unless required by applicable law or agreed to in writing, software
 * distributed under the License is distributed on an "AS IS" BASIS,
 * WITHOUT WARRANTIES OR CONDITIONS OF ANY KIND, either express or implied.
 * See the License for the specific language governing permissions and
 * limitations under the License.
 */

package com.android.internal.telephony;

import static android.provider.Telephony.ServiceStateTable.getUriForSubscriptionId;

import static com.android.internal.telephony.CarrierActionAgent.CARRIER_ACTION_SET_RADIO_ENABLED;
import static com.android.internal.telephony.uicc.IccRecords.CARRIER_NAME_DISPLAY_CONDITION_BITMASK_PLMN;
import static com.android.internal.telephony.uicc.IccRecords.CARRIER_NAME_DISPLAY_CONDITION_BITMASK_SPN;

import android.annotation.IntDef;
import android.annotation.NonNull;
import android.annotation.Nullable;
import android.app.AlarmManager;
import android.app.Notification;
import android.app.NotificationManager;
import android.app.PendingIntent;
import android.compat.annotation.UnsupportedAppUsage;
import android.content.BroadcastReceiver;
import android.content.ContentResolver;
import android.content.ContentValues;
import android.content.Context;
import android.content.Intent;
import android.content.IntentFilter;
import android.content.SharedPreferences;
import android.content.res.Resources;
import android.hardware.radio.V1_0.CellInfoType;
import android.net.NetworkCapabilities;
import android.os.AsyncResult;
import android.os.BaseBundle;
import android.os.Handler;
import android.os.Message;
import android.os.Parcel;
import android.os.PersistableBundle;
import android.os.Registrant;
import android.os.RegistrantList;
import android.os.SystemClock;
import android.os.SystemProperties;
import android.os.TimestampedValue;
import android.os.UserHandle;
import android.os.WorkSource;
import android.preference.PreferenceManager;
import android.provider.Settings;
import android.sysprop.TelephonyProperties;
import android.telephony.AccessNetworkConstants;
import android.telephony.AccessNetworkConstants.AccessNetworkType;
import android.telephony.AccessNetworkConstants.TransportType;
import android.telephony.CarrierConfigManager;
import android.telephony.CellIdentity;
import android.telephony.CellIdentityCdma;
import android.telephony.CellIdentityGsm;
import android.telephony.CellIdentityLte;
import android.telephony.CellIdentityTdscdma;
import android.telephony.CellIdentityWcdma;
import android.telephony.CellInfo;
import android.telephony.CellSignalStrengthLte;
import android.telephony.CellSignalStrengthNr;
import android.telephony.DataSpecificRegistrationInfo;
import android.telephony.NetworkRegistrationInfo;
import android.telephony.PhysicalChannelConfig;
import android.telephony.ServiceState;
import android.telephony.ServiceState.RilRadioTechnology;
import android.telephony.SignalStrength;
import android.telephony.SignalThresholdInfo;
import android.telephony.SubscriptionInfo;
import android.telephony.SubscriptionManager;
import android.telephony.SubscriptionManager.OnSubscriptionsChangedListener;
import android.telephony.TelephonyManager;
import android.telephony.VoiceSpecificRegistrationInfo;
import android.text.TextUtils;
import android.util.EventLog;
import android.util.LocalLog;
import android.util.Pair;
import android.util.SparseArray;
import android.util.SparseBooleanArray;

import com.android.internal.annotations.VisibleForTesting;
import com.android.internal.telephony.cdma.CdmaSubscriptionSourceManager;
import com.android.internal.telephony.cdma.EriInfo;
import com.android.internal.telephony.cdma.EriManager;
import com.android.internal.telephony.cdnr.CarrierDisplayNameData;
import com.android.internal.telephony.cdnr.CarrierDisplayNameResolver;
import com.android.internal.telephony.dataconnection.DataConnection;
import com.android.internal.telephony.dataconnection.DcTracker;
import com.android.internal.telephony.dataconnection.TransportManager;
import com.android.internal.telephony.metrics.TelephonyMetrics;
import com.android.internal.telephony.uicc.IccCardApplicationStatus.AppState;
import com.android.internal.telephony.uicc.IccCardStatus.CardState;
import com.android.internal.telephony.uicc.IccRecords;
import com.android.internal.telephony.uicc.RuimRecords;
import com.android.internal.telephony.uicc.SIMRecords;
import com.android.internal.telephony.uicc.UiccCard;
import com.android.internal.telephony.uicc.UiccCardApplication;
import com.android.internal.telephony.uicc.UiccController;
import com.android.internal.telephony.uicc.UiccProfile;
import com.android.internal.telephony.util.ArrayUtils;
import com.android.internal.telephony.util.NotificationChannelController;
import com.android.internal.telephony.util.TelephonyUtils;
import com.android.internal.util.IndentingPrintWriter;
import com.android.telephony.Rlog;

import java.io.FileDescriptor;
import java.io.PrintWriter;
import java.lang.annotation.Retention;
import java.lang.annotation.RetentionPolicy;
import java.util.ArrayList;
import java.util.Arrays;
import java.util.HashSet;
import java.util.LinkedList;
import java.util.List;
import java.util.Objects;
import java.util.Set;
import java.util.concurrent.TimeUnit;
import java.util.concurrent.atomic.AtomicInteger;
import java.util.regex.Matcher;
import java.util.regex.Pattern;
import java.util.regex.PatternSyntaxException;

/**
 * {@hide}
 */
public class ServiceStateTracker extends Handler {
    static final String LOG_TAG = "SST";
    static final boolean DBG = true;
    private static final boolean VDBG = false;  // STOPSHIP if true

    private static final String PROP_FORCE_ROAMING = "telephony.test.forceRoaming";

    private static final long SIGNAL_STRENGTH_REFRESH_THRESHOLD_IN_MS =
            TimeUnit.SECONDS.toMillis(10);

    @UnsupportedAppUsage
    private CommandsInterface mCi;
    @UnsupportedAppUsage
    private UiccController mUiccController = null;
    @UnsupportedAppUsage
    private UiccCardApplication mUiccApplcation = null;
    @UnsupportedAppUsage
    private IccRecords mIccRecords = null;

    private boolean mVoiceCapable;

    @UnsupportedAppUsage
    public ServiceState mSS;
    @UnsupportedAppUsage
    private ServiceState mNewSS;

    // This is the minimum interval at which CellInfo requests will be serviced by the modem.
    // Any requests that arrive within MinInterval of the previous reuqest will simply receive the
    // cached result. This is a power-saving feature, because requests to the modem may require
    // wakeup of a separate chip and bus communication. Because the cost of wakeups is
    // architecture dependent, it would be preferable if this sort of optimization could be
    // handled in SoC-specific code, but for now, keep it here to ensure that in case further
    // optimizations are not present elsewhere, there is a power-management scheme of last resort.
    private int mCellInfoMinIntervalMs =  2000;

    // Maximum time to wait for a CellInfo request before assuming it won't arrive and returning
    // null to callers. Note, that if a CellInfo response does arrive later, then it will be
    // treated as an UNSOL, which means it will be cached as well as sent to registrants; thus,
    // this only impacts the behavior of one-shot requests (be they blocking or non-blocking).
    private static final long CELL_INFO_LIST_QUERY_TIMEOUT = 2000;

    private long mLastCellInfoReqTime;
    private List<CellInfo> mLastCellInfoList = null;
    private List<PhysicalChannelConfig> mLastPhysicalChannelConfigList = null;

    @UnsupportedAppUsage
    private SignalStrength mSignalStrength;
    private long mSignalStrengthUpdatedTime;

    // TODO - this should not be public, right now used externally GsmConnetion.
    public RestrictedState mRestrictedState;

    /**
     * A unique identifier to track requests associated with a poll
     * and ignore stale responses.  The value is a count-down of
     * expected responses in this pollingContext.
     */
    @VisibleForTesting
    public int[] mPollingContext;
    @UnsupportedAppUsage
    private boolean mDesiredPowerState;

    /**
     * By default, strength polling is enabled.  However, if we're
     * getting unsolicited signal strength updates from the radio, set
     * value to true and don't bother polling any more.
     */
    private boolean mDontPollSignalStrength = false;

    @UnsupportedAppUsage
    private RegistrantList mVoiceRoamingOnRegistrants = new RegistrantList();
    @UnsupportedAppUsage
    private RegistrantList mVoiceRoamingOffRegistrants = new RegistrantList();
    @UnsupportedAppUsage
    private RegistrantList mDataRoamingOnRegistrants = new RegistrantList();
    @UnsupportedAppUsage
    private RegistrantList mDataRoamingOffRegistrants = new RegistrantList();
    protected SparseArray<RegistrantList> mAttachedRegistrants = new SparseArray<>();
    protected SparseArray<RegistrantList> mDetachedRegistrants = new SparseArray();
    private RegistrantList mVoiceRegStateOrRatChangedRegistrants = new RegistrantList();
    private SparseArray<RegistrantList> mDataRegStateOrRatChangedRegistrants = new SparseArray<>();
    @UnsupportedAppUsage
    private RegistrantList mNetworkAttachedRegistrants = new RegistrantList();
    private RegistrantList mNetworkDetachedRegistrants = new RegistrantList();
    private RegistrantList mPsRestrictEnabledRegistrants = new RegistrantList();
    private RegistrantList mPsRestrictDisabledRegistrants = new RegistrantList();
    private RegistrantList mImsCapabilityChangedRegistrants = new RegistrantList();
    private RegistrantList mNrStateChangedRegistrants = new RegistrantList();
    private RegistrantList mNrFrequencyChangedRegistrants = new RegistrantList();

    /* Radio power off pending flag and tag counter */
    private boolean mPendingRadioPowerOffAfterDataOff = false;
    private int mPendingRadioPowerOffAfterDataOffTag = 0;

    /** Signal strength poll rate. */
    private static final int POLL_PERIOD_MILLIS = 20 * 1000;

    /** Waiting period before recheck gprs and voice registration. */
    public static final int DEFAULT_GPRS_CHECK_PERIOD_MILLIS = 60 * 1000;

    /** GSM events */
    protected static final int EVENT_RADIO_STATE_CHANGED                    = 1;
    protected static final int EVENT_NETWORK_STATE_CHANGED                  = 2;
    protected static final int EVENT_GET_SIGNAL_STRENGTH                    = 3;
    protected static final int EVENT_POLL_STATE_CS_CELLULAR_REGISTRATION    = 4;
    protected static final int EVENT_POLL_STATE_PS_CELLULAR_REGISTRATION    = 5;
    protected static final int EVENT_POLL_STATE_PS_IWLAN_REGISTRATION       = 6;
    protected static final int EVENT_POLL_STATE_OPERATOR                    = 7;
    protected static final int EVENT_POLL_SIGNAL_STRENGTH                   = 10;
    protected static final int EVENT_NITZ_TIME                              = 11;
    protected static final int EVENT_SIGNAL_STRENGTH_UPDATE                 = 12;
    protected static final int EVENT_POLL_STATE_NETWORK_SELECTION_MODE      = 14;
    protected static final int EVENT_GET_LOC_DONE                           = 15;
    protected static final int EVENT_SIM_RECORDS_LOADED                     = 16;
    protected static final int EVENT_SIM_READY                              = 17;
    protected static final int EVENT_LOCATION_UPDATES_ENABLED               = 18;
    protected static final int EVENT_GET_PREFERRED_NETWORK_TYPE             = 19;
    protected static final int EVENT_SET_PREFERRED_NETWORK_TYPE             = 20;
    protected static final int EVENT_RESET_PREFERRED_NETWORK_TYPE           = 21;
    protected static final int EVENT_CHECK_REPORT_GPRS                      = 22;
    protected static final int EVENT_RESTRICTED_STATE_CHANGED               = 23;

    /** CDMA events */
    protected static final int EVENT_RUIM_READY                        = 26;
    protected static final int EVENT_RUIM_RECORDS_LOADED               = 27;
    protected static final int EVENT_POLL_STATE_CDMA_SUBSCRIPTION      = 34;
    protected static final int EVENT_NV_READY                          = 35;
    protected static final int EVENT_OTA_PROVISION_STATUS_CHANGE       = 37;
    protected static final int EVENT_SET_RADIO_POWER_OFF               = 38;
    protected static final int EVENT_CDMA_SUBSCRIPTION_SOURCE_CHANGED  = 39;
    protected static final int EVENT_CDMA_PRL_VERSION_CHANGED          = 40;

    protected static final int EVENT_RADIO_ON                          = 41;
    public    static final int EVENT_ICC_CHANGED                       = 42;
    protected static final int EVENT_GET_CELL_INFO_LIST                = 43;
    protected static final int EVENT_UNSOL_CELL_INFO_LIST              = 44;
    protected static final int EVENT_CHANGE_IMS_STATE                  = 45;
    protected static final int EVENT_IMS_STATE_CHANGED                 = 46;
    protected static final int EVENT_IMS_STATE_DONE                    = 47;
    protected static final int EVENT_IMS_CAPABILITY_CHANGED            = 48;
    protected static final int EVENT_ALL_DATA_DISCONNECTED             = 49;
    protected static final int EVENT_PHONE_TYPE_SWITCHED               = 50;
    protected static final int EVENT_RADIO_POWER_FROM_CARRIER          = 51;
    protected static final int EVENT_IMS_SERVICE_STATE_CHANGED         = 53;
    protected static final int EVENT_RADIO_POWER_OFF_DONE              = 54;
    protected static final int EVENT_PHYSICAL_CHANNEL_CONFIG           = 55;
    protected static final int EVENT_CELL_LOCATION_RESPONSE            = 56;
    protected static final int EVENT_CARRIER_CONFIG_CHANGED            = 57;
    private static final int EVENT_POLL_STATE_REQUEST                  = 58;

    /**
     * The current service state.
     *
     * This is a column name in {@link android.provider.Telephony.ServiceStateTable}.
     *
     * Copied from packages/services/Telephony/src/com/android/phone/ServiceStateProvider.java
     */
    private static final String SERVICE_STATE = "service_state";

    @Retention(RetentionPolicy.SOURCE)
    @IntDef(prefix = {"CARRIER_NAME_DISPLAY_BITMASK"},
            value = {CARRIER_NAME_DISPLAY_BITMASK_SHOW_PLMN,
                    CARRIER_NAME_DISPLAY_BITMASK_SHOW_SPN},
            flag = true)
    public @interface CarrierNameDisplayBitmask {}

    // Show SPN only and only if this bit is set.
    public static final int CARRIER_NAME_DISPLAY_BITMASK_SHOW_SPN = 1 << 0;

    // Show PLMN only and only if this bit is set.
    public static final int CARRIER_NAME_DISPLAY_BITMASK_SHOW_PLMN = 1 << 1;

    private List<Message> mPendingCellInfoRequests = new LinkedList<Message>();
    // @GuardedBy("mPendingCellInfoRequests")
    private boolean mIsPendingCellInfoRequest = false;

    /** Reason for registration denial. */
    protected static final String REGISTRATION_DENIED_GEN  = "General";
    protected static final String REGISTRATION_DENIED_AUTH = "Authentication Failure";

    private CarrierDisplayNameResolver mCdnr;

    private boolean mImsRegistrationOnOff = false;
    private boolean mAlarmSwitch = false;
    /** Radio is disabled by carrier. Radio power will not be override if this field is set */
    private boolean mRadioDisabledByCarrier = false;
    private PendingIntent mRadioOffIntent = null;
    private static final String ACTION_RADIO_OFF = "android.intent.action.ACTION_RADIO_OFF";
    private boolean mPowerOffDelayNeed = true;
    @UnsupportedAppUsage
    private boolean mDeviceShuttingDown = false;
    /** Keep track of SPN display rules, so we only broadcast intent if something changes. */
    @UnsupportedAppUsage
    private boolean mSpnUpdatePending = false;
    @UnsupportedAppUsage
    private String mCurSpn = null;
    @UnsupportedAppUsage
    private String mCurDataSpn = null;
    @UnsupportedAppUsage
    private String mCurPlmn = null;
    @UnsupportedAppUsage
    private boolean mCurShowPlmn = false;
    @UnsupportedAppUsage
    private boolean mCurShowSpn = false;
    @UnsupportedAppUsage
    @VisibleForTesting
    public int mSubId = SubscriptionManager.INVALID_SUBSCRIPTION_ID;
    private int mPrevSubId = SubscriptionManager.INVALID_SUBSCRIPTION_ID;

    private boolean mImsRegistered = false;
    private boolean mCarrierConfigLoaded = false;

    @UnsupportedAppUsage
    private SubscriptionManager mSubscriptionManager;
    @UnsupportedAppUsage
    private SubscriptionController mSubscriptionController;
    @UnsupportedAppUsage
    private final SstSubscriptionsChangedListener mOnSubscriptionsChangedListener =
        new SstSubscriptionsChangedListener();


    private final RatRatcheter mRatRatcheter;

    private final LocaleTracker mLocaleTracker;

    private final LocalLog mRoamingLog = new LocalLog(10);
    private final LocalLog mAttachLog = new LocalLog(10);
    private final LocalLog mPhoneTypeLog = new LocalLog(10);
    private final LocalLog mRatLog = new LocalLog(20);
    private final LocalLog mRadioPowerLog = new LocalLog(20);
    private final LocalLog mCdnrLogs = new LocalLog(64);

    private Pattern mOperatorNameStringPattern;

    private class SstSubscriptionsChangedListener extends OnSubscriptionsChangedListener {
        public final AtomicInteger mPreviousSubId =
                new AtomicInteger(SubscriptionManager.INVALID_SUBSCRIPTION_ID);

        /**
         * Callback invoked when there is any change to any SubscriptionInfo. Typically
         * this method would invoke {@link SubscriptionManager#getActiveSubscriptionInfoList}
         */
        @Override
        public void onSubscriptionsChanged() {
            if (DBG) log("SubscriptionListener.onSubscriptionInfoChanged");
            // Set the network type, in case the radio does not restore it.
            int subId = mPhone.getSubId();
            ServiceStateTracker.this.mPrevSubId = mPreviousSubId.get();
            if (mPreviousSubId.getAndSet(subId) != subId) {
                if (mSubscriptionController.isActiveSubId(subId)) {
                    Context context = mPhone.getContext();

                    mPhone.notifyPhoneStateChanged();
                    mPhone.notifyCallForwardingIndicator();
                    if (!SubscriptionManager.isValidSubscriptionId(
                            ServiceStateTracker.this.mPrevSubId)) {
                        // just went from invalid to valid subId, so notify with current service
                        // state in case our service stat was never broadcasted (we don't notify
                        // service states when the subId is invalid)
                        mPhone.notifyServiceStateChanged(mSS);
                    }

                    boolean restoreSelection = !context.getResources().getBoolean(
                            com.android.internal.R.bool.skip_restoring_network_selection);
                    mPhone.sendSubscriptionSettings(restoreSelection);

                    setDataNetworkTypeForPhone(mSS.getRilDataRadioTechnology());

                    if (mSpnUpdatePending) {
                        mSubscriptionController.setPlmnSpn(mPhone.getPhoneId(), mCurShowPlmn,
                                mCurPlmn, mCurShowSpn, mCurSpn);
                        mSpnUpdatePending = false;
                    }

                    // Remove old network selection sharedPreferences since SP key names are now
                    // changed to include subId. This will be done only once when upgrading from an
                    // older build that did not include subId in the names.
                    SharedPreferences sp = PreferenceManager.getDefaultSharedPreferences(
                            context);
                    String oldNetworkSelection = sp.getString(
                            Phone.NETWORK_SELECTION_KEY, "");
                    String oldNetworkSelectionName = sp.getString(
                            Phone.NETWORK_SELECTION_NAME_KEY, "");
                    String oldNetworkSelectionShort = sp.getString(
                            Phone.NETWORK_SELECTION_SHORT_KEY, "");
                    if (!TextUtils.isEmpty(oldNetworkSelection) ||
                            !TextUtils.isEmpty(oldNetworkSelectionName) ||
                            !TextUtils.isEmpty(oldNetworkSelectionShort)) {
                        SharedPreferences.Editor editor = sp.edit();
                        editor.putString(Phone.NETWORK_SELECTION_KEY + subId,
                                oldNetworkSelection);
                        editor.putString(Phone.NETWORK_SELECTION_NAME_KEY + subId,
                                oldNetworkSelectionName);
                        editor.putString(Phone.NETWORK_SELECTION_SHORT_KEY + subId,
                                oldNetworkSelectionShort);
                        editor.remove(Phone.NETWORK_SELECTION_KEY);
                        editor.remove(Phone.NETWORK_SELECTION_NAME_KEY);
                        editor.remove(Phone.NETWORK_SELECTION_SHORT_KEY);
                        editor.commit();
                    }

                    // Once sub id becomes valid, we need to update the service provider name
                    // displayed on the UI again. The old SPN update intents sent to
                    // MobileSignalController earlier were actually ignored due to invalid sub id.
                    updateSpnDisplay();
                }
                // update voicemail count and notify message waiting changed
                mPhone.updateVoiceMail();
            }
        }
    };

    //Common
    @UnsupportedAppUsage
    protected final GsmCdmaPhone mPhone;

    private CellIdentity mCellIdentity;
    private CellIdentity mNewCellIdentity;
    private static final int MS_PER_HOUR = 60 * 60 * 1000;
    private final NitzStateMachine mNitzState;

    /**
     * Holds the last NITZ signal received. Used only for trying to determine an MCC from a CDMA
     * SID.
     */
    @Nullable
    private NitzData mLastNitzData;

    private final EriManager mEriManager;
    @UnsupportedAppUsage
    private final ContentResolver mCr;

    //GSM
    @UnsupportedAppUsage
    private int mPreferredNetworkType;
    @UnsupportedAppUsage
    private int mMaxDataCalls = 1;
    @UnsupportedAppUsage
    private int mNewMaxDataCalls = 1;
    @UnsupportedAppUsage
    private int mReasonDataDenied = -1;
    @UnsupportedAppUsage
    private int mNewReasonDataDenied = -1;

    /**
     * The code of the rejection cause that is sent by network when the CS
     * registration is rejected. It should be shown to the user as a notification.
     */
    private int mRejectCode;
    private int mNewRejectCode;

    /**
     * GSM voice roaming status solely based on TS 27.007 7.2 CREG. Only used by
     * handlePollStateResult to store CREG roaming result.
     */
    private boolean mGsmVoiceRoaming = false;
    /**
     * Gsm data roaming status solely based on TS 27.007 10.1.19 CGREG. Only used by
     * handlePollStateResult to store CGREG roaming result.
     */
    private boolean mGsmDataRoaming = false;
    /**
     * Mark when service state is in emergency call only mode
     */
    @UnsupportedAppUsage
    private boolean mEmergencyOnly = false;
    /** Started the recheck process after finding gprs should registered but not. */
    @UnsupportedAppUsage
    private boolean mStartedGprsRegCheck;
    /** Already sent the event-log for no gprs register. */
    @UnsupportedAppUsage
    private boolean mReportedGprsNoReg;

    private CarrierServiceStateTracker mCSST;
    /**
     * The Notification object given to the NotificationManager.
     */
    private Notification mNotification;
    /** Notification type. */
    public static final int PS_ENABLED = 1001;            // Access Control blocks data service
    public static final int PS_DISABLED = 1002;           // Access Control enables data service
    public static final int CS_ENABLED = 1003;            // Access Control blocks all voice/sms service
    public static final int CS_DISABLED = 1004;           // Access Control enables all voice/sms service
    public static final int CS_NORMAL_ENABLED = 1005;     // Access Control blocks normal voice/sms service
    public static final int CS_EMERGENCY_ENABLED = 1006;  // Access Control blocks emergency call service
    public static final int CS_REJECT_CAUSE_ENABLED = 2001;     // Notify MM rejection cause
    public static final int CS_REJECT_CAUSE_DISABLED = 2002;    // Cancel MM rejection cause
    /** Notification id. */
    public static final int PS_NOTIFICATION = 888;  // Id to update and cancel PS restricted
    public static final int CS_NOTIFICATION = 999;  // Id to update and cancel CS restricted
    public static final int CS_REJECT_CAUSE_NOTIFICATION = 111; // Id to update and cancel MM
                                                                // rejection cause

    /** To identify whether EVENT_SIM_READY is received or not */
    private boolean mIsSimReady = false;

    @UnsupportedAppUsage
    private BroadcastReceiver mIntentReceiver = new BroadcastReceiver() {
        @Override
        public void onReceive(Context context, Intent intent) {
            if (intent.getAction().equals(CarrierConfigManager.ACTION_CARRIER_CONFIG_CHANGED)) {
                int phoneId = intent.getExtras().getInt(CarrierConfigManager.EXTRA_SLOT_INDEX);
                // Ignore the carrier config changed if the phoneId is not matched.
                if (phoneId == mPhone.getPhoneId()) {
                    sendEmptyMessage(EVENT_CARRIER_CONFIG_CHANGED);
                }
                return;
            }

            // TODO: Remove this weird check left over from CDMA/GSM service state tracker merge.
            if (!mPhone.isPhoneTypeGsm()) {
                loge("Ignoring intent " + intent + " received on CDMA phone");
                return;
            }

            if (intent.getAction().equals(Intent.ACTION_LOCALE_CHANGED)) {
                // update emergency string whenever locale changed
                updateSpnDisplay();
            } else if (intent.getAction().equals(ACTION_RADIO_OFF)) {
                mAlarmSwitch = false;
                powerOffRadioSafely();
            }
        }
    };

    //CDMA
    // Min values used to by getOtasp()
    public static final String UNACTIVATED_MIN2_VALUE = "000000";
    public static final String UNACTIVATED_MIN_VALUE = "1111110111";
    // Current Otasp value
    private int mCurrentOtaspMode = TelephonyManager.OTASP_UNINITIALIZED;
    @UnsupportedAppUsage
    private int mRoamingIndicator;
    private boolean mIsInPrl;
    @UnsupportedAppUsage
    private int mDefaultRoamingIndicator;
    /**
     * Initially assume no data connection.
     */
    private int mRegistrationState = -1;
    private RegistrantList mCdmaForSubscriptionInfoReadyRegistrants = new RegistrantList();
    private String mMdn;
    private int mHomeSystemId[] = null;
    private int mHomeNetworkId[] = null;
    private String mMin;
    private String mPrlVersion;
    private boolean mIsMinInfoReady = false;
    private boolean mIsEriTextLoaded = false;
    private String mEriText;
    @UnsupportedAppUsage
    private boolean mIsSubscriptionFromRuim = false;
    private CdmaSubscriptionSourceManager mCdmaSSM;
    public static final String INVALID_MCC = "000";
    public static final String DEFAULT_MNC = "00";
    private HbpcdUtils mHbpcdUtils = null;
    /* Used only for debugging purposes. */
    private String mRegistrationDeniedReason;
    private String mCurrentCarrier = null;

    private final TransportManager mTransportManager;
    private final SparseArray<NetworkRegistrationManager> mRegStateManagers = new SparseArray<>();

    /* list of LTE EARFCNs (E-UTRA Absolute Radio Frequency Channel Number,
     * Reference: 3GPP TS 36.104 5.4.3)
     * inclusive ranges for which the lte rsrp boost is applied */
    private ArrayList<Pair<Integer, Integer>> mEarfcnPairListForRsrpBoost = null;

    private int mLteRsrpBoost = 0; // offset which is reduced from the rsrp threshold
                                   // while calculating signal strength level.
    private final Object mLteRsrpBoostLock = new Object();
    private static final int INVALID_LTE_EARFCN = -1;

    public ServiceStateTracker(GsmCdmaPhone phone, CommandsInterface ci) {
        mNitzState = TelephonyComponentFactory.getInstance()
                .inject(NitzStateMachine.class.getName())
                .makeNitzStateMachine(phone);
        mPhone = phone;
        mCi = ci;

        mCdnr = new CarrierDisplayNameResolver(mPhone);

        mEriManager = TelephonyComponentFactory.getInstance().inject(EriManager.class.getName())
                .makeEriManager(mPhone, EriManager.ERI_FROM_XML);

        mRatRatcheter = new RatRatcheter(mPhone);
        mVoiceCapable = ((TelephonyManager) mPhone.getContext()
                .getSystemService(Context.TELEPHONY_SERVICE))
                .isVoiceCapable();
        mUiccController = UiccController.getInstance();

        mUiccController.registerForIccChanged(this, EVENT_ICC_CHANGED, null);
        mCi.setOnSignalStrengthUpdate(this, EVENT_SIGNAL_STRENGTH_UPDATE, null);
        mCi.registerForCellInfoList(this, EVENT_UNSOL_CELL_INFO_LIST, null);
        mCi.registerForPhysicalChannelConfiguration(this, EVENT_PHYSICAL_CHANNEL_CONFIG, null);

        mSubscriptionController = SubscriptionController.getInstance();
        mSubscriptionManager = SubscriptionManager.from(phone.getContext());
        mSubscriptionManager
                .addOnSubscriptionsChangedListener(mOnSubscriptionsChangedListener);
        mRestrictedState = new RestrictedState();

        mTransportManager = mPhone.getTransportManager();

        for (int transportType : mTransportManager.getAvailableTransports()) {
            mRegStateManagers.append(transportType, new NetworkRegistrationManager(
                    transportType, phone));
            mRegStateManagers.get(transportType).registerForNetworkRegistrationInfoChanged(
                    this, EVENT_NETWORK_STATE_CHANGED, null);
        }
        mLocaleTracker = TelephonyComponentFactory.getInstance()
                .inject(LocaleTracker.class.getName())
                .makeLocaleTracker(mPhone, mNitzState, getLooper());

        mCi.registerForImsNetworkStateChanged(this, EVENT_IMS_STATE_CHANGED, null);
        mCi.registerForRadioStateChanged(this, EVENT_RADIO_STATE_CHANGED, null);
        mCi.setOnNITZTime(this, EVENT_NITZ_TIME, null);

        mCr = phone.getContext().getContentResolver();
        // system setting property AIRPLANE_MODE_ON is set in Settings.
        int airplaneMode = Settings.Global.getInt(mCr, Settings.Global.AIRPLANE_MODE_ON, 0);
        int enableCellularOnBoot = Settings.Global.getInt(mCr,
                Settings.Global.ENABLE_CELLULAR_ON_BOOT, 1);
        mDesiredPowerState = (enableCellularOnBoot > 0) && ! (airplaneMode > 0);
        mRadioPowerLog.log("init : airplane mode = " + airplaneMode + " enableCellularOnBoot = " +
                enableCellularOnBoot);


        setSignalStrengthDefaultValues();
        mPhone.getCarrierActionAgent().registerForCarrierAction(CARRIER_ACTION_SET_RADIO_ENABLED,
                this, EVENT_RADIO_POWER_FROM_CARRIER, null, false);

        // Monitor locale change
        Context context = mPhone.getContext();
        IntentFilter filter = new IntentFilter();
        filter.addAction(Intent.ACTION_LOCALE_CHANGED);
        context.registerReceiver(mIntentReceiver, filter);
        filter = new IntentFilter();
        filter.addAction(ACTION_RADIO_OFF);
        context.registerReceiver(mIntentReceiver, filter);
        filter = new IntentFilter();
        filter.addAction(CarrierConfigManager.ACTION_CARRIER_CONFIG_CHANGED);
        context.registerReceiver(mIntentReceiver, filter);

        mPhone.notifyOtaspChanged(TelephonyManager.OTASP_UNINITIALIZED);

        mCi.setOnRestrictedStateChanged(this, EVENT_RESTRICTED_STATE_CHANGED, null);
        updatePhoneType();

        mCSST = new CarrierServiceStateTracker(phone, this);

        registerForNetworkAttached(mCSST,
                CarrierServiceStateTracker.CARRIER_EVENT_VOICE_REGISTRATION, null);
        registerForNetworkDetached(mCSST,
                CarrierServiceStateTracker.CARRIER_EVENT_VOICE_DEREGISTRATION, null);
        registerForDataConnectionAttached(AccessNetworkConstants.TRANSPORT_TYPE_WWAN, mCSST,
                CarrierServiceStateTracker.CARRIER_EVENT_DATA_REGISTRATION, null);
        registerForDataConnectionDetached(AccessNetworkConstants.TRANSPORT_TYPE_WWAN, mCSST,
                CarrierServiceStateTracker.CARRIER_EVENT_DATA_DEREGISTRATION, null);
        registerForImsCapabilityChanged(mCSST,
                CarrierServiceStateTracker.CARRIER_EVENT_IMS_CAPABILITIES_CHANGED, null);
    }

    @VisibleForTesting
    public void updatePhoneType() {

        // If we are previously voice roaming, we need to notify that roaming status changed before
        // we change back to non-roaming.
        if (mSS != null && mSS.getVoiceRoaming()) {
            mVoiceRoamingOffRegistrants.notifyRegistrants();
        }

        // If we are previously data roaming, we need to notify that roaming status changed before
        // we change back to non-roaming.
        if (mSS != null && mSS.getDataRoaming()) {
            mDataRoamingOffRegistrants.notifyRegistrants();
        }

        // If we are previously in service, we need to notify that we are out of service now.
        if (mSS != null && mSS.getState() == ServiceState.STATE_IN_SERVICE) {
            mNetworkDetachedRegistrants.notifyRegistrants();
        }

        // If we are previously in service, we need to notify that we are out of service now.
        for (int transport : mTransportManager.getAvailableTransports()) {
            if (mSS != null) {
                NetworkRegistrationInfo nrs = mSS.getNetworkRegistrationInfo(
                        NetworkRegistrationInfo.DOMAIN_PS, transport);
                if (nrs != null && nrs.isInService()
                        && mDetachedRegistrants.get(transport) != null) {
                    mDetachedRegistrants.get(transport).notifyRegistrants();
                }
            }
        }

        mSS = new ServiceState();
        mSS.setStateOutOfService();
        mNewSS = new ServiceState();
        mNewSS.setStateOutOfService();
        mLastCellInfoReqTime = 0;
        mNewSS.setStateOutOfService();
        mLastCellInfoList = null;
        mSignalStrength = new SignalStrength();
        mStartedGprsRegCheck = false;
        mReportedGprsNoReg = false;
        mMdn = null;
        mMin = null;
        mPrlVersion = null;
        mIsMinInfoReady = false;
        mLastNitzData = null;
        mNitzState.handleNetworkUnavailable();
        mCellIdentity = null;
        mNewCellIdentity = null;
        mSignalStrengthUpdatedTime = System.currentTimeMillis();

        //cancel any pending pollstate request on voice tech switching
        cancelPollState();

        if (mPhone.isPhoneTypeGsm()) {
            //clear CDMA registrations first
            if (mCdmaSSM != null) {
                mCdmaSSM.dispose(this);
            }

            mCi.unregisterForCdmaPrlChanged(this);
            mCi.unregisterForCdmaOtaProvision(this);
            mPhone.unregisterForSimRecordsLoaded(this);

        } else {
            mPhone.registerForSimRecordsLoaded(this, EVENT_SIM_RECORDS_LOADED, null);
            mCdmaSSM = CdmaSubscriptionSourceManager.getInstance(mPhone.getContext(), mCi, this,
                    EVENT_CDMA_SUBSCRIPTION_SOURCE_CHANGED, null);
            mIsSubscriptionFromRuim = (mCdmaSSM.getCdmaSubscriptionSource() ==
                    CdmaSubscriptionSourceManager.SUBSCRIPTION_FROM_RUIM);

            mCi.registerForCdmaPrlChanged(this, EVENT_CDMA_PRL_VERSION_CHANGED, null);
            mCi.registerForCdmaOtaProvision(this, EVENT_OTA_PROVISION_STATUS_CHANGE, null);

            mHbpcdUtils = new HbpcdUtils(mPhone.getContext());
            // update OTASP state in case previously set by another service
            updateOtaspState();
        }

        // This should be done after the technology specific initializations above since it relies
        // on fields like mIsSubscriptionFromRuim (which is updated above)
        onUpdateIccAvailability();

        setDataNetworkTypeForPhone(ServiceState.RIL_RADIO_TECHNOLOGY_UNKNOWN);
        // Query signal strength from the modem after service tracker is created (i.e. boot up,
        // switching between GSM and CDMA phone), because the unsolicited signal strength
        // information might come late or even never come. This will get the accurate signal
        // strength information displayed on the UI.
        mCi.getSignalStrength(obtainMessage(EVENT_GET_SIGNAL_STRENGTH));
        sendMessage(obtainMessage(EVENT_PHONE_TYPE_SWITCHED));

        logPhoneTypeChange();

        // Tell everybody that the registration state and RAT have changed.
        notifyVoiceRegStateRilRadioTechnologyChanged();
        for (int transport : mTransportManager.getAvailableTransports()) {
            notifyDataRegStateRilRadioTechnologyChanged(transport);
        }
    }

    @VisibleForTesting
    public void requestShutdown() {
        if (mDeviceShuttingDown == true) return;
        mDeviceShuttingDown = true;
        mDesiredPowerState = false;
        setPowerStateToDesired();
    }

    public void dispose() {
        mCi.unSetOnSignalStrengthUpdate(this);
        mUiccController.unregisterForIccChanged(this);
        mCi.unregisterForCellInfoList(this);
        mCi.unregisterForPhysicalChannelConfiguration(this);
        mSubscriptionManager
            .removeOnSubscriptionsChangedListener(mOnSubscriptionsChangedListener);
        mCi.unregisterForImsNetworkStateChanged(this);
        mPhone.getCarrierActionAgent().unregisterForCarrierAction(this,
                CARRIER_ACTION_SET_RADIO_ENABLED);
        if (mCSST != null) {
            mCSST.dispose();
            mCSST = null;
        }
    }

    @UnsupportedAppUsage
    public boolean getDesiredPowerState() {
        return mDesiredPowerState;
    }
    public boolean getPowerStateFromCarrier() { return !mRadioDisabledByCarrier; }

    public List<PhysicalChannelConfig> getPhysicalChannelConfigList() {
        return mLastPhysicalChannelConfigList;
    }

    private SignalStrength mLastSignalStrength = null;
    @UnsupportedAppUsage
    protected boolean notifySignalStrength() {
        boolean notified = false;
        if (!mSignalStrength.equals(mLastSignalStrength)) {
            try {
                mPhone.notifySignalStrength();
                notified = true;
                mLastSignalStrength = mSignalStrength;
            } catch (NullPointerException ex) {
                loge("updateSignalStrength() Phone already destroyed: " + ex
                        + "SignalStrength not notified");
            }
        }
        return notified;
    }

    /**
     * Notify all mVoiceRegStateOrRatChangedRegistrants using an
     * AsyncResult in msg.obj where AsyncResult#result contains the
     * new RAT as an Integer Object.
     */
    protected void notifyVoiceRegStateRilRadioTechnologyChanged() {
        int rat = mSS.getRilVoiceRadioTechnology();
        int vrs = mSS.getState();
        if (DBG) log("notifyVoiceRegStateRilRadioTechnologyChanged: vrs=" + vrs + " rat=" + rat);

        mVoiceRegStateOrRatChangedRegistrants.notifyResult(new Pair<Integer, Integer>(vrs, rat));
    }

    /**
     * Notify all mDataConnectionRatChangeRegistrants using an
     * AsyncResult in msg.obj where AsyncResult#result contains the
     * new RAT as an Integer Object.
     */
    protected void notifyDataRegStateRilRadioTechnologyChanged(int transport) {
        NetworkRegistrationInfo nrs = mSS.getNetworkRegistrationInfo(
                NetworkRegistrationInfo.DOMAIN_PS, transport);
        if (nrs != null) {
            int rat = ServiceState.networkTypeToRilRadioTechnology(
                    nrs.getAccessNetworkTechnology());
            int drs = regCodeToServiceState(nrs.getRegistrationState());
            if (DBG) {
                log("notifyDataRegStateRilRadioTechnologyChanged: drs=" + drs + " rat=" + rat);
            }

            RegistrantList registrantList = mDataRegStateOrRatChangedRegistrants.get(transport);
            if (registrantList != null) {
                registrantList.notifyResult(new Pair<>(drs, rat));
            }
        }
        setDataNetworkTypeForPhone(mSS.getRilDataRadioTechnology());
    }

    /**
     * Some operators have been known to report registration failure
     * data only devices, to fix that use DataRegState.
     */
    @UnsupportedAppUsage
    protected void useDataRegStateForDataOnlyDevices() {
        if (mVoiceCapable == false) {
            if (DBG) {
                log("useDataRegStateForDataOnlyDevice: VoiceRegState=" + mNewSS.getState()
                        + " DataRegState=" + mNewSS.getDataRegistrationState());
            }
            // TODO: Consider not lying and instead have callers know the difference.
            mNewSS.setVoiceRegState(mNewSS.getDataRegistrationState());
        }
    }

    @UnsupportedAppUsage
    protected void updatePhoneObject() {
        if (mPhone.getContext().getResources().getBoolean(
                com.android.internal.R.bool.config_switch_phone_on_voice_reg_state_change)) {
            // If the phone is not registered on a network, no need to update.
            boolean isRegistered = mSS.getState() == ServiceState.STATE_IN_SERVICE
                    || mSS.getState() == ServiceState.STATE_EMERGENCY_ONLY;
            if (!isRegistered) {
                log("updatePhoneObject: Ignore update");
                return;
            }
            mPhone.updatePhoneObject(mSS.getRilVoiceRadioTechnology());
        }
    }

    /**
     * Registration point for combined roaming on of mobile voice
     * combined roaming is true when roaming is true and ONS differs SPN
     *
     * @param h handler to notify
     * @param what what code of message when delivered
     * @param obj placed in Message.obj
     */
    public void registerForVoiceRoamingOn(Handler h, int what, Object obj) {
        Registrant r = new Registrant(h, what, obj);
        mVoiceRoamingOnRegistrants.add(r);

        if (mSS.getVoiceRoaming()) {
            r.notifyRegistrant();
        }
    }

    public void unregisterForVoiceRoamingOn(Handler h) {
        mVoiceRoamingOnRegistrants.remove(h);
    }

    /**
     * Registration point for roaming off of mobile voice
     * combined roaming is true when roaming is true and ONS differs SPN
     *
     * @param h handler to notify
     * @param what what code of message when delivered
     * @param obj placed in Message.obj
     */
    public void registerForVoiceRoamingOff(Handler h, int what, Object obj) {
        Registrant r = new Registrant(h, what, obj);
        mVoiceRoamingOffRegistrants.add(r);

        if (!mSS.getVoiceRoaming()) {
            r.notifyRegistrant();
        }
    }

    public void unregisterForVoiceRoamingOff(Handler h) {
        mVoiceRoamingOffRegistrants.remove(h);
    }

    /**
     * Registration point for combined roaming on of mobile data
     * combined roaming is true when roaming is true and ONS differs SPN
     *
     * @param h handler to notify
     * @param what what code of message when delivered
     * @param obj placed in Message.obj
     */
    public void registerForDataRoamingOn(Handler h, int what, Object obj) {
        Registrant r = new Registrant(h, what, obj);
        mDataRoamingOnRegistrants.add(r);

        if (mSS.getDataRoaming()) {
            r.notifyRegistrant();
        }
    }

    public void unregisterForDataRoamingOn(Handler h) {
        mDataRoamingOnRegistrants.remove(h);
    }

    /**
     * Registration point for roaming off of mobile data
     * combined roaming is true when roaming is true and ONS differs SPN
     *
     * @param h handler to notify
     * @param what what code of message when delivered
     * @param obj placed in Message.obj
     * @param notifyNow notify upon registration if data roaming is off
     */
    public void registerForDataRoamingOff(Handler h, int what, Object obj, boolean notifyNow) {
        Registrant r = new Registrant(h, what, obj);
        mDataRoamingOffRegistrants.add(r);

        if (notifyNow && !mSS.getDataRoaming()) {
            r.notifyRegistrant();
        }
    }

    public void unregisterForDataRoamingOff(Handler h) {
        mDataRoamingOffRegistrants.remove(h);
    }

    /**
     * Re-register network by toggling preferred network type.
     * This is a work-around to deregister and register network since there is
     * no ril api to set COPS=2 (deregister) only.
     *
     * @param onComplete is dispatched when this is complete.  it will be
     * an AsyncResult, and onComplete.obj.exception will be non-null
     * on failure.
     */
    @UnsupportedAppUsage
    public void reRegisterNetwork(Message onComplete) {
        mCi.getPreferredNetworkType(
                obtainMessage(EVENT_GET_PREFERRED_NETWORK_TYPE, onComplete));
    }

    public void
    setRadioPower(boolean power) {
        mDesiredPowerState = power;

        setPowerStateToDesired();
    }

    /**
     * Radio power set from carrier action. if set to false means carrier desire to turn radio off
     * and radio wont be re-enabled unless carrier explicitly turn it back on.
     * @param enable indicate if radio power is enabled or disabled from carrier action.
     */
    public void setRadioPowerFromCarrier(boolean enable) {
        mRadioDisabledByCarrier = !enable;
        setPowerStateToDesired();
    }

    /**
     * These two flags manage the behavior of the cell lock -- the
     * lock should be held if either flag is true.  The intention is
     * to allow temporary acquisition of the lock to get a single
     * update.  Such a lock grab and release can thus be made to not
     * interfere with more permanent lock holds -- in other words, the
     * lock will only be released if both flags are false, and so
     * releases by temporary users will only affect the lock state if
     * there is no continuous user.
     */
    private boolean mWantContinuousLocationUpdates;
    private boolean mWantSingleLocationUpdate;

    public void enableSingleLocationUpdate() {
        if (mWantSingleLocationUpdate || mWantContinuousLocationUpdates) return;
        mWantSingleLocationUpdate = true;
        mCi.setLocationUpdates(true, obtainMessage(EVENT_LOCATION_UPDATES_ENABLED));
    }

    public void enableLocationUpdates() {
        if (mWantSingleLocationUpdate || mWantContinuousLocationUpdates) return;
        mWantContinuousLocationUpdates = true;
        mCi.setLocationUpdates(true, obtainMessage(EVENT_LOCATION_UPDATES_ENABLED));
    }

    protected void disableSingleLocationUpdate() {
        mWantSingleLocationUpdate = false;
        if (!mWantSingleLocationUpdate && !mWantContinuousLocationUpdates) {
            mCi.setLocationUpdates(false, null);
        }
    }

    public void disableLocationUpdates() {
        mWantContinuousLocationUpdates = false;
        if (!mWantSingleLocationUpdate && !mWantContinuousLocationUpdates) {
            mCi.setLocationUpdates(false, null);
        }
    }

    private int getLteEarfcn(CellIdentity cellIdentity) {
        int lteEarfcn = INVALID_LTE_EARFCN;
        if (cellIdentity != null) {
            switch (cellIdentity.getType()) {
                case CellInfoType.LTE: {
                    lteEarfcn = ((CellIdentityLte) cellIdentity).getEarfcn();
                    break;
                }
                default: {
                    break;
                }
            }
        }

        return lteEarfcn;
    }

    @Override
    public void handleMessage(Message msg) {
        AsyncResult ar;
        int[] ints;
        Message message;

        if (VDBG) log("received event " + msg.what);
        switch (msg.what) {
            case EVENT_SET_RADIO_POWER_OFF:
                synchronized(this) {
                    if (mPendingRadioPowerOffAfterDataOff &&
                            (msg.arg1 == mPendingRadioPowerOffAfterDataOffTag)) {
                        if (DBG) log("EVENT_SET_RADIO_OFF, turn radio off now.");
                        hangupAndPowerOff();
                        mPendingRadioPowerOffAfterDataOffTag += 1;
                        mPendingRadioPowerOffAfterDataOff = false;
                    } else {
                        log("EVENT_SET_RADIO_OFF is stale arg1=" + msg.arg1 +
                                "!= tag=" + mPendingRadioPowerOffAfterDataOffTag);
                    }
                }
                break;

            case EVENT_ICC_CHANGED:
                if (isSimAbsent()) {
                    if (DBG) log("EVENT_ICC_CHANGED: SIM absent");
                    // cancel notifications if SIM is removed/absent
                    cancelAllNotifications();
                    // clear cached values on SIM removal
                    mMdn = null;
                    mMin = null;
                    mIsMinInfoReady = false;

                    // Remove the EF records that come from UICC.
                    mCdnr.updateEfFromRuim(null /* ruim */);
                    mCdnr.updateEfFromUsim(null /* Usim */);
                }
                onUpdateIccAvailability();
                if (mUiccApplcation != null
                        && mUiccApplcation.getState() != AppState.APPSTATE_READY) {
                    mIsSimReady = false;
                    updateSpnDisplay();
                }
                break;

            case EVENT_GET_CELL_INFO_LIST: // fallthrough
            case EVENT_UNSOL_CELL_INFO_LIST: {
                List<CellInfo> cellInfo = null;
                Throwable ex = null;
                if (msg.obj != null) {
                    ar = (AsyncResult) msg.obj;
                    if (ar.exception != null) {
                        log("EVENT_GET_CELL_INFO_LIST: error ret null, e=" + ar.exception);
                        ex = ar.exception;
                    } else if (ar.result == null) {
                        loge("Invalid CellInfo result");
                    } else {
                        cellInfo = (List<CellInfo>) ar.result;
                        updateOperatorNameForCellInfo(cellInfo);
                        mLastCellInfoList = cellInfo;
                        mPhone.notifyCellInfo(cellInfo);
                        if (VDBG) {
                            log("CELL_INFO_LIST: size=" + cellInfo.size() + " list=" + cellInfo);
                        }
                    }
                } else {
                    synchronized (mPendingCellInfoRequests) {
                        // If we receive an empty message, it's probably a timeout; if there is no
                        // pending request, drop it.
                        if (!mIsPendingCellInfoRequest) break;
                        // If there is a request pending, we still need to check whether it's a
                        // timeout for the current request of whether it's leftover from a
                        // previous request.
                        final long curTime = SystemClock.elapsedRealtime();
                        if ((curTime - mLastCellInfoReqTime) <  CELL_INFO_LIST_QUERY_TIMEOUT) {
                            break;
                        }
                        // We've received a legitimate timeout, so something has gone terribly
                        // wrong.
                        loge("Timeout waiting for CellInfo; (everybody panic)!");
                        mLastCellInfoList = null;
                        // Since the timeout is applicable, fall through and update all synchronous
                        // callers with the failure.
                    }
                }
                synchronized (mPendingCellInfoRequests) {
                    // If we have pending requests, then service them. Note that in case of a
                    // timeout, we send null responses back to the callers.
                    if (mIsPendingCellInfoRequest) {
                        // regardless of timeout or valid response, when something arrives,
                        mIsPendingCellInfoRequest = false;
                        for (Message m : mPendingCellInfoRequests) {
                            AsyncResult.forMessage(m, cellInfo, ex);
                            m.sendToTarget();
                        }
                        mPendingCellInfoRequests.clear();
                    }
                }
                break;
            }

            case  EVENT_IMS_STATE_CHANGED: // received unsol
                mCi.getImsRegistrationState(this.obtainMessage(EVENT_IMS_STATE_DONE));
                break;

            case EVENT_IMS_STATE_DONE:
                ar = (AsyncResult) msg.obj;
                if (ar.exception == null) {
                    int[] responseArray = (int[])ar.result;
                    mImsRegistered = (responseArray[0] == 1) ? true : false;
                }
                break;

            case EVENT_RADIO_POWER_OFF_DONE:
                if (DBG) log("EVENT_RADIO_POWER_OFF_DONE");
                if (mDeviceShuttingDown && mCi.getRadioState()
                        != TelephonyManager.RADIO_POWER_UNAVAILABLE) {
                    // during shutdown the modem may not send radio state changed event
                    // as a result of radio power request
                    // Hence, issuing shut down regardless of radio power response
                    mCi.requestShutdown(null);
                }
                break;

            // GSM
            case EVENT_SIM_READY:
                // Reset the mPreviousSubId so we treat a SIM power bounce
                // as a first boot.  See b/19194287
                mOnSubscriptionsChangedListener.mPreviousSubId.set(
                        SubscriptionManager.INVALID_SUBSCRIPTION_ID);
                mPrevSubId = SubscriptionManager.INVALID_SUBSCRIPTION_ID;
                mIsSimReady = true;
                pollStateInternal(false);
                // Signal strength polling stops when radio is off
                queueNextSignalStrengthPoll();
                break;

            case EVENT_RADIO_STATE_CHANGED:
            case EVENT_PHONE_TYPE_SWITCHED:
                if(!mPhone.isPhoneTypeGsm() &&
                        mCi.getRadioState() == TelephonyManager.RADIO_POWER_ON) {
                    handleCdmaSubscriptionSource(mCdmaSSM.getCdmaSubscriptionSource());

                    // Signal strength polling stops when radio is off.
                    queueNextSignalStrengthPoll();
                }
                // This will do nothing in the 'radio not available' case
                setPowerStateToDesired();
                // These events are modem triggered, so pollState() needs to be forced
                pollStateInternal(true);
                break;

            case EVENT_NETWORK_STATE_CHANGED:
                pollStateInternal(true);
                break;

            case EVENT_GET_SIGNAL_STRENGTH:
                // This callback is called when signal strength is polled
                // all by itself

                if (!(mCi.getRadioState() == TelephonyManager.RADIO_POWER_ON)) {
                    // Polling will continue when radio turns back on
                    return;
                }
                ar = (AsyncResult) msg.obj;
                onSignalStrengthResult(ar);
                queueNextSignalStrengthPoll();

                break;

            case EVENT_GET_LOC_DONE:
                ar = (AsyncResult) msg.obj;
                if (ar.exception == null) {
                    CellIdentity cellIdentity = ((NetworkRegistrationInfo) ar.result)
                            .getCellIdentity();
                    updateOperatorNameForCellIdentity(cellIdentity);
                    mCellIdentity = cellIdentity;
                    mPhone.notifyLocationChanged(getCellIdentity());
                }

                // Release any temporary cell lock, which could have been
                // acquired to allow a single-shot location update.
                disableSingleLocationUpdate();
                break;

            case EVENT_POLL_STATE_CS_CELLULAR_REGISTRATION:
            case EVENT_POLL_STATE_PS_CELLULAR_REGISTRATION:
            case EVENT_POLL_STATE_PS_IWLAN_REGISTRATION:
            case EVENT_POLL_STATE_OPERATOR:
                ar = (AsyncResult) msg.obj;
                handlePollStateResult(msg.what, ar);
                break;

            case EVENT_POLL_STATE_NETWORK_SELECTION_MODE:
                if (DBG) log("EVENT_POLL_STATE_NETWORK_SELECTION_MODE");
                ar = (AsyncResult) msg.obj;
                if (mPhone.isPhoneTypeGsm()) {
                    handlePollStateResult(msg.what, ar);
                } else {
                    if (ar.exception == null && ar.result != null) {
                        ints = (int[])ar.result;
                        if (ints[0] == 1) {  // Manual selection.
                            mPhone.setNetworkSelectionModeAutomatic(null);
                        }
                    } else {
                        log("Unable to getNetworkSelectionMode");
                    }
                }
                break;

            case EVENT_POLL_SIGNAL_STRENGTH:
                // Just poll signal strength...not part of pollState()

                mCi.getSignalStrength(obtainMessage(EVENT_GET_SIGNAL_STRENGTH));
                break;

            case EVENT_NITZ_TIME:
                ar = (AsyncResult) msg.obj;

                String nitzString = (String)((Object[])ar.result)[0];
                long nitzReceiveTime = ((Long)((Object[])ar.result)[1]).longValue();

                setTimeFromNITZString(nitzString, nitzReceiveTime);
                break;

            case EVENT_SIGNAL_STRENGTH_UPDATE:
                // This is a notification from CommandsInterface.setOnSignalStrengthUpdate

                ar = (AsyncResult) msg.obj;

                // The radio is telling us about signal strength changes
                // we don't have to ask it
                mDontPollSignalStrength = true;

                onSignalStrengthResult(ar);
                break;

            case EVENT_SIM_RECORDS_LOADED:
                log("EVENT_SIM_RECORDS_LOADED: what=" + msg.what);
                updatePhoneObject();
                updateOtaspState();
                if (mPhone.isPhoneTypeGsm()) {
                    mCdnr.updateEfFromUsim((SIMRecords) mIccRecords);
                    updateSpnDisplay();
                }
                break;

            case EVENT_LOCATION_UPDATES_ENABLED:
                ar = (AsyncResult) msg.obj;

                if (ar.exception == null) {
                    mRegStateManagers.get(AccessNetworkConstants.TRANSPORT_TYPE_WWAN)
                            .requestNetworkRegistrationInfo(NetworkRegistrationInfo.DOMAIN_CS,
                            obtainMessage(EVENT_GET_LOC_DONE, null));
                }
                break;

            case EVENT_SET_PREFERRED_NETWORK_TYPE:
                ar = (AsyncResult) msg.obj;
                // Don't care the result, only use for dereg network (COPS=2)
                message = obtainMessage(EVENT_RESET_PREFERRED_NETWORK_TYPE, ar.userObj);
                mCi.setPreferredNetworkType(mPreferredNetworkType, message);
                break;

            case EVENT_RESET_PREFERRED_NETWORK_TYPE:
                ar = (AsyncResult) msg.obj;
                if (ar.userObj != null) {
                    AsyncResult.forMessage(((Message) ar.userObj)).exception
                            = ar.exception;
                    ((Message) ar.userObj).sendToTarget();
                }
                break;

            case EVENT_GET_PREFERRED_NETWORK_TYPE:
                ar = (AsyncResult) msg.obj;

                if (ar.exception == null) {
                    mPreferredNetworkType = ((int[])ar.result)[0];
                } else {
                    mPreferredNetworkType = RILConstants.NETWORK_MODE_GLOBAL;
                }

                message = obtainMessage(EVENT_SET_PREFERRED_NETWORK_TYPE, ar.userObj);
                int toggledNetworkType = RILConstants.NETWORK_MODE_GLOBAL;

                mCi.setPreferredNetworkType(toggledNetworkType, message);
                break;

            case EVENT_CHECK_REPORT_GPRS:
                if (mPhone.isPhoneTypeGsm() && mSS != null &&
                        !isGprsConsistent(mSS.getDataRegistrationState(), mSS.getState())) {

                    // Can't register data service while voice service is ok
                    // i.e. CREG is ok while CGREG is not
                    // possible a network or baseband side error
                    EventLog.writeEvent(EventLogTags.DATA_NETWORK_REGISTRATION_FAIL,
                            mSS.getOperatorNumeric(), getCidFromCellIdentity(mCellIdentity));
                    mReportedGprsNoReg = true;
                }
                mStartedGprsRegCheck = false;
                break;

            case EVENT_RESTRICTED_STATE_CHANGED:
                if (mPhone.isPhoneTypeGsm()) {
                    // This is a notification from
                    // CommandsInterface.setOnRestrictedStateChanged

                    if (DBG) log("EVENT_RESTRICTED_STATE_CHANGED");

                    ar = (AsyncResult) msg.obj;

                    onRestrictedStateChanged(ar);
                }
                break;

            case EVENT_ALL_DATA_DISCONNECTED:
                int dds = SubscriptionManager.getDefaultDataSubscriptionId();
                ProxyController.getInstance().unregisterForAllDataDisconnected(dds, this);
                synchronized(this) {
                    if (mPendingRadioPowerOffAfterDataOff) {
                        if (DBG) log("EVENT_ALL_DATA_DISCONNECTED, turn radio off now.");
                        hangupAndPowerOff();
                        mPendingRadioPowerOffAfterDataOff = false;
                    } else {
                        log("EVENT_ALL_DATA_DISCONNECTED is stale");
                    }
                }
                break;

            case EVENT_CHANGE_IMS_STATE:
                if (DBG) log("EVENT_CHANGE_IMS_STATE:");

                setPowerStateToDesired();
                break;

            case EVENT_IMS_CAPABILITY_CHANGED:
                if (DBG) log("EVENT_IMS_CAPABILITY_CHANGED");
                updateSpnDisplay();
                mImsCapabilityChangedRegistrants.notifyRegistrants();
                break;

            case EVENT_IMS_SERVICE_STATE_CHANGED:
                if (DBG) log("EVENT_IMS_SERVICE_STATE_CHANGED");
                // IMS state will only affect the merged service state if the service state of
                // GsmCdma phone is not STATE_IN_SERVICE.
                if (mSS.getState() != ServiceState.STATE_IN_SERVICE) {
                    mPhone.notifyServiceStateChanged(mPhone.getServiceState());
                }
                break;

            //CDMA
            case EVENT_CDMA_SUBSCRIPTION_SOURCE_CHANGED:
                handleCdmaSubscriptionSource(mCdmaSSM.getCdmaSubscriptionSource());
                break;

            case EVENT_RUIM_READY:
                if (mPhone.getLteOnCdmaMode() == PhoneConstants.LTE_ON_CDMA_TRUE) {
                    // Subscription will be read from SIM I/O
                    if (DBG) log("Receive EVENT_RUIM_READY");
                    pollStateInternal(false);
                } else {
                    if (DBG) log("Receive EVENT_RUIM_READY and Send Request getCDMASubscription.");
                    getSubscriptionInfoAndStartPollingThreads();
                }

                // Only support automatic selection mode in CDMA.
                mCi.getNetworkSelectionMode(obtainMessage(EVENT_POLL_STATE_NETWORK_SELECTION_MODE));

                break;

            case EVENT_NV_READY:
                updatePhoneObject();

                // Only support automatic selection mode in CDMA.
                mCi.getNetworkSelectionMode(obtainMessage(EVENT_POLL_STATE_NETWORK_SELECTION_MODE));

                // For Non-RUIM phones, the subscription information is stored in
                // Non Volatile. Here when Non-Volatile is ready, we can poll the CDMA
                // subscription info.
                getSubscriptionInfoAndStartPollingThreads();
                break;

            case EVENT_POLL_STATE_CDMA_SUBSCRIPTION: // Handle RIL_CDMA_SUBSCRIPTION
                if (!mPhone.isPhoneTypeGsm()) {
                    ar = (AsyncResult) msg.obj;

                    if (ar.exception == null) {
                        String cdmaSubscription[] = (String[]) ar.result;
                        if (cdmaSubscription != null && cdmaSubscription.length >= 5) {
                            mMdn = cdmaSubscription[0];
                            parseSidNid(cdmaSubscription[1], cdmaSubscription[2]);

                            mMin = cdmaSubscription[3];
                            mPrlVersion = cdmaSubscription[4];
                            if (DBG) log("GET_CDMA_SUBSCRIPTION: MDN=" + mMdn);

                            mIsMinInfoReady = true;

                            updateOtaspState();
                            // Notify apps subscription info is ready
                            notifyCdmaSubscriptionInfoReady();

                            if (!mIsSubscriptionFromRuim && mIccRecords != null) {
                                if (DBG) {
                                    log("GET_CDMA_SUBSCRIPTION set imsi in mIccRecords");
                                }
                                mIccRecords.setImsi(getImsi());
                            } else {
                                if (DBG) {
                                    log("GET_CDMA_SUBSCRIPTION either mIccRecords is null or NV " +
                                            "type device - not setting Imsi in mIccRecords");
                                }
                            }
                        } else {
                            if (DBG) {
                                log("GET_CDMA_SUBSCRIPTION: error parsing cdmaSubscription " +
                                        "params num=" + cdmaSubscription.length);
                            }
                        }
                    }
                }
                break;

            case EVENT_RUIM_RECORDS_LOADED:
                if (!mPhone.isPhoneTypeGsm()) {
                    log("EVENT_RUIM_RECORDS_LOADED: what=" + msg.what);
                    mCdnr.updateEfFromRuim((RuimRecords) mIccRecords);
                    updatePhoneObject();
                    if (mPhone.isPhoneTypeCdma()) {
                        updateSpnDisplay();
                    } else {
                        RuimRecords ruim = (RuimRecords) mIccRecords;
                        if (ruim != null) {
                            // Do not wait for RUIM to be provisioned before using mdn. Line1Number
                            // can be queried before that and mdn may still be available.
                            // Also note that any special casing is not done in getMdnNumber() as it
                            // may be called on another thread, so simply doing a read operation
                            // there.
                            mMdn = ruim.getMdn();
                            if (ruim.isProvisioned()) {
                                mMin = ruim.getMin();
                                parseSidNid(ruim.getSid(), ruim.getNid());
                                mPrlVersion = ruim.getPrlVersion();
                                mIsMinInfoReady = true;
                            }
                            updateOtaspState();
                            // Notify apps subscription info is ready
                            notifyCdmaSubscriptionInfoReady();
                        }
                        // SID/NID/PRL is loaded. Poll service state
                        // again to update to the roaming state with
                        // the latest variables.
                        pollStateInternal(false);
                    }
                }
                break;
            case EVENT_OTA_PROVISION_STATUS_CHANGE:
                ar = (AsyncResult)msg.obj;
                if (ar.exception == null) {
                    ints = (int[]) ar.result;
                    int otaStatus = ints[0];
                    if (otaStatus == Phone.CDMA_OTA_PROVISION_STATUS_COMMITTED
                            || otaStatus == Phone.CDMA_OTA_PROVISION_STATUS_OTAPA_STOPPED) {
                        if (DBG) log("EVENT_OTA_PROVISION_STATUS_CHANGE: Complete, Reload MDN");
                        mCi.getCDMASubscription( obtainMessage(EVENT_POLL_STATE_CDMA_SUBSCRIPTION));
                    }
                }
                break;

            case EVENT_CDMA_PRL_VERSION_CHANGED:
                ar = (AsyncResult)msg.obj;
                if (ar.exception == null) {
                    ints = (int[]) ar.result;
                    mPrlVersion = Integer.toString(ints[0]);
                }
                break;

            case EVENT_RADIO_POWER_FROM_CARRIER:
                ar = (AsyncResult) msg.obj;
                if (ar.exception == null) {
                    boolean enable = (boolean) ar.result;
                    if (DBG) log("EVENT_RADIO_POWER_FROM_CARRIER: " + enable);
                    setRadioPowerFromCarrier(enable);
                }
                break;

            case EVENT_PHYSICAL_CHANNEL_CONFIG:
                ar = (AsyncResult) msg.obj;
                if (ar.exception == null) {
                    List<PhysicalChannelConfig> list = (List<PhysicalChannelConfig>) ar.result;
                    if (VDBG) {
                        log("EVENT_PHYSICAL_CHANNEL_CONFIG: size=" + list.size() + " list="
                                + list);
                    }
                    mPhone.notifyPhysicalChannelConfiguration(list);
                    mLastPhysicalChannelConfigList = list;
                    boolean hasChanged = false;
                    if (updateNrFrequencyRangeFromPhysicalChannelConfigs(list, mSS)) {
                        mNrFrequencyChangedRegistrants.notifyRegistrants();
                        hasChanged = true;
                    }
                    if (updateNrStateFromPhysicalChannelConfigs(list, mSS)) {
                        mNrStateChangedRegistrants.notifyRegistrants();
                        hasChanged = true;
                    }
                    hasChanged |= RatRatcheter
                            .updateBandwidths(getBandwidthsFromConfigs(list), mSS);

                    // Notify NR frequency, NR connection status or bandwidths changed.
                    if (hasChanged) {
                        mPhone.notifyServiceStateChanged(mSS);
                        TelephonyMetrics.getInstance().writeServiceStateChanged(
                                mPhone.getPhoneId(), mSS);
                    }
                }
                break;

            case EVENT_CELL_LOCATION_RESPONSE:
                ar = (AsyncResult) msg.obj;
                if (ar == null) {
                    loge("Invalid null response to getCellIdentity!");
                    break;
                }
                // This response means that the correct CellInfo is already cached; thus we
                // can rely on the last cell info to already contain any cell info that is
                // available, which means that we can return the result of the existing
                // getCellIdentity() function without any additional processing here.
                Message rspRspMsg = (Message) ar.userObj;
                AsyncResult.forMessage(rspRspMsg, getCellIdentity(), ar.exception);
                rspRspMsg.sendToTarget();
                break;

            case EVENT_CARRIER_CONFIG_CHANGED:
                onCarrierConfigChanged();
                break;

            case EVENT_POLL_STATE_REQUEST:
                pollStateInternal(false);
                break;

            default:
                log("Unhandled message with number: " + msg.what);
                break;
        }
    }

    private boolean isSimAbsent() {
        boolean simAbsent;
        if (mUiccController == null) {
            simAbsent = true;
        } else {
            UiccCard uiccCard = mUiccController.getUiccCard(mPhone.getPhoneId());
            if (uiccCard == null) {
                simAbsent = true;
            } else {
                simAbsent = (uiccCard.getCardState() == CardState.CARDSTATE_ABSENT);
            }
        }
        return simAbsent;
    }

    private int[] getBandwidthsFromConfigs(List<PhysicalChannelConfig> list) {
        return list.stream()
                .map(PhysicalChannelConfig::getCellBandwidthDownlink)
                .mapToInt(Integer::intValue)
                .toArray();
    }

    protected boolean isSidsAllZeros() {
        if (mHomeSystemId != null) {
            for (int i=0; i < mHomeSystemId.length; i++) {
                if (mHomeSystemId[i] != 0) {
                    return false;
                }
            }
        }
        return true;
    }

    /**
     * @return a copy of the current service state.
     */
    public ServiceState getServiceState() {
        return new ServiceState(mSS);
    }

    /**
     * Check whether a specified system ID that matches one of the home system IDs.
     */
    private boolean isHomeSid(int sid) {
        if (mHomeSystemId != null) {
            for (int i=0; i < mHomeSystemId.length; i++) {
                if (sid == mHomeSystemId[i]) {
                    return true;
                }
            }
        }
        return false;
    }

    public String getMdnNumber() {
        return mMdn;
    }

    public String getCdmaMin() {
        return mMin;
    }

    /** Returns null if NV is not yet ready */
    public String getPrlVersion() {
        return mPrlVersion;
    }

    /**
     * Returns IMSI as MCC + MNC + MIN
     */
    public String getImsi() {
        // TODO: When RUIM is enabled, IMSI will come from RUIM not build-time props.
        String operatorNumeric = ((TelephonyManager) mPhone.getContext()
                .getSystemService(Context.TELEPHONY_SERVICE))
                .getSimOperatorNumericForPhone(mPhone.getPhoneId());

        if (!TextUtils.isEmpty(operatorNumeric) && !TextUtils.isEmpty(getCdmaMin())) {
            return (operatorNumeric + getCdmaMin());
        } else {
            return null;
        }
    }

    /**
     * Check if subscription data has been assigned to mMin
     *
     * return true if MIN info is ready; false otherwise.
     */
    public boolean isMinInfoReady() {
        return mIsMinInfoReady;
    }

    /**
     * Returns OTASP_UNKNOWN, OTASP_UNINITIALIZED, OTASP_NEEDED or OTASP_NOT_NEEDED
     */
    public int getOtasp() {
        int provisioningState;
        // if sim is not loaded, return otasp uninitialized
        if(!mPhone.getIccRecordsLoaded()) {
            if(DBG) log("getOtasp: otasp uninitialized due to sim not loaded");
            return TelephonyManager.OTASP_UNINITIALIZED;
        }
        // if voice tech is Gsm, return otasp not needed
        if(mPhone.isPhoneTypeGsm()) {
            if(DBG) log("getOtasp: otasp not needed for GSM");
            return TelephonyManager.OTASP_NOT_NEEDED;
        }
        // for ruim, min is null means require otasp.
        if (mIsSubscriptionFromRuim && mMin == null) {
            return TelephonyManager.OTASP_NEEDED;
        }
        if (mMin == null || (mMin.length() < 6)) {
            if (DBG) log("getOtasp: bad mMin='" + mMin + "'");
            provisioningState = TelephonyManager.OTASP_UNKNOWN;
        } else {
            if ((mMin.equals(UNACTIVATED_MIN_VALUE)
                    || mMin.substring(0,6).equals(UNACTIVATED_MIN2_VALUE))
                    || SystemProperties.getBoolean("test_cdma_setup", false)) {
                provisioningState = TelephonyManager.OTASP_NEEDED;
            } else {
                provisioningState = TelephonyManager.OTASP_NOT_NEEDED;
            }
        }
        if (DBG) log("getOtasp: state=" + provisioningState);
        return provisioningState;
    }

    protected void parseSidNid (String sidStr, String nidStr) {
        if (sidStr != null) {
            String[] sid = sidStr.split(",");
            mHomeSystemId = new int[sid.length];
            for (int i = 0; i < sid.length; i++) {
                try {
                    mHomeSystemId[i] = Integer.parseInt(sid[i]);
                } catch (NumberFormatException ex) {
                    loge("error parsing system id: " + ex);
                }
            }
        }
        if (DBG) log("CDMA_SUBSCRIPTION: SID=" + sidStr);

        if (nidStr != null) {
            String[] nid = nidStr.split(",");
            mHomeNetworkId = new int[nid.length];
            for (int i = 0; i < nid.length; i++) {
                try {
                    mHomeNetworkId[i] = Integer.parseInt(nid[i]);
                } catch (NumberFormatException ex) {
                    loge("CDMA_SUBSCRIPTION: error parsing network id: " + ex);
                }
            }
        }
        if (DBG) log("CDMA_SUBSCRIPTION: NID=" + nidStr);
    }

    @UnsupportedAppUsage
    protected void updateOtaspState() {
        int otaspMode = getOtasp();
        int oldOtaspMode = mCurrentOtaspMode;
        mCurrentOtaspMode = otaspMode;

        if (oldOtaspMode != mCurrentOtaspMode) {
            if (DBG) {
                log("updateOtaspState: call notifyOtaspChanged old otaspMode=" +
                        oldOtaspMode + " new otaspMode=" + mCurrentOtaspMode);
            }
            mPhone.notifyOtaspChanged(mCurrentOtaspMode);
        }
    }

    public void onAirplaneModeChanged(boolean isAirplaneModeOn) {
        mLastNitzData = null;
        mNitzState.handleAirplaneModeChanged(isAirplaneModeOn);
    }

    protected Phone getPhone() {
        return mPhone;
    }

    protected void handlePollStateResult(int what, AsyncResult ar) {
        // Ignore stale requests from last poll
        if (ar.userObj != mPollingContext) return;

        if (ar.exception != null) {
            CommandException.Error err=null;

            if (ar.exception instanceof IllegalStateException) {
                log("handlePollStateResult exception " + ar.exception);
            }

            if (ar.exception instanceof CommandException) {
                err = ((CommandException)(ar.exception)).getCommandError();
            }

            if (err == CommandException.Error.RADIO_NOT_AVAILABLE) {
                // Radio has crashed or turned off
                cancelPollState();
                return;
            }

            if (err != CommandException.Error.OP_NOT_ALLOWED_BEFORE_REG_NW) {
                loge("RIL implementation has returned an error where it must succeed" +
                        ar.exception);
            }
        } else try {
            handlePollStateResultMessage(what, ar);
        } catch (RuntimeException ex) {
            loge("Exception while polling service state. Probably malformed RIL response." + ex);
        }

        mPollingContext[0]--;

        if (mPollingContext[0] == 0) {
            mNewSS.setEmergencyOnly(mEmergencyOnly);
            combinePsRegistrationStates(mNewSS);
            updateOperatorNameForServiceState(mNewSS);
            if (mPhone.isPhoneTypeGsm()) {
                updateRoamingState();
            } else {
                boolean namMatch = false;
                if (!isSidsAllZeros() && isHomeSid(mNewSS.getCdmaSystemId())) {
                    namMatch = true;
                }

                // Setting SS Roaming (general)
                if (mIsSubscriptionFromRuim) {
                    boolean isRoamingBetweenOperators = isRoamingBetweenOperators(
                            mNewSS.getVoiceRoaming(), mNewSS);
                    if (isRoamingBetweenOperators != mNewSS.getVoiceRoaming()) {
                        log("isRoamingBetweenOperators=" + isRoamingBetweenOperators
                                + ". Override CDMA voice roaming to " + isRoamingBetweenOperators);
                        mNewSS.setVoiceRoaming(isRoamingBetweenOperators);
                    }
                }
                /**
                 * For CDMA, voice and data should have the same roaming status.
                 * If voice is not in service, use TSB58 roaming indicator to set
                 * data roaming status. If TSB58 roaming indicator is not in the
                 * carrier-specified list of ERIs for home system then set roaming.
                 */
                final int dataRat = getRilDataRadioTechnologyForWwan(mNewSS);
                if (ServiceState.isCdma(dataRat)) {
                    final boolean isVoiceInService =
                            (mNewSS.getState() == ServiceState.STATE_IN_SERVICE);
                    if (isVoiceInService) {
                        boolean isVoiceRoaming = mNewSS.getVoiceRoaming();
                        if (mNewSS.getDataRoaming() != isVoiceRoaming) {
                            log("Data roaming != Voice roaming. Override data roaming to "
                                    + isVoiceRoaming);
                            mNewSS.setDataRoaming(isVoiceRoaming);
                        }
                    } else {
                        /**
                         * As per VoiceRegStateResult from radio types.hal the TSB58
                         * Roaming Indicator shall be sent if device is registered
                         * on a CDMA or EVDO system.
                         */
                        boolean isRoamIndForHomeSystem = isRoamIndForHomeSystem(mRoamingIndicator);
                        if (mNewSS.getDataRoaming() == isRoamIndForHomeSystem) {
                            log("isRoamIndForHomeSystem=" + isRoamIndForHomeSystem
                                    + ", override data roaming to " + !isRoamIndForHomeSystem);
                            mNewSS.setDataRoaming(!isRoamIndForHomeSystem);
                        }
                    }
                }

                // Setting SS CdmaRoamingIndicator and CdmaDefaultRoamingIndicator
                mNewSS.setCdmaDefaultRoamingIndicator(mDefaultRoamingIndicator);
                mNewSS.setCdmaRoamingIndicator(mRoamingIndicator);
                boolean isPrlLoaded = true;
                if (TextUtils.isEmpty(mPrlVersion)) {
                    isPrlLoaded = false;
                }
                if (!isPrlLoaded || (mNewSS.getRilVoiceRadioTechnology()
                        == ServiceState.RIL_RADIO_TECHNOLOGY_UNKNOWN)) {
                    log("Turn off roaming indicator if !isPrlLoaded or voice RAT is unknown");
                    mNewSS.setCdmaRoamingIndicator(EriInfo.ROAMING_INDICATOR_OFF);
                } else if (!isSidsAllZeros()) {
                    if (!namMatch && !mIsInPrl) {
                        // Use default
                        mNewSS.setCdmaRoamingIndicator(mDefaultRoamingIndicator);
                    } else if (namMatch && !mIsInPrl) {
                        // TODO: remove when we handle roaming on LTE/NR on CDMA+LTE phones
                        if (ServiceState.isPsOnlyTech(mNewSS.getRilVoiceRadioTechnology())) {
                            log("Turn off roaming indicator as voice is LTE or NR");
                            mNewSS.setCdmaRoamingIndicator(EriInfo.ROAMING_INDICATOR_OFF);
                        } else {
                            mNewSS.setCdmaRoamingIndicator(EriInfo.ROAMING_INDICATOR_FLASH);
                        }
                    } else if (!namMatch && mIsInPrl) {
                        // Use the one from PRL/ERI
                        mNewSS.setCdmaRoamingIndicator(mRoamingIndicator);
                    } else {
                        // It means namMatch && mIsInPrl
                        if ((mRoamingIndicator <= 2)) {
                            mNewSS.setCdmaRoamingIndicator(EriInfo.ROAMING_INDICATOR_OFF);
                        } else {
                            // Use the one from PRL/ERI
                            mNewSS.setCdmaRoamingIndicator(mRoamingIndicator);
                        }
                    }
                }

                int roamingIndicator = mNewSS.getCdmaRoamingIndicator();
                mNewSS.setCdmaEriIconIndex(mEriManager.getCdmaEriIconIndex(roamingIndicator,
                        mDefaultRoamingIndicator));
                mNewSS.setCdmaEriIconMode(mEriManager.getCdmaEriIconMode(roamingIndicator,
                        mDefaultRoamingIndicator));

                // NOTE: Some operator may require overriding mCdmaRoaming
                // (set by the modem), depending on the mRoamingIndicator.

                if (DBG) {
                    log("Set CDMA Roaming Indicator to: " + mNewSS.getCdmaRoamingIndicator()
                            + ". voiceRoaming = " + mNewSS.getVoiceRoaming()
                            + ". dataRoaming = " + mNewSS.getDataRoaming()
                            + ", isPrlLoaded = " + isPrlLoaded
                            + ". namMatch = " + namMatch + " , mIsInPrl = " + mIsInPrl
                            + ", mRoamingIndicator = " + mRoamingIndicator
                            + ", mDefaultRoamingIndicator= " + mDefaultRoamingIndicator);
                }
            }
            pollStateDone();
        }

    }

    /**
     * Set roaming state when cdmaRoaming is true and ons is different from spn
     * @param cdmaRoaming TS 27.007 7.2 CREG registered roaming
     * @param s ServiceState hold current ons
     * @return true for roaming state set
     */
    private boolean isRoamingBetweenOperators(boolean cdmaRoaming, ServiceState s) {
        return cdmaRoaming && !isSameOperatorNameFromSimAndSS(s);
    }

    private boolean isNrStateChanged(
            NetworkRegistrationInfo oldRegState, NetworkRegistrationInfo newRegState) {
        if (oldRegState == null || newRegState == null) {
            return oldRegState != newRegState;
        }

        return oldRegState.getNrState() != newRegState.getNrState();
    }

    private boolean updateNrFrequencyRangeFromPhysicalChannelConfigs(
            List<PhysicalChannelConfig> physicalChannelConfigs, ServiceState ss) {
        int newFrequencyRange = ServiceState.FREQUENCY_RANGE_UNKNOWN;

        if (physicalChannelConfigs != null) {
            DcTracker dcTracker = mPhone.getDcTracker(AccessNetworkConstants.TRANSPORT_TYPE_WWAN);
            for (PhysicalChannelConfig config : physicalChannelConfigs) {
                if (isNrPhysicalChannelConfig(config)) {
                    // Update the frequency range of the NR parameters if there is an internet data
                    // connection associate to this NR physical channel channel config.
                    int[] contextIds = config.getContextIds();
                    for (int cid : contextIds) {
                        DataConnection dc = dcTracker.getDataConnectionByContextId(cid);
                        if (dc != null && dc.getNetworkCapabilities().hasCapability(
                                NetworkCapabilities.NET_CAPABILITY_INTERNET)) {
                            newFrequencyRange = ServiceState.getBetterNRFrequencyRange(
                                    newFrequencyRange, config.getFrequencyRange());
                            break;
                        }
                    }
                }
            }
        }

        boolean hasChanged = newFrequencyRange != ss.getNrFrequencyRange();
        ss.setNrFrequencyRange(newFrequencyRange);
        return hasChanged;
    }

    private boolean updateNrStateFromPhysicalChannelConfigs(
            List<PhysicalChannelConfig> configs, ServiceState ss) {
        NetworkRegistrationInfo regInfo = ss.getNetworkRegistrationInfo(
                NetworkRegistrationInfo.DOMAIN_PS, AccessNetworkConstants.TRANSPORT_TYPE_WWAN);
        if (regInfo == null || configs == null) return false;

        boolean hasNrSecondaryServingCell = false;
        for (PhysicalChannelConfig config : configs) {
            if (isNrPhysicalChannelConfig(config) && config.getConnectionStatus()
                    == PhysicalChannelConfig.CONNECTION_SECONDARY_SERVING) {
                hasNrSecondaryServingCell = true;
                break;
            }
        }

        int newNrState = regInfo.getNrState();
        if (hasNrSecondaryServingCell) {
            if (regInfo.getNrState() == NetworkRegistrationInfo.NR_STATE_NOT_RESTRICTED) {
                newNrState = NetworkRegistrationInfo.NR_STATE_CONNECTED;
            }
        } else {
            if (regInfo.getNrState() == NetworkRegistrationInfo.NR_STATE_CONNECTED) {
                newNrState = NetworkRegistrationInfo.NR_STATE_NOT_RESTRICTED;
            }
        }

        boolean hasChanged = newNrState != regInfo.getNrState();
        regInfo.setNrState(newNrState);
        ss.addNetworkRegistrationInfo(regInfo);
        return hasChanged;
    }

    private boolean isNrPhysicalChannelConfig(PhysicalChannelConfig config) {
        return config.getRat() == TelephonyManager.NETWORK_TYPE_NR;
    }

    /**
     * This combine PS registration states from cellular and IWLAN and generates the final data
     * reg state and rat for backward compatibility purpose. In reality there should be two separate
     * registration states for cellular and IWLAN, but in legacy mode, if the device camps on IWLAN,
     * the IWLAN registration states overwrites the service states. This method is to simulate that
     * behavior.
     *
     * @param serviceState The service state having combined registration states.
     */
    private void combinePsRegistrationStates(ServiceState serviceState) {
        NetworkRegistrationInfo wlanPsRegState = serviceState.getNetworkRegistrationInfo(
                NetworkRegistrationInfo.DOMAIN_PS, AccessNetworkConstants.TRANSPORT_TYPE_WLAN);
        NetworkRegistrationInfo wwanPsRegState = serviceState.getNetworkRegistrationInfo(
                NetworkRegistrationInfo.DOMAIN_PS, AccessNetworkConstants.TRANSPORT_TYPE_WWAN);

        // Check if any APN is preferred on IWLAN.
        boolean isIwlanPreferred = mTransportManager.isAnyApnPreferredOnIwlan();
        serviceState.setIwlanPreferred(isIwlanPreferred);
        if (wlanPsRegState != null
                && wlanPsRegState.getAccessNetworkTechnology()
                == TelephonyManager.NETWORK_TYPE_IWLAN
                && wlanPsRegState.getRegistrationState()
                == NetworkRegistrationInfo.REGISTRATION_STATE_HOME
                && isIwlanPreferred) {
            serviceState.setDataRegState(ServiceState.STATE_IN_SERVICE);
        } else if (wwanPsRegState != null) {
            // If the device is not camped on IWLAN, then we use cellular PS registration state
            // to compute reg state and rat.
            int regState = wwanPsRegState.getRegistrationState();
            serviceState.setDataRegState(regCodeToServiceState(regState));
        }
        if (DBG) {
            log("combinePsRegistrationStates: " + serviceState);
        }
    }

    protected void handlePollStateResultMessage(int what, AsyncResult ar) {
        int ints[];
        switch (what) {
            case EVENT_POLL_STATE_CS_CELLULAR_REGISTRATION: {
                NetworkRegistrationInfo networkRegState = (NetworkRegistrationInfo) ar.result;
                VoiceSpecificRegistrationInfo voiceSpecificStates =
                        networkRegState.getVoiceSpecificInfo();

                int registrationState = networkRegState.getRegistrationState();
                int cssIndicator = voiceSpecificStates.cssSupported ? 1 : 0;
                int newVoiceRat = ServiceState.networkTypeToRilRadioTechnology(
                        networkRegState.getAccessNetworkTechnology());

                mNewSS.setVoiceRegState(regCodeToServiceState(registrationState));
                mNewSS.setCssIndicator(cssIndicator);
                mNewSS.addNetworkRegistrationInfo(networkRegState);
                setPhyCellInfoFromCellIdentity(mNewSS, networkRegState.getCellIdentity());

                //Denial reason if registrationState = 3
                int reasonForDenial = networkRegState.getRejectCause();
                mEmergencyOnly = networkRegState.isEmergencyEnabled();
                if (mPhone.isPhoneTypeGsm()) {

                    mGsmVoiceRoaming = regCodeIsRoaming(registrationState);
                    mNewRejectCode = reasonForDenial;
                } else {
                    int roamingIndicator = voiceSpecificStates.roamingIndicator;

                    //Indicates if current system is in PR
                    int systemIsInPrl = voiceSpecificStates.systemIsInPrl;

                    //Is default roaming indicator from PRL
                    int defaultRoamingIndicator = voiceSpecificStates.defaultRoamingIndicator;

                    mRegistrationState = registrationState;
                    // When registration state is roaming and TSB58
                    // roaming indicator is not in the carrier-specified
                    // list of ERIs for home system, mCdmaRoaming is true.
                    boolean cdmaRoaming =
                            regCodeIsRoaming(registrationState)
                                    && !isRoamIndForHomeSystem(roamingIndicator);
                    mNewSS.setVoiceRoaming(cdmaRoaming);
                    mRoamingIndicator = roamingIndicator;
                    mIsInPrl = (systemIsInPrl == 0) ? false : true;
                    mDefaultRoamingIndicator = defaultRoamingIndicator;

                    int systemId = 0;
                    int networkId = 0;
                    CellIdentity cellIdentity = networkRegState.getCellIdentity();
                    if (cellIdentity != null && cellIdentity.getType() == CellInfoType.CDMA) {
                        systemId = ((CellIdentityCdma) cellIdentity).getSystemId();
                        networkId = ((CellIdentityCdma) cellIdentity).getNetworkId();
                    }
                    mNewSS.setCdmaSystemAndNetworkId(systemId, networkId);

                    if (reasonForDenial == 0) {
                        mRegistrationDeniedReason = ServiceStateTracker.REGISTRATION_DENIED_GEN;
                    } else if (reasonForDenial == 1) {
                        mRegistrationDeniedReason = ServiceStateTracker.REGISTRATION_DENIED_AUTH;
                    } else {
                        mRegistrationDeniedReason = "";
                    }

                    if (mRegistrationState == 3) {
                        if (DBG) log("Registration denied, " + mRegistrationDeniedReason);
                    }
                }

                mNewCellIdentity = networkRegState.getCellIdentity();

                if (DBG) {
                    log("handlePollStateResultMessage: CS cellular. " + networkRegState);
                }
                break;
            }

            case EVENT_POLL_STATE_PS_IWLAN_REGISTRATION: {
                NetworkRegistrationInfo networkRegState = (NetworkRegistrationInfo) ar.result;
                mNewSS.addNetworkRegistrationInfo(networkRegState);

                if (DBG) {
                    log("handlePollStateResultMessage: PS IWLAN. " + networkRegState);
                }
                break;
            }

            case EVENT_POLL_STATE_PS_CELLULAR_REGISTRATION: {
                NetworkRegistrationInfo networkRegState = (NetworkRegistrationInfo) ar.result;
                mNewSS.addNetworkRegistrationInfo(networkRegState);
                DataSpecificRegistrationInfo dataSpecificStates =
                        networkRegState.getDataSpecificInfo();
                int registrationState = networkRegState.getRegistrationState();
                int serviceState = regCodeToServiceState(registrationState);
                int newDataRat = ServiceState.networkTypeToRilRadioTechnology(
                        networkRegState.getAccessNetworkTechnology());
                boolean nrHasChanged = false;

                if (DBG) {
                    log("handlePollStateResultMessage: PS cellular. " + networkRegState);
                }

                // When we receive OOS reset the PhyChanConfig list so that non-return-to-idle
                // implementers of PhyChanConfig unsol will not carry forward a CA report
                // (2 or more cells) to a new cell if they camp for emergency service only.
                if (serviceState == ServiceState.STATE_OUT_OF_SERVICE) {
                    mLastPhysicalChannelConfigList = null;
                    nrHasChanged |= updateNrFrequencyRangeFromPhysicalChannelConfigs(null, mNewSS);
                }
                nrHasChanged |= updateNrStateFromPhysicalChannelConfigs(
                        mLastPhysicalChannelConfigList, mNewSS);
                setPhyCellInfoFromCellIdentity(mNewSS, networkRegState.getCellIdentity());

                if (nrHasChanged) {
                    TelephonyMetrics.getInstance().writeServiceStateChanged(
                            mPhone.getPhoneId(), mSS);
                }

                if (mPhone.isPhoneTypeGsm()) {

                    mNewReasonDataDenied = networkRegState.getRejectCause();
                    mNewMaxDataCalls = dataSpecificStates.maxDataCalls;
                    mGsmDataRoaming = regCodeIsRoaming(registrationState);
                    // Save the data roaming state reported by modem registration before resource
                    // overlay or carrier config possibly overrides it.
                    mNewSS.setDataRoamingFromRegistration(mGsmDataRoaming);
                } else if (mPhone.isPhoneTypeCdma()) {
                    boolean isDataRoaming = regCodeIsRoaming(registrationState);
                    mNewSS.setDataRoaming(isDataRoaming);
                    // Save the data roaming state reported by modem registration before resource
                    // overlay or carrier config possibly overrides it.
                    mNewSS.setDataRoamingFromRegistration(isDataRoaming);
                } else {

                    // If the unsolicited signal strength comes just before data RAT family changes
                    // (i.e. from UNKNOWN to LTE/NR, CDMA to LTE/NR, LTE/NR to CDMA), the signal bar
                    // might display the wrong information until the next unsolicited signal
                    // strength information coming from the modem, which might take a long time to
                    // come or even not come at all.  In order to provide the best user experience,
                    // we query the latest signal information so it will show up on the UI on time.
                    int oldDataRAT = getRilDataRadioTechnologyForWwan(mSS);
                    if (((oldDataRAT == ServiceState.RIL_RADIO_TECHNOLOGY_UNKNOWN)
                            && (newDataRat != ServiceState.RIL_RADIO_TECHNOLOGY_UNKNOWN))
                            || (ServiceState.isCdma(oldDataRAT)
                            && ServiceState.isPsOnlyTech(newDataRat))
                            || (ServiceState.isPsOnlyTech(oldDataRAT)
                            && ServiceState.isCdma(newDataRat))) {
                        mCi.getSignalStrength(obtainMessage(EVENT_GET_SIGNAL_STRENGTH));
                    }

                    // voice roaming state in done while handling EVENT_POLL_STATE_REGISTRATION_CDMA
                    boolean isDataRoaming = regCodeIsRoaming(registrationState);
                    mNewSS.setDataRoaming(isDataRoaming);
                    // Save the data roaming state reported by modem registration before resource
                    // overlay or carrier config possibly overrides it.
                    mNewSS.setDataRoamingFromRegistration(isDataRoaming);
                }

                updateServiceStateLteEarfcnBoost(mNewSS,
                        getLteEarfcn(networkRegState.getCellIdentity()));
                break;
            }

            case EVENT_POLL_STATE_OPERATOR: {
                if (mPhone.isPhoneTypeGsm()) {
                    String opNames[] = (String[]) ar.result;

                    if (opNames != null && opNames.length >= 3) {
                        mNewSS.setOperatorAlphaLongRaw(opNames[0]);
                        mNewSS.setOperatorAlphaShortRaw(opNames[1]);
                        // FIXME: Giving brandOverride higher precedence, is this desired?
                        String brandOverride = getOperatorBrandOverride();
                        mCdnr.updateEfForBrandOverride(brandOverride);
                        if (brandOverride != null) {
                            log("EVENT_POLL_STATE_OPERATOR: use brandOverride=" + brandOverride);
                            mNewSS.setOperatorName(brandOverride, brandOverride, opNames[2]);
                        } else {
                            mNewSS.setOperatorName(opNames[0], opNames[1], opNames[2]);
                        }
                    }
                } else {
                    String opNames[] = (String[])ar.result;

                    if (opNames != null && opNames.length >= 3) {
                        // TODO: Do we care about overriding in this case.
                        // If the NUMERIC field isn't valid use PROPERTY_CDMA_HOME_OPERATOR_NUMERIC
                        if ((opNames[2] == null) || (opNames[2].length() < 5)
                                || ("00000".equals(opNames[2]))) {
                            opNames[2] = SystemProperties.get(
                                    GsmCdmaPhone.PROPERTY_CDMA_HOME_OPERATOR_NUMERIC, "00000");
                            if (DBG) {
                                log("RIL_REQUEST_OPERATOR.response[2], the numeric, " +
                                        " is bad. Using SystemProperties '" +
                                        GsmCdmaPhone.PROPERTY_CDMA_HOME_OPERATOR_NUMERIC +
                                        "'= " + opNames[2]);
                            }
                        }

                        if (!mIsSubscriptionFromRuim) {
                            // NV device (as opposed to CSIM)
                            mNewSS.setOperatorName(opNames[0], opNames[1], opNames[2]);
                        } else {
                            String brandOverride = getOperatorBrandOverride();
                            mCdnr.updateEfForBrandOverride(brandOverride);
                            if (brandOverride != null) {
                                mNewSS.setOperatorName(brandOverride, brandOverride, opNames[2]);
                            } else {
                                mNewSS.setOperatorName(opNames[0], opNames[1], opNames[2]);
                            }
                        }
                    } else {
                        if (DBG) log("EVENT_POLL_STATE_OPERATOR_CDMA: error parsing opNames");
                    }
                }
                break;
            }

            case EVENT_POLL_STATE_NETWORK_SELECTION_MODE: {
                ints = (int[])ar.result;
                mNewSS.setIsManualSelection(ints[0] == 1);
                if ((ints[0] == 1) && (mPhone.shouldForceAutoNetworkSelect())) {
                        /*
                         * modem is currently in manual selection but manual
                         * selection is not allowed in the current mode so
                         * switch to automatic registration
                         */
                    mPhone.setNetworkSelectionModeAutomatic (null);
                    log(" Forcing Automatic Network Selection, " +
                            "manual selection is not allowed");
                }
                break;
            }

            default:
                loge("handlePollStateResultMessage: Unexpected RIL response received: " + what);
        }
    }

    private static boolean isValidLteBandwidthKhz(int bandwidth) {
        // Valid bandwidths, see 3gpp 36.101 sec. 5.6
        switch (bandwidth) {
            case 1400:
            case 3000:
            case 5000:
            case 10000:
            case 15000:
            case 20000:
                return true;
            default:
                return false;
        }
    }

    /**
     * Extract the CID/CI for GSM/UTRA/EUTRA
     *
     * @returns the cell ID (unique within a PLMN for a given tech) or -1 if invalid
     */
    private static int getCidFromCellIdentity(CellIdentity id) {
        if (id == null) return -1;
        int cid = -1;
        switch(id.getType()) {
            case CellInfo.TYPE_GSM: cid = ((CellIdentityGsm) id).getCid(); break;
            case CellInfo.TYPE_WCDMA: cid = ((CellIdentityWcdma) id).getCid(); break;
            case CellInfo.TYPE_TDSCDMA: cid = ((CellIdentityTdscdma) id).getCid(); break;
            case CellInfo.TYPE_LTE: cid = ((CellIdentityLte) id).getCi(); break;
            default: break;
        }
        // If the CID is unreported
        if (cid == Integer.MAX_VALUE) cid = -1;

        return cid;
    }

    private void setPhyCellInfoFromCellIdentity(ServiceState ss, CellIdentity cellIdentity) {
        if (cellIdentity == null) {
            if (DBG) {
                log("Could not set ServiceState channel number. CellIdentity null");
            }
            return;
        }

        ss.setChannelNumber(cellIdentity.getChannelNumber());
        if (VDBG) {
            log("Setting channel number: " + cellIdentity.getChannelNumber());
        }

        if (cellIdentity instanceof CellIdentityLte) {
            CellIdentityLte cl = (CellIdentityLte) cellIdentity;
            int[] bandwidths = null;
            // Prioritize the PhysicalChannelConfig list because we might already be in carrier
            // aggregation by the time poll state is performed.
            if (!ArrayUtils.isEmpty(mLastPhysicalChannelConfigList)) {
                bandwidths = getBandwidthsFromConfigs(mLastPhysicalChannelConfigList);
                for (int bw : bandwidths) {
                    if (!isValidLteBandwidthKhz(bw)) {
                        loge("Invalid LTE Bandwidth in RegistrationState, " + bw);
                        bandwidths = null;
                        break;
                    }
                }
            }
            // If we don't have a PhysicalChannelConfig[] list, then pull from CellIdentityLte.
            // This is normal if we're in idle mode and the PhysicalChannelConfig[] has already
            // been updated. This is also a fallback in case the PhysicalChannelConfig info
            // is invalid (ie, broken).
            // Also, for vendor implementations that do not report return-to-idle, we should
            // prioritize the bandwidth report in the CellIdentity, because the physical channel
            // config report may be stale in the case where a single carrier was used previously
            // and we transition to camped-for-emergency (since we never have a physical
            // channel active). In the normal case of single-carrier non-return-to-idle, the
            // values *must* be the same, so it doesn't matter which is chosen.
            if (bandwidths == null || bandwidths.length == 1) {
                final int cbw = cl.getBandwidth();
                if (isValidLteBandwidthKhz(cbw)) {
                    bandwidths = new int[] {cbw};
                } else if (cbw == Integer.MAX_VALUE) {
                    // Bandwidth is unreported; c'est la vie. This is not an error because
                    // pre-1.2 HAL implementations do not support bandwidth reporting.
                } else {
                    loge("Invalid LTE Bandwidth in RegistrationState, " + cbw);
                }
            }
            if (bandwidths != null) {
                ss.setCellBandwidths(bandwidths);
            }
        } else {
            if (VDBG) log("Skipping bandwidth update for Non-LTE cell.");
        }
    }

    /**
     * Determine whether a roaming indicator is in the carrier-specified list of ERIs for
     * home system
     *
     * @param roamInd roaming indicator
     * @return true if the roamInd is in the carrier-specified list of ERIs for home network
     */
    private boolean isRoamIndForHomeSystem(int roamInd) {
        // retrieve the carrier-specified list of ERIs for home system
        final PersistableBundle config = getCarrierConfig();
        int[] homeRoamIndicators = config.getIntArray(CarrierConfigManager
                    .KEY_CDMA_ENHANCED_ROAMING_INDICATOR_FOR_HOME_NETWORK_INT_ARRAY);

        log("isRoamIndForHomeSystem: homeRoamIndicators=" + Arrays.toString(homeRoamIndicators));

        if (homeRoamIndicators != null) {
            // searches through the comma-separated list for a match,
            // return true if one is found.
            for (int homeRoamInd : homeRoamIndicators) {
                if (homeRoamInd == roamInd) {
                    return true;
                }
            }
            // no matches found against the list!
            log("isRoamIndForHomeSystem: No match found against list for roamInd=" + roamInd);
            return false;
        }

        // no system property found for the roaming indicators for home system
        log("isRoamIndForHomeSystem: No list found");
        return false;
    }

    /**
     * Query the carrier configuration to determine if there any network overrides
     * for roaming or not roaming for the current service state.
     */
    @UnsupportedAppUsage
    protected void updateRoamingState() {
        PersistableBundle bundle = getCarrierConfig();

        if (mPhone.isPhoneTypeGsm()) {
            /**
             * Since the roaming state of gsm service (from +CREG) and
             * data service (from +CGREG) could be different, the new SS
             * is set to roaming when either is true.
             *
             * There are exceptions for the above rule.
             * The new SS is not set as roaming while gsm service or
             * data service reports roaming but indeed it is same
             * operator. And the operator is considered non roaming.
             *
             * The test for the operators is to handle special roaming
             * agreements and MVNO's.
             */
            boolean roaming = (mGsmVoiceRoaming || mGsmDataRoaming) && mCarrierConfigLoaded;

            // for IWLAN case, data is home. Only check voice roaming.
            if (mNewSS.getRilDataRadioTechnology() == ServiceState.RIL_RADIO_TECHNOLOGY_IWLAN) {
                roaming = mGsmVoiceRoaming;
            }

            if (roaming && !isOperatorConsideredRoaming(mNewSS)
                    && (isSameNamedOperators(mNewSS) || isOperatorConsideredNonRoaming(mNewSS))) {
                log("updateRoamingState: resource override set non roaming.isSameNamedOperators="
                        + isSameNamedOperators(mNewSS) + ",isOperatorConsideredNonRoaming="
                        + isOperatorConsideredNonRoaming(mNewSS));
                roaming = false;
            }

            if (alwaysOnHomeNetwork(bundle)) {
                log("updateRoamingState: carrier config override always on home network");
                roaming = false;
            } else if (isNonRoamingInGsmNetwork(bundle, mNewSS.getOperatorNumeric())) {
                log("updateRoamingState: carrier config override set non roaming:"
                        + mNewSS.getOperatorNumeric());
                roaming = false;
            } else if (isRoamingInGsmNetwork(bundle, mNewSS.getOperatorNumeric())) {
                log("updateRoamingState: carrier config override set roaming:"
                        + mNewSS.getOperatorNumeric());
                roaming = true;
            }

            mNewSS.setRoaming(roaming);
        } else {
            String systemId = Integer.toString(mNewSS.getCdmaSystemId());

            if (alwaysOnHomeNetwork(bundle)) {
                log("updateRoamingState: carrier config override always on home network");
                setRoamingOff();
            } else if (isNonRoamingInGsmNetwork(bundle, mNewSS.getOperatorNumeric())
                    || isNonRoamingInCdmaNetwork(bundle, systemId)) {
                log("updateRoamingState: carrier config override set non-roaming:"
                        + mNewSS.getOperatorNumeric() + ", " + systemId);
                setRoamingOff();
            } else if (isRoamingInGsmNetwork(bundle, mNewSS.getOperatorNumeric())
                    || isRoamingInCdmaNetwork(bundle, systemId)) {
                log("updateRoamingState: carrier config override set roaming:"
                        + mNewSS.getOperatorNumeric() + ", " + systemId);
                setRoamingOn();
            }

            if (TelephonyUtils.IS_DEBUGGABLE
                    && SystemProperties.getBoolean(PROP_FORCE_ROAMING, false)) {
                mNewSS.setRoaming(true);
            }
        }
    }

    private void setRoamingOn() {
        mNewSS.setRoaming(true);
        mNewSS.setCdmaEriIconIndex(EriInfo.ROAMING_INDICATOR_ON);
        mNewSS.setCdmaEriIconMode(EriInfo.ROAMING_ICON_MODE_NORMAL);
    }

    private void setRoamingOff() {
        mNewSS.setRoaming(false);
        mNewSS.setCdmaEriIconIndex(EriInfo.ROAMING_INDICATOR_OFF);
    }

    private void updateOperatorNameFromCarrierConfig() {
        // Brand override gets a priority over carrier config. If brand override is not available,
        // override the operator name in home network. Also do this only for CDMA. This is temporary
        // and should be fixed in a proper way in a later release.
        if (!mPhone.isPhoneTypeGsm() && !mSS.getRoaming()) {
            boolean hasBrandOverride = mUiccController.getUiccCard(getPhoneId()) != null
                    && mUiccController.getUiccCard(getPhoneId()).getOperatorBrandOverride() != null;
            if (!hasBrandOverride) {
                PersistableBundle config = getCarrierConfig();
                if (config.getBoolean(
                        CarrierConfigManager.KEY_CDMA_HOME_REGISTERED_PLMN_NAME_OVERRIDE_BOOL)) {
                    String operator = config.getString(
                            CarrierConfigManager.KEY_CDMA_HOME_REGISTERED_PLMN_NAME_STRING);
                    log("updateOperatorNameFromCarrierConfig: changing from "
                            + mSS.getOperatorAlpha() + " to " + operator);
                    // override long and short operator name, keeping numeric the same
                    mSS.setOperatorName(operator, operator, mSS.getOperatorNumeric());
                }
            }
        }
    }

    private void notifySpnDisplayUpdate(CarrierDisplayNameData data) {
        int subId = mPhone.getSubId();
        // Update ACTION_SERVICE_PROVIDERS_UPDATED IFF any value changes
        if (mSubId != subId
                || data.shouldShowPlmn() != mCurShowPlmn
                || data.shouldShowSpn() != mCurShowSpn
                || !TextUtils.equals(data.getSpn(), mCurSpn)
                || !TextUtils.equals(data.getDataSpn(), mCurDataSpn)
                || !TextUtils.equals(data.getPlmn(), mCurPlmn)) {

            final String log = String.format("updateSpnDisplay: changed sending intent, "
                            + "rule=%d, showPlmn='%b', plmn='%s', showSpn='%b', spn='%s', "
                            + "dataSpn='%s', subId='%d'",
                    getCarrierNameDisplayBitmask(mSS),
                    data.shouldShowPlmn(),
                    data.getPlmn(),
                    data.shouldShowSpn(),
                    data.getSpn(),
                    data.getDataSpn(),
                    subId);
            mCdnrLogs.log(log);
            if (DBG) log("updateSpnDisplay: " + log);

            Intent intent = new Intent(TelephonyManager.ACTION_SERVICE_PROVIDERS_UPDATED);
            intent.putExtra(TelephonyManager.EXTRA_SHOW_SPN, data.shouldShowSpn());
            intent.putExtra(TelephonyManager.EXTRA_SPN, data.getSpn());
            intent.putExtra(TelephonyManager.EXTRA_DATA_SPN, data.getDataSpn());
            intent.putExtra(TelephonyManager.EXTRA_SHOW_PLMN, data.shouldShowPlmn());
            intent.putExtra(TelephonyManager.EXTRA_PLMN, data.getPlmn());
            SubscriptionManager.putPhoneIdAndSubIdExtra(intent, mPhone.getPhoneId());
            mPhone.getContext().sendStickyBroadcastAsUser(intent, UserHandle.ALL);

            if (!mSubscriptionController.setPlmnSpn(mPhone.getPhoneId(),
                    data.shouldShowPlmn(), data.getPlmn(), data.shouldShowSpn(), data.getSpn())) {
                mSpnUpdatePending = true;
            }
        }

        mSubId = subId;
        mCurShowSpn = data.shouldShowSpn();
        mCurShowPlmn = data.shouldShowPlmn();
        mCurSpn = data.getSpn();
        mCurDataSpn = data.getDataSpn();
        mCurPlmn = data.getPlmn();
    }

    private void updateSpnDisplayCdnr() {
        log("updateSpnDisplayCdnr+");
        CarrierDisplayNameData data = mCdnr.getCarrierDisplayNameData();
        notifySpnDisplayUpdate(data);
        log("updateSpnDisplayCdnr-");
    }

    @UnsupportedAppUsage
    @VisibleForTesting
    public void updateSpnDisplay() {
        PersistableBundle config = getCarrierConfig();
        if (config.getBoolean(CarrierConfigManager.KEY_ENABLE_CARRIER_DISPLAY_NAME_RESOLVER_BOOL)) {
            updateSpnDisplayCdnr();
        } else {
            updateSpnDisplayLegacy();
        }
    }

    private void updateSpnDisplayLegacy() {
        log("updateSpnDisplayLegacy+");

        String spn = null;
        String dataSpn = null;
        boolean showSpn = false;
        String plmn = null;
        boolean showPlmn = false;

        String wfcVoiceSpnFormat = null;
        String wfcDataSpnFormat = null;
        String wfcFlightSpnFormat = null;
        int combinedRegState = getCombinedRegState(mSS);
        if (mPhone.getImsPhone() != null && mPhone.getImsPhone().isWifiCallingEnabled()
                && (combinedRegState == ServiceState.STATE_IN_SERVICE)) {
            // In Wi-Fi Calling mode show SPN or PLMN + WiFi Calling
            //
            // 1) Show SPN + Wi-Fi Calling If SIM has SPN and SPN display condition
            //    is satisfied or SPN override is enabled for this carrier
            //
            // 2) Show PLMN + Wi-Fi Calling if there is no valid SPN in case 1

            int voiceIdx = 0;
            int dataIdx = 0;
            int flightModeIdx = -1;
            boolean useRootLocale = false;

            PersistableBundle bundle = getCarrierConfig();

            voiceIdx = bundle.getInt(CarrierConfigManager.KEY_WFC_SPN_FORMAT_IDX_INT);
            dataIdx = bundle.getInt(
                    CarrierConfigManager.KEY_WFC_DATA_SPN_FORMAT_IDX_INT);
            flightModeIdx = bundle.getInt(
                    CarrierConfigManager.KEY_WFC_FLIGHT_MODE_SPN_FORMAT_IDX_INT);
            useRootLocale =
                    bundle.getBoolean(CarrierConfigManager.KEY_WFC_SPN_USE_ROOT_LOCALE);

            String[] wfcSpnFormats = SubscriptionManager.getResourcesForSubId(mPhone.getContext(),
                    mPhone.getSubId(), useRootLocale)
                    .getStringArray(com.android.internal.R.array.wfcSpnFormats);

            if (voiceIdx < 0 || voiceIdx >= wfcSpnFormats.length) {
                loge("updateSpnDisplay: KEY_WFC_SPN_FORMAT_IDX_INT out of bounds: " + voiceIdx);
                voiceIdx = 0;
            }
            if (dataIdx < 0 || dataIdx >= wfcSpnFormats.length) {
                loge("updateSpnDisplay: KEY_WFC_DATA_SPN_FORMAT_IDX_INT out of bounds: "
                        + dataIdx);
                dataIdx = 0;
            }
            if (flightModeIdx < 0 || flightModeIdx >= wfcSpnFormats.length) {
                // KEY_WFC_FLIGHT_MODE_SPN_FORMAT_IDX_INT out of bounds. Use the value from
                // voiceIdx.
                flightModeIdx = voiceIdx;
            }

            wfcVoiceSpnFormat = wfcSpnFormats[voiceIdx];
            wfcDataSpnFormat = wfcSpnFormats[dataIdx];
            wfcFlightSpnFormat = wfcSpnFormats[flightModeIdx];
        }

        if (mPhone.isPhoneTypeGsm()) {
            // The values of plmn/showPlmn change in different scenarios.
            // 1) No service but emergency call allowed -> expected
            //    to show "Emergency call only"
            //    EXTRA_SHOW_PLMN = true
            //    EXTRA_PLMN = "Emergency call only"

            // 2) No service at all --> expected to show "No service"
            //    EXTRA_SHOW_PLMN = true
            //    EXTRA_PLMN = "No service"

            // 3) Normal operation in either home or roaming service
            //    EXTRA_SHOW_PLMN = depending on IccRecords rule
            //    EXTRA_PLMN = plmn

            // 4) No service due to power off, aka airplane mode
            //    EXTRA_SHOW_PLMN = false
            //    EXTRA_PLMN = null

            IccRecords iccRecords = mIccRecords;
            int rule = getCarrierNameDisplayBitmask(mSS);
            boolean noService = false;
            if (combinedRegState == ServiceState.STATE_OUT_OF_SERVICE
                    || combinedRegState == ServiceState.STATE_EMERGENCY_ONLY) {
                showPlmn = true;

                // Force display no service
                final boolean forceDisplayNoService = shouldForceDisplayNoService() && !mIsSimReady;
                if (!forceDisplayNoService && Phone.isEmergencyCallOnly()) {
                    // No service but emergency call allowed
                    plmn = Resources.getSystem()
                            .getText(com.android.internal.R.string.emergency_calls_only).toString();
                } else {
                    // No service at all
                    plmn = Resources.getSystem()
                            .getText(
                                com.android.internal.R.string.lockscreen_carrier_default)
                            .toString();
                    noService = true;
                }
                if (DBG) log("updateSpnDisplay: radio is on but out " +
                        "of service, set plmn='" + plmn + "'");
            } else if (combinedRegState == ServiceState.STATE_IN_SERVICE) {
                // In either home or roaming service
                plmn = mSS.getOperatorAlpha();
                showPlmn = !TextUtils.isEmpty(plmn) &&
                        ((rule & CARRIER_NAME_DISPLAY_BITMASK_SHOW_PLMN)
                                == CARRIER_NAME_DISPLAY_BITMASK_SHOW_PLMN);
                if (DBG) log("updateSpnDisplay: rawPlmn = " + plmn);
            } else {
                // Power off state, such as airplane mode, show plmn as "No service"
                showPlmn = true;
                plmn = Resources.getSystem()
                        .getText(com.android.internal.R.string.lockscreen_carrier_default)
                        .toString();
                if (DBG) log("updateSpnDisplay: radio is off w/ showPlmn="
                        + showPlmn + " plmn=" + plmn);
            }

            // The value of spn/showSpn are same in different scenarios.
            //    EXTRA_SHOW_SPN = depending on IccRecords rule and radio/IMS state
            //    EXTRA_SPN = spn
            //    EXTRA_DATA_SPN = dataSpn
            spn = getServiceProviderName();
            dataSpn = spn;
            showSpn = !noService && !TextUtils.isEmpty(spn)
                    && ((rule & CARRIER_NAME_DISPLAY_BITMASK_SHOW_SPN)
                    == CARRIER_NAME_DISPLAY_BITMASK_SHOW_SPN);
            if (DBG) log("updateSpnDisplay: rawSpn = " + spn);

            if (!TextUtils.isEmpty(spn) && !TextUtils.isEmpty(wfcVoiceSpnFormat) &&
                    !TextUtils.isEmpty(wfcDataSpnFormat)) {
                // Show SPN + Wi-Fi Calling If SIM has SPN and SPN display condition
                // is satisfied or SPN override is enabled for this carrier.

                // Handle Flight Mode
                if (mSS.getState() == ServiceState.STATE_POWER_OFF) {
                    wfcVoiceSpnFormat = wfcFlightSpnFormat;
                }

                String originalSpn = spn.trim();
                spn = String.format(wfcVoiceSpnFormat, originalSpn);
                dataSpn = String.format(wfcDataSpnFormat, originalSpn);
                showSpn = true;
                showPlmn = false;
            } else if (!TextUtils.isEmpty(plmn) && !TextUtils.isEmpty(wfcVoiceSpnFormat)) {
                // Show PLMN + Wi-Fi Calling if there is no valid SPN in the above case
                String originalPlmn = plmn.trim();
                plmn = String.format(wfcVoiceSpnFormat, originalPlmn);
            } else if (mSS.getState() == ServiceState.STATE_POWER_OFF
                    || (showPlmn && TextUtils.equals(spn, plmn))) {
                // airplane mode or spn equals plmn, do not show spn
                spn = null;
                showSpn = false;
            }
        } else {
            String eriText = getOperatorNameFromEri();
            if (eriText != null) mSS.setOperatorAlphaLong(eriText);

            // carrier config gets a priority over ERI
            updateOperatorNameFromCarrierConfig();

            // mOperatorAlpha contains the ERI text
            plmn = mSS.getOperatorAlpha();
            if (DBG) log("updateSpnDisplay: cdma rawPlmn = " + plmn);

            showPlmn = plmn != null;

            if (!TextUtils.isEmpty(plmn) && !TextUtils.isEmpty(wfcVoiceSpnFormat)) {
                // In Wi-Fi Calling mode show SPN+WiFi
                String originalPlmn = plmn.trim();
                plmn = String.format(wfcVoiceSpnFormat, originalPlmn);
            } else if (mCi.getRadioState() == TelephonyManager.RADIO_POWER_OFF) {
                // todo: temporary hack; should have a better fix. This is to avoid using operator
                // name from ServiceState (populated in processIwlanRegistrationInfo()) until
                // wifi calling is actually enabled
                log("updateSpnDisplay: overwriting plmn from " + plmn + " to null as radio " +
                        "state is off");
                plmn = null;
            }

            if (combinedRegState == ServiceState.STATE_OUT_OF_SERVICE) {
                plmn = Resources.getSystem().getText(com.android.internal.R.string
                        .lockscreen_carrier_default).toString();
                if (DBG) {
                    log("updateSpnDisplay: radio is on but out of svc, set plmn='" + plmn + "'");
                }
            }

        }

        notifySpnDisplayUpdate(new CarrierDisplayNameData.Builder()
                .setSpn(spn)
                .setDataSpn(dataSpn)
                .setShowSpn(showSpn)
                .setPlmn(plmn)
                .setShowPlmn(showPlmn)
                .build());
        log("updateSpnDisplayLegacy-");
    }

    /**
     * Returns whether out-of-service will be displayed as "no service" to the user.
     */
    public boolean shouldForceDisplayNoService() {
        String[] countriesWithNoService = mPhone.getContext().getResources().getStringArray(
                com.android.internal.R.array.config_display_no_service_when_sim_unready);
        if (ArrayUtils.isEmpty(countriesWithNoService)) {
            return false;
        }
        String currentCountry = mLocaleTracker.getCurrentCountry();
        for (String country : countriesWithNoService) {
            if (country.equalsIgnoreCase(currentCountry)) {
                return true;
            }
        }
        return false;
    }

    protected void setPowerStateToDesired() {
        if (DBG) {
            String tmpLog = "mDeviceShuttingDown=" + mDeviceShuttingDown +
                    ", mDesiredPowerState=" + mDesiredPowerState +
                    ", getRadioState=" + mCi.getRadioState() +
                    ", mPowerOffDelayNeed=" + mPowerOffDelayNeed +
                    ", mAlarmSwitch=" + mAlarmSwitch +
                    ", mRadioDisabledByCarrier=" + mRadioDisabledByCarrier;
            log(tmpLog);
            mRadioPowerLog.log(tmpLog);
        }

        if (mPhone.isPhoneTypeGsm() && mAlarmSwitch) {
            if(DBG) log("mAlarmSwitch == true");
            Context context = mPhone.getContext();
            AlarmManager am = (AlarmManager) context.getSystemService(Context.ALARM_SERVICE);
            am.cancel(mRadioOffIntent);
            mAlarmSwitch = false;
        }

        // If we want it on and it's off, turn it on
        if (mDesiredPowerState && !mRadioDisabledByCarrier
                && mCi.getRadioState() == TelephonyManager.RADIO_POWER_OFF) {
            mCi.setRadioPower(true, null);
        } else if ((!mDesiredPowerState || mRadioDisabledByCarrier) && mCi.getRadioState()
                == TelephonyManager.RADIO_POWER_ON) {
            // If it's on and available and we want it off gracefully
            if (mPhone.isPhoneTypeGsm() && mPowerOffDelayNeed) {
                if (mImsRegistrationOnOff && !mAlarmSwitch) {
                    if(DBG) log("mImsRegistrationOnOff == true");
                    Context context = mPhone.getContext();
                    AlarmManager am = (AlarmManager) context.getSystemService(Context.ALARM_SERVICE);

                    Intent intent = new Intent(ACTION_RADIO_OFF);
                    mRadioOffIntent = PendingIntent.getBroadcast(context, 0, intent, 0);

                    mAlarmSwitch = true;
                    if (DBG) log("Alarm setting");
                    am.set(AlarmManager.ELAPSED_REALTIME_WAKEUP,
                            SystemClock.elapsedRealtime() + 3000, mRadioOffIntent);
                } else {
                    powerOffRadioSafely();
                }
            } else {
                powerOffRadioSafely();
            }
        } else if (mDeviceShuttingDown
                && (mCi.getRadioState() != TelephonyManager.RADIO_POWER_UNAVAILABLE)) {
            mCi.requestShutdown(null);
        }
    }

    protected void onUpdateIccAvailability() {
        if (mUiccController == null ) {
            return;
        }

        UiccCardApplication newUiccApplication = getUiccCardApplication();

        if (mUiccApplcation != newUiccApplication) {

            // Remove the EF records that come from UICC
            if (mIccRecords instanceof SIMRecords) {
                mCdnr.updateEfFromUsim(null /* usim */);
            } else if (mIccRecords instanceof RuimRecords) {
                mCdnr.updateEfFromRuim(null /* ruim */);
            }

            if (mUiccApplcation != null) {
                log("Removing stale icc objects.");
                mUiccApplcation.unregisterForReady(this);
                if (mIccRecords != null) {
                    mIccRecords.unregisterForRecordsLoaded(this);
                }
                mIccRecords = null;
                mUiccApplcation = null;
            }
            if (newUiccApplication != null) {
                log("New card found");
                mUiccApplcation = newUiccApplication;
                mIccRecords = mUiccApplcation.getIccRecords();
                if (mPhone.isPhoneTypeGsm()) {
                    mUiccApplcation.registerForReady(this, EVENT_SIM_READY, null);
                    if (mIccRecords != null) {
                        mIccRecords.registerForRecordsLoaded(this, EVENT_SIM_RECORDS_LOADED, null);
                    }
                } else if (mIsSubscriptionFromRuim) {
                    mUiccApplcation.registerForReady(this, EVENT_RUIM_READY, null);
                    if (mIccRecords != null) {
                        mIccRecords.registerForRecordsLoaded(this, EVENT_RUIM_RECORDS_LOADED, null);
                    }
                }
            }
        }
    }

    private void logRoamingChange() {
        mRoamingLog.log(mSS.toString());
    }

    private void logAttachChange() {
        mAttachLog.log(mSS.toString());
    }

    private void logPhoneTypeChange() {
        mPhoneTypeLog.log(Integer.toString(mPhone.getPhoneType()));
    }

    private void logRatChange() {
        mRatLog.log(mSS.toString());
    }

    @UnsupportedAppUsage
    protected final void log(String s) {
        Rlog.d(LOG_TAG, "[" + mPhone.getPhoneId() + "] " + s);
    }

    @UnsupportedAppUsage
    protected final void loge(String s) {
        Rlog.e(LOG_TAG, "[" + mPhone.getPhoneId() + "] " + s);
    }

    /**
     * @return The current GPRS state. IN_SERVICE is the same as "attached"
     * and OUT_OF_SERVICE is the same as detached.
     */
    @UnsupportedAppUsage
    public int getCurrentDataConnectionState() {
        return mSS.getDataRegistrationState();
    }

    /**
     * @return true if phone is camping on a technology (eg UMTS)
     * that could support voice and data simultaneously.
     */
    @UnsupportedAppUsage
    public boolean isConcurrentVoiceAndDataAllowed() {
        if (mSS.getCssIndicator() == 1) {
            // Checking the Concurrent Service Supported flag first for all phone types.
            return true;
        } else if (mPhone.isPhoneTypeGsm()) {
            int radioTechnology = mSS.getRilDataRadioTechnology();
            // There are cases where we we would setup data connection even data is not yet
            // attached. In these cases we check voice rat.
            if (radioTechnology == ServiceState.RIL_RADIO_TECHNOLOGY_UNKNOWN
                    && mSS.getDataRegistrationState() != ServiceState.STATE_IN_SERVICE) {
                radioTechnology = mSS.getRilVoiceRadioTechnology();
            }
            // Concurrent voice and data is not allowed for 2G technologies. It's allowed in other
            // rats e.g. UMTS, LTE, etc.
            return radioTechnology != ServiceState.RIL_RADIO_TECHNOLOGY_UNKNOWN
                    && ServiceState.rilRadioTechnologyToAccessNetworkType(radioTechnology)
                        != AccessNetworkType.GERAN;
        } else {
            return false;
        }
    }

    /** Called when the service state of ImsPhone is changed. */
    public void onImsServiceStateChanged() {
        sendMessage(obtainMessage(EVENT_IMS_SERVICE_STATE_CHANGED));
    }

    public void setImsRegistrationState(boolean registered) {
        log("ImsRegistrationState - registered : " + registered);

        if (mImsRegistrationOnOff && !registered) {
            if (mAlarmSwitch) {
                mImsRegistrationOnOff = registered;

                Context context = mPhone.getContext();
                AlarmManager am = (AlarmManager) context.getSystemService(Context.ALARM_SERVICE);
                am.cancel(mRadioOffIntent);
                mAlarmSwitch = false;

                sendMessage(obtainMessage(EVENT_CHANGE_IMS_STATE));
                return;
            }
        }
        mImsRegistrationOnOff = registered;
    }

    public void onImsCapabilityChanged() {
        sendMessage(obtainMessage(EVENT_IMS_CAPABILITY_CHANGED));
    }

    public boolean isRadioOn() {
        return mCi.getRadioState() == TelephonyManager.RADIO_POWER_ON;
    }

    /**
     * A complete "service state" from our perspective is
     * composed of a handful of separate requests to the radio.
     *
     * We make all of these requests at once, but then abandon them
     * and start over again if the radio notifies us that some
     * event has changed
     */
    @UnsupportedAppUsage
    public void pollState() {
        sendEmptyMessage(EVENT_POLL_STATE_REQUEST);
    }

    private void pollStateInternal(boolean modemTriggered) {
        mPollingContext = new int[1];
        mPollingContext[0] = 0;

        log("pollState: modemTriggered=" + modemTriggered);

        switch (mCi.getRadioState()) {
            case TelephonyManager.RADIO_POWER_UNAVAILABLE:
                mNewSS.setStateOutOfService();
                mNewCellIdentity = null;
                setSignalStrengthDefaultValues();
                mLastNitzData = null;
                mNitzState.handleNetworkUnavailable();
                pollStateDone();
                break;

            case TelephonyManager.RADIO_POWER_OFF:
                mNewSS.setStateOff();
                mNewCellIdentity = null;
                setSignalStrengthDefaultValues();
                mLastNitzData = null;
                mNitzState.handleNetworkUnavailable();
                // don't poll when device is shutting down or the poll was not modemTrigged
                // (they sent us new radio data) and current network is not IWLAN
                if (mDeviceShuttingDown ||
                        (!modemTriggered && ServiceState.RIL_RADIO_TECHNOLOGY_IWLAN
                        != mSS.getRilDataRadioTechnology())) {
                    pollStateDone();
                    break;
                }

            default:
                // Issue all poll-related commands at once then count down the responses, which
                // are allowed to arrive out-of-order
                mPollingContext[0]++;
                mCi.getOperator(obtainMessage(EVENT_POLL_STATE_OPERATOR, mPollingContext));

                mPollingContext[0]++;
                mRegStateManagers.get(AccessNetworkConstants.TRANSPORT_TYPE_WWAN)
                        .requestNetworkRegistrationInfo(NetworkRegistrationInfo.DOMAIN_PS,
                                obtainMessage(EVENT_POLL_STATE_PS_CELLULAR_REGISTRATION,
                                        mPollingContext));

                mPollingContext[0]++;
                mRegStateManagers.get(AccessNetworkConstants.TRANSPORT_TYPE_WWAN)
                        .requestNetworkRegistrationInfo(NetworkRegistrationInfo.DOMAIN_CS,
                        obtainMessage(EVENT_POLL_STATE_CS_CELLULAR_REGISTRATION, mPollingContext));

                if (mRegStateManagers.get(AccessNetworkConstants.TRANSPORT_TYPE_WLAN) != null) {
                    mPollingContext[0]++;
                    mRegStateManagers.get(AccessNetworkConstants.TRANSPORT_TYPE_WLAN)
                            .requestNetworkRegistrationInfo(NetworkRegistrationInfo.DOMAIN_PS,
                                    obtainMessage(EVENT_POLL_STATE_PS_IWLAN_REGISTRATION,
                                            mPollingContext));
                }

                if (mPhone.isPhoneTypeGsm()) {
                    mPollingContext[0]++;
                    mCi.getNetworkSelectionMode(obtainMessage(
                            EVENT_POLL_STATE_NETWORK_SELECTION_MODE, mPollingContext));
                }
                break;
        }
    }

    private void pollStateDone() {
        if (!mPhone.isPhoneTypeGsm()) {
            updateRoamingState();
        }

        if (TelephonyUtils.IS_DEBUGGABLE
                && SystemProperties.getBoolean(PROP_FORCE_ROAMING, false)) {
            mNewSS.setRoaming(true);
        }
        useDataRegStateForDataOnlyDevices();
        processIwlanRegistrationInfo();

        if (TelephonyUtils.IS_DEBUGGABLE && mPhone.mTelephonyTester != null) {
            mPhone.mTelephonyTester.overrideServiceState(mNewSS);
        }

        if (DBG) {
            log("Poll ServiceState done: "
                    + " oldSS=[" + mSS + "] newSS=[" + mNewSS + "]"
                    + " oldMaxDataCalls=" + mMaxDataCalls
                    + " mNewMaxDataCalls=" + mNewMaxDataCalls
                    + " oldReasonDataDenied=" + mReasonDataDenied
                    + " mNewReasonDataDenied=" + mNewReasonDataDenied);
        }

        boolean hasRegistered =
                mSS.getState() != ServiceState.STATE_IN_SERVICE
                        && mNewSS.getState() == ServiceState.STATE_IN_SERVICE;

        boolean hasDeregistered =
                mSS.getState() == ServiceState.STATE_IN_SERVICE
                        && mNewSS.getState() != ServiceState.STATE_IN_SERVICE;

        boolean hasAirplaneModeOnChanged =
                mSS.getState() != ServiceState.STATE_POWER_OFF
                        && mNewSS.getState() == ServiceState.STATE_POWER_OFF;

        SparseBooleanArray hasDataAttached = new SparseBooleanArray(
                mTransportManager.getAvailableTransports().length);
        SparseBooleanArray hasDataDetached = new SparseBooleanArray(
                mTransportManager.getAvailableTransports().length);
        SparseBooleanArray hasRilDataRadioTechnologyChanged = new SparseBooleanArray(
                mTransportManager.getAvailableTransports().length);
        SparseBooleanArray hasDataRegStateChanged = new SparseBooleanArray(
                mTransportManager.getAvailableTransports().length);
        boolean anyDataRegChanged = false;
        boolean anyDataRatChanged = false;
        for (int transport : mTransportManager.getAvailableTransports()) {
            NetworkRegistrationInfo oldNrs = mSS.getNetworkRegistrationInfo(
                    NetworkRegistrationInfo.DOMAIN_PS, transport);
            NetworkRegistrationInfo newNrs = mNewSS.getNetworkRegistrationInfo(
                    NetworkRegistrationInfo.DOMAIN_PS, transport);

            // If the previously it was not in service, and now it's in service, trigger the
            // attached event. Also if airplane mode was just turned on, and data is already in
            // service, we need to trigger the attached event again so that DcTracker can setup
            // data on all connectable APNs again (because we've already torn down all data
            // connections just before airplane mode turned on)
            boolean changed = (oldNrs == null || !oldNrs.isInService() || hasAirplaneModeOnChanged)
                    && (newNrs != null && newNrs.isInService());
            hasDataAttached.put(transport, changed);

            changed = (oldNrs != null && oldNrs.isInService())
                    && (newNrs == null || !newNrs.isInService());
            hasDataDetached.put(transport, changed);

            int oldRAT = oldNrs != null ? oldNrs.getAccessNetworkTechnology()
                    : TelephonyManager.NETWORK_TYPE_UNKNOWN;
            int newRAT = newNrs != null ? newNrs.getAccessNetworkTechnology()
                    : TelephonyManager.NETWORK_TYPE_UNKNOWN;
            boolean isOldCA = oldNrs != null ? (oldNrs.getDataSpecificInfo() != null
                    ? oldNrs.getDataSpecificInfo().isUsingCarrierAggregation() : false) : false;
            boolean isNewCA = newNrs!= null ? (newNrs. getDataSpecificInfo() != null
                    ? newNrs. getDataSpecificInfo().isUsingCarrierAggregation() : false) : false;
            hasRilDataRadioTechnologyChanged.put(transport, oldRAT != newRAT || isOldCA != isNewCA);
            if (oldRAT != newRAT) {
                anyDataRatChanged = true;
            }

            int oldRegState = oldNrs != null ? oldNrs.getRegistrationState()
                    : NetworkRegistrationInfo.REGISTRATION_STATE_UNKNOWN;
            int newRegState = newNrs != null ? newNrs.getRegistrationState()
                    : NetworkRegistrationInfo.REGISTRATION_STATE_UNKNOWN;
            hasDataRegStateChanged.put(transport, oldRegState != newRegState);
            if (oldRegState != newRegState) {
                anyDataRegChanged = true;
            }
        }

        // Filter out per transport data RAT changes, only want to track changes based on
        // transport preference changes (WWAN to WLAN, for example).
        boolean hasDataTransportPreferenceChanged = !anyDataRatChanged
                && (mSS.getRilDataRadioTechnology() != mNewSS.getRilDataRadioTechnology());

        boolean hasVoiceRegStateChanged =
                mSS.getState() != mNewSS.getState();

        boolean hasNrFrequencyRangeChanged =
                mSS.getNrFrequencyRange() != mNewSS.getNrFrequencyRange();

        boolean hasNrStateChanged = isNrStateChanged(
                mSS.getNetworkRegistrationInfo(
                        NetworkRegistrationInfo.DOMAIN_PS, AccessNetworkType.EUTRAN),
                mNewSS.getNetworkRegistrationInfo(
                        NetworkRegistrationInfo.DOMAIN_PS, AccessNetworkType.EUTRAN));

        // TODO: loosen this restriction to exempt fields that are provided through system
        // information; otherwise, we will get false positives when things like the operator
        // alphas are provided later - that's better than missing location changes, but
        // still not ideal.
        boolean hasLocationChanged = !Objects.equals(mNewCellIdentity, mCellIdentity);

        // ratchet the new tech up through its rat family but don't drop back down
        // until cell change or device is OOS
        boolean isDataInService = mNewSS.getDataRegistrationState()
                == ServiceState.STATE_IN_SERVICE;
        if (isDataInService) {
            mRatRatcheter.ratchet(mSS, mNewSS, hasLocationChanged);
        }

        boolean hasRilVoiceRadioTechnologyChanged =
                mSS.getRilVoiceRadioTechnology() != mNewSS.getRilVoiceRadioTechnology();

        boolean hasChanged = !mNewSS.equals(mSS);

        boolean hasVoiceRoamingOn = !mSS.getVoiceRoaming() && mNewSS.getVoiceRoaming();

        boolean hasVoiceRoamingOff = mSS.getVoiceRoaming() && !mNewSS.getVoiceRoaming();

        boolean hasDataRoamingOn = !mSS.getDataRoaming() && mNewSS.getDataRoaming();

        boolean hasDataRoamingOff = mSS.getDataRoaming() && !mNewSS.getDataRoaming();

        boolean hasRejectCauseChanged = mRejectCode != mNewRejectCode;

        boolean hasCssIndicatorChanged = (mSS.getCssIndicator() != mNewSS.getCssIndicator());

        boolean has4gHandoff = false;
        boolean hasMultiApnSupport = false;
        boolean hasLostMultiApnSupport = false;
        if (mPhone.isPhoneTypeCdmaLte()) {
            final int wwanDataRat = getRilDataRadioTechnologyForWwan(mSS);
            final int newWwanDataRat = getRilDataRadioTechnologyForWwan(mNewSS);
            has4gHandoff = mNewSS.getDataRegistrationState() == ServiceState.STATE_IN_SERVICE
                    && ((ServiceState.isPsOnlyTech(wwanDataRat)
                    && (newWwanDataRat == ServiceState.RIL_RADIO_TECHNOLOGY_EHRPD))
                    || ((wwanDataRat == ServiceState.RIL_RADIO_TECHNOLOGY_EHRPD)
                    && ServiceState.isPsOnlyTech(newWwanDataRat)));

            hasMultiApnSupport = ((ServiceState.isPsOnlyTech(newWwanDataRat)
                    || (newWwanDataRat == ServiceState.RIL_RADIO_TECHNOLOGY_EHRPD))
                    && (!ServiceState.isPsOnlyTech(wwanDataRat)
                    && (wwanDataRat != ServiceState.RIL_RADIO_TECHNOLOGY_EHRPD)));

            hasLostMultiApnSupport = ((newWwanDataRat >= ServiceState.RIL_RADIO_TECHNOLOGY_IS95A)
                    && (newWwanDataRat <= ServiceState.RIL_RADIO_TECHNOLOGY_EVDO_A));
        }

        if (DBG) {
            log("pollStateDone:"
                    + " hasRegistered = " + hasRegistered
                    + " hasDeregistered = " + hasDeregistered
                    + " hasDataAttached = " + hasDataAttached
                    + " hasDataDetached = " + hasDataDetached
                    + " hasDataRegStateChanged = " + hasDataRegStateChanged
                    + " hasRilVoiceRadioTechnologyChanged = " + hasRilVoiceRadioTechnologyChanged
                    + " hasRilDataRadioTechnologyChanged = " + hasRilDataRadioTechnologyChanged
                    + " hasDataTransportPreferenceChanged = " + hasDataTransportPreferenceChanged
                    + " hasChanged = " + hasChanged
                    + " hasVoiceRoamingOn = " + hasVoiceRoamingOn
                    + " hasVoiceRoamingOff = " + hasVoiceRoamingOff
                    + " hasDataRoamingOn =" + hasDataRoamingOn
                    + " hasDataRoamingOff = " + hasDataRoamingOff
                    + " hasLocationChanged = " + hasLocationChanged
                    + " has4gHandoff = " + has4gHandoff
                    + " hasMultiApnSupport = " + hasMultiApnSupport
                    + " hasLostMultiApnSupport = " + hasLostMultiApnSupport
                    + " hasCssIndicatorChanged = " + hasCssIndicatorChanged
                    + " hasNrFrequencyRangeChanged = " + hasNrFrequencyRangeChanged
                    + " hasNrStateChanged = " + hasNrStateChanged
                    + " hasAirplaneModeOnlChanged = " + hasAirplaneModeOnChanged);
        }

        // Add an event log when connection state changes
        if (hasVoiceRegStateChanged || anyDataRegChanged) {
            EventLog.writeEvent(mPhone.isPhoneTypeGsm() ? EventLogTags.GSM_SERVICE_STATE_CHANGE :
                            EventLogTags.CDMA_SERVICE_STATE_CHANGE,
                    mSS.getState(), mSS.getDataRegistrationState(),
                    mNewSS.getState(), mNewSS.getDataRegistrationState());
        }

        if (mPhone.isPhoneTypeGsm()) {
            // Add an event log when network type switched
            // TODO: we may add filtering to reduce the event logged,
            // i.e. check preferred network setting, only switch to 2G, etc
            if (hasRilVoiceRadioTechnologyChanged) {
                int cid = getCidFromCellIdentity(mNewCellIdentity);
                // NOTE: this code was previously located after mSS and mNewSS are swapped, so
                // existing logs were incorrectly using the new state for "network_from"
                // and STATE_OUT_OF_SERVICE for "network_to". To avoid confusion, use a new log tag
                // to record the correct states.
                EventLog.writeEvent(EventLogTags.GSM_RAT_SWITCHED_NEW, cid,
                        mSS.getRilVoiceRadioTechnology(),
                        mNewSS.getRilVoiceRadioTechnology());
                if (DBG) {
                    log("RAT switched "
                            + ServiceState.rilRadioTechnologyToString(
                            mSS.getRilVoiceRadioTechnology())
                            + " -> "
                            + ServiceState.rilRadioTechnologyToString(
                            mNewSS.getRilVoiceRadioTechnology()) + " at cell " + cid);
                }
            }

            if (hasCssIndicatorChanged) {
                mPhone.notifyAllActiveDataConnections();
            }

            mReasonDataDenied = mNewReasonDataDenied;
            mMaxDataCalls = mNewMaxDataCalls;
            mRejectCode = mNewRejectCode;
        }

        ServiceState oldMergedSS = new ServiceState(mPhone.getServiceState());

        // swap mSS and mNewSS to put new state in mSS
        ServiceState tss = mSS;
        mSS = mNewSS;
        mNewSS = tss;
        // clean slate for next time
        mNewSS.setStateOutOfService();

        // swap mCellIdentity and mNewCellIdentity to put new state in mCellIdentity
        CellIdentity tempCellId = mCellIdentity;
        mCellIdentity = mNewCellIdentity;
        mNewCellIdentity = tempCellId;

        if (hasRilVoiceRadioTechnologyChanged) {
            updatePhoneObject();
        }

        TelephonyManager tm = (TelephonyManager) mPhone.getContext().getSystemService(
                Context.TELEPHONY_SERVICE);
        if (anyDataRatChanged) {
            tm.setDataNetworkTypeForPhone(mPhone.getPhoneId(), mSS.getRilDataRadioTechnology());
            TelephonyStatsLog.write(TelephonyStatsLog.MOBILE_RADIO_TECHNOLOGY_CHANGED,
                    ServiceState.rilRadioTechnologyToNetworkType(
                            mSS.getRilDataRadioTechnology()), mPhone.getPhoneId());
        }

        if (hasRegistered) {
            mNetworkAttachedRegistrants.notifyRegistrants();
            mNitzState.handleNetworkAvailable();
        }

        if (hasDeregistered) {
            mNetworkDetachedRegistrants.notifyRegistrants();
            mNitzState.handleNetworkUnavailable();
        }

        if (hasRejectCauseChanged) {
            setNotification(CS_REJECT_CAUSE_ENABLED);
        }

        String eriText = mPhone.getCdmaEriText();
        boolean hasEriChanged = !TextUtils.equals(mEriText, eriText);
        mEriText = eriText;
        // Trigger updateSpnDisplay when
        // 1. Service state is changed.
        // 2. phone type is Cdma or CdmaLte and ERI text has changed.
        if (hasChanged || (!mPhone.isPhoneTypeGsm() && hasEriChanged)) {
            updateSpnDisplay();
        }

        if (hasChanged) {
            tm.setNetworkOperatorNameForPhone(mPhone.getPhoneId(), mSS.getOperatorAlpha());
            String operatorNumeric = mSS.getOperatorNumeric();

            if (!mPhone.isPhoneTypeGsm()) {
                // try to fix the invalid Operator Numeric
                if (isInvalidOperatorNumeric(operatorNumeric)) {
                    int sid = mSS.getCdmaSystemId();
                    operatorNumeric = fixUnknownMcc(operatorNumeric, sid);
                }
            }

            tm.setNetworkOperatorNumericForPhone(mPhone.getPhoneId(), operatorNumeric);

            // If the OPERATOR command hasn't returned a valid operator, but if the device has
            // camped on a cell either to attempt registration or for emergency services, then
            // for purposes of setting the locale, we don't care if registration fails or is
            // incomplete.
            // CellIdentity can return a null MCC and MNC in CDMA
            String localeOperator = operatorNumeric;
            if (isInvalidOperatorNumeric(operatorNumeric) && (mCellIdentity != null)
                    && mCellIdentity.getMccString() != null
                    && mCellIdentity.getMncString() != null) {
                localeOperator = mCellIdentity.getMccString() + mCellIdentity.getMncString();
            }

            if (isInvalidOperatorNumeric(localeOperator)) {
                if (DBG) log("localeOperator " + localeOperator + " is invalid");
                // Passing empty string is important for the first update. The initial value of
                // operator numeric in locale tracker is null. The async update will allow getting
                // cell info from the modem instead of using the cached one.
                mLocaleTracker.updateOperatorNumeric("");
            } else if (mSS.getRilDataRadioTechnology() != ServiceState.RIL_RADIO_TECHNOLOGY_IWLAN) {
                // If the device is on IWLAN, modems manufacture a ServiceState with the MCC/MNC of
                // the SIM as if we were talking to towers. Telephony code then uses that with
                // mccTable to suggest a timezone. We shouldn't do that if the MCC/MNC is from IWLAN

                // Update IDD.
                if (!mPhone.isPhoneTypeGsm()) {
                    setOperatorIdd(localeOperator);
                }

                mLocaleTracker.updateOperatorNumeric(localeOperator);
            }

            tm.setNetworkRoamingForPhone(mPhone.getPhoneId(),
                    mPhone.isPhoneTypeGsm() ? mSS.getVoiceRoaming() :
                            (mSS.getVoiceRoaming() || mSS.getDataRoaming()));

            setRoamingType(mSS);
            log("Broadcasting ServiceState : " + mSS);
            // notify using PhoneStateListener and the legacy intent ACTION_SERVICE_STATE_CHANGED
            // notify service state changed only if the merged service state is changed.
            if (!oldMergedSS.equals(mPhone.getServiceState())) {
                mPhone.notifyServiceStateChanged(mPhone.getServiceState());
            }

            // insert into ServiceStateProvider. This will trigger apps to wake through JobScheduler
            mPhone.getContext().getContentResolver()
                    .insert(getUriForSubscriptionId(mPhone.getSubId()),
                            getContentValuesForServiceState(mSS));
        }

        if (hasChanged || hasNrStateChanged) {
            TelephonyMetrics.getInstance().writeServiceStateChanged(mPhone.getPhoneId(), mSS);
        }

        boolean shouldLogAttachedChange = false;
        boolean shouldLogRatChange = false;

        if (hasRegistered || hasDeregistered) {
            shouldLogAttachedChange = true;
        }

        if (has4gHandoff) {
            mAttachedRegistrants.get(AccessNetworkConstants.TRANSPORT_TYPE_WWAN)
                    .notifyRegistrants();
            shouldLogAttachedChange = true;
        }

        if (hasRilVoiceRadioTechnologyChanged) {
            shouldLogRatChange = true;
            notifySignalStrength();
        }

        for (int transport : mTransportManager.getAvailableTransports()) {
            if (hasRilDataRadioTechnologyChanged.get(transport)) {
                shouldLogRatChange = true;
                notifySignalStrength();
            }

            if (hasDataRegStateChanged.get(transport)
                    || hasRilDataRadioTechnologyChanged.get(transport)
                    // Update all transports if preference changed so that consumers can be notified
                    // that ServiceState#getRilDataRadioTechnology has changed.
                    || hasDataTransportPreferenceChanged) {
                notifyDataRegStateRilRadioTechnologyChanged(transport);
                mPhone.notifyAllActiveDataConnections();
            }

            if (hasDataAttached.get(transport)) {
                shouldLogAttachedChange = true;
                if (mAttachedRegistrants.get(transport) != null) {
                    mAttachedRegistrants.get(transport).notifyRegistrants();
                }
            }
            if (hasDataDetached.get(transport)) {
                shouldLogAttachedChange = true;
                if (mDetachedRegistrants.get(transport) != null) {
                    mDetachedRegistrants.get(transport).notifyRegistrants();
                }
            }
        }

        if (shouldLogAttachedChange) {
            logAttachChange();
        }
        if (shouldLogRatChange) {
            logRatChange();
        }

        if (hasVoiceRegStateChanged || hasRilVoiceRadioTechnologyChanged) {
            notifyVoiceRegStateRilRadioTechnologyChanged();
        }

        if (hasVoiceRoamingOn || hasVoiceRoamingOff || hasDataRoamingOn || hasDataRoamingOff) {
            logRoamingChange();
        }

        if (hasVoiceRoamingOn) {
            mVoiceRoamingOnRegistrants.notifyRegistrants();
        }

        if (hasVoiceRoamingOff) {
            mVoiceRoamingOffRegistrants.notifyRegistrants();
        }

        if (hasDataRoamingOn) {
            mDataRoamingOnRegistrants.notifyRegistrants();
        }

        if (hasDataRoamingOff) {
            mDataRoamingOffRegistrants.notifyRegistrants();
        }

        if (hasLocationChanged) {
            mPhone.notifyLocationChanged(getCellIdentity());
        }

        if (mPhone.isPhoneTypeGsm()) {
            if (!isGprsConsistent(mSS.getDataRegistrationState(), mSS.getState())) {
                if (!mStartedGprsRegCheck && !mReportedGprsNoReg) {
                    mStartedGprsRegCheck = true;

                    int check_period = Settings.Global.getInt(
                            mPhone.getContext().getContentResolver(),
                            Settings.Global.GPRS_REGISTER_CHECK_PERIOD_MS,
                            DEFAULT_GPRS_CHECK_PERIOD_MILLIS);
                    sendMessageDelayed(obtainMessage(EVENT_CHECK_REPORT_GPRS),
                            check_period);
                }
            } else {
                mReportedGprsNoReg = false;
            }
        }
    }

    private String getOperatorNameFromEri() {
        String eriText = null;
        if (mPhone.isPhoneTypeCdma()) {
            if ((mCi.getRadioState() == TelephonyManager.RADIO_POWER_ON)
                    && (!mIsSubscriptionFromRuim)) {
                // Now the Phone sees the new ServiceState so it can get the new ERI text
                if (mSS.getState() == ServiceState.STATE_IN_SERVICE) {
                    eriText = mPhone.getCdmaEriText();
                } else {
                    // Note that ServiceState.STATE_OUT_OF_SERVICE is valid used for
                    // mRegistrationState 0,2,3 and 4
                    eriText = mPhone.getContext().getText(
                            com.android.internal.R.string.roamingTextSearching).toString();
                }
            }
        } else if (mPhone.isPhoneTypeCdmaLte()) {
            boolean hasBrandOverride = mUiccController.getUiccCard(getPhoneId()) != null &&
                    mUiccController.getUiccCard(getPhoneId()).getOperatorBrandOverride() != null;
            if (!hasBrandOverride && (mCi.getRadioState() == TelephonyManager.RADIO_POWER_ON)
                    && (mEriManager.isEriFileLoaded())
                    && (!ServiceState.isPsOnlyTech(mSS.getRilVoiceRadioTechnology())
<<<<<<< HEAD
                    || TelephonyResourceUtils.getTelephonyResources(mPhone.getContext()).getBoolean(
                        com.android.telephony.resources.R.bool.config_LTE_eri_for_network_name))
                    && (!mIsSubscriptionFromRuim)) {
=======
                    || mPhone.getContext().getResources().getBoolean(com.android.internal.R
                    .bool.config_LTE_eri_for_network_name))) {
>>>>>>> e13a3b6e
                // Only when CDMA is in service, ERI will take effect
                eriText = mSS.getOperatorAlpha();
                // Now the Phone sees the new ServiceState so it can get the new ERI text
                if (mSS.getState() == ServiceState.STATE_IN_SERVICE) {
                    eriText = mPhone.getCdmaEriText();
                } else if (mSS.getState() == ServiceState.STATE_POWER_OFF) {
                    eriText = getServiceProviderName();
                    if (TextUtils.isEmpty(eriText)) {
                        // Sets operator alpha property by retrieving from
                        // build-time system property
                        eriText = SystemProperties.get("ro.cdma.home.operator.alpha");
                    }
                } else if (mSS.getDataRegistrationState() != ServiceState.STATE_IN_SERVICE) {
                    // Note that ServiceState.STATE_OUT_OF_SERVICE is valid used
                    // for mRegistrationState 0,2,3 and 4
                    eriText = mPhone.getContext()
                            .getText(com.android.internal.R.string.roamingTextSearching).toString();
                }
            }

            if (mUiccApplcation != null && mUiccApplcation.getState() == AppState.APPSTATE_READY &&
                    mIccRecords != null && getCombinedRegState(mSS) == ServiceState.STATE_IN_SERVICE
                    && !ServiceState.isPsOnlyTech(mSS.getRilVoiceRadioTechnology())) {
                // SIM is found on the device. If ERI roaming is OFF, and SID/NID matches
                // one configured in SIM, use operator name from CSIM record. Note that ERI, SID,
                // and NID are CDMA only, not applicable to LTE.
                boolean showSpn =
                        ((RuimRecords) mIccRecords).getCsimSpnDisplayCondition();
                int iconIndex = mSS.getCdmaEriIconIndex();

                if (showSpn && (iconIndex == EriInfo.ROAMING_INDICATOR_OFF)
                        && isInHomeSidNid(mSS.getCdmaSystemId(), mSS.getCdmaNetworkId())
                        && mIccRecords != null) {
                    eriText = getServiceProviderName();
                }
            }
        }
        return eriText;
    }

    /**
     * Get the service provider name with highest priority among various source.
     * @return service provider name.
     */
    public String getServiceProviderName() {
        // BrandOverride has higher priority than the carrier config
        String operatorBrandOverride = getOperatorBrandOverride();
        if (!TextUtils.isEmpty(operatorBrandOverride)) {
            return operatorBrandOverride;
        }

        String carrierName = mIccRecords != null ? mIccRecords.getServiceProviderName() : "";
        PersistableBundle config = getCarrierConfig();
        if (config.getBoolean(CarrierConfigManager.KEY_CARRIER_NAME_OVERRIDE_BOOL)
                || TextUtils.isEmpty(carrierName)) {
            return config.getString(CarrierConfigManager.KEY_CARRIER_NAME_STRING);
        }

        return carrierName;
    }

    /**
     * Get the resolved carrier name display condition bitmask.
     *
     * <p> Show service provider name if only if {@link #CARRIER_NAME_DISPLAY_BITMASK_SHOW_SPN}
     * is set.
     *
     * <p> Show PLMN network name if only if {@link #CARRIER_NAME_DISPLAY_BITMASK_SHOW_PLMN} is set.
     *
     * @param ss service state
     * @return carrier name display bitmask.
     */
    @CarrierNameDisplayBitmask
    public int getCarrierNameDisplayBitmask(ServiceState ss) {
        PersistableBundle config = getCarrierConfig();
        if (!TextUtils.isEmpty(getOperatorBrandOverride())) {
            // If the operator has been overridden, all PLMNs will be considered HOME PLMNs, only
            // show SPN.
            return CARRIER_NAME_DISPLAY_BITMASK_SHOW_SPN;
        } else if (TextUtils.isEmpty(getServiceProviderName())) {
            // If SPN is null or empty, we should show plmn.
            // This is a hack from IccRecords#getServiceProviderName().
            return CARRIER_NAME_DISPLAY_BITMASK_SHOW_PLMN;
        } else {
            boolean useRoamingFromServiceState = config.getBoolean(
                    CarrierConfigManager.KEY_SPN_DISPLAY_RULE_USE_ROAMING_FROM_SERVICE_STATE_BOOL);
            int carrierDisplayNameConditionFromSim =
                    mIccRecords == null ? 0 : mIccRecords.getCarrierNameDisplayCondition();

            boolean isRoaming;
            if (useRoamingFromServiceState) {
                isRoaming = ss.getRoaming();
            } else {
                String[] hplmns = mIccRecords != null ? mIccRecords.getHomePlmns() : null;
                isRoaming = !ArrayUtils.contains(hplmns, ss.getOperatorNumeric());
            }
            int rule;
            if (isRoaming) {
                // Show PLMN when roaming.
                rule = CARRIER_NAME_DISPLAY_BITMASK_SHOW_PLMN;

                // Check if show SPN is required when roaming.
                if ((carrierDisplayNameConditionFromSim
                        & CARRIER_NAME_DISPLAY_CONDITION_BITMASK_SPN)
                        == CARRIER_NAME_DISPLAY_CONDITION_BITMASK_SPN) {
                    rule |= CARRIER_NAME_DISPLAY_BITMASK_SHOW_SPN;
                }
            } else {
                // Show SPN when not roaming.
                rule = CARRIER_NAME_DISPLAY_BITMASK_SHOW_SPN;

                // Check if show PLMN is required when not roaming.
                if ((carrierDisplayNameConditionFromSim
                        & CARRIER_NAME_DISPLAY_CONDITION_BITMASK_PLMN)
                        == CARRIER_NAME_DISPLAY_CONDITION_BITMASK_PLMN) {
                    rule |= CARRIER_NAME_DISPLAY_BITMASK_SHOW_PLMN;
                }
            }
            return rule;
        }
    }

    private String getOperatorBrandOverride() {
        UiccCard card = mPhone.getUiccCard();
        if (card == null) return null;
        UiccProfile profile = card.getUiccProfile();
        if (profile == null) return null;
        return profile.getOperatorBrandOverride();
    }

    /**
     * Check whether the specified SID and NID pair appears in the HOME SID/NID list
     * read from NV or SIM.
     *
     * @return true if provided sid/nid pair belongs to operator's home network.
     */
    @UnsupportedAppUsage
    private boolean isInHomeSidNid(int sid, int nid) {
        // if SID/NID is not available, assume this is home network.
        if (isSidsAllZeros()) return true;

        // length of SID/NID shold be same
        if (mHomeSystemId.length != mHomeNetworkId.length) return true;

        if (sid == 0) return true;

        for (int i = 0; i < mHomeSystemId.length; i++) {
            // Use SID only if NID is a reserved value.
            // SID 0 and NID 0 and 65535 are reserved. (C.0005 2.6.5.2)
            if ((mHomeSystemId[i] == sid) &&
                    ((mHomeNetworkId[i] == 0) || (mHomeNetworkId[i] == 65535) ||
                            (nid == 0) || (nid == 65535) || (mHomeNetworkId[i] == nid))) {
                return true;
            }
        }
        // SID/NID are not in the list. So device is not in home network
        return false;
    }

    @UnsupportedAppUsage
    protected void setOperatorIdd(String operatorNumeric) {
        if (mPhone.getUnitTestMode()) {
            return;
        }

        // Retrieve the current country information
        // with the MCC got from opeatorNumeric.
        String idd = mHbpcdUtils.getIddByMcc(
                Integer.parseInt(operatorNumeric.substring(0,3)));
        if (idd != null && !idd.isEmpty()) {
            TelephonyProperties.operator_idp_string(idd);
        } else {
            // use default "+", since we don't know the current IDP
            TelephonyProperties.operator_idp_string("+");
        }
    }

    @UnsupportedAppUsage
    private boolean isInvalidOperatorNumeric(String operatorNumeric) {
        return operatorNumeric == null || operatorNumeric.length() < 5 ||
                operatorNumeric.startsWith(INVALID_MCC);
    }

    @UnsupportedAppUsage
    private String fixUnknownMcc(String operatorNumeric, int sid) {
        if (sid <= 0) {
            // no cdma information is available, do nothing
            return operatorNumeric;
        }

        // resolve the mcc from sid, using time zone information from the latest NITZ signal when
        // available.
        int utcOffsetHours = 0;
        boolean isDst = false;
        boolean isNitzTimeZone = false;
        NitzData lastNitzData = mLastNitzData;
        if (lastNitzData != null) {
            utcOffsetHours = lastNitzData.getLocalOffsetMillis() / MS_PER_HOUR;
            Integer dstAdjustmentMillis = lastNitzData.getDstAdjustmentMillis();
            isDst = (dstAdjustmentMillis != null) && (dstAdjustmentMillis != 0);
            isNitzTimeZone = true;
        }
        int mcc = mHbpcdUtils.getMcc(sid, utcOffsetHours, (isDst ? 1 : 0), isNitzTimeZone);
        if (mcc > 0) {
            operatorNumeric = mcc + DEFAULT_MNC;
        }
        return operatorNumeric;
    }

    /**
     * Check if GPRS got registered while voice is registered.
     *
     * @param dataRegState i.e. CGREG in GSM
     * @param voiceRegState i.e. CREG in GSM
     * @return false if device only register to voice but not gprs
     */
    @UnsupportedAppUsage
    private boolean isGprsConsistent(int dataRegState, int voiceRegState) {
        return !((voiceRegState == ServiceState.STATE_IN_SERVICE) &&
                (dataRegState != ServiceState.STATE_IN_SERVICE));
    }

    /** convert ServiceState registration code
     * to service state */
    private int regCodeToServiceState(int code) {
        switch (code) {
            case NetworkRegistrationInfo.REGISTRATION_STATE_HOME:
            case NetworkRegistrationInfo.REGISTRATION_STATE_ROAMING:
                return ServiceState.STATE_IN_SERVICE;
            default:
                return ServiceState.STATE_OUT_OF_SERVICE;
        }
    }

    /**
     * code is registration state 0-5 from TS 27.007 7.2
     * returns true if registered roam, false otherwise
     */
    private boolean regCodeIsRoaming (int code) {
        return NetworkRegistrationInfo.REGISTRATION_STATE_ROAMING == code;
    }

    private boolean isSameOperatorNameFromSimAndSS(ServiceState s) {
        String spn = ((TelephonyManager) mPhone.getContext().
                getSystemService(Context.TELEPHONY_SERVICE)).
                getSimOperatorNameForPhone(getPhoneId());

        // NOTE: in case of RUIM we should completely ignore the ERI data file and
        // mOperatorAlphaLong is set from RIL_REQUEST_OPERATOR response 0 (alpha ONS)
        String onsl = s.getOperatorAlphaLong();
        String onss = s.getOperatorAlphaShort();

        boolean equalsOnsl = !TextUtils.isEmpty(spn) && spn.equalsIgnoreCase(onsl);
        boolean equalsOnss = !TextUtils.isEmpty(spn) && spn.equalsIgnoreCase(onss);

        return (equalsOnsl || equalsOnss);
    }

    /**
     * Set roaming state if operator mcc is the same as sim mcc
     * and ons is not different from spn
     *
     * @param s ServiceState hold current ons
     * @return true if same operator
     */
    private boolean isSameNamedOperators(ServiceState s) {
        return currentMccEqualsSimMcc(s) && isSameOperatorNameFromSimAndSS(s);
    }

    /**
     * Compare SIM MCC with Operator MCC
     *
     * @param s ServiceState hold current ons
     * @return true if both are same
     */
    private boolean currentMccEqualsSimMcc(ServiceState s) {
        String simNumeric = ((TelephonyManager) mPhone.getContext().
                getSystemService(Context.TELEPHONY_SERVICE)).
                getSimOperatorNumericForPhone(getPhoneId());
        String operatorNumeric = s.getOperatorNumeric();
        boolean equalsMcc = true;

        try {
            equalsMcc = simNumeric.substring(0, 3).
                    equals(operatorNumeric.substring(0, 3));
        } catch (Exception e){
        }
        return equalsMcc;
    }

    /**
     * Do not set roaming state in case of oprators considered non-roaming.
     *
     * Can use mcc or mcc+mnc as item of
     * {@link CarrierConfigManager#KEY_NON_ROAMING_OPERATOR_STRING_ARRAY}.
     * For example, 302 or 21407. If mcc or mcc+mnc match with operator,
     * don't set roaming state.
     *
     * @param s ServiceState hold current ons
     * @return false for roaming state set
     */
    private boolean isOperatorConsideredNonRoaming(ServiceState s) {
        String operatorNumeric = s.getOperatorNumeric();

        PersistableBundle config = getCarrierConfig();
        String[] numericArray = config.getStringArray(
                CarrierConfigManager.KEY_NON_ROAMING_OPERATOR_STRING_ARRAY);

        if (ArrayUtils.isEmpty(numericArray) || operatorNumeric == null) {
            return false;
        }

        for (String numeric : numericArray) {
            if (!TextUtils.isEmpty(numeric) && operatorNumeric.startsWith(numeric)) {
                return true;
            }
        }
        return false;
    }

    private boolean isOperatorConsideredRoaming(ServiceState s) {
        String operatorNumeric = s.getOperatorNumeric();
        PersistableBundle config = getCarrierConfig();
        String[] numericArray = config.getStringArray(
                CarrierConfigManager.KEY_ROAMING_OPERATOR_STRING_ARRAY);
        if (ArrayUtils.isEmpty(numericArray) || operatorNumeric == null) {
            return false;
        }

        for (String numeric : numericArray) {
            if (!TextUtils.isEmpty(numeric) && operatorNumeric.startsWith(numeric)) {
                return true;
            }
        }
        return false;
    }

    /**
     * Set restricted state based on the OnRestrictedStateChanged notification
     * If any voice or packet restricted state changes, trigger a UI
     * notification and notify registrants when sim is ready.
     *
     * @param ar an int value of RIL_RESTRICTED_STATE_*
     */
    private void onRestrictedStateChanged(AsyncResult ar) {
        RestrictedState newRs = new RestrictedState();

        if (DBG) log("onRestrictedStateChanged: E rs "+ mRestrictedState);

        if (ar.exception == null && ar.result != null) {
            int state = (int)ar.result;

            newRs.setCsEmergencyRestricted(
                    ((state & RILConstants.RIL_RESTRICTED_STATE_CS_EMERGENCY) != 0) ||
                            ((state & RILConstants.RIL_RESTRICTED_STATE_CS_ALL) != 0) );
            //ignore the normal call and data restricted state before SIM READY
            if (mUiccApplcation != null && mUiccApplcation.getState() == AppState.APPSTATE_READY) {
                newRs.setCsNormalRestricted(
                        ((state & RILConstants.RIL_RESTRICTED_STATE_CS_NORMAL) != 0) ||
                                ((state & RILConstants.RIL_RESTRICTED_STATE_CS_ALL) != 0) );
                newRs.setPsRestricted(
                        (state & RILConstants.RIL_RESTRICTED_STATE_PS_ALL)!= 0);
            }

            if (DBG) log("onRestrictedStateChanged: new rs "+ newRs);

            if (!mRestrictedState.isPsRestricted() && newRs.isPsRestricted()) {
                mPsRestrictEnabledRegistrants.notifyRegistrants();
                setNotification(PS_ENABLED);
            } else if (mRestrictedState.isPsRestricted() && !newRs.isPsRestricted()) {
                mPsRestrictDisabledRegistrants.notifyRegistrants();
                setNotification(PS_DISABLED);
            }

            /**
             * There are two kind of cs restriction, normal and emergency. So
             * there are 4 x 4 combinations in current and new restricted states
             * and we only need to notify when state is changed.
             */
            if (mRestrictedState.isCsRestricted()) {
                if (!newRs.isAnyCsRestricted()) {
                    // remove all restriction
                    setNotification(CS_DISABLED);
                } else if (!newRs.isCsNormalRestricted()) {
                    // remove normal restriction
                    setNotification(CS_EMERGENCY_ENABLED);
                } else if (!newRs.isCsEmergencyRestricted()) {
                    // remove emergency restriction
                    setNotification(CS_NORMAL_ENABLED);
                }
            } else if (mRestrictedState.isCsEmergencyRestricted() &&
                    !mRestrictedState.isCsNormalRestricted()) {
                if (!newRs.isAnyCsRestricted()) {
                    // remove all restriction
                    setNotification(CS_DISABLED);
                } else if (newRs.isCsRestricted()) {
                    // enable all restriction
                    setNotification(CS_ENABLED);
                } else if (newRs.isCsNormalRestricted()) {
                    // remove emergency restriction and enable normal restriction
                    setNotification(CS_NORMAL_ENABLED);
                }
            } else if (!mRestrictedState.isCsEmergencyRestricted() &&
                    mRestrictedState.isCsNormalRestricted()) {
                if (!newRs.isAnyCsRestricted()) {
                    // remove all restriction
                    setNotification(CS_DISABLED);
                } else if (newRs.isCsRestricted()) {
                    // enable all restriction
                    setNotification(CS_ENABLED);
                } else if (newRs.isCsEmergencyRestricted()) {
                    // remove normal restriction and enable emergency restriction
                    setNotification(CS_EMERGENCY_ENABLED);
                }
            } else {
                if (newRs.isCsRestricted()) {
                    // enable all restriction
                    setNotification(CS_ENABLED);
                } else if (newRs.isCsEmergencyRestricted()) {
                    // enable emergency restriction
                    setNotification(CS_EMERGENCY_ENABLED);
                } else if (newRs.isCsNormalRestricted()) {
                    // enable normal restriction
                    setNotification(CS_NORMAL_ENABLED);
                }
            }

            mRestrictedState = newRs;
        }
        log("onRestrictedStateChanged: X rs "+ mRestrictedState);
    }

    /**
     * Get CellIdentity from the ServiceState if available or guess from cached
     *
     * Get the CellIdentity by first checking if ServiceState has a current CID. If so
     * then return that info. Otherwise, check the latest List<CellInfo> and return the first GSM or
     * WCDMA result that appears. If no GSM or WCDMA results, then return an LTE result. The
     * behavior is kept consistent for backwards compatibility; (do not apply logic to determine
     * why the behavior is this way).
     *
     * @return the current cell location if known or a non-null "empty" cell location
     */
    @NonNull
    public CellIdentity getCellIdentity() {
        if (mCellIdentity != null) return mCellIdentity;

        CellIdentity ci = getCellIdentityFromCellInfo(getAllCellInfo());
        if (ci != null) return ci;

        return mPhone.getPhoneType() == PhoneConstants.PHONE_TYPE_CDMA
                ? new CellIdentityCdma() : new CellIdentityGsm();
    }

    /**
     * Get CellIdentity from the ServiceState if available or guess from CellInfo
     *
     * Get the CellLocation by first checking if ServiceState has a current CID. If so
     * then return that info. Otherwise, query AllCellInfo and return the first GSM or
     * WCDMA result that appears. If no GSM or WCDMA results, then return an LTE result.
     * The behavior is kept consistent for backwards compatibility; (do not apply logic
     * to determine why the behavior is this way).
     *
     * @param workSource calling WorkSource
     * @param rspMsg the response message which must be non-null
     */
    public void requestCellIdentity(WorkSource workSource, Message rspMsg) {
        if (mCellIdentity != null) {
            AsyncResult.forMessage(rspMsg, mCellIdentity, null);
            rspMsg.sendToTarget();
            return;
        }

        Message cellLocRsp = obtainMessage(EVENT_CELL_LOCATION_RESPONSE, rspMsg);
        requestAllCellInfo(workSource, cellLocRsp);
    }

    /* Find and return a CellIdentity from CellInfo
     *
     * This method returns the first GSM or WCDMA result that appears in List<CellInfo>. If no GSM
     * or  WCDMA results are found, then it returns an LTE result. The behavior is kept consistent
     * for backwards compatibility; (do not apply logic to determine why the behavior is this way).
     *
     * @return the current CellIdentity from CellInfo or null
     */
    private static CellIdentity getCellIdentityFromCellInfo(List<CellInfo> info) {
        CellIdentity cl = null;
        if (info != null && info.size() > 0) {
            CellIdentity fallbackLteCid = null; // We prefer not to use LTE
            for (CellInfo ci : info) {
                CellIdentity c = ci.getCellIdentity();
                if (c instanceof CellIdentityLte && fallbackLteCid == null) {
                    if (getCidFromCellIdentity(c) != -1) fallbackLteCid = c;
                    continue;
                }
                if (getCidFromCellIdentity(c) != -1) {
                    cl = c;
                    break;
                }
            }
            if (cl == null && fallbackLteCid != null) {
                cl = fallbackLteCid;
            }
        }
        return cl;
    }

    /**
     * nitzReceiveTime is time_t that the NITZ time was posted
     */
    private void setTimeFromNITZString(String nitzString, long nitzReceiveTime) {
        long start = SystemClock.elapsedRealtime();
        if (DBG) {
            Rlog.d(LOG_TAG, "NITZ: " + nitzString + "," + nitzReceiveTime
                    + " start=" + start + " delay=" + (start - nitzReceiveTime));
        }
        NitzData newNitzData = NitzData.parse(nitzString);
        mLastNitzData = newNitzData;
        if (newNitzData != null) {
            try {
                TimestampedValue<NitzData> nitzSignal =
                        new TimestampedValue<>(nitzReceiveTime, newNitzData);
                mNitzState.handleNitzReceived(nitzSignal);
            } finally {
                if (DBG) {
                    long end = SystemClock.elapsedRealtime();
                    Rlog.d(LOG_TAG, "NITZ: end=" + end + " dur=" + (end - start));
                }
            }
        }
    }

    /**
     * Cancels all notifications posted to NotificationManager for this subId. These notifications
     * for restricted state and rejection cause for cs registration are no longer valid after the
     * SIM has been removed.
     */
    private void cancelAllNotifications() {
        if (DBG) log("cancelAllNotifications: mPrevSubId=" + mPrevSubId);
        NotificationManager notificationManager = (NotificationManager)
                mPhone.getContext().getSystemService(Context.NOTIFICATION_SERVICE);
        if (SubscriptionManager.isValidSubscriptionId(mPrevSubId)) {
            notificationManager.cancel(Integer.toString(mPrevSubId), PS_NOTIFICATION);
            notificationManager.cancel(Integer.toString(mPrevSubId), CS_NOTIFICATION);
            notificationManager.cancel(Integer.toString(mPrevSubId), CS_REJECT_CAUSE_NOTIFICATION);
        }
    }

    /**
     * Post a notification to NotificationManager for restricted state and
     * rejection cause for cs registration
     *
     * @param notifyType is one state of PS/CS_*_ENABLE/DISABLE
     */
    @VisibleForTesting
    public void setNotification(int notifyType) {
        if (DBG) log("setNotification: create notification " + notifyType);

        if (!SubscriptionManager.isValidSubscriptionId(mSubId)) {
            // notifications are posted per-sub-id, so return if current sub-id is invalid
            loge("cannot setNotification on invalid subid mSubId=" + mSubId);
            return;
        }
        Context context = mPhone.getContext();

        SubscriptionInfo info = mSubscriptionController
                .getActiveSubscriptionInfo(mPhone.getSubId(), context.getOpPackageName(),
                        context.getFeatureId());

        //if subscription is part of a group and non-primary, suppress all notifications
        if (info == null || (info.isOpportunistic() && info.getGroupUuid() != null)) {
            log("cannot setNotification on invisible subid mSubId=" + mSubId);
            return;
        }

        // Needed because sprout RIL sends these when they shouldn't?
        boolean isSetNotification = context.getResources().getBoolean(
                com.android.internal.R.bool.config_user_notification_of_restrictied_mobile_access);
        if (!isSetNotification) {
            if (DBG) log("Ignore all the notifications");
            return;
        }

        boolean autoCancelCsRejectNotification = false;

        PersistableBundle bundle = getCarrierConfig();
        boolean disableVoiceBarringNotification = bundle.getBoolean(
                CarrierConfigManager.KEY_DISABLE_VOICE_BARRING_NOTIFICATION_BOOL, false);
        if (disableVoiceBarringNotification && (notifyType == CS_ENABLED
                || notifyType == CS_NORMAL_ENABLED
                || notifyType == CS_EMERGENCY_ENABLED)) {
            if (DBG) log("Voice/emergency call barred notification disabled");
            return;
        }
        autoCancelCsRejectNotification = bundle.getBoolean(
                CarrierConfigManager.KEY_AUTO_CANCEL_CS_REJECT_NOTIFICATION, false);

        CharSequence details = "";
        CharSequence title = "";
        int notificationId = CS_NOTIFICATION;
        int icon = com.android.internal.R.drawable.stat_sys_warning;

        final boolean multipleSubscriptions = (((TelephonyManager) mPhone.getContext()
                  .getSystemService(Context.TELEPHONY_SERVICE)).getPhoneCount() > 1);
        final int simNumber = mSubscriptionController.getSlotIndex(mSubId) + 1;

        switch (notifyType) {
            case PS_ENABLED:
                long dataSubId = SubscriptionManager.getDefaultDataSubscriptionId();
                if (dataSubId != mPhone.getSubId()) {
                    return;
                }
                notificationId = PS_NOTIFICATION;
                title = context.getText(com.android.internal.R.string.RestrictedOnDataTitle);
                details = multipleSubscriptions
                        ? context.getString(
                                com.android.internal.R.string.RestrictedStateContentMsimTemplate,
                                simNumber) :
                        context.getText(com.android.internal.R.string.RestrictedStateContent);
                break;
            case PS_DISABLED:
                notificationId = PS_NOTIFICATION;
                break;
            case CS_ENABLED:
                title = context.getText(com.android.internal.R.string.RestrictedOnAllVoiceTitle);
                details = multipleSubscriptions
                        ? context.getString(
                                com.android.internal.R.string.RestrictedStateContentMsimTemplate,
                                simNumber) :
                        context.getText(com.android.internal.R.string.RestrictedStateContent);
                break;
            case CS_NORMAL_ENABLED:
                title = context.getText(com.android.internal.R.string.RestrictedOnNormalTitle);
                details = multipleSubscriptions
                        ? context.getString(
                                com.android.internal.R.string.RestrictedStateContentMsimTemplate,
                                simNumber) :
                        context.getText(com.android.internal.R.string.RestrictedStateContent);
                break;
            case CS_EMERGENCY_ENABLED:
                title = context.getText(com.android.internal.R.string.RestrictedOnEmergencyTitle);
                details = multipleSubscriptions
                        ? context.getString(
                                com.android.internal.R.string.RestrictedStateContentMsimTemplate,
                                simNumber) :
                        context.getText(com.android.internal.R.string.RestrictedStateContent);
                break;
            case CS_DISABLED:
                // do nothing and cancel the notification later
                break;
            case CS_REJECT_CAUSE_ENABLED:
                notificationId = CS_REJECT_CAUSE_NOTIFICATION;
                int resId = selectResourceForRejectCode(mRejectCode, multipleSubscriptions);
                if (0 == resId) {
                    if (autoCancelCsRejectNotification) {
                        notifyType = CS_REJECT_CAUSE_DISABLED;
                    } else {
                        loge("setNotification: mRejectCode=" + mRejectCode + " is not handled.");
                        return;
                    }
                } else {
                    icon = com.android.internal.R.drawable.stat_notify_mmcc_indication_icn;
                    // if using the single SIM resource, simNumber will be ignored
                    title = context.getString(resId, simNumber);
                    details = null;
                }
                break;
        }

        if (DBG) {
            log("setNotification, create notification, notifyType: " + notifyType
                    + ", title: " + title + ", details: " + details + ", subId: " + mSubId);
        }

        mNotification = new Notification.Builder(context)
                .setWhen(System.currentTimeMillis())
                .setAutoCancel(true)
                .setSmallIcon(icon)
                .setTicker(title)
                .setColor(context.getResources().getColor(
                        com.android.internal.R.color.system_notification_accent_color))
                .setContentTitle(title)
                .setStyle(new Notification.BigTextStyle().bigText(details))
                .setContentText(details)
                .setChannelId(NotificationChannelController.CHANNEL_ID_ALERT)
                .build();

        NotificationManager notificationManager = (NotificationManager)
                context.getSystemService(Context.NOTIFICATION_SERVICE);

        if (notifyType == PS_DISABLED || notifyType == CS_DISABLED
                || notifyType == CS_REJECT_CAUSE_DISABLED) {
            // cancel previous post notification
            notificationManager.cancel(Integer.toString(mSubId), notificationId);
        } else {
            boolean show = false;
            if (mSS.isEmergencyOnly() && notifyType == CS_EMERGENCY_ENABLED) {
                // if reg state is emergency only, always show restricted emergency notification.
                show = true;
            } else if (notifyType == CS_REJECT_CAUSE_ENABLED) {
                // always show notification due to CS reject irrespective of service state.
                show = true;
            } else if (mSS.getState() == ServiceState.STATE_IN_SERVICE) {
                // for non in service states, we have system UI and signal bar to indicate limited
                // service. No need to show notification again. This also helps to mitigate the
                // issue if phone go to OOS and camp to other networks and received restricted ind.
                show = true;
            }
            // update restricted state notification for this subId
            if (show) {
                notificationManager.notify(Integer.toString(mSubId), notificationId, mNotification);
            }
        }
    }

    /**
     * Selects the resource ID, which depends on rejection cause that is sent by the network when CS
     * registration is rejected.
     *
     * @param rejCode should be compatible with TS 24.008.
     */
    private int selectResourceForRejectCode(int rejCode, boolean multipleSubscriptions) {
        int rejResourceId = 0;
        switch (rejCode) {
            case 1:// Authentication reject
                rejResourceId = multipleSubscriptions
                        ? com.android.internal.R.string.mmcc_authentication_reject_msim_template :
                        com.android.internal.R.string.mmcc_authentication_reject;
                break;
            case 2:// IMSI unknown in HLR
                rejResourceId = multipleSubscriptions
                        ? com.android.internal.R.string.mmcc_imsi_unknown_in_hlr_msim_template :
                        com.android.internal.R.string.mmcc_imsi_unknown_in_hlr;
                break;
            case 3:// Illegal MS
                rejResourceId = multipleSubscriptions
                        ? com.android.internal.R.string.mmcc_illegal_ms_msim_template :
                        com.android.internal.R.string.mmcc_illegal_ms;
                break;
            case 6:// Illegal ME
                rejResourceId = multipleSubscriptions
                        ? com.android.internal.R.string.mmcc_illegal_me_msim_template :
                        com.android.internal.R.string.mmcc_illegal_me;
                break;
            default:
                // The other codes are not defined or not required by operators till now.
                break;
        }
        return rejResourceId;
    }

    private UiccCardApplication getUiccCardApplication() {
        if (mPhone.isPhoneTypeGsm()) {
            return mUiccController.getUiccCardApplication(mPhone.getPhoneId(),
                    UiccController.APP_FAM_3GPP);
        } else {
            return mUiccController.getUiccCardApplication(mPhone.getPhoneId(),
                    UiccController.APP_FAM_3GPP2);
        }
    }

    private void queueNextSignalStrengthPoll() {
        if (mDontPollSignalStrength) {
            // The radio is telling us about signal strength changes
            // we don't have to ask it
            return;
        }

        // if there is no SIM present, do not poll signal strength
        UiccCard uiccCard = UiccController.getInstance().getUiccCard(getPhoneId());
        if (uiccCard == null || uiccCard.getCardState() == CardState.CARDSTATE_ABSENT) {
            log("Not polling signal strength due to absence of SIM");
            return;
        }

        Message msg;

        msg = obtainMessage();
        msg.what = EVENT_POLL_SIGNAL_STRENGTH;

        long nextTime;

        // TODO Don't poll signal strength if screen is off
        sendMessageDelayed(msg, POLL_PERIOD_MILLIS);
    }

    private void notifyCdmaSubscriptionInfoReady() {
        if (mCdmaForSubscriptionInfoReadyRegistrants != null) {
            if (DBG) log("CDMA_SUBSCRIPTION: call notifyRegistrants()");
            mCdmaForSubscriptionInfoReadyRegistrants.notifyRegistrants();
        }
    }

    /**
     * Registration point for transition into DataConnection attached.
     * @param transport Transport type
     * @param h handler to notify
     * @param what what code of message when delivered
     * @param obj placed in Message.obj
     */
    public void registerForDataConnectionAttached(@TransportType int transport, Handler h, int what,
                                                  Object obj) {
        Registrant r = new Registrant(h, what, obj);
        if (mAttachedRegistrants.get(transport) == null) {
            mAttachedRegistrants.put(transport, new RegistrantList());
        }
        mAttachedRegistrants.get(transport).add(r);

        if (mSS != null) {
            NetworkRegistrationInfo netRegState = mSS.getNetworkRegistrationInfo(
                    NetworkRegistrationInfo.DOMAIN_PS, transport);
            if (netRegState == null || netRegState.isInService()) {
                r.notifyRegistrant();
            }
        }
    }

    /**
     * Unregister for data attached event
     *
     * @param transport Transport type
     * @param h Handler to notify
     */
    public void unregisterForDataConnectionAttached(@TransportType int transport, Handler h) {
        if (mAttachedRegistrants.get(transport) != null) {
            mAttachedRegistrants.get(transport).remove(h);
        }
    }

    /**
     * Registration point for transition into DataConnection detached.
     * @param transport Transport type
     * @param h handler to notify
     * @param what what code of message when delivered
     * @param obj placed in Message.obj
     */
    public void registerForDataConnectionDetached(@TransportType int transport, Handler h, int what,
                                                  Object obj) {
        Registrant r = new Registrant(h, what, obj);
        if (mDetachedRegistrants.get(transport) == null) {
            mDetachedRegistrants.put(transport, new RegistrantList());
        }
        mDetachedRegistrants.get(transport).add(r);

        if (mSS != null) {
            NetworkRegistrationInfo netRegState = mSS.getNetworkRegistrationInfo(
                    NetworkRegistrationInfo.DOMAIN_PS, transport);
            if (netRegState != null && !netRegState.isInService()) {
                r.notifyRegistrant();
            }
        }
    }

    /**
     * Unregister for data detatched event
     *
     * @param transport Transport type
     * @param h Handler to notify
     */
    public void unregisterForDataConnectionDetached(@TransportType int transport, Handler h) {
        if (mDetachedRegistrants.get(transport) != null) {
            mDetachedRegistrants.get(transport).remove(h);
        }
    }

    /**
     * Registration for RIL Voice Radio Technology changing. The
     * new radio technology will be returned AsyncResult#result as an Integer Object.
     * The AsyncResult will be in the notification Message#obj.
     *
     * @param h handler to notify
     * @param what what code of message when delivered
     * @param obj placed in Message.obj
     */
    public void registerForVoiceRegStateOrRatChanged(Handler h, int what, Object obj) {
        Registrant r = new Registrant(h, what, obj);
        mVoiceRegStateOrRatChangedRegistrants.add(r);
        notifyVoiceRegStateRilRadioTechnologyChanged();
    }

    public void unregisterForVoiceRegStateOrRatChanged(Handler h) {
        mVoiceRegStateOrRatChangedRegistrants.remove(h);
    }

    /**
     * Registration for DataConnection RIL Data Radio Technology changing. The
     * new radio technology will be returned AsyncResult#result as an Integer Object.
     * The AsyncResult will be in the notification Message#obj.
     *
     * @param transport Transport
     * @param h handler to notify
     * @param what what code of message when delivered
     * @param obj placed in Message.obj
     */
    public void registerForDataRegStateOrRatChanged(@TransportType int transport, Handler h,
                                                    int what, Object obj) {
        Registrant r = new Registrant(h, what, obj);
        if (mDataRegStateOrRatChangedRegistrants.get(transport) == null) {
            mDataRegStateOrRatChangedRegistrants.put(transport, new RegistrantList());
        }
        mDataRegStateOrRatChangedRegistrants.get(transport).add(r);
        notifyDataRegStateRilRadioTechnologyChanged(transport);
    }

    /**
     * Unregister for data registration state changed or RAT changed event
     *
     * @param transport Transport
     * @param h The handler
     */
    public void unregisterForDataRegStateOrRatChanged(@TransportType int transport, Handler h) {
        if (mDataRegStateOrRatChangedRegistrants.get(transport) != null) {
            mDataRegStateOrRatChangedRegistrants.get(transport).remove(h);
        }
    }

    /**
     * Registration point for transition into network attached.
     * @param h handler to notify
     * @param what what code of message when delivered
     * @param obj in Message.obj
     */
    public void registerForNetworkAttached(Handler h, int what, Object obj) {
        Registrant r = new Registrant(h, what, obj);

        mNetworkAttachedRegistrants.add(r);
        if (mSS.getState() == ServiceState.STATE_IN_SERVICE) {
            r.notifyRegistrant();
        }
    }

    public void unregisterForNetworkAttached(Handler h) {
        mNetworkAttachedRegistrants.remove(h);
    }

    /**
     * Registration point for transition into network detached.
     * @param h handler to notify
     * @param what what code of message when delivered
     * @param obj in Message.obj
     */
    public void registerForNetworkDetached(Handler h, int what, Object obj) {
        Registrant r = new Registrant(h, what, obj);

        mNetworkDetachedRegistrants.add(r);
        if (mSS.getState() != ServiceState.STATE_IN_SERVICE) {
            r.notifyRegistrant();
        }
    }

    public void unregisterForNetworkDetached(Handler h) {
        mNetworkDetachedRegistrants.remove(h);
    }

    /**
     * Registration point for transition into packet service restricted zone.
     * @param h handler to notify
     * @param what what code of message when delivered
     * @param obj placed in Message.obj
     */
    public void registerForPsRestrictedEnabled(Handler h, int what, Object obj) {
        Registrant r = new Registrant(h, what, obj);
        mPsRestrictEnabledRegistrants.add(r);

        if (mRestrictedState.isPsRestricted()) {
            r.notifyRegistrant();
        }
    }

    public void unregisterForPsRestrictedEnabled(Handler h) {
        mPsRestrictEnabledRegistrants.remove(h);
    }

    /**
     * Registration point for transition out of packet service restricted zone.
     * @param h handler to notify
     * @param what what code of message when delivered
     * @param obj placed in Message.obj
     */
    public void registerForPsRestrictedDisabled(Handler h, int what, Object obj) {
        Registrant r = new Registrant(h, what, obj);
        mPsRestrictDisabledRegistrants.add(r);

        if (mRestrictedState.isPsRestricted()) {
            r.notifyRegistrant();
        }
    }

    public void unregisterForPsRestrictedDisabled(Handler h) {
        mPsRestrictDisabledRegistrants.remove(h);
    }

    /**
     * Registers for IMS capability changed.
     * @param h handler to notify
     * @param what what code of message when delivered
     * @param obj placed in Message.obj
     */
    public void registerForImsCapabilityChanged(Handler h, int what, Object obj) {
        Registrant r = new Registrant(h, what, obj);
        mImsCapabilityChangedRegistrants.add(r);
    }

    /**
     * Unregisters for IMS capability changed.
     * @param h handler to notify
     */
    public void unregisterForImsCapabilityChanged(Handler h) {
        mImsCapabilityChangedRegistrants.remove(h);
    }

    /**
     * Clean up existing voice and data connection then turn off radio power.
     *
     * Hang up the existing voice calls to decrease call drop rate.
     */
    public void powerOffRadioSafely() {
        synchronized (this) {
            if (!mPendingRadioPowerOffAfterDataOff) {
                int dds = SubscriptionManager.getDefaultDataSubscriptionId();
                // To minimize race conditions we call cleanUpAllConnections on
                // both if else paths instead of before this isDisconnected test.
                if (mPhone.areAllDataDisconnected()
                        && (dds == mPhone.getSubId()
                        || (dds != mPhone.getSubId()
                        && ProxyController.getInstance().areAllDataDisconnected(dds)))) {
                    // To minimize race conditions we do this after isDisconnected
                    for (int transport : mTransportManager.getAvailableTransports()) {
                        if (mPhone.getDcTracker(transport) != null) {
                            mPhone.getDcTracker(transport).cleanUpAllConnections(
                                    Phone.REASON_RADIO_TURNED_OFF);
                        }
                    }
                    if (DBG) log("Data disconnected, turn off radio right away.");
                    hangupAndPowerOff();
                } else {
                    // hang up all active voice calls first
                    if (mPhone.isPhoneTypeGsm() && mPhone.isInCall()) {
                        mPhone.mCT.mRingingCall.hangupIfAlive();
                        mPhone.mCT.mBackgroundCall.hangupIfAlive();
                        mPhone.mCT.mForegroundCall.hangupIfAlive();
                    }
                    for (int transport : mTransportManager.getAvailableTransports()) {
                        if (mPhone.getDcTracker(transport) != null) {
                            mPhone.getDcTracker(transport).cleanUpAllConnections(
                                    Phone.REASON_RADIO_TURNED_OFF);
                        }
                    }

                    if (dds != mPhone.getSubId()
                            && !ProxyController.getInstance().areAllDataDisconnected(dds)) {
                        if (DBG) log("Data is active on DDS.  Wait for all data disconnect");
                        // Data is not disconnected on DDS. Wait for the data disconnect complete
                        // before sending the RADIO_POWER off.
                        ProxyController.getInstance().registerForAllDataDisconnected(dds, this,
                                EVENT_ALL_DATA_DISCONNECTED);
                        mPendingRadioPowerOffAfterDataOff = true;
                    }
                    Message msg = Message.obtain(this);
                    msg.what = EVENT_SET_RADIO_POWER_OFF;
                    msg.arg1 = ++mPendingRadioPowerOffAfterDataOffTag;
                    if (sendMessageDelayed(msg, 30000)) {
                        if (DBG) log("Wait upto 30s for data to disconnect, then turn off radio.");
                        mPendingRadioPowerOffAfterDataOff = true;
                    } else {
                        log("Cannot send delayed Msg, turn off radio right away.");
                        hangupAndPowerOff();
                        mPendingRadioPowerOffAfterDataOff = false;
                    }
                }
            }
        }
    }

    /**
     * process the pending request to turn radio off after data is disconnected
     *
     * return true if there is pending request to process; false otherwise.
     */
    public boolean processPendingRadioPowerOffAfterDataOff() {
        synchronized(this) {
            if (mPendingRadioPowerOffAfterDataOff) {
                if (DBG) log("Process pending request to turn radio off.");
                mPendingRadioPowerOffAfterDataOffTag += 1;
                hangupAndPowerOff();
                mPendingRadioPowerOffAfterDataOff = false;
                return true;
            }
            return false;
        }
    }

    /**
     * Checks if the provided earfcn falls withing the range of earfcns.
     *
     * return true if earfcn falls within the provided range; false otherwise.
     */
    private boolean containsEarfcnInEarfcnRange(ArrayList<Pair<Integer, Integer>> earfcnPairList,
            int earfcn) {
        if (earfcnPairList != null) {
            for (Pair<Integer, Integer> earfcnPair : earfcnPairList) {
                if ((earfcn >= earfcnPair.first) && (earfcn <= earfcnPair.second)) {
                    return true;
                }
            }
        }

        return false;
    }

    /**
     * Convert the earfcnStringArray to list of pairs.
     *
     * Format of the earfcnsList is expected to be {"erafcn1_start-earfcn1_end",
     * "earfcn2_start-earfcn2_end" ... }
     */
    ArrayList<Pair<Integer, Integer>> convertEarfcnStringArrayToPairList(String[] earfcnsList) {
        ArrayList<Pair<Integer, Integer>> earfcnPairList = new ArrayList<Pair<Integer, Integer>>();

        if (earfcnsList != null) {
            int earfcnStart;
            int earfcnEnd;
            for (int i = 0; i < earfcnsList.length; i++) {
                try {
                    String[] earfcns = earfcnsList[i].split("-");
                    if (earfcns.length != 2) {
                        if (VDBG) {
                            log("Invalid earfcn range format");
                        }
                        return null;
                    }

                    earfcnStart = Integer.parseInt(earfcns[0]);
                    earfcnEnd = Integer.parseInt(earfcns[1]);

                    if (earfcnStart > earfcnEnd) {
                        if (VDBG) {
                            log("Invalid earfcn range format");
                        }
                        return null;
                    }

                    earfcnPairList.add(new Pair<Integer, Integer>(earfcnStart, earfcnEnd));
                } catch (PatternSyntaxException pse) {
                    if (VDBG) {
                        log("Invalid earfcn range format");
                    }
                    return null;
                } catch (NumberFormatException nfe) {
                    if (VDBG) {
                        log("Invalid earfcn number format");
                    }
                    return null;
                }
            }
        }

        return earfcnPairList;
    }

    private void onCarrierConfigChanged() {
        PersistableBundle config = getCarrierConfig();
        log("CarrierConfigChange " + config);

        // Load the ERI based on carrier config. Carrier might have their specific ERI.
        mEriManager.loadEriFile();
        mCdnr.updateEfForEri(getOperatorNameFromEri());

        mCarrierConfigLoaded = true;
        pollState();

        updateLteEarfcnLists(config);
        updateReportingCriteria(config);
        updateOperatorNamePattern(config);
        mCdnr.updateEfFromCarrierConfig(config);

        // Sometimes the network registration information comes before carrier config is ready.
        // For some cases like roaming/non-roaming overriding, we need carrier config. So it's
        // important to poll state again when carrier config is ready.
        pollStateInternal(false);
    }

    private void updateLteEarfcnLists(PersistableBundle config) {
        synchronized (mLteRsrpBoostLock) {
            mLteRsrpBoost = config.getInt(CarrierConfigManager.KEY_LTE_EARFCNS_RSRP_BOOST_INT, 0);
            String[] earfcnsStringArrayForRsrpBoost = config.getStringArray(
                    CarrierConfigManager.KEY_BOOSTED_LTE_EARFCNS_STRING_ARRAY);
            mEarfcnPairListForRsrpBoost = convertEarfcnStringArrayToPairList(
                    earfcnsStringArrayForRsrpBoost);
        }
    }

    private void updateReportingCriteria(PersistableBundle config) {
        int lteMeasurementEnabled = config.getInt(CarrierConfigManager
                .KEY_PARAMETERS_USED_FOR_LTE_SIGNAL_BAR_INT, CellSignalStrengthLte.USE_RSRP);
        mPhone.setSignalStrengthReportingCriteria(SignalThresholdInfo.SIGNAL_RSRP,
                config.getIntArray(CarrierConfigManager.KEY_LTE_RSRP_THRESHOLDS_INT_ARRAY),
                AccessNetworkType.EUTRAN,
                (lteMeasurementEnabled & CellSignalStrengthLte.USE_RSRP) != 0);
        mPhone.setSignalStrengthReportingCriteria(SignalThresholdInfo.SIGNAL_RSCP,
                config.getIntArray(CarrierConfigManager.KEY_WCDMA_RSCP_THRESHOLDS_INT_ARRAY),
                AccessNetworkType.UTRAN, true);
        mPhone.setSignalStrengthReportingCriteria(SignalThresholdInfo.SIGNAL_RSSI,
                config.getIntArray(CarrierConfigManager.KEY_GSM_RSSI_THRESHOLDS_INT_ARRAY),
                AccessNetworkType.GERAN, true);

        if (mPhone.getHalVersion().greaterOrEqual(RIL.RADIO_HAL_VERSION_1_5)) {
            mPhone.setSignalStrengthReportingCriteria(SignalThresholdInfo.SIGNAL_RSRQ,
                    config.getIntArray(CarrierConfigManager.KEY_LTE_RSRQ_THRESHOLDS_INT_ARRAY),
                    AccessNetworkType.EUTRAN,
                    (lteMeasurementEnabled & CellSignalStrengthLte.USE_RSRQ) != 0);
            mPhone.setSignalStrengthReportingCriteria(SignalThresholdInfo.SIGNAL_RSSNR,
                    config.getIntArray(CarrierConfigManager.KEY_LTE_RSSNR_THRESHOLDS_INT_ARRAY),
                    AccessNetworkType.EUTRAN,
                    (lteMeasurementEnabled & CellSignalStrengthLte.USE_RSSNR) != 0);

            int measurementEnabled = config.getInt(CarrierConfigManager
                    .KEY_PARAMETERS_USE_FOR_5G_NR_SIGNAL_BAR_INT, CellSignalStrengthNr.USE_SSRSRP);
            mPhone.setSignalStrengthReportingCriteria(SignalThresholdInfo.SIGNAL_SSRSRP,
                    config.getIntArray(CarrierConfigManager.KEY_5G_NR_SSRSRP_THRESHOLDS_INT_ARRAY),
                    AccessNetworkType.NGRAN,
                    (measurementEnabled & CellSignalStrengthNr.USE_SSRSRP) != 0);
            mPhone.setSignalStrengthReportingCriteria(SignalThresholdInfo.SIGNAL_SSRSRQ,
                    config.getIntArray(CarrierConfigManager.KEY_5G_NR_SSRSRQ_THRESHOLDS_INT_ARRAY),
                    AccessNetworkType.NGRAN,
                    (measurementEnabled & CellSignalStrengthNr.USE_SSRSRQ) != 0);
            mPhone.setSignalStrengthReportingCriteria(SignalThresholdInfo.SIGNAL_SSSINR,
                    config.getIntArray(CarrierConfigManager.KEY_5G_NR_SSSINR_THRESHOLDS_INT_ARRAY),
                    AccessNetworkType.NGRAN,
                    (measurementEnabled & CellSignalStrengthNr.USE_SSSINR) != 0);
        }
    }

    private void updateServiceStateLteEarfcnBoost(ServiceState serviceState, int lteEarfcn) {
        synchronized (mLteRsrpBoostLock) {
            if ((lteEarfcn != INVALID_LTE_EARFCN)
                    && containsEarfcnInEarfcnRange(mEarfcnPairListForRsrpBoost, lteEarfcn)) {
                serviceState.setLteEarfcnRsrpBoost(mLteRsrpBoost);
            } else {
                serviceState.setLteEarfcnRsrpBoost(0);
            }
        }
    }

    /**
     * send signal-strength-changed notification if changed Called both for
     * solicited and unsolicited signal strength updates
     *
     * @return true if the signal strength changed and a notification was sent.
     */
    protected boolean onSignalStrengthResult(AsyncResult ar) {

        // This signal is used for both voice and data radio signal so parse
        // all fields

        if ((ar.exception == null) && (ar.result != null)) {
            mSignalStrength = (SignalStrength) ar.result;

            PersistableBundle config = getCarrierConfig();
            mSignalStrength.updateLevel(config, mSS);
        } else {
            log("onSignalStrengthResult() Exception from RIL : " + ar.exception);
            mSignalStrength = new SignalStrength();
        }
        mSignalStrengthUpdatedTime = System.currentTimeMillis();

        boolean ssChanged = notifySignalStrength();

        return ssChanged;
    }

    /**
     * Hang up all voice call and turn off radio. Implemented by derived class.
     */
    protected void hangupAndPowerOff() {
        // hang up all active voice calls
        if (!mPhone.isPhoneTypeGsm() || mPhone.isInCall()) {
            mPhone.mCT.mRingingCall.hangupIfAlive();
            mPhone.mCT.mBackgroundCall.hangupIfAlive();
            mPhone.mCT.mForegroundCall.hangupIfAlive();
        }

        mCi.setRadioPower(false, obtainMessage(EVENT_RADIO_POWER_OFF_DONE));

    }

    /** Cancel a pending (if any) pollState() operation */
    protected void cancelPollState() {
        // This will effectively cancel the rest of the poll requests.
        mPollingContext = new int[1];
    }

    /**
     * Return true if the network operator's country code changed.
     */
    private boolean networkCountryIsoChanged(String newCountryIsoCode, String prevCountryIsoCode) {
        // Return false if the new ISO code isn't valid as we don't know where we are.
        // Return true if the previous ISO code wasn't valid, or if it was and the new one differs.

        // If newCountryIsoCode is invalid then we'll return false
        if (TextUtils.isEmpty(newCountryIsoCode)) {
            if (DBG) {
                log("countryIsoChanged: no new country ISO code");
            }
            return false;
        }

        if (TextUtils.isEmpty(prevCountryIsoCode)) {
            if (DBG) {
                log("countryIsoChanged: no previous country ISO code");
            }
            return true;
        }
        return !newCountryIsoCode.equals(prevCountryIsoCode);
    }

    // Determine if the Icc card exists
    private boolean iccCardExists() {
        boolean iccCardExist = false;
        if (mUiccApplcation != null) {
            iccCardExist = mUiccApplcation.getState() != AppState.APPSTATE_UNKNOWN;
        }
        return iccCardExist;
    }

    @UnsupportedAppUsage
    public String getSystemProperty(String property, String defValue) {
        return TelephonyManager.getTelephonyProperty(mPhone.getPhoneId(), property, defValue);
    }

    public List<CellInfo> getAllCellInfo() {
        return mLastCellInfoList;
    }

    /** Set the minimum time between CellInfo requests to the modem, in milliseconds */
    public void setCellInfoMinInterval(int interval) {
        mCellInfoMinIntervalMs = interval;
    }

    /**
     * Request the latest CellInfo from the modem.
     *
     * If sufficient time has elapsed, then this request will be sent to the modem. Otherwise
     * the latest cached List<CellInfo> will be returned.
     *
     * @param workSource of the caller for power accounting
     * @param rspMsg an optional response message to get the response to the CellInfo request. If
     *     the rspMsg is not provided, then CellInfo will still be requested from the modem and
     *     cached locally for future lookup.
     */
    public void requestAllCellInfo(WorkSource workSource, Message rspMsg) {
        if (VDBG) log("SST.requestAllCellInfo(): E");
        if (mCi.getRilVersion() < 8) {
            AsyncResult.forMessage(rspMsg);
            rspMsg.sendToTarget();
            if (DBG) log("SST.requestAllCellInfo(): not implemented");
            return;
        }
        synchronized (mPendingCellInfoRequests) {
            // If there are pending requests, then we already have a request active, so add this
            // request to the response queue without initiating a new request.
            if (mIsPendingCellInfoRequest) {
                if (rspMsg != null) mPendingCellInfoRequests.add(rspMsg);
                return;
            }
            // Check to see whether the elapsed time is sufficient for a new request; if not, then
            // return the result of the last request (if expected).
            final long curTime = SystemClock.elapsedRealtime();
            if ((curTime - mLastCellInfoReqTime) < mCellInfoMinIntervalMs) {
                if (rspMsg != null) {
                    if (DBG) log("SST.requestAllCellInfo(): return last, back to back calls");
                    AsyncResult.forMessage(rspMsg, mLastCellInfoList, null);
                    rspMsg.sendToTarget();
                }
                return;
            }
            // If this request needs an explicit response (it's a synchronous request), then queue
            // the response message.
            if (rspMsg != null) mPendingCellInfoRequests.add(rspMsg);
            // Update the timeout window so that we don't delay based on slow responses
            mLastCellInfoReqTime = curTime;
            // Set a flag to remember that we have a pending cell info request
            mIsPendingCellInfoRequest = true;
            // Send a cell info request and also chase it with a timeout message
            Message msg = obtainMessage(EVENT_GET_CELL_INFO_LIST);
            mCi.getCellInfoList(msg, workSource);
            // This message will arrive TIMEOUT ms later and ensure that we don't wait forever for
            // a CELL_INFO response.
            sendMessageDelayed(
                    obtainMessage(EVENT_GET_CELL_INFO_LIST), CELL_INFO_LIST_QUERY_TIMEOUT);
        }
    }

    /**
     * @return signal strength
     */
    public SignalStrength getSignalStrength() {
        if (shouldRefreshSignalStrength()) {
            log("SST.getSignalStrength() refreshing signal strength.");
            obtainMessage(EVENT_POLL_SIGNAL_STRENGTH).sendToTarget();
        }
        return mSignalStrength;
    }

    private boolean shouldRefreshSignalStrength() {
        long curTime = System.currentTimeMillis();

        // If last signal strength is older than 10 seconds, or somehow if curTime is smaller
        // than mSignalStrengthUpdatedTime (system time update), it's considered stale.
        boolean isStale = (mSignalStrengthUpdatedTime > curTime)
                || (curTime - mSignalStrengthUpdatedTime > SIGNAL_STRENGTH_REFRESH_THRESHOLD_IN_MS);
        if (!isStale) return false;

        List<SubscriptionInfo> subInfoList = SubscriptionController.getInstance()
                .getActiveSubscriptionInfoList(mPhone.getContext().getOpPackageName(),
                        mPhone.getContext().getFeatureId());
        for (SubscriptionInfo info : subInfoList) {
            // If we have an active opportunistic subscription whose data is IN_SERVICE, we needs
            // to get signal strength to decide data switching threshold. In this case, we poll
            // latest signal strength from modem.
            if (info.isOpportunistic()) {
                TelephonyManager tm = TelephonyManager.from(mPhone.getContext())
                        .createForSubscriptionId(info.getSubscriptionId());
                ServiceState ss = tm.getServiceState();
                if (ss != null && ss.getDataRegistrationState() == ServiceState.STATE_IN_SERVICE) {
                    return true;
                }
            }
        }

        return false;
    }

    /**
     * Registration point for subscription info ready
     * @param h handler to notify
     * @param what what code of message when delivered
     * @param obj placed in Message.obj
     */
    public void registerForSubscriptionInfoReady(Handler h, int what, Object obj) {
        Registrant r = new Registrant(h, what, obj);
        mCdmaForSubscriptionInfoReadyRegistrants.add(r);

        if (isMinInfoReady()) {
            r.notifyRegistrant();
        }
    }

    public void unregisterForSubscriptionInfoReady(Handler h) {
        mCdmaForSubscriptionInfoReadyRegistrants.remove(h);
    }

    /**
     * Save current source of cdma subscription
     * @param source - 1 for NV, 0 for RUIM
     */
    private void saveCdmaSubscriptionSource(int source) {
        log("Storing cdma subscription source: " + source);
        Settings.Global.putInt(mPhone.getContext().getContentResolver(),
                Settings.Global.CDMA_SUBSCRIPTION_MODE,
                source);
        log("Read from settings: " + Settings.Global.getInt(mPhone.getContext().getContentResolver(),
                Settings.Global.CDMA_SUBSCRIPTION_MODE, -1));
    }

    private void getSubscriptionInfoAndStartPollingThreads() {
        mCi.getCDMASubscription(obtainMessage(EVENT_POLL_STATE_CDMA_SUBSCRIPTION));

        // Get Registration Information
        pollStateInternal(false);
    }

    private void handleCdmaSubscriptionSource(int newSubscriptionSource) {
        log("Subscription Source : " + newSubscriptionSource);
        mIsSubscriptionFromRuim =
                (newSubscriptionSource == CdmaSubscriptionSourceManager.SUBSCRIPTION_FROM_RUIM);
        log("isFromRuim: " + mIsSubscriptionFromRuim);
        saveCdmaSubscriptionSource(newSubscriptionSource);
        if (!mIsSubscriptionFromRuim) {
            // NV is ready when subscription source is NV
            sendMessage(obtainMessage(EVENT_NV_READY));
        }
    }

    private void dumpEarfcnPairList(PrintWriter pw) {
        pw.print(" mEarfcnPairListForRsrpBoost={");
        if (mEarfcnPairListForRsrpBoost != null) {
            int i = mEarfcnPairListForRsrpBoost.size();
            for (Pair<Integer, Integer> earfcnPair : mEarfcnPairListForRsrpBoost) {
                pw.print("(");
                pw.print(earfcnPair.first);
                pw.print(",");
                pw.print(earfcnPair.second);
                pw.print(")");
                if ((--i) != 0) {
                    pw.print(",");
                }
            }
        }
        pw.println("}");
    }

    private void dumpCellInfoList(PrintWriter pw) {
        pw.print(" mLastCellInfoList={");
        if(mLastCellInfoList != null) {
            boolean first = true;
            for(CellInfo info : mLastCellInfoList) {
               if(first == false) {
                   pw.print(",");
               }
               first = false;
               pw.print(info.toString());
            }
        }
        pw.println("}");
    }

    public void dump(FileDescriptor fd, PrintWriter pw, String[] args) {
        pw.println("ServiceStateTracker:");
        pw.println(" mSubId=" + mSubId);
        pw.println(" mSS=" + mSS);
        pw.println(" mNewSS=" + mNewSS);
        pw.println(" mVoiceCapable=" + mVoiceCapable);
        pw.println(" mRestrictedState=" + mRestrictedState);
        pw.println(" mPollingContext=" + mPollingContext + " - " +
                (mPollingContext != null ? mPollingContext[0] : ""));
        pw.println(" mDesiredPowerState=" + mDesiredPowerState);
        pw.println(" mDontPollSignalStrength=" + mDontPollSignalStrength);
        pw.println(" mSignalStrength=" + mSignalStrength);
        pw.println(" mLastSignalStrength=" + mLastSignalStrength);
        pw.println(" mRestrictedState=" + mRestrictedState);
        pw.println(" mPendingRadioPowerOffAfterDataOff=" + mPendingRadioPowerOffAfterDataOff);
        pw.println(" mPendingRadioPowerOffAfterDataOffTag=" + mPendingRadioPowerOffAfterDataOffTag);
        pw.println(" mCellIdentity=" + Rlog.pii(VDBG, mCellIdentity));
        pw.println(" mNewCellIdentity=" + Rlog.pii(VDBG, mNewCellIdentity));
        pw.println(" mLastCellInfoReqTime=" + mLastCellInfoReqTime);
        dumpCellInfoList(pw);
        pw.flush();
        pw.println(" mPreferredNetworkType=" + mPreferredNetworkType);
        pw.println(" mMaxDataCalls=" + mMaxDataCalls);
        pw.println(" mNewMaxDataCalls=" + mNewMaxDataCalls);
        pw.println(" mReasonDataDenied=" + mReasonDataDenied);
        pw.println(" mNewReasonDataDenied=" + mNewReasonDataDenied);
        pw.println(" mGsmVoiceRoaming=" + mGsmVoiceRoaming);
        pw.println(" mGsmDataRoaming=" + mGsmDataRoaming);
        pw.println(" mEmergencyOnly=" + mEmergencyOnly);
        pw.flush();
        mNitzState.dumpState(pw);
        pw.println(" mLastNitzData=" + mLastNitzData);
        pw.flush();
        pw.println(" mStartedGprsRegCheck=" + mStartedGprsRegCheck);
        pw.println(" mReportedGprsNoReg=" + mReportedGprsNoReg);
        pw.println(" mNotification=" + mNotification);
        pw.println(" mCurSpn=" + mCurSpn);
        pw.println(" mCurDataSpn=" + mCurDataSpn);
        pw.println(" mCurShowSpn=" + mCurShowSpn);
        pw.println(" mCurPlmn=" + mCurPlmn);
        pw.println(" mCurShowPlmn=" + mCurShowPlmn);
        pw.flush();
        pw.println(" mCurrentOtaspMode=" + mCurrentOtaspMode);
        pw.println(" mRoamingIndicator=" + mRoamingIndicator);
        pw.println(" mIsInPrl=" + mIsInPrl);
        pw.println(" mDefaultRoamingIndicator=" + mDefaultRoamingIndicator);
        pw.println(" mRegistrationState=" + mRegistrationState);
        pw.println(" mMdn=" + mMdn);
        pw.println(" mHomeSystemId=" + mHomeSystemId);
        pw.println(" mHomeNetworkId=" + mHomeNetworkId);
        pw.println(" mMin=" + mMin);
        pw.println(" mPrlVersion=" + mPrlVersion);
        pw.println(" mIsMinInfoReady=" + mIsMinInfoReady);
        pw.println(" mIsEriTextLoaded=" + mIsEriTextLoaded);
        pw.println(" mIsSubscriptionFromRuim=" + mIsSubscriptionFromRuim);
        pw.println(" mCdmaSSM=" + mCdmaSSM);
        pw.println(" mRegistrationDeniedReason=" + mRegistrationDeniedReason);
        pw.println(" mCurrentCarrier=" + mCurrentCarrier);
        pw.flush();
        pw.println(" mImsRegistered=" + mImsRegistered);
        pw.println(" mImsRegistrationOnOff=" + mImsRegistrationOnOff);
        pw.println(" mAlarmSwitch=" + mAlarmSwitch);
        pw.println(" mRadioDisabledByCarrier" + mRadioDisabledByCarrier);
        pw.println(" mPowerOffDelayNeed=" + mPowerOffDelayNeed);
        pw.println(" mDeviceShuttingDown=" + mDeviceShuttingDown);
        pw.println(" mSpnUpdatePending=" + mSpnUpdatePending);
        pw.println(" mLteRsrpBoost=" + mLteRsrpBoost);
        pw.println(" mCellInfoMinIntervalMs=" + mCellInfoMinIntervalMs);
        pw.println(" mEriManager=" + mEriManager);
        dumpEarfcnPairList(pw);

        mLocaleTracker.dump(fd, pw, args);
        IndentingPrintWriter ipw = new IndentingPrintWriter(pw, "    ");

        mCdnr.dump(ipw);

        ipw.println(" Carrier Display Name update records:");
        ipw.increaseIndent();
        mCdnrLogs.dump(fd, ipw, args);
        ipw.decreaseIndent();

        ipw.println(" Roaming Log:");
        ipw.increaseIndent();
        mRoamingLog.dump(fd, ipw, args);
        ipw.decreaseIndent();

        ipw.println(" Attach Log:");
        ipw.increaseIndent();
        mAttachLog.dump(fd, ipw, args);
        ipw.decreaseIndent();

        ipw.println(" Phone Change Log:");
        ipw.increaseIndent();
        mPhoneTypeLog.dump(fd, ipw, args);
        ipw.decreaseIndent();

        ipw.println(" Rat Change Log:");
        ipw.increaseIndent();
        mRatLog.dump(fd, ipw, args);
        ipw.decreaseIndent();

        ipw.println(" Radio power Log:");
        ipw.increaseIndent();
        mRadioPowerLog.dump(fd, ipw, args);
        ipw.decreaseIndent();

        mNitzState.dumpLogs(fd, ipw, args);

        ipw.flush();
    }

    @UnsupportedAppUsage
    public boolean isImsRegistered() {
        return mImsRegistered;
    }
    /**
     * Verifies the current thread is the same as the thread originally
     * used in the initialization of this instance. Throws RuntimeException
     * if not.
     *
     * @exception RuntimeException if the current thread is not
     * the thread that originally obtained this Phone instance.
     */
    protected void checkCorrectThread() {
        if (Thread.currentThread() != getLooper().getThread()) {
            throw new RuntimeException(
                    "ServiceStateTracker must be used from within one thread");
        }
    }

    protected boolean isCallerOnDifferentThread() {
        boolean value = Thread.currentThread() != getLooper().getThread();
        if (VDBG) log("isCallerOnDifferentThread: " + value);
        return value;
    }

    /**
     * Check ISO country by MCC to see if phone is roaming in same registered country
     */
    protected boolean inSameCountry(String operatorNumeric) {
        if (TextUtils.isEmpty(operatorNumeric) || (operatorNumeric.length() < 5)) {
            // Not a valid network
            return false;
        }
        final String homeNumeric = getHomeOperatorNumeric();
        if (TextUtils.isEmpty(homeNumeric) || (homeNumeric.length() < 5)) {
            // Not a valid SIM MCC
            return false;
        }
        boolean inSameCountry = true;
        final String networkMCC = operatorNumeric.substring(0, 3);
        final String homeMCC = homeNumeric.substring(0, 3);
        final String networkCountry = MccTable.countryCodeForMcc(networkMCC);
        final String homeCountry = MccTable.countryCodeForMcc(homeMCC);
        if (networkCountry.isEmpty() || homeCountry.isEmpty()) {
            // Not a valid country
            return false;
        }
        inSameCountry = homeCountry.equals(networkCountry);
        if (inSameCountry) {
            return inSameCountry;
        }
        // special same country cases
        if ("us".equals(homeCountry) && "vi".equals(networkCountry)) {
            inSameCountry = true;
        } else if ("vi".equals(homeCountry) && "us".equals(networkCountry)) {
            inSameCountry = true;
        }
        return inSameCountry;
    }

    /**
     * Set both voice and data roaming type,
     * judging from the ISO country of SIM VS network.
     */
    @UnsupportedAppUsage
    protected void setRoamingType(ServiceState currentServiceState) {
        final boolean isVoiceInService =
                (currentServiceState.getState() == ServiceState.STATE_IN_SERVICE);
        if (isVoiceInService) {
            if (currentServiceState.getVoiceRoaming()) {
                if (mPhone.isPhoneTypeGsm()) {
                    // check roaming type by MCC
                    if (inSameCountry(currentServiceState.getOperatorNumeric())) {
                        currentServiceState.setVoiceRoamingType(
                                ServiceState.ROAMING_TYPE_DOMESTIC);
                    } else {
                        currentServiceState.setVoiceRoamingType(
                                ServiceState.ROAMING_TYPE_INTERNATIONAL);
                    }
                } else {
                    // some carrier defines international roaming by indicator
                    int[] intRoamingIndicators = mPhone.getContext().getResources().getIntArray(
                            com.android.internal.R.array
                                    .config_cdma_international_roaming_indicators);
                    if ((intRoamingIndicators != null) && (intRoamingIndicators.length > 0)) {
                        // It's domestic roaming at least now
                        currentServiceState.setVoiceRoamingType(ServiceState.ROAMING_TYPE_DOMESTIC);
                        int curRoamingIndicator = currentServiceState.getCdmaRoamingIndicator();
                        for (int i = 0; i < intRoamingIndicators.length; i++) {
                            if (curRoamingIndicator == intRoamingIndicators[i]) {
                                currentServiceState.setVoiceRoamingType(
                                        ServiceState.ROAMING_TYPE_INTERNATIONAL);
                                break;
                            }
                        }
                    } else {
                        // check roaming type by MCC
                        if (inSameCountry(currentServiceState.getOperatorNumeric())) {
                            currentServiceState.setVoiceRoamingType(
                                    ServiceState.ROAMING_TYPE_DOMESTIC);
                        } else {
                            currentServiceState.setVoiceRoamingType(
                                    ServiceState.ROAMING_TYPE_INTERNATIONAL);
                        }
                    }
                }
            } else {
                currentServiceState.setVoiceRoamingType(ServiceState.ROAMING_TYPE_NOT_ROAMING);
            }
        }
        final boolean isDataInService =
                (currentServiceState.getDataRegistrationState() == ServiceState.STATE_IN_SERVICE);
        final int dataRegType = getRilDataRadioTechnologyForWwan(currentServiceState);
        if (isDataInService) {
            if (!currentServiceState.getDataRoaming()) {
                currentServiceState.setDataRoamingType(ServiceState.ROAMING_TYPE_NOT_ROAMING);
            } else {
                if (mPhone.isPhoneTypeGsm()) {
                    if (ServiceState.isGsm(dataRegType)) {
                        if (isVoiceInService) {
                            // GSM data should have the same state as voice
                            currentServiceState.setDataRoamingType(currentServiceState
                                    .getVoiceRoamingType());
                        } else {
                            // we can not decide GSM data roaming type without voice
                            currentServiceState.setDataRoamingType(ServiceState.ROAMING_TYPE_UNKNOWN);
                        }
                    } else {
                        // we can not decide 3gpp2 roaming state here
                        currentServiceState.setDataRoamingType(ServiceState.ROAMING_TYPE_UNKNOWN);
                    }
                } else {
                    if (ServiceState.isCdma(dataRegType)) {
                        if (isVoiceInService) {
                            // CDMA data should have the same state as voice
                            currentServiceState.setDataRoamingType(currentServiceState
                                    .getVoiceRoamingType());
                        } else {
                            // we can not decide CDMA data roaming type without voice
                            // set it as same as last time
                            currentServiceState.setDataRoamingType(ServiceState.ROAMING_TYPE_UNKNOWN);
                        }
                    } else {
                        // take it as 3GPP roaming
                        if (inSameCountry(currentServiceState.getOperatorNumeric())) {
                            currentServiceState.setDataRoamingType(ServiceState.ROAMING_TYPE_DOMESTIC);
                        } else {
                            currentServiceState.setDataRoamingType(
                                    ServiceState.ROAMING_TYPE_INTERNATIONAL);
                        }
                    }
                }
            }
        }
    }

    @UnsupportedAppUsage
    private void setSignalStrengthDefaultValues() {
        mSignalStrength = new SignalStrength();
        mSignalStrengthUpdatedTime = System.currentTimeMillis();
    }

    protected String getHomeOperatorNumeric() {
        String numeric = ((TelephonyManager) mPhone.getContext().
                getSystemService(Context.TELEPHONY_SERVICE)).
                getSimOperatorNumericForPhone(mPhone.getPhoneId());
        if (!mPhone.isPhoneTypeGsm() && TextUtils.isEmpty(numeric)) {
            numeric = SystemProperties.get(GsmCdmaPhone.PROPERTY_CDMA_HOME_OPERATOR_NUMERIC, "");
        }
        return numeric;
    }

    @UnsupportedAppUsage
    protected int getPhoneId() {
        return mPhone.getPhoneId();
    }

    /* Reset Service state when IWLAN is enabled as polling in airplane mode
     * causes state to go to OUT_OF_SERVICE state instead of STATE_OFF
     */


    /**
     * This method adds IWLAN registration info for legacy mode devices camped on IWLAN. It also
     * makes some adjustments when the device camps on IWLAN in airplane mode.
     */
    private void processIwlanRegistrationInfo() {
        if (mCi.getRadioState() == TelephonyManager.RADIO_POWER_OFF) {
            boolean resetIwlanRatVal = false;
            log("set service state as POWER_OFF");
            if (ServiceState.RIL_RADIO_TECHNOLOGY_IWLAN
                    == mNewSS.getRilDataRadioTechnology()) {
                log("pollStateDone: mNewSS = " + mNewSS);
                log("pollStateDone: reset iwlan RAT value");
                resetIwlanRatVal = true;
            }
            // operator info should be kept in SS
            String operator = mNewSS.getOperatorAlphaLong();
            mNewSS.setStateOff();
            if (resetIwlanRatVal) {
                mNewSS.setDataRegState(ServiceState.STATE_IN_SERVICE);
                NetworkRegistrationInfo nri = new NetworkRegistrationInfo.Builder()
                        .setTransportType(AccessNetworkConstants.TRANSPORT_TYPE_WLAN)
                        .setDomain(NetworkRegistrationInfo.DOMAIN_PS)
                        .setAccessNetworkTechnology(TelephonyManager.NETWORK_TYPE_IWLAN)
                        .setRegistrationState(NetworkRegistrationInfo.REGISTRATION_STATE_HOME)
                        .build();
                mNewSS.addNetworkRegistrationInfo(nri);
                if (mTransportManager.isInLegacyMode()) {
                    // If in legacy mode, simulate the behavior that IWLAN registration info
                    // is reported through WWAN transport.
                    nri = new NetworkRegistrationInfo.Builder()
                            .setTransportType(AccessNetworkConstants.TRANSPORT_TYPE_WWAN)
                            .setDomain(NetworkRegistrationInfo.DOMAIN_PS)
                            .setAccessNetworkTechnology(TelephonyManager.NETWORK_TYPE_IWLAN)
                            .setRegistrationState(NetworkRegistrationInfo.REGISTRATION_STATE_HOME)
                            .build();
                    mNewSS.addNetworkRegistrationInfo(nri);
                }
                mNewSS.setOperatorAlphaLong(operator);
                // Since it's in airplane mode, cellular must be out of service. The only possible
                // transport for data to go through is the IWLAN transport. Setting this to true
                // so that ServiceState.getDataNetworkType can report the right RAT.
                mNewSS.setIwlanPreferred(true);
                log("pollStateDone: mNewSS = " + mNewSS);
            }
            return;
        }

        // If the device operates in legacy mode and camps on IWLAN, modem reports IWLAN as a RAT
        // through WWAN registration info. To be consistent with the behavior with AP-assisted mode,
        // we manually make a WLAN registration info for clients to consume. In this scenario,
        // both WWAN and WLAN registration info are the IWLAN registration info and that's the
        // unfortunate limitation we have when the device operates in legacy mode. In AP-assisted
        // mode, the WWAN registration will correctly report the actual cellular registration info
        // when the device camps on IWLAN.
        if (mTransportManager.isInLegacyMode()) {
            NetworkRegistrationInfo wwanNri = mNewSS.getNetworkRegistrationInfo(
                    NetworkRegistrationInfo.DOMAIN_PS, AccessNetworkConstants.TRANSPORT_TYPE_WWAN);
            if (wwanNri != null && wwanNri.getAccessNetworkTechnology()
                    == TelephonyManager.NETWORK_TYPE_IWLAN) {
                NetworkRegistrationInfo wlanNri = new NetworkRegistrationInfo.Builder()
                        .setTransportType(AccessNetworkConstants.TRANSPORT_TYPE_WLAN)
                        .setDomain(NetworkRegistrationInfo.DOMAIN_PS)
                        .setRegistrationState(wwanNri.getRegistrationState())
                        .setAccessNetworkTechnology(TelephonyManager.NETWORK_TYPE_IWLAN)
                        .setRejectCause(wwanNri.getRejectCause())
                        .setEmergencyOnly(wwanNri.isEmergencyEnabled())
                        .setAvailableServices(wwanNri.getAvailableServices())
                        .build();
                mNewSS.addNetworkRegistrationInfo(wlanNri);
            }
        }
    }

    /**
     * Check if device is non-roaming and always on home network.
     *
     * @param b carrier config bundle obtained from CarrierConfigManager
     * @return true if network is always on home network, false otherwise
     * @see CarrierConfigManager
     */
    protected final boolean alwaysOnHomeNetwork(BaseBundle b) {
        return b.getBoolean(CarrierConfigManager.KEY_FORCE_HOME_NETWORK_BOOL);
    }

    /**
     * Check if the network identifier has membership in the set of
     * network identifiers stored in the carrier config bundle.
     *
     * @param b carrier config bundle obtained from CarrierConfigManager
     * @param network The network identifier to check network existence in bundle
     * @param key The key to index into the bundle presenting a string array of
     *            networks to check membership
     * @return true if network has membership in bundle networks, false otherwise
     * @see CarrierConfigManager
     */
    private boolean isInNetwork(BaseBundle b, String network, String key) {
        String[] networks = b.getStringArray(key);

        if (networks != null && Arrays.asList(networks).contains(network)) {
            return true;
        }
        return false;
    }

    protected final boolean isRoamingInGsmNetwork(BaseBundle b, String network) {
        return isInNetwork(b, network, CarrierConfigManager.KEY_GSM_ROAMING_NETWORKS_STRING_ARRAY);
    }

    protected final boolean isNonRoamingInGsmNetwork(BaseBundle b, String network) {
        return isInNetwork(b, network, CarrierConfigManager.KEY_GSM_NONROAMING_NETWORKS_STRING_ARRAY);
    }

    protected final boolean isRoamingInCdmaNetwork(BaseBundle b, String network) {
        return isInNetwork(b, network, CarrierConfigManager.KEY_CDMA_ROAMING_NETWORKS_STRING_ARRAY);
    }

    protected final boolean isNonRoamingInCdmaNetwork(BaseBundle b, String network) {
        return isInNetwork(b, network, CarrierConfigManager.KEY_CDMA_NONROAMING_NETWORKS_STRING_ARRAY);
    }

    /** Check if the device is shutting down. */
    public boolean isDeviceShuttingDown() {
        return mDeviceShuttingDown;
    }

    /**
     * Consider dataRegState if voiceRegState is OOS to determine SPN to be displayed
     * @param ss service state.
     */
    protected int getCombinedRegState(ServiceState ss) {
        int regState = ss.getState();
        int dataRegState = ss.getDataRegistrationState();
        if ((regState == ServiceState.STATE_OUT_OF_SERVICE
                || regState == ServiceState.STATE_POWER_OFF)
                && (dataRegState == ServiceState.STATE_IN_SERVICE)) {
            log("getCombinedRegState: return STATE_IN_SERVICE as Data is in service");
            regState = dataRegState;
        }
        return regState;
    }

    /**
     * Gets the carrier configuration values for a particular subscription.
     *
     * @return A {@link PersistableBundle} containing the config for the given subId,
     *         or default values for an invalid subId.
     */
    @NonNull
    private PersistableBundle getCarrierConfig() {
        CarrierConfigManager configManager = (CarrierConfigManager) mPhone.getContext()
                .getSystemService(Context.CARRIER_CONFIG_SERVICE);
        if (configManager != null) {
            // If an invalid subId is used, this bundle will contain default values.
            PersistableBundle config = configManager.getConfigForSubId(mPhone.getSubId());
            if (config != null) {
                return config;
            }
        }
        // Return static default defined in CarrierConfigManager.
        return CarrierConfigManager.getDefaultConfig();
    }

    public LocaleTracker getLocaleTracker() {
        return mLocaleTracker;
    }

    String getCdmaEriText(int roamInd, int defRoamInd) {
        return mEriManager.getCdmaEriText(roamInd, defRoamInd);
    }

    private void updateOperatorNamePattern(PersistableBundle config) {
        String operatorNamePattern = config.getString(
                CarrierConfigManager.KEY_OPERATOR_NAME_FILTER_PATTERN_STRING);
        if (!TextUtils.isEmpty(operatorNamePattern)) {
            mOperatorNameStringPattern = Pattern.compile(operatorNamePattern);
            if (DBG) {
                log("mOperatorNameStringPattern: " + mOperatorNameStringPattern.toString());
            }
        }
    }

    private void updateOperatorNameForServiceState(ServiceState servicestate) {
        if (servicestate == null) {
            return;
        }

        servicestate.setOperatorName(
                filterOperatorNameByPattern(servicestate.getOperatorAlphaLong()),
                filterOperatorNameByPattern(servicestate.getOperatorAlphaShort()),
                servicestate.getOperatorNumeric());

        List<NetworkRegistrationInfo> networkRegistrationInfos =
                servicestate.getNetworkRegistrationInfoList();

        for (int i = 0; i < networkRegistrationInfos.size(); i++) {
            if (networkRegistrationInfos.get(i) != null) {
                updateOperatorNameForCellIdentity(
                        networkRegistrationInfos.get(i).getCellIdentity());
            }
        }
    }

    private void updateOperatorNameForCellIdentity(CellIdentity cellIdentity) {
        if (cellIdentity == null) {
            return;
        }
        cellIdentity.setOperatorAlphaLong(
                filterOperatorNameByPattern((String) cellIdentity.getOperatorAlphaLong()));
        cellIdentity.setOperatorAlphaShort(
                filterOperatorNameByPattern((String) cellIdentity.getOperatorAlphaShort()));
    }

    /**
     * To modify the operator name of CellInfo by pattern.
     *
     * @param cellInfos List of CellInfo{@link CellInfo}.
     */
    public void updateOperatorNameForCellInfo(List<CellInfo> cellInfos) {
        if (cellInfos == null || cellInfos.isEmpty()) {
            return;
        }
        for (CellInfo cellInfo : cellInfos) {
            if (cellInfo.isRegistered()) {
                updateOperatorNameForCellIdentity(cellInfo.getCellIdentity());
            }
        }
    }

    /**
     * To modify the operator name by pattern.
     *
     * @param operatorName Registered operator name
     * @return An operator name.
     */
    public String filterOperatorNameByPattern(String operatorName) {
        if (mOperatorNameStringPattern == null || TextUtils.isEmpty(operatorName)) {
            return operatorName;
        }
        Matcher matcher = mOperatorNameStringPattern.matcher(operatorName);
        if (matcher.find()) {
            if (matcher.groupCount() > 0) {
                operatorName = matcher.group(1);
            } else {
                log("filterOperatorNameByPattern: pattern no group");
            }
        }
        return operatorName;
    }

    @RilRadioTechnology
    private static int getRilDataRadioTechnologyForWwan(ServiceState ss) {
        NetworkRegistrationInfo regInfo = ss.getNetworkRegistrationInfo(
                NetworkRegistrationInfo.DOMAIN_PS, AccessNetworkConstants.TRANSPORT_TYPE_WWAN);
        int networkType = TelephonyManager.NETWORK_TYPE_UNKNOWN;
        if (regInfo != null) {
            networkType = regInfo.getAccessNetworkTechnology();
        }
        return ServiceState.networkTypeToRilRadioTechnology(networkType);
    }

    /**
     * Registers for 5G NR state changed.
     * @param h handler to notify
     * @param what what code of message when delivered
     * @param obj placed in Message.obj
     */
    public void registerForNrStateChanged(Handler h, int what, Object obj) {
        Registrant r = new Registrant(h, what, obj);
        mNrStateChangedRegistrants.add(r);
    }

    /**
     * Unregisters for 5G NR state changed.
     * @param h handler to notify
     */
    public void unregisterForNrStateChanged(Handler h) {
        mNrStateChangedRegistrants.remove(h);
    }

    /**
     * Registers for 5G NR frequency changed.
     * @param h handler to notify
     * @param what what code of message when delivered
     * @param obj placed in Message.obj
     */
    public void registerForNrFrequencyChanged(Handler h, int what, Object obj) {
        Registrant r = new Registrant(h, what, obj);
        mNrFrequencyChangedRegistrants.add(r);
    }

    /**
     * Unregisters for 5G NR frequency changed.
     * @param h handler to notify
     */
    public void unregisterForNrFrequencyChanged(Handler h) {
        mNrFrequencyChangedRegistrants.remove(h);
    }

    /**
     * Get the NR data connection context ids.
     *
     * @return data connection context ids.
     */
    @NonNull
    public Set<Integer> getNrContextIds() {
        Set<Integer> idSet = new HashSet<>();

        for (PhysicalChannelConfig config : mLastPhysicalChannelConfigList) {
            if (isNrPhysicalChannelConfig(config)) {
                for (int id : config.getContextIds()) {
                    idSet.add(id);
                }
            }
        }

        return idSet;
    }

    private void setDataNetworkTypeForPhone(int type) {
        if (mPhone.getUnitTestMode()) {
            return;
        }
        TelephonyManager tm = (TelephonyManager) mPhone.getContext().getSystemService(
                Context.TELEPHONY_SERVICE);
        tm.setDataNetworkTypeForPhone(mPhone.getPhoneId(), type);
    }

    /**
     * Used to insert a ServiceState into the ServiceStateProvider as a ContentValues instance.
     *
     * Copied from packages/services/Telephony/src/com/android/phone/ServiceStateProvider.java
     *
     * @param state the ServiceState to convert into ContentValues
     * @return the convertedContentValues instance
     */
    private ContentValues getContentValuesForServiceState(ServiceState state) {
        ContentValues values = new ContentValues();
        final Parcel p = Parcel.obtain();
        state.writeToParcel(p, 0);
        // Turn the parcel to byte array. Safe to do this because the content values were never
        // written into a persistent storage. ServiceStateProvider keeps values in the memory.
        values.put(SERVICE_STATE, p.marshall());
        return values;
    }
}<|MERGE_RESOLUTION|>--- conflicted
+++ resolved
@@ -3567,14 +3567,8 @@
             if (!hasBrandOverride && (mCi.getRadioState() == TelephonyManager.RADIO_POWER_ON)
                     && (mEriManager.isEriFileLoaded())
                     && (!ServiceState.isPsOnlyTech(mSS.getRilVoiceRadioTechnology())
-<<<<<<< HEAD
-                    || TelephonyResourceUtils.getTelephonyResources(mPhone.getContext()).getBoolean(
-                        com.android.telephony.resources.R.bool.config_LTE_eri_for_network_name))
-                    && (!mIsSubscriptionFromRuim)) {
-=======
                     || mPhone.getContext().getResources().getBoolean(com.android.internal.R
-                    .bool.config_LTE_eri_for_network_name))) {
->>>>>>> e13a3b6e
+                    .bool.config_LTE_eri_for_network_name)) && (!mIsSubscriptionFromRuim)) {
                 // Only when CDMA is in service, ERI will take effect
                 eriText = mSS.getOperatorAlpha();
                 // Now the Phone sees the new ServiceState so it can get the new ERI text
