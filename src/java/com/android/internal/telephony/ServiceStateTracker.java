--- conflicted
+++ resolved
@@ -3199,8 +3199,6 @@
             log(tmpLog);
             mRadioPowerLog.log(tmpLog);
         }
-<<<<<<< HEAD
-=======
 
         if (mDesiredPowerState && mDeviceShuttingDown) {
             log("setPowerStateToDesired powering on of radio failed because the device is " +
@@ -3208,7 +3206,6 @@
             return;
         }
 
->>>>>>> 23e47d30
         // If we want it on and it's off, turn it on
         if (mDesiredPowerState && !mRadioDisabledByCarrier
                 && (forceApply || mCi.getRadioState() == TelephonyManager.RADIO_POWER_OFF)) {
