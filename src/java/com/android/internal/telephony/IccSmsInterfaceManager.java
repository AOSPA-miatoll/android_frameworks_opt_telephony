--- conflicted
+++ resolved
@@ -1364,26 +1364,25 @@
         return result != null ? result : destAddr;
     }
 
-<<<<<<< HEAD
-    public int getSmsCapacityOnIcc() {
-        int numberOnIcc = -1;
-        IccRecords ir = mPhone.getIccRecords();
-
-        if (ir != null) {
-            numberOnIcc = ir.getSmsCapacityOnIcc();
-        } else {
-            log("getSmsCapacityOnIcc - aborting, no icc card present.");
-        }
-
-        log("getSmsCapacityOnIcc().numberOnIcc = " + numberOnIcc);
-        return numberOnIcc;
-=======
     public void dump(FileDescriptor fd, PrintWriter pw, String[] args) {
         pw.println("CellBroadcast log:");
         mCellBroadcastLocalLog.dump(fd, pw, args);
         pw.println("SMS dispatcher controller log:");
         mDispatchersController.dump(fd, pw, args);
         pw.flush();
->>>>>>> d7206c9c
+    }
+
+    public int getSmsCapacityOnIcc() {
+        int numberOnIcc = -1;
+        IccRecords ir = mPhone.getIccRecords();
+
+        if (ir != null) {
+            numberOnIcc = ir.getSmsCapacityOnIcc();
+        } else {
+            log("getSmsCapacityOnIcc - aborting, no icc card present.");
+        }
+
+        log("getSmsCapacityOnIcc().numberOnIcc = " + numberOnIcc);
+        return numberOnIcc;
     }
 }