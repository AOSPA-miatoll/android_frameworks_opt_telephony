--- conflicted
+++ resolved
@@ -56,11 +56,8 @@
 import com.android.internal.telephony.uicc.IccFileHandler;
 import com.android.internal.telephony.uicc.IccUtils;
 import com.android.internal.telephony.uicc.UiccController;
-<<<<<<< HEAD
+import com.android.internal.telephony.uicc.UiccProfile;
 import com.android.internal.telephony.uicc.IccRecords;
-=======
-import com.android.internal.telephony.uicc.UiccProfile;
->>>>>>> df47bfa2
 import com.android.internal.util.HexDump;
 
 import java.io.FileDescriptor;
@@ -1464,18 +1461,4 @@
         mDispatchersController.dump(fd, pw, args);
         pw.flush();
     }
-
-    public int getSmsCapacityOnIcc() {
-        int numberOnIcc = -1;
-        IccRecords ir = mPhone.getIccRecords();
-
-        if (ir != null) {
-            numberOnIcc = ir.getSmsCapacityOnIcc();
-        } else {
-            log("getSmsCapacityOnIcc - aborting, no icc card present.");
-        }
-
-        log("getSmsCapacityOnIcc().numberOnIcc = " + numberOnIcc);
-        return numberOnIcc;
-    }
 }