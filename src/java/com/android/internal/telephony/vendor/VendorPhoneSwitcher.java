/*
 * Copyright (C) 2020 The Android Open Source Project
 *
 * Licensed under the Apache License, Version 2.0 (the "License");
 * you may not use this file except in compliance with the License.
 * You may obtain a copy of the License at
 *
 *      http://www.apache.org/licenses/LICENSE-2.0
 *
 * Unless required by applicable law or agreed to in writing, software
 * distributed under the License is distributed on an "AS IS" BASIS,
 * WITHOUT WARRANTIES OR CONDITIONS OF ANY KIND, either express or implied.
 * See the License for the specific language governing permissions and
 * limitations under the License.
 */

package com.android.internal.telephony.vendor;

import static android.telephony.SubscriptionManager.DEFAULT_SUBSCRIPTION_ID;
import static android.telephony.SubscriptionManager.INVALID_PHONE_INDEX;
import static android.telephony.SubscriptionManager.INVALID_SUBSCRIPTION_ID;
import static android.telephony.TelephonyManager.RADIO_POWER_UNAVAILABLE;

import android.content.BroadcastReceiver;
import android.content.Context;
import android.content.Intent;
import android.content.IntentFilter;
import android.net.NetworkCapabilities;
import android.net.NetworkRequest;
import android.os.AsyncResult;
import android.os.Looper;
import android.os.Message;
import android.os.Registrant;
import android.os.SystemProperties;
import android.telephony.data.ApnSetting;
import android.telephony.Rlog;
import android.telephony.SubscriptionManager;

import android.text.TextUtils;

import com.android.internal.annotations.VisibleForTesting;
import com.android.internal.telephony.CallManager;
import com.android.internal.telephony.Call;
import com.android.internal.telephony.CommandsInterface;
import com.android.internal.telephony.dataconnection.DcRequest;
import com.android.internal.telephony.dataconnection.DataEnabledSettings;
import com.android.internal.telephony.GsmCdmaCall;
import com.android.internal.telephony.imsphone.ImsPhone;
import com.android.internal.telephony.imsphone.ImsPhoneCall;
import com.android.internal.telephony.ITelephonyRegistry;
import com.android.internal.telephony.IccCardConstants;
import com.android.internal.telephony.Phone;
import com.android.internal.telephony.PhoneConstants;
import com.android.internal.telephony.PhoneFactory;
import com.android.internal.telephony.PhoneSwitcher;
import com.android.internal.telephony.SubscriptionController;
import com.android.internal.telephony.TelephonyIntents;

import java.lang.Integer;
import java.nio.ByteBuffer;
import java.nio.ByteOrder;
import java.util.ArrayList;
import java.util.List;
import android.net.StringNetworkSpecifier;
import android.net.NetworkSpecifier;

public class VendorPhoneSwitcher extends PhoneSwitcher {

    private final int MAX_CONNECT_FAILURE_COUNT = 5;
    private final int[] mRetryArray =  new int []{5,10,20,40,60};
    private int[] mAllowDataFailure;
    private boolean[] mDdsRequestSent;
    private boolean mManualDdsSwitch = false;
    private int mDefaultDataPhoneId = -1;
    private String [] mSimStates;
    private List<Integer> mNewActivePhones;
    private boolean mWaitForDetachResponse = false;
    private DdsSwitchState mDdsSwitchState = DdsSwitchState.NONE;
    private final int USER_INITIATED_SWITCH = 0;
    private final int NONUSER_INITIATED_SWITCH = 1;
    private final String PROPERTY_TEMP_DDSSWITCH = "persist.vendor.radio.enable_temp_dds";
    private final GsmCdmaCall[] mFgCsCalls;
    private final GsmCdmaCall[] mBgCsCalls;
    private final GsmCdmaCall[] mRiCsCalls;
    private final ImsPhone[] mImsPhones;
    private final ImsPhoneCall[] mFgImsCalls;
    private final ImsPhoneCall[] mBgImsCalls;
    private final ImsPhoneCall[] mRiImsCalls;

    private final int EVENT_ALLOW_DATA_FALSE_RESPONSE  = 201;
    private final int EVENT_ALLOW_DATA_TRUE_RESPONSE   = 202;
    private final int EVENT_DDS_SWITCH_RESPONSE        = 203;
    private final int EVENT_PREFERRED_SUB_VALID        = 204;

    private enum DdsSwitchState {
        NONE, REQUIRED, DONE
    }

    public VendorPhoneSwitcher(int maxActivePhones, Context context, Looper looper) {
        super (maxActivePhones, context, looper);
        mAllowDataFailure = new int[mActiveModemCount];
        mDdsRequestSent = new boolean[mActiveModemCount];
        mSimStates = new String[mActiveModemCount];
        IntentFilter filter = new IntentFilter();
        filter.addAction(TelephonyIntents.ACTION_SIM_STATE_CHANGED);
        mContext.registerReceiver(mSimStateIntentReceiver, filter);

        mImsPhones = new ImsPhone[mActiveModemCount];
        mFgCsCalls = new GsmCdmaCall[mActiveModemCount];
        mBgCsCalls = new GsmCdmaCall[mActiveModemCount];
        mRiCsCalls = new GsmCdmaCall[mActiveModemCount];
        mFgImsCalls = new ImsPhoneCall[mActiveModemCount];
        mBgImsCalls = new ImsPhoneCall[mActiveModemCount];
        mRiImsCalls = new ImsPhoneCall[mActiveModemCount];

        for (int i=0; i < mActiveModemCount; i++) {
            if (PhoneFactory.getPhone(i) != null) {
                mFgCsCalls[i] = (GsmCdmaCall) PhoneFactory.getPhone(i).getForegroundCall();
                mBgCsCalls[i] = (GsmCdmaCall) PhoneFactory.getPhone(i).getBackgroundCall();
                mRiCsCalls[i] = (GsmCdmaCall) PhoneFactory.getPhone(i).getRingingCall();
            }
            mImsPhones[i] = (ImsPhone)PhoneFactory.getPhone(i).getImsPhone();
            if (mImsPhones[i] != null) {
                mFgImsCalls[i] = mImsPhones[i].getForegroundCall();
                mBgImsCalls[i] = mImsPhones[i].getBackgroundCall();
                mRiImsCalls[i] = mImsPhones[i].getRingingCall();
            }

            mDdsRequestSent[i] = false;
        }
    }

    public static VendorPhoneSwitcher make(int maxActivePhones, Context context, Looper looper) {
        if (sPhoneSwitcher == null) {
            sPhoneSwitcher = new VendorPhoneSwitcher(maxActivePhones, context, looper);
        }

        return (VendorPhoneSwitcher)sPhoneSwitcher;
    }

    private BroadcastReceiver mSimStateIntentReceiver = new BroadcastReceiver() {
        @Override
        public void onReceive(Context context, Intent intent) {
            String action = intent.getAction();
            if (action.equals(TelephonyIntents.ACTION_SIM_STATE_CHANGED)) {
                String value = intent.getStringExtra(IccCardConstants.INTENT_KEY_ICC_STATE);
                int phoneId = intent.getIntExtra(PhoneConstants.PHONE_KEY,
                        SubscriptionManager.INVALID_PHONE_INDEX);
                log("mSimStateIntentReceiver: phoneId = " + phoneId + " value = " + value);
                if (SubscriptionManager.isValidPhoneId(phoneId)) {
                    mSimStates[phoneId] = value;
                    // If SIM is absent, allow DDS request always, which avoids DDS switch
                    // can't be completed in the no-SIM case because the sent status of the
                    // old preferred phone has no chance to reset in hot-swap
                    if (IccCardConstants.INTENT_VALUE_ICC_ABSENT.equals(value)) {
                        mDdsRequestSent[phoneId] = false;
                    }
                }

                if (isSimReady(phoneId) && (getConnectFailureCount(phoneId) > 0)) {
                    sendRilCommands(phoneId);
                }
            }
        }
    };

    @Override
    public void handleMessage(Message msg) {
        final int ddsSubId = mSubscriptionController.getDefaultDataSubId();
        final int ddsPhoneId = mSubscriptionController.getPhoneId(ddsSubId);

        log("handle event - " + msg.what);
        AsyncResult ar = null;
        switch (msg.what) {
            case EVENT_SUBSCRIPTION_CHANGED: {
                if (mHalCommandToUse == HAL_COMMAND_UNKNOWN) {
                    log("EVENT_SUBSCRIPTION_CHANGED: update HAL command");
                    mHalCommandToUse = mRadioConfig.isSetPreferredDataCommandSupported()
                            ? HAL_COMMAND_PREFERRED_DATA : HAL_COMMAND_ALLOW_DATA;
                }
                onEvaluate(REQUESTS_UNCHANGED, "subChanged");
                break;
            }
            case EVENT_PRECISE_CALL_STATE_CHANGED: {
                log("EVENT_PRECISE_CALL_STATE_CHANGED");
                if (!isAnyVoiceCallActiveOnDevice()) {
                    for (int i = 0; i < mActiveModemCount; i++) {
                        if ((getConnectFailureCount(i) > 0) &&
                                isPhoneIdValidForRetry(i)) {
                            sendRilCommands(i);
                            break;
                        }
                    }
                }
                super.handleMessage(msg);
                break;
            }
            case EVENT_ALLOW_DATA_TRUE_RESPONSE: {
                log("EVENT_ALLOW_DATA_TRUE_RESPONSE");
                onDdsSwitchResponse(msg.arg1, (AsyncResult)msg.obj);
                break;
            }
            case EVENT_ALLOW_DATA_FALSE_RESPONSE: {
                log("EVENT_ALLOW_DATA_FALSE_RESPONSE");
                mWaitForDetachResponse = false;
                for (int phoneId : mNewActivePhones) {
                    activate(phoneId);
                }
                if (mNewActivePhones.contains(ddsPhoneId)) {
                    mManualDdsSwitch = false;
                }
                break;
            }
            case EVENT_DDS_SWITCH_RESPONSE: {
                log("EVENT_DDS_SWITCH_RESPONSE");
                onDdsSwitchResponse(msg.arg1, (AsyncResult)msg.obj);
                break;
            }
            case EVENT_PREFERRED_SUB_VALID: {
                log("EVENT_PREFERRED_SUB_VALID");
                notifyDdsSwitchDone();
                break;
            }
            default:
                super.handleMessage(msg);
        }
    }

    private boolean isSimReady(int phoneId) {
        if (phoneId == SubscriptionManager.INVALID_PHONE_INDEX) {
            return false;
        }

        if (IccCardConstants.INTENT_VALUE_ICC_READY.equals(mSimStates[phoneId]) ||
                IccCardConstants.INTENT_VALUE_ICC_LOADED.equals(mSimStates[phoneId]) ||
                IccCardConstants.INTENT_VALUE_ICC_IMSI.equals(mSimStates[phoneId])) {
            log("SIM READY for phoneId: " + phoneId);
            return true;
        } else {
            return false;
        }
    }

    @Override
    protected boolean onEvaluate(boolean requestsChanged, String reason) {
        StringBuilder sb = new StringBuilder(reason);

        boolean diffDetected = requestsChanged;

        // Check if user setting of default non-opportunistic data sub is changed.
        final int primaryDataSubId = mSubscriptionController.getDefaultDataSubId();
        final int ddsPhoneId = mSubscriptionController.getPhoneId(primaryDataSubId);
        if (primaryDataSubId != mPrimaryDataSubId) {
            sb.append(" mPrimaryDataSubId ").append(mPrimaryDataSubId).append("->")
                .append(primaryDataSubId);
            mManualDdsSwitch = true;
            mPrimaryDataSubId = primaryDataSubId;
        }

        // Check to see if there is any active subscription on any phone
        boolean hasAnyActiveSubscription = false;
        boolean hasSubRefreshedOnThePreferredPhone = false;

        // Check if phoneId to subId mapping is changed.
        for (int i = 0; i < mActiveModemCount; i++) {
            int sub = mSubscriptionController.getSubIdUsingPhoneId(i);

            if (SubscriptionManager.isValidSubscriptionId(sub)) hasAnyActiveSubscription = true;

            if (sub != mPhoneSubscriptions[i]) {
                sb.append(" phone[").append(i).append("] ").append(mPhoneSubscriptions[i]);
                sb.append("->").append(sub);
                if (SubscriptionManager.isValidSubscriptionId(mPreferredDataSubId.get())
                        && mPhoneSubscriptions[i] == mPreferredDataSubId.get()) {
                    sb.append("sub refreshed");
                    hasSubRefreshedOnThePreferredPhone = true;
                }
                mPhoneSubscriptions[i] = sub;
                diffDetected = true;
            }
        }

        if (!hasAnyActiveSubscription) {
            transitionToEmergencyPhone();
        } else {
            if (VDBG) log("Found an active subscription");
        }
        final boolean isOldPeferredDataSubValid =
                SubscriptionManager.isValidSubscriptionId(mPreferredDataSubId.get());
        // Check if phoneId for preferred data is changed.
        int oldPreferredDataPhoneId = mPreferredDataPhoneId;

        // When there are no subscriptions, the preferred data phone ID is invalid, but we want
        // to keep a valid phoneId for Emergency, so skip logic that updates for preferred data
        // phone ID. Ideally there should be a single set of checks that evaluate the correct
        // phoneId on a service-by-service basis (EIMS being one), but for now... just bypass
        // this logic in the no-SIM case.
        if (hasAnyActiveSubscription) updatePreferredDataPhoneId();

        final boolean isPeferredDataSubValid =
                SubscriptionManager.isValidSubscriptionId(mPreferredDataSubId.get());

        if(!isOldPeferredDataSubValid && isPeferredDataSubValid) {
            // To avoid race condition, I'd like to send a msg in OnEvalute
            // This is used to ensure informing active phones again after the preferred
            // SUB is valid
            sendEmptyMessage(EVENT_PREFERRED_SUB_VALID);
        }

        if (oldPreferredDataPhoneId != mPreferredDataPhoneId) {
            sb.append(" preferred phoneId ").append(oldPreferredDataPhoneId)
                    .append("->").append(mPreferredDataPhoneId);
            if (SubscriptionManager.isValidPhoneId(oldPreferredDataPhoneId)) {
                mDdsRequestSent[oldPreferredDataPhoneId] = false;
            }
            mDdsSwitchState = DdsSwitchState.REQUIRED;
            diffDetected = true;
        } else if (hasSubRefreshedOnThePreferredPhone) {
            // Tell connectivity the real active data phone
            notifyPreferredDataSubIdChanged();
        }

        if (diffDetected) {
            log("evaluating due to " + sb.toString());
            if (mHalCommandToUse == HAL_COMMAND_PREFERRED_DATA) {
                // With HAL_COMMAND_PREFERRED_DATA, all phones are assumed to allow PS attach.
                // So marking all phone as active.
                for (int phoneId = 0; phoneId < mActiveModemCount; phoneId++) {
                    activate(phoneId);
                }
                sendRilCommands(mPreferredDataPhoneId);
            } else {
                List<Integer> newActivePhones = new ArrayList<Integer>();

                for (DcRequest dcRequest : mPrioritizedDcRequests) {
                    int phoneIdForRequest = phoneIdForRequest(dcRequest.networkRequest,
                            dcRequest.apnType);
                    if (phoneIdForRequest == INVALID_PHONE_INDEX) continue;
                    if (newActivePhones.contains(phoneIdForRequest)) continue;
                    newActivePhones.add(phoneIdForRequest);
                    if (newActivePhones.size() >= mMaxDataAttachModemCount) break;
                }

                if (VDBG) {
                    log("default subId = " + mPrimaryDataSubId);
                    log("preferred subId = " + mPreferredDataSubId.get());
                    for (int i = 0; i < mActiveModemCount; i++) {
                        log(" phone[" + i + "] using sub[" + mPhoneSubscriptions[i] + "]");
                    }
                    log(" newActivePhones:");
                    for (Integer i : newActivePhones) log("  " + i);
                }

                mNewActivePhones = newActivePhones;
                for (int phoneId = 0; (phoneId < mActiveModemCount); phoneId++) {
                    if (!newActivePhones.contains(phoneId)) {
                        deactivate(phoneId);
                    }
                }
                if (!mWaitForDetachResponse) {
                    // only activate phones up to the limit
                    final boolean activateDdsPhone = mNewActivePhones.contains(ddsPhoneId);
                    if (activateDdsPhone && mManualDdsSwitch) {
                        activate(ddsPhoneId);
                    } else {
                        for (int phoneId : newActivePhones) {
                            activate(phoneId);
                        }
                    }
                    if (activateDdsPhone) {
                        mManualDdsSwitch = false;
                    }
                }
            }
        }

        return diffDetected;
    }

    /* Determine the phone id on which PS attach needs to be done
     */
    protected int phoneIdForRequest(NetworkRequest netRequest, int apnType) {
        int subId = getSubIdFromNetworkSpecifier(netRequest.networkCapabilities
                .getNetworkSpecifier());

        if (subId == DEFAULT_SUBSCRIPTION_ID) return mPreferredDataPhoneId;
        if (subId == INVALID_SUBSCRIPTION_ID) return INVALID_PHONE_INDEX;

        int preferredDataSubId = SubscriptionManager.isValidPhoneId(mPreferredDataPhoneId)
                ? mPhoneSubscriptions[mPreferredDataPhoneId] : INVALID_SUBSCRIPTION_ID;
        // Currently we assume multi-SIM devices will only support one Internet PDN connection. So
        // if Internet PDN is established on the non-preferred phone, it will interrupt
        // Internet connection on the preferred phone. So we only accept Internet request with
        // preferred data subscription or no specified subscription.
        if (netRequest.hasCapability(NetworkCapabilities.NET_CAPABILITY_INTERNET)
                && netRequest.hasCapability(NetworkCapabilities.NET_CAPABILITY_NOT_RESTRICTED)
                && subId != preferredDataSubId && subId != mValidator.getSubIdInValidation()) {
            // Returning INVALID_PHONE_INDEX will result in netRequest not being handled.
            return INVALID_PHONE_INDEX;
        }

        // This is for Volte+PS case
        if ((ApnSetting.TYPE_IMS == apnType) && mManualDdsSwitch
                && mMaxDataAttachModemCount != mActiveModemCount) {
            subId = mPrimaryDataSubId;
        }

        // Try to find matching phone ID. If it doesn't exist, we'll end up returning INVALID.
        int phoneId = INVALID_PHONE_INDEX;
        for (int i = 0; i < mActiveModemCount; i++) {
            if (mPhoneSubscriptions[i] == subId) {
                phoneId = i;
                break;
            }
        }
        return phoneId;
    }

    protected boolean isUiccProvisioned(int phoneId) {
        boolean isUiccApplicationEnabled = true;
        // FIXME get the SubscriptionManager.UICC_APPLICATIONS_ENABLED value and use it here
        log("isUiccProvisioned: status= " + isUiccApplicationEnabled + " phoneid=" + phoneId);
        return mSubscriptionController.isActiveSubId(mPhoneSubscriptions[phoneId]) &&
                isUiccApplicationEnabled;
    }

    @Override
    protected void deactivate(int phoneId) {
        PhoneState state = mPhoneStates[phoneId];
        if (state.active == false) {
            return;
        }
        state.active = false;
        log("deactivate " + phoneId);
        state.lastRequested = System.currentTimeMillis();
        if (mHalCommandToUse == HAL_COMMAND_ALLOW_DATA || mHalCommandToUse == HAL_COMMAND_UNKNOWN) {
            if (mSubscriptionController.isActiveSubId(mPhoneSubscriptions[phoneId])) {
                PhoneFactory.getPhone(phoneId).mCi.setDataAllowed(false,
                        obtainMessage(EVENT_ALLOW_DATA_FALSE_RESPONSE));
                mWaitForDetachResponse = true;
            }
        }
    }

    @Override
    protected void activate(int phoneId) {
        PhoneState state = mPhoneStates[phoneId];
        if ((state.active == true) && !mManualDdsSwitch &&
                (getConnectFailureCount(phoneId) == 0)) return;
        state.active = true;
        log("activate " + phoneId);
        state.lastRequested = System.currentTimeMillis();
        if (mHalCommandToUse == HAL_COMMAND_ALLOW_DATA || mHalCommandToUse == HAL_COMMAND_UNKNOWN) {
            PhoneFactory.getPhone(phoneId).mCi.setDataAllowed(true,
                    obtainMessage(EVENT_ALLOW_DATA_TRUE_RESPONSE, phoneId, 0));
        }
    }

    @Override
    protected void sendRilCommands(int phoneId) {
        if (!SubscriptionManager.isValidPhoneId(phoneId) || phoneId >= mActiveModemCount) {
            log("sendRilCommands: skip dds switch due to invalid phoneid=" + phoneId);
            return;
        }

        if (mHalCommandToUse == HAL_COMMAND_ALLOW_DATA || mHalCommandToUse == HAL_COMMAND_UNKNOWN) {
            PhoneFactory.getPhone(phoneId).mCi.setDataAllowed(isPhoneActive(phoneId),
                    obtainMessage(isPhoneActive(phoneId) ? EVENT_ALLOW_DATA_TRUE_RESPONSE
                    : EVENT_ALLOW_DATA_FALSE_RESPONSE, phoneId, 0));
        } else if (phoneId == mPreferredDataPhoneId) {
            if (!mDdsRequestSent[phoneId]) {
                // Only setPreferredDataModem if the phoneId equals to current mPreferredDataPhoneId
                log("sendRilCommands: setPreferredDataModem - phoneId: " + phoneId);
                mRadioConfig.setPreferredDataModem(phoneId,
                        obtainMessage(EVENT_DDS_SWITCH_RESPONSE, phoneId, 0));
                mDdsRequestSent[phoneId] = true;
            } else {
                log("sendRilCommands: setPreferredDataModem request already sent on phoneId: " +
                        phoneId);
            }
        }
    }

    /*
     * Method to check if any of the calls are started
     */
    @Override
    protected boolean isPhoneInVoiceCall(Phone phone) {
        if (phone == null) {
            return false;
        }
        boolean dataDuringCallsEnabled = false;
        DataEnabledSettings dataEnabledSettings = phone.getDataEnabledSettings();
        if (dataEnabledSettings != null) {
            dataDuringCallsEnabled = dataEnabledSettings.isDataAllowedInVoiceCall();
        }
        if (!dataDuringCallsEnabled) {
            log("isPhoneInVoiceCall: dataDuringCallsEnabled=" + dataDuringCallsEnabled);
            return false;
        }
<<<<<<< HEAD

=======
>>>>>>> c8004beb
        int phoneId = phone.getPhoneId();
        return (mFgCsCalls[phoneId].getState().isAlive() ||
                mBgCsCalls[phoneId].getState().isAlive() ||
                mRiCsCalls[phoneId].getState().isAlive() ||
                mFgImsCalls[phoneId].getState().isAlive() ||
                mBgImsCalls[phoneId].getState().isAlive() ||
                mRiImsCalls[phoneId].getState().isAlive());
    }

    private void resetConnectFailureCount(int phoneId) {
        mAllowDataFailure[phoneId] = 0;
    }

    private void incConnectFailureCount(int phoneId) {
        mAllowDataFailure[phoneId]++;
    }

    @VisibleForTesting
    public int getConnectFailureCount(int phoneId) {
        return mAllowDataFailure[phoneId];
    }

    private void handleConnectMaxFailure(int phoneId) {
        resetConnectFailureCount(phoneId);
        int ddsSubId = mSubscriptionController.getDefaultDataSubId();
        int ddsPhoneId = mSubscriptionController.getPhoneId(ddsSubId);
        if (SubscriptionManager.isValidPhoneId(ddsPhoneId) && phoneId != ddsPhoneId) {
            log("ALLOW_DATA retries exhausted on phoneId = " + phoneId);
            enforceDds(ddsPhoneId);
        }
    }

    private void enforceDds(int phoneId) {
        int[] subId = mSubscriptionController.getSubId(phoneId);
        log("enforceDds: subId = " + subId[0]);
        mSubscriptionController.setDefaultDataSubId(subId[0]);
    }

    private boolean isAnyVoiceCallActiveOnDevice() {
        boolean ret = (CallManager.getInstance().getState() != PhoneConstants.State.IDLE);
        log("isAnyVoiceCallActiveOnDevice: " + ret);
        return ret;
    }

    private void onDdsSwitchResponse(int phoneId, AsyncResult ar) {
        if (ar.exception != null) {
            mDdsRequestSent[phoneId] = false;
            incConnectFailureCount(phoneId);
            log("Dds switch failed on phoneId = " + phoneId + ", failureCount = "
                    + getConnectFailureCount(phoneId));

            if (isAnyVoiceCallActiveOnDevice()) {
                boolean isTempSwitchPropEnabled = SystemProperties.getBoolean(
                        PROPERTY_TEMP_DDSSWITCH, false);
                int ddsPhoneId = mSubscriptionController.getPhoneId(
                        mSubscriptionController.getDefaultDataSubId());
                log("onDdsSwitchResponse: isTempSwitchPropEnabled=" + isTempSwitchPropEnabled +
                        ", ddsPhoneId=" + ddsPhoneId + ", mPreferredDataPhoneId=" +
                        mPreferredDataPhoneId);
                if (isTempSwitchPropEnabled && (phoneId != ddsPhoneId) &&
                        getConnectFailureCount(phoneId) < MAX_CONNECT_FAILURE_COUNT) {
                    log("Retry Temporary DDS switch on phoneId:" + phoneId);
                    sendRilCommands(phoneId);
                } else {
                    /* Any DDS retry while voice call is active is in vain
                       Wait for call to get disconnected */
                    log("Wait for call end indication");
                }
                return;
            }

            if (!isSimReady(phoneId)) {
                /* If there is a attach failure due to sim not ready then
                hold the retry until sim gets ready */
                log("Wait for SIM to get READY");
                return;
            }

            int ddsSwitchFailureCount = getConnectFailureCount(phoneId);
            if (ddsSwitchFailureCount > MAX_CONNECT_FAILURE_COUNT) {
                handleConnectMaxFailure(phoneId);
            } else {
                int retryDelay = mRetryArray[ddsSwitchFailureCount - 1] * 1000;
                log("Scheduling DDS switch retry after: " + retryDelay);
                postDelayed(new Runnable() {
                    @Override
                    public void run() {
                        log("Running DDS switch retry");
                        if (isPhoneIdValidForRetry(phoneId)) {
                            sendRilCommands(phoneId);
                        } else {
                            log("Abandon DDS switch retry");
                            resetConnectFailureCount(phoneId);
                        }
                    }}, retryDelay);
                }
        } else {
            log("DDS switch success on phoneId = " + phoneId);
            resetConnectFailureCount(phoneId);
            if (mDdsSwitchState == DdsSwitchState.REQUIRED) {
                mDdsSwitchState = DdsSwitchState.DONE;
            }
            notifyDdsSwitchDone();
        }
    }

    private void notifyDdsSwitchDone() {
        log("notifyDdsSwitchDone on the preferred data SUB = " + mPreferredDataSubId.get()
                + " and the preferred phone ID = " + mPreferredDataPhoneId);
        // Notify all registrants.
        mActivePhoneRegistrants.notifyRegistrants();
        notifyPreferredDataSubIdChanged();

        if (mDdsSwitchState == DdsSwitchState.DONE
                && SubscriptionManager.isValidSubscriptionId(mPreferredDataSubId.get())) {
            mDdsSwitchState = mDdsSwitchState.NONE;
            Intent intent = new Intent(
                    "org.codeaurora.intent.action.ACTION_DDS_SWITCH_DONE");
            intent.putExtra(PhoneConstants.SUBSCRIPTION_KEY, mPreferredDataSubId.get());
            intent.addFlags(Intent.FLAG_RECEIVER_INCLUDE_BACKGROUND);
            log("Broadcast dds switch done intent on " + mPreferredDataSubId.get());
            mContext.sendBroadcast(intent);
        }
    }

    private boolean isPhoneIdValidForRetry(int phoneId) {
        boolean isValid = false;
        int phoneIdForRequest = INVALID_PHONE_INDEX;
        int ddsPhoneId = mSubscriptionController.getPhoneId(
                mSubscriptionController.getDefaultDataSubId());
        if (ddsPhoneId != INVALID_PHONE_INDEX && ddsPhoneId == phoneId) {
            isValid = true;
        } else {
            if (mPrioritizedDcRequests.size() > 0) {
                for (int i = 0; i < mMaxDataAttachModemCount; i++) {
                    DcRequest dcRequest = mPrioritizedDcRequests.get(i);
                    if (dcRequest != null) {
                        phoneIdForRequest = phoneIdForRequest(dcRequest.networkRequest,
                                dcRequest.apnType);
                        if (phoneIdForRequest == phoneId) {
                            isValid = true;
                            break;
                        }
                    }
                }
            }
        }
        return isValid;
    }

    /*
     * Returns true if mPhoneIdInVoiceCall is set for active calls
     */
    private boolean isCallInProgress() {
        return SubscriptionManager.isValidPhoneId(mPhoneIdInVoiceCall);
    }
}<|MERGE_RESOLUTION|>--- conflicted
+++ resolved
@@ -498,10 +498,6 @@
             log("isPhoneInVoiceCall: dataDuringCallsEnabled=" + dataDuringCallsEnabled);
             return false;
         }
-<<<<<<< HEAD
-
-=======
->>>>>>> c8004beb
         int phoneId = phone.getPhoneId();
         return (mFgCsCalls[phoneId].getState().isAlive() ||
                 mBgCsCalls[phoneId].getState().isAlive() ||
