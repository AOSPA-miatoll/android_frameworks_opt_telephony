--- conflicted
+++ resolved
@@ -1092,10 +1092,7 @@
     public void setAllowHoldingVideoCall(boolean allowHoldingVideoCall) {
         mAllowHoldingVideoCall = allowHoldingVideoCall;
     }
-<<<<<<< HEAD
-=======
-
->>>>>>> df47bfa2
+
     /**
      * Sets whether the connection is the result of an external call which was pulled to the local
      * device.
