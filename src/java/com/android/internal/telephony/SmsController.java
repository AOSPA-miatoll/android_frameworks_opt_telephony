--- conflicted
+++ resolved
@@ -628,27 +628,16 @@
 
     /**
      * Get the capacity count of sms on Icc card.
-<<<<<<< HEAD
-     **/
+     */
     @Override
     public int getSmsCapacityOnIccForSubscriber(int subId) {
-       IccSmsInterfaceManager iccSmsIntMgr = getIccSmsInterfaceManager(subId);
-=======
-     */
-    @Override
-    public int getSmsCapacityOnIccForSubscriber(int subId) {
-        IccSmsInterfaceManager iccSmsIntMgr = getIccSmsInterfaceManager(subId);
->>>>>>> df47bfa2
+        IccSmsInterfaceManager iccSmsIntMgr = getIccSmsInterfaceManager(subId);
 
         if (iccSmsIntMgr != null ) {
             return iccSmsIntMgr.getSmsCapacityOnIcc();
         } else {
             Rlog.e(LOG_TAG, "iccSmsIntMgr is null for " + " subId: " + subId);
-<<<<<<< HEAD
-            return -1;
-=======
             return 0;
->>>>>>> df47bfa2
         }
     }
 }