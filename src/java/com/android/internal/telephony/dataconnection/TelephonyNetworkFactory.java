--- conflicted
+++ resolved
@@ -253,15 +253,10 @@
                 isApplicable = mIsActive;
             }
         }
-<<<<<<< HEAD
-        if (isApplicable) {
-=======
-
         //Allow EIMS networkrequest on default slot in SIM less case.
-        if ((mIsActive && isApplicable) || (isNetworkCapabilityEims(networkRequest) &&
+        if (isApplicable || (isNetworkCapabilityEims(networkRequest) &&
                 PhoneFactory.getDefaultPhone().getPhoneId() == mPhoneId &&
                 !isSimPresentInSecondarySlot())) {
->>>>>>> e807cff9
             String s = "onNeedNetworkFor";
             localLog.log(s);
             log(s + " " + networkRequest);
