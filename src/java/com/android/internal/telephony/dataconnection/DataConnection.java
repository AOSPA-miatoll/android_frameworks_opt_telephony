--- conflicted
+++ resolved
@@ -230,16 +230,11 @@
     static final int EVENT_KEEPALIVE_START_REQUEST = BASE + 21;
     static final int EVENT_KEEPALIVE_STOP_REQUEST = BASE + 22;
     static final int EVENT_LINK_CAPACITY_CHANGED = BASE + 23;
-<<<<<<< HEAD
+    static final int EVENT_RESET = BASE + 24;
     static final int EVENT_DATA_CONNECTION_DDS_SWITCHED = BASE + 24;
 
     private static final int CMD_TO_STRING_COUNT =
             EVENT_DATA_CONNECTION_DDS_SWITCHED - BASE + 1;
-=======
-    static final int EVENT_RESET = BASE + 24;
-
-    private static final int CMD_TO_STRING_COUNT = EVENT_RESET - BASE + 1;
->>>>>>> 3be1062b
 
     private static String[] sCmdToString = new String[CMD_TO_STRING_COUNT];
     static {
@@ -270,12 +265,9 @@
         sCmdToString[EVENT_KEEPALIVE_START_REQUEST - BASE] = "EVENT_KEEPALIVE_START_REQUEST";
         sCmdToString[EVENT_KEEPALIVE_STOP_REQUEST - BASE] = "EVENT_KEEPALIVE_STOP_REQUEST";
         sCmdToString[EVENT_LINK_CAPACITY_CHANGED - BASE] = "EVENT_LINK_CAPACITY_CHANGED";
-<<<<<<< HEAD
+        sCmdToString[EVENT_RESET - BASE] = "EVENT_RESET";
         sCmdToString[EVENT_DATA_CONNECTION_DDS_SWITCHED - BASE] =
                 "EVENT_DATA_CONNECTION_DDS_SWITCHED";
-=======
-        sCmdToString[EVENT_RESET - BASE] = "EVENT_RESET";
->>>>>>> 3be1062b
     }
     // Convert cmd to string or null if unknown
     static String cmdToString(int cmd) {
