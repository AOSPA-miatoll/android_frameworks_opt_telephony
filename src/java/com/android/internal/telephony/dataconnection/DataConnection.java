/*
 * Copyright (C) 2006 The Android Open Source Project
 *
 * Licensed under the Apache License, Version 2.0 (the "License");
 * you may not use this file except in compliance with the License.
 * You may obtain a copy of the License at
 *
 *      http://www.apache.org/licenses/LICENSE-2.0
 *
 * Unless required by applicable law or agreed to in writing, software
 * distributed under the License is distributed on an "AS IS" BASIS,
 * WITHOUT WARRANTIES OR CONDITIONS OF ANY KIND, either express or implied.
 * See the License for the specific language governing permissions and
 * limitations under the License.
 */

package com.android.internal.telephony.dataconnection;

import static android.net.NetworkPolicyManager.OVERRIDE_CONGESTED;
import static android.net.NetworkPolicyManager.OVERRIDE_UNMETERED;

import android.annotation.IntDef;
import android.annotation.Nullable;
import android.app.PendingIntent;
import android.content.BroadcastReceiver;
import android.content.Context;
import android.content.Intent;
import android.content.IntentFilter;
import android.net.ConnectivityManager;
import android.net.KeepalivePacketData;
import android.net.LinkAddress;
import android.net.LinkProperties;
import android.net.NetworkCapabilities;
import android.net.NetworkFactory;
import android.net.NetworkInfo;
import android.net.NetworkMisc;
import android.net.NetworkRequest;
import android.net.NetworkUtils;
import android.net.ProxyInfo;
import android.net.RouteInfo;
import android.net.SocketKeepalive;
import android.net.StringNetworkSpecifier;
import android.os.AsyncResult;
import android.os.Message;
import android.os.PersistableBundle;
import android.os.SystemClock;
import android.os.SystemProperties;
import android.provider.Telephony;
import android.telephony.AccessNetworkConstants;
import android.telephony.AccessNetworkConstants.TransportType;
<<<<<<< HEAD
=======
import android.telephony.CarrierConfigManager;
>>>>>>> 38680c42
import android.telephony.DataFailCause;
import android.telephony.NetworkRegistrationInfo;
import android.telephony.Rlog;
import android.telephony.ServiceState;
import android.telephony.SubscriptionManager;
import android.telephony.TelephonyManager;
import android.telephony.data.ApnSetting;
<<<<<<< HEAD
=======
import android.telephony.data.ApnSetting.ApnType;
>>>>>>> 38680c42
import android.telephony.data.DataCallResponse;
import android.telephony.data.DataProfile;
import android.telephony.data.DataService;
import android.telephony.data.DataServiceCallback;
import android.text.TextUtils;
import android.util.Pair;
import android.util.StatsLog;
import android.util.TimeUtils;

import com.android.internal.annotations.VisibleForTesting;
import com.android.internal.telephony.CallTracker;
import com.android.internal.telephony.CarrierSignalAgent;
import com.android.internal.telephony.DctConstants;
import com.android.internal.telephony.LinkCapacityEstimate;
import com.android.internal.telephony.Phone;
import com.android.internal.telephony.PhoneConstants;
import com.android.internal.telephony.PhoneFactory;
import com.android.internal.telephony.RILConstants;
import com.android.internal.telephony.RetryManager;
import com.android.internal.telephony.ServiceStateTracker;
import com.android.internal.telephony.TelephonyIntents;
import com.android.internal.telephony.dataconnection.DcTracker.ReleaseNetworkType;
import com.android.internal.telephony.dataconnection.DcTracker.RequestNetworkType;
import com.android.internal.telephony.metrics.TelephonyMetrics;
import com.android.internal.telephony.nano.TelephonyProto.RilDataCall;
import com.android.internal.util.AsyncChannel;
import com.android.internal.util.IndentingPrintWriter;
import com.android.internal.util.Protocol;
import com.android.internal.util.State;
import com.android.internal.util.StateMachine;

import java.io.FileDescriptor;
import java.io.PrintWriter;
import java.io.StringWriter;
import java.lang.annotation.Retention;
import java.lang.annotation.RetentionPolicy;
import java.net.InetAddress;
import java.net.UnknownHostException;
import java.util.ArrayList;
import java.util.Collection;
import java.util.List;
import java.util.Locale;
import java.util.Map;
import java.util.concurrent.ConcurrentHashMap;
import java.util.concurrent.atomic.AtomicInteger;

/**
 * {@hide}
 *
 * DataConnection StateMachine.
 *
 * This a class for representing a single data connection, with instances of this
 * class representing a connection via the cellular network. There may be multiple
 * data connections and all of them are managed by the <code>DataConnectionTracker</code>.
 *
 * NOTE: All DataConnection objects must be running on the same looper, which is the default
 * as the coordinator has members which are used without synchronization.
 */
public class DataConnection extends StateMachine {
    protected static final boolean DBG = true;
    protected static final boolean VDBG = true;

    private static final String NETWORK_TYPE = "MOBILE";

    private static final String RAT_NAME_5G = "nr";
    private static final String RAT_NAME_EVDO = "evdo";

    /**
     * The data connection is not being or been handovered. Note this is the state for the source
     * data connection, not destination data connection
     */
    private static final int HANDOVER_STATE_IDLE = 1;

    /**
     * The data connection is being handovered. Note this is the state for the source
     * data connection, not destination data connection.
     */
    private static final int HANDOVER_STATE_BEING_TRANSFERRED = 2;

    /**
     * The data connection is already handovered. Note this is the state for the source
     * data connection, not destination data connection.
     */
    private static final int HANDOVER_STATE_COMPLETED = 3;

    /** @hide */
    @Retention(RetentionPolicy.SOURCE)
    @IntDef(prefix = {"HANDOVER_STATE_"}, value = {
            HANDOVER_STATE_IDLE,
            HANDOVER_STATE_BEING_TRANSFERRED,
            HANDOVER_STATE_COMPLETED})
    public @interface HandoverState {}

    // The data connection providing default Internet connection will have a higher score of 50.
    // Other connections will have a slightly lower score of 45. The intention is other connections
    // will not cause ConnectivityService to tear down default internet connection. For example,
    // to validate Internet connection on non-default data SIM, we'll set up a temporary Internet
    // connection on that data SIM. In this case, score of 45 is assigned so ConnectivityService
    // will not replace the default Internet connection with it.
    private static final int DEFAULT_INTERNET_CONNECTION_SCORE = 50;
    private static final int OTHER_CONNECTION_SCORE = 45;

    // The score we report to connectivity service
    private int mScore;

    // The subscription id associated with this data connection.
    private int mSubId;

    // The data connection controller
    private DcController mDcController;

    // The Tester for failing all bringup's
    private DcTesterFailBringUpAll mDcTesterFailBringUpAll;

    protected static AtomicInteger mInstanceNumber = new AtomicInteger(0);
    private AsyncChannel mAc;

    // The DCT that's talking to us, we only support one!
    private DcTracker mDct = null;

    private String[] mPcscfAddr;

    private final String mTagSuffix;
<<<<<<< HEAD
=======

    private final LocalLog mHandoverLocalLog = new LocalLog(100);
>>>>>>> 38680c42

    /**
     * Used internally for saving connecting parameters.
     */
    public static class ConnectionParams {
        int mTag;
        public ApnContext mApnContext;
        int mProfileId;
        int mRilRat;
        Message mOnCompletedMsg;
        final int mConnectionGeneration;
        @RequestNetworkType
        final int mRequestType;
        final int mSubId;

        ConnectionParams(ApnContext apnContext, int profileId, int rilRadioTechnology,
                         Message onCompletedMsg, int connectionGeneration,
                         @RequestNetworkType int requestType, int subId) {
            mApnContext = apnContext;
            mProfileId = profileId;
            mRilRat = rilRadioTechnology;
            mOnCompletedMsg = onCompletedMsg;
            mConnectionGeneration = connectionGeneration;
            mRequestType = requestType;
            mSubId = subId;
        }

        @Override
        public String toString() {
            return "{mTag=" + mTag + " mApnContext=" + mApnContext
                    + " mProfileId=" + mProfileId
                    + " mRat=" + mRilRat
                    + " mOnCompletedMsg=" + msgToString(mOnCompletedMsg)
                    + " mRequestType=" + DcTracker.requestTypeToString(mRequestType)
                    + " mSubId=" + mSubId
                    + "}";
        }
    }

    /**
     * Used internally for saving disconnecting parameters.
     */
    public static class DisconnectParams {
        int mTag;
        public ApnContext mApnContext;
        String mReason;
        @ReleaseNetworkType
        final int mReleaseType;
        Message mOnCompletedMsg;

        DisconnectParams(ApnContext apnContext, String reason, @ReleaseNetworkType int releaseType,
                         Message onCompletedMsg) {
            mApnContext = apnContext;
            mReason = reason;
            mReleaseType = releaseType;
            mOnCompletedMsg = onCompletedMsg;
        }

        @Override
        public String toString() {
            return "{mTag=" + mTag + " mApnContext=" + mApnContext
                    + " mReason=" + mReason
                    + " mReleaseType=" + DcTracker.releaseTypeToString(mReleaseType)
                    + " mOnCompletedMsg=" + msgToString(mOnCompletedMsg) + "}";
        }
    }

    private ApnSetting mApnSetting;
    private ConnectionParams mConnectionParams;
    private DisconnectParams mDisconnectParams;
    @DataFailCause.FailCause
    private int mDcFailCause;

    protected Phone mPhone;
    private DataServiceManager mDataServiceManager;
<<<<<<< HEAD
    protected final int mTransportType;
=======
    private final int mTransportType;
>>>>>>> 38680c42
    private LinkProperties mLinkProperties = new LinkProperties();
    private long mCreateTime;
    private long mLastFailTime;
    @DataFailCause.FailCause
    private int mLastFailCause;
    private static final String NULL_IP = "0.0.0.0";
    private Object mUserData;
    private int mSubscriptionOverride;
    private int mRilRat = Integer.MAX_VALUE;
    private int mDataRegState = Integer.MAX_VALUE;
    private NetworkInfo mNetworkInfo;

    /** The corresponding network agent for this data connection. */
    private DcNetworkAgent mNetworkAgent;
<<<<<<< HEAD
=======

    /**
     * The network agent from handover source data connection. This is the potential network agent
     * that will be transferred here after handover completed.
     */
    private DcNetworkAgent mHandoverSourceNetworkAgent;

    private int mDisabledApnTypeBitMask = 0;
>>>>>>> 38680c42

    /**
     * The network agent from handover source data connection. This is the potential network agent
     * that will be transferred here after handover completed.
     */
    private DcNetworkAgent mHandoverSourceNetworkAgent;

    private int mDisabledApnTypeBitMask = 0;

    protected int mTag;
    public int mCid;

    @HandoverState
    private int mHandoverState;
    private final Map<ApnContext, ConnectionParams> mApnContexts = new ConcurrentHashMap<>();
    PendingIntent mReconnectIntent = null;

    private boolean mRegistered = false;


    // ***** Event codes for driving the state machine, package visible for Dcc
    static final int BASE = Protocol.BASE_DATA_CONNECTION;
    static final int EVENT_CONNECT = BASE + 0;
    static final int EVENT_SETUP_DATA_CONNECTION_DONE = BASE + 1;
    static final int EVENT_DEACTIVATE_DONE = BASE + 3;
    static final int EVENT_DISCONNECT = BASE + 4;
    static final int EVENT_RIL_CONNECTED = BASE + 5;
    static final int EVENT_DISCONNECT_ALL = BASE + 6;
    static final int EVENT_DATA_STATE_CHANGED = BASE + 7;
    static final int EVENT_TEAR_DOWN_NOW = BASE + 8;
    static final int EVENT_LOST_CONNECTION = BASE + 9;
    static final int EVENT_DATA_CONNECTION_DRS_OR_RAT_CHANGED = BASE + 11;
    static final int EVENT_DATA_CONNECTION_ROAM_ON = BASE + 12;
    static final int EVENT_DATA_CONNECTION_ROAM_OFF = BASE + 13;
    static final int EVENT_BW_REFRESH_RESPONSE = BASE + 14;
    static final int EVENT_DATA_CONNECTION_VOICE_CALL_STARTED = BASE + 15;
    static final int EVENT_DATA_CONNECTION_VOICE_CALL_ENDED = BASE + 16;
    static final int EVENT_DATA_CONNECTION_OVERRIDE_CHANGED = BASE + 17;
    static final int EVENT_KEEPALIVE_STATUS = BASE + 18;
    static final int EVENT_KEEPALIVE_STARTED = BASE + 19;
    static final int EVENT_KEEPALIVE_STOPPED = BASE + 20;
    static final int EVENT_KEEPALIVE_START_REQUEST = BASE + 21;
    static final int EVENT_KEEPALIVE_STOP_REQUEST = BASE + 22;
    static final int EVENT_LINK_CAPACITY_CHANGED = BASE + 23;
    static final int EVENT_RESET = BASE + 24;
    static final int EVENT_REEVALUATE_RESTRICTED_STATE = BASE + 25;
    static final int EVENT_REEVALUATE_DATA_CONNECTION_PROPERTIES = BASE + 26;
<<<<<<< HEAD
    protected static final int EVENT_RETRY_CONNECTION = BASE + 27;

    private static final int CMD_TO_STRING_COUNT =
            EVENT_RETRY_CONNECTION - BASE + 1;
=======

    private static final int CMD_TO_STRING_COUNT =
            EVENT_REEVALUATE_DATA_CONNECTION_PROPERTIES - BASE + 1;
>>>>>>> 38680c42

    private static String[] sCmdToString = new String[CMD_TO_STRING_COUNT];
    static {
        sCmdToString[EVENT_CONNECT - BASE] = "EVENT_CONNECT";
        sCmdToString[EVENT_SETUP_DATA_CONNECTION_DONE - BASE] =
                "EVENT_SETUP_DATA_CONNECTION_DONE";
        sCmdToString[EVENT_DEACTIVATE_DONE - BASE] = "EVENT_DEACTIVATE_DONE";
        sCmdToString[EVENT_DISCONNECT - BASE] = "EVENT_DISCONNECT";
        sCmdToString[EVENT_RIL_CONNECTED - BASE] = "EVENT_RIL_CONNECTED";
        sCmdToString[EVENT_DISCONNECT_ALL - BASE] = "EVENT_DISCONNECT_ALL";
        sCmdToString[EVENT_DATA_STATE_CHANGED - BASE] = "EVENT_DATA_STATE_CHANGED";
        sCmdToString[EVENT_TEAR_DOWN_NOW - BASE] = "EVENT_TEAR_DOWN_NOW";
        sCmdToString[EVENT_LOST_CONNECTION - BASE] = "EVENT_LOST_CONNECTION";
        sCmdToString[EVENT_DATA_CONNECTION_DRS_OR_RAT_CHANGED - BASE] =
                "EVENT_DATA_CONNECTION_DRS_OR_RAT_CHANGED";
        sCmdToString[EVENT_DATA_CONNECTION_ROAM_ON - BASE] = "EVENT_DATA_CONNECTION_ROAM_ON";
        sCmdToString[EVENT_DATA_CONNECTION_ROAM_OFF - BASE] = "EVENT_DATA_CONNECTION_ROAM_OFF";
        sCmdToString[EVENT_BW_REFRESH_RESPONSE - BASE] = "EVENT_BW_REFRESH_RESPONSE";
        sCmdToString[EVENT_DATA_CONNECTION_VOICE_CALL_STARTED - BASE] =
                "EVENT_DATA_CONNECTION_VOICE_CALL_STARTED";
        sCmdToString[EVENT_DATA_CONNECTION_VOICE_CALL_ENDED - BASE] =
                "EVENT_DATA_CONNECTION_VOICE_CALL_ENDED";
        sCmdToString[EVENT_DATA_CONNECTION_OVERRIDE_CHANGED - BASE] =
                "EVENT_DATA_CONNECTION_OVERRIDE_CHANGED";
        sCmdToString[EVENT_KEEPALIVE_STATUS - BASE] = "EVENT_KEEPALIVE_STATUS";
        sCmdToString[EVENT_KEEPALIVE_STARTED - BASE] = "EVENT_KEEPALIVE_STARTED";
        sCmdToString[EVENT_KEEPALIVE_STOPPED - BASE] = "EVENT_KEEPALIVE_STOPPED";
        sCmdToString[EVENT_KEEPALIVE_START_REQUEST - BASE] = "EVENT_KEEPALIVE_START_REQUEST";
        sCmdToString[EVENT_KEEPALIVE_STOP_REQUEST - BASE] = "EVENT_KEEPALIVE_STOP_REQUEST";
        sCmdToString[EVENT_LINK_CAPACITY_CHANGED - BASE] = "EVENT_LINK_CAPACITY_CHANGED";
        sCmdToString[EVENT_RESET - BASE] = "EVENT_RESET";
        sCmdToString[EVENT_REEVALUATE_RESTRICTED_STATE - BASE] =
                "EVENT_REEVALUATE_RESTRICTED_STATE";
        sCmdToString[EVENT_REEVALUATE_DATA_CONNECTION_PROPERTIES - BASE] =
                "EVENT_REEVALUATE_DATA_CONNECTION_PROPERTIES";
<<<<<<< HEAD
        sCmdToString[EVENT_RETRY_CONNECTION - BASE] = "EVENT_RETRY_CONNECTION";
=======
>>>>>>> 38680c42
    }
    // Convert cmd to string or null if unknown
    static String cmdToString(int cmd) {
        String value = null;
        cmd -= BASE;
        if ((cmd >= 0) && (cmd < sCmdToString.length)) {
            value = sCmdToString[cmd];
        }
        if (value == null) {
            value = "0x" + Integer.toHexString(cmd + BASE);
        }
        return value;
    }

    /**
     * Create the connection object
     *
     * @param phone the Phone
     * @param id the connection id
     * @return DataConnection that was created.
     */
    public static DataConnection makeDataConnection(Phone phone, int id, DcTracker dct,
                                                    DataServiceManager dataServiceManager,
                                                    DcTesterFailBringUpAll failBringUpAll,
                                                    DcController dcc) {
        String transportType = (dataServiceManager.getTransportType()
                == AccessNetworkConstants.TRANSPORT_TYPE_WWAN)
                ? "C"   // Cellular
                : "I";  // IWLAN
        DataConnection dc = new DataConnection(phone, transportType + "-"
                + mInstanceNumber.incrementAndGet(), id, dct, dataServiceManager, failBringUpAll,
                dcc);
        dc.start();
        if (DBG) dc.log("Made " + dc.getName());
        return dc;
    }

    protected void dispose() {
        log("dispose: call quiteNow()");
        quitNow();
    }

    /* Getter functions */

    LinkProperties getLinkProperties() {
        return new LinkProperties(mLinkProperties);
    }

    boolean isInactive() {
        return getCurrentState() == mInactiveState;
    }

    boolean isDisconnecting() {
        return getCurrentState() == mDisconnectingState;
    }

    boolean isActive() {
        return getCurrentState() == mActiveState;
    }

    boolean isActivating() {
        return getCurrentState() == mActivatingState;
    }

    boolean hasBeenTransferred() {
        return mHandoverState == HANDOVER_STATE_COMPLETED;
    }

    int getCid() {
        return mCid;
    }

    ApnSetting getApnSetting() {
        return mApnSetting;
    }

    void setLinkPropertiesHttpProxy(ProxyInfo proxy) {
        mLinkProperties.setHttpProxy(proxy);
    }

    public static class UpdateLinkPropertyResult {
        public SetupResult setupResult = SetupResult.SUCCESS;
        public LinkProperties oldLp;
        public LinkProperties newLp;
        public UpdateLinkPropertyResult(LinkProperties curLp) {
            oldLp = curLp;
            newLp = curLp;
        }
    }

    /**
     * Class returned by onSetupConnectionCompleted.
     */
    public enum SetupResult {
        SUCCESS,
        ERROR_RADIO_NOT_AVAILABLE,
        ERROR_INVALID_ARG,
        ERROR_STALE,
        ERROR_DATA_SERVICE_SPECIFIC_ERROR;

        public int mFailCause;

        SetupResult() {
            mFailCause = DataFailCause.getFailCause(0);
        }

        @Override
        public String toString() {
            return name() + "  SetupResult.mFailCause=" + mFailCause;
        }
    }

    public boolean isIpv4Connected() {
        boolean ret = false;
        Collection <InetAddress> addresses = mLinkProperties.getAddresses();

        for (InetAddress addr: addresses) {
            if (addr instanceof java.net.Inet4Address) {
                java.net.Inet4Address i4addr = (java.net.Inet4Address) addr;
                if (!i4addr.isAnyLocalAddress() && !i4addr.isLinkLocalAddress() &&
                        !i4addr.isLoopbackAddress() && !i4addr.isMulticastAddress()) {
                    ret = true;
                    break;
                }
            }
        }
        return ret;
    }

    public boolean isIpv6Connected() {
        boolean ret = false;
        Collection <InetAddress> addresses = mLinkProperties.getAddresses();

        for (InetAddress addr: addresses) {
            if (addr instanceof java.net.Inet6Address) {
                java.net.Inet6Address i6addr = (java.net.Inet6Address) addr;
                if (!i6addr.isAnyLocalAddress() && !i6addr.isLinkLocalAddress() &&
                        !i6addr.isLoopbackAddress() && !i6addr.isMulticastAddress()) {
                    ret = true;
                    break;
                }
            }
        }
        return ret;
    }

    @VisibleForTesting
    public UpdateLinkPropertyResult updateLinkProperty(DataCallResponse newState) {
        UpdateLinkPropertyResult result = new UpdateLinkPropertyResult(mLinkProperties);

        if (newState == null) return result;

        result.newLp = new LinkProperties();

        // set link properties based on data call response
        result.setupResult = setLinkProperties(newState, result.newLp);
        if (result.setupResult != SetupResult.SUCCESS) {
            if (DBG) log("updateLinkProperty failed : " + result.setupResult);
            return result;
        }
        // copy HTTP proxy as it is not part DataCallResponse.
        result.newLp.setHttpProxy(mLinkProperties.getHttpProxy());

        checkSetMtu(mApnSetting, result.newLp);

        mLinkProperties = result.newLp;

        updateTcpBufferSizes(mRilRat);

        if (DBG && (! result.oldLp.equals(result.newLp))) {
            log("updateLinkProperty old LP=" + result.oldLp);
            log("updateLinkProperty new LP=" + result.newLp);
        }

        if (result.newLp.equals(result.oldLp) == false &&
                mNetworkAgent != null) {
            mNetworkAgent.sendLinkProperties(mLinkProperties, DataConnection.this);
        }

        return result;
    }

    /**
     * Read the MTU value from link properties where it can be set from network. In case
     * not set by the network, set it again using the mtu szie value defined in the APN
     * database for the connected APN
     */
    private void checkSetMtu(ApnSetting apn, LinkProperties lp) {
        if (lp == null) return;

        if (apn == null || lp == null) return;

        if (lp.getMtu() != PhoneConstants.UNSET_MTU) {
            if (DBG) log("MTU set by call response to: " + lp.getMtu());
            return;
        }

        if (apn != null && apn.getMtu() != PhoneConstants.UNSET_MTU) {
            lp.setMtu(apn.getMtu());
            if (DBG) log("MTU set by APN to: " + apn.getMtu());
            return;
        }

        int mtu = mPhone.getContext().getResources().getInteger(
                com.android.internal.R.integer.config_mobile_mtu);
        if (mtu != PhoneConstants.UNSET_MTU) {
            lp.setMtu(mtu);
            if (DBG) log("MTU set by config resource to: " + mtu);
        }
    }

    private boolean isApnTypeDefault() {
        final String[] types = ApnSetting.getApnTypesStringFromBitmask(
            mApnSetting.getApnTypeBitmask()).split(",");
        for (String type : types) {
            if (type.equals(PhoneConstants.APN_TYPE_DEFAULT)) {
                return true;
            } else {
                continue;
            }
        }
        return false;
    }

    //***** Constructor (NOTE: uses dcc.getHandler() as its Handler)
<<<<<<< HEAD
    protected DataConnection(Phone phone, String tagSuffix, int id,
=======
    private DataConnection(Phone phone, String tagSuffix, int id,
>>>>>>> 38680c42
                           DcTracker dct, DataServiceManager dataServiceManager,
                           DcTesterFailBringUpAll failBringUpAll, DcController dcc) {
        super("DC-" + tagSuffix, dcc.getHandler());
        mTagSuffix = tagSuffix;
        setLogRecSize(300);
        setLogOnlyTransitions(true);
        if (DBG) log("DataConnection created");

        mPhone = phone;
        mDct = dct;
        mDataServiceManager = dataServiceManager;
        mTransportType = dataServiceManager.getTransportType();
        mDcTesterFailBringUpAll = failBringUpAll;
        mDcController = dcc;
        mId = id;
        mCid = -1;
        ServiceState ss = mPhone.getServiceState();
        mRilRat = ss.getRilDataRadioTechnology();
        mDataRegState = mPhone.getServiceState().getDataRegState();
        int networkType = TelephonyManager.NETWORK_TYPE_UNKNOWN;

        NetworkRegistrationInfo nri = ss.getNetworkRegistrationInfo(
                NetworkRegistrationInfo.DOMAIN_PS, mTransportType);
        if (nri != null) {
            networkType = nri.getAccessNetworkTechnology();
        }

        mNetworkInfo = new NetworkInfo(ConnectivityManager.TYPE_MOBILE,
                networkType, NETWORK_TYPE, TelephonyManager.getNetworkTypeName(networkType));
        mNetworkInfo.setRoaming(ss.getDataRoaming());
        mNetworkInfo.setIsAvailable(true);

        addState(mDefaultState);
            addState(mInactiveState, mDefaultState);
            addState(mActivatingState, mDefaultState);
            addState(mActiveState, mDefaultState);
            addState(mDisconnectingState, mDefaultState);
            addState(mDisconnectingErrorCreatingConnection, mDefaultState);
        setInitialState(mInactiveState);
    }

    /**
     * Get the source transport for handover. For example, handover from WWAN to WLAN, WWAN is the
     * source transport, and vice versa.
     */
    private @TransportType int getHandoverSourceTransport() {
        return mTransportType == AccessNetworkConstants.TRANSPORT_TYPE_WWAN
                ? AccessNetworkConstants.TRANSPORT_TYPE_WLAN
                : AccessNetworkConstants.TRANSPORT_TYPE_WWAN;
    }

    /**
     * Begin setting up a data connection, calls setupDataCall
     * and the ConnectionParams will be returned with the
     * EVENT_SETUP_DATA_CONNECTION_DONE
     *
     * @param cp is the connection parameters
     *
     * @return Fail cause if failed to setup data connection. {@link DataFailCause#NONE} if success.
     */
    private @DataFailCause.FailCause int connect(ConnectionParams cp) {
        log("connect: carrier='" + mApnSetting.getEntryName()
                + "' APN='" + mApnSetting.getApnName()
                + "' proxy='" + mApnSetting.getProxyAddressAsString()
                + "' port='" + mApnSetting.getProxyPort() + "'");
        if (cp.mApnContext != null) cp.mApnContext.requestLog("DataConnection.connect");

        // Check if we should fake an error.
        if (mDcTesterFailBringUpAll.getDcFailBringUp().mCounter  > 0) {
            DataCallResponse response = new DataCallResponse(
                    mDcTesterFailBringUpAll.getDcFailBringUp().mFailCause,
                    mDcTesterFailBringUpAll.getDcFailBringUp().mSuggestedRetryTime, 0, 0, 0, "",
                    null, null, null, null, PhoneConstants.UNSET_MTU);

            Message msg = obtainMessage(EVENT_SETUP_DATA_CONNECTION_DONE, cp);
            AsyncResult.forMessage(msg, response, null);
            sendMessage(msg);
            if (DBG) {
                log("connect: FailBringUpAll=" + mDcTesterFailBringUpAll.getDcFailBringUp()
                        + " send error response=" + response);
            }
            mDcTesterFailBringUpAll.getDcFailBringUp().mCounter -= 1;
            return DataFailCause.NONE;
        }

        mCreateTime = -1;
        mLastFailTime = -1;
        mLastFailCause = DataFailCause.NONE;

        Message msg = obtainMessage(EVENT_SETUP_DATA_CONNECTION_DONE, cp);
        msg.obj = cp;

        DataProfile dp = DcTracker.createDataProfile(mApnSetting, cp.mProfileId,
                mApnSetting.equals(mDct.getPreferredApn()));

        // We need to use the actual modem roaming state instead of the framework roaming state
        // here. This flag is only passed down to ril_service for picking the correct protocol (for
        // old modem backward compatibility).
        boolean isModemRoaming = mPhone.getServiceState().getDataRoamingFromRegistration();

        // Set this flag to true if the user turns on data roaming. Or if we override the roaming
        // state in framework, we should set this flag to true as well so the modem will not reject
        // the data call setup (because the modem actually thinks the device is roaming).
        boolean allowRoaming = mPhone.getDataRoamingEnabled()
                || (isModemRoaming && !mPhone.getServiceState().getDataRoaming());

        // Check if this data setup is a handover.
        LinkProperties linkProperties = null;
        int reason = DataService.REQUEST_REASON_NORMAL;
        if (cp.mRequestType == DcTracker.REQUEST_TYPE_HANDOVER) {
            // If this is a data setup for handover, we need to pass the link properties
            // of the existing data connection to the modem.
            DcTracker dcTracker = mPhone.getDcTracker(getHandoverSourceTransport());
            if (dcTracker == null || cp.mApnContext == null) {
                loge("connect: Handover failed. dcTracker=" + dcTracker + ", apnContext="
                        + cp.mApnContext);
                return DataFailCause.HANDOVER_FAILED;
            }

            DataConnection dc = dcTracker.getDataConnectionByApnType(cp.mApnContext.getApnType());
            if (dc == null) {
                loge("connect: Can't find data connection for handover.");
                return DataFailCause.HANDOVER_FAILED;
            }

            linkProperties = dc.getLinkProperties();
            // Preserve the potential network agent from the source data connection. The ownership
            // is not transferred at this moment.
<<<<<<< HEAD
=======
            mHandoverLocalLog.log("Handover started. Preserved the agent.");
>>>>>>> 38680c42
            mHandoverSourceNetworkAgent = dc.getNetworkAgent();
            log("Get the handover source network agent: " + mHandoverSourceNetworkAgent);
            dc.setHandoverState(HANDOVER_STATE_BEING_TRANSFERRED);
            if (linkProperties == null) {
                loge("connect: Can't find link properties of handover data connection. dc="
                        + dc);
                return DataFailCause.HANDOVER_FAILED;
            }

            reason = DataService.REQUEST_REASON_HANDOVER;
        }

        mDataServiceManager.setupDataCall(
                ServiceState.rilRadioTechnologyToAccessNetworkType(cp.mRilRat),
                dp,
                isModemRoaming,
                allowRoaming,
                reason,
                linkProperties,
                msg);
        TelephonyMetrics.getInstance().writeSetupDataCall(mPhone.getPhoneId(), cp.mRilRat,
                dp.getProfileId(), dp.getApn(), dp.getProtocolType());
        return DataFailCause.NONE;
    }

    public void onSubscriptionOverride(int overrideMask, int overrideValue) {
        mSubscriptionOverride = (mSubscriptionOverride & ~overrideMask)
                | (overrideValue & overrideMask);
        sendMessage(obtainMessage(EVENT_DATA_CONNECTION_OVERRIDE_CHANGED));
    }

    /**
     * TearDown the data connection when the deactivation is complete a Message with
     * msg.what == EVENT_DEACTIVATE_DONE
     *
     * @param o is the object returned in the AsyncResult.obj.
     */
    private void tearDownData(Object o) {
        int discReason = DataService.REQUEST_REASON_NORMAL;
        ApnContext apnContext = null;
        if ((o != null) && (o instanceof DisconnectParams)) {
            DisconnectParams dp = (DisconnectParams) o;
            apnContext = dp.mApnContext;
            if (TextUtils.equals(dp.mReason, Phone.REASON_RADIO_TURNED_OFF)
                    || TextUtils.equals(dp.mReason, Phone.REASON_PDP_RESET)) {
                discReason = DataService.REQUEST_REASON_SHUTDOWN;
            } else if (dp.mReleaseType == DcTracker.RELEASE_TYPE_HANDOVER) {
                discReason = DataService.REQUEST_REASON_HANDOVER;
            }
        }

        String str = "tearDownData. mCid=" + mCid + ", reason=" + discReason;
        if (DBG) log(str);
        if (apnContext != null) apnContext.requestLog(str);
        mDataServiceManager.deactivateDataCall(mCid, discReason,
                obtainMessage(EVENT_DEACTIVATE_DONE, mTag, 0, o));
    }

    private void notifyAllWithEvent(ApnContext alreadySent, int event, String reason) {
        mNetworkInfo.setDetailedState(mNetworkInfo.getDetailedState(), reason,
                mNetworkInfo.getExtraInfo());
        for (ConnectionParams cp : mApnContexts.values()) {
            ApnContext apnContext = cp.mApnContext;
            if (apnContext == alreadySent) continue;
            if (reason != null) apnContext.setReason(reason);
            Pair<ApnContext, Integer> pair = new Pair<>(apnContext, cp.mConnectionGeneration);
            Message msg = mDct.obtainMessage(event, mCid, cp.mRequestType, pair);
            AsyncResult.forMessage(msg);
            msg.sendToTarget();
        }
    }

    /**
     * Send the connectionCompletedMsg.
     *
     * @param cp is the ConnectionParams
     * @param cause and if no error the cause is DataFailCause.NONE
     * @param sendAll is true if all contexts are to be notified
     */
    private void notifyConnectCompleted(ConnectionParams cp, @DataFailCause.FailCause int cause,
                                        boolean sendAll) {
        ApnContext alreadySent = null;

        if (cp != null && cp.mOnCompletedMsg != null) {
            // Get the completed message but only use it once
            Message connectionCompletedMsg = cp.mOnCompletedMsg;
            cp.mOnCompletedMsg = null;
            alreadySent = cp.mApnContext;

            long timeStamp = System.currentTimeMillis();
            connectionCompletedMsg.arg1 = mCid;
            connectionCompletedMsg.arg2 = cp.mRequestType;

            if (cause == DataFailCause.NONE) {
                mCreateTime = timeStamp;
                AsyncResult.forMessage(connectionCompletedMsg);
            } else {
                mLastFailCause = cause;
                mLastFailTime = timeStamp;

                // Return message with a Throwable exception to signify an error.
                if (cause == DataFailCause.NONE) cause = DataFailCause.UNKNOWN;
                AsyncResult.forMessage(connectionCompletedMsg, cause,
                        new Throwable(DataFailCause.toString(cause)));
            }
            if (DBG) {
                log("notifyConnectCompleted at " + timeStamp + " cause=" + cause
                        + " connectionCompletedMsg=" + msgToString(connectionCompletedMsg));
            }

            connectionCompletedMsg.sendToTarget();
        }
<<<<<<< HEAD
        if (sendAll && !(isPdpRejectConfigEnabled() && isPdpRejectCause(cause))) {
=======
        if (sendAll) {
>>>>>>> 38680c42
            log("Send to all. " + alreadySent + " " + DataFailCause.toString(cause));
            notifyAllWithEvent(alreadySent, DctConstants.EVENT_DATA_SETUP_COMPLETE_ERROR,
                    DataFailCause.toString(cause));
        }
    }

    /**
     * Send ar.userObj if its a message, which is should be back to originator.
     *
     * @param dp is the DisconnectParams.
     */
    protected void notifyDisconnectCompleted(DisconnectParams dp, boolean sendAll) {
        if (VDBG) log("NotifyDisconnectCompleted");

        ApnContext alreadySent = null;
        String reason = null;

        if (dp != null && dp.mOnCompletedMsg != null) {
            // Get the completed message but only use it once
            Message msg = dp.mOnCompletedMsg;
            dp.mOnCompletedMsg = null;
            if (msg.obj instanceof ApnContext) {
                alreadySent = (ApnContext)msg.obj;
            }
            reason = dp.mReason;
            if (VDBG) {
                log(String.format("msg=%s msg.obj=%s", msg.toString(),
                    ((msg.obj instanceof String) ? (String) msg.obj : "<no-reason>")));
            }
            AsyncResult.forMessage(msg);
            msg.sendToTarget();
        }
        if (sendAll) {
            if (reason == null) {
                reason = DataFailCause.toString(DataFailCause.UNKNOWN);
            }
            notifyAllWithEvent(alreadySent, DctConstants.EVENT_DISCONNECT_DONE, reason);
        }
        if (DBG) log("NotifyDisconnectCompleted DisconnectParams=" + dp);
    }

    /*
     * **************************************************************************
     * Begin Members and methods owned by DataConnectionTracker but stored
     * in a DataConnection because there is one per connection.
     * **************************************************************************
     */

    /*
     * The id is owned by DataConnectionTracker.
     */
    private int mId;

    /**
     * Get the DataConnection ID
     */
    public int getDataConnectionId() {
        return mId;
    }

    /*
     * **************************************************************************
     * End members owned by DataConnectionTracker
     * **************************************************************************
     */

    /**
     * Clear all settings called when entering mInactiveState.
     */
    private void clearSettings() {
        if (DBG) log("clearSettings");

        mCreateTime = -1;
        mLastFailTime = -1;
        mLastFailCause = DataFailCause.NONE;
        mCid = -1;

        mPcscfAddr = new String[5];

        mLinkProperties = new LinkProperties();
        mApnContexts.clear();
        mApnSetting = null;
        mUnmeteredUseOnly = false;
        mRestrictedNetworkOverride = false;
        mDcFailCause = DataFailCause.NONE;
        mDisabledApnTypeBitMask = 0;
        mSubId = SubscriptionManager.INVALID_SUBSCRIPTION_ID;
    }

    /**
     * Process setup data completion result from data service
     *
     * @param resultCode The result code returned by data service
     * @param response Data call setup response from data service
     * @param cp The original connection params used for data call setup
     * @return Setup result
     */
    private SetupResult onSetupConnectionCompleted(@DataServiceCallback.ResultCode int resultCode,
                                                   DataCallResponse response,
                                                   ConnectionParams cp) {
        SetupResult result;

        log("onSetupConnectionCompleted: resultCode=" + resultCode + ", response=" + response);
        if (cp.mTag != mTag) {
            if (DBG) {
                log("onSetupConnectionCompleted stale cp.tag=" + cp.mTag + ", mtag=" + mTag);
            }
            result = SetupResult.ERROR_STALE;
        } else if (resultCode == DataServiceCallback.RESULT_ERROR_ILLEGAL_STATE) {
            result = SetupResult.ERROR_RADIO_NOT_AVAILABLE;
            result.mFailCause = DataFailCause.RADIO_NOT_AVAILABLE;
        } else if (response.getCause() != 0) {
            if (response.getCause() == DataFailCause.RADIO_NOT_AVAILABLE) {
                result = SetupResult.ERROR_RADIO_NOT_AVAILABLE;
                result.mFailCause = DataFailCause.RADIO_NOT_AVAILABLE;
            } else {
                result = SetupResult.ERROR_DATA_SERVICE_SPECIFIC_ERROR;
                result.mFailCause = DataFailCause.getFailCause(response.getCause());
            }
        } else {
            if (DBG) log("onSetupConnectionCompleted received successful DataCallResponse");
            mCid = response.getId();

            mPcscfAddr = response.getPcscfAddresses().stream()
                    .map(InetAddress::getHostAddress).toArray(String[]::new);

            result = updateLinkProperty(response).setupResult;
        }

        return result;
    }

    private boolean isDnsOk(String[] domainNameServers) {
        if (NULL_IP.equals(domainNameServers[0]) && NULL_IP.equals(domainNameServers[1])
                && !mPhone.isDnsCheckDisabled()) {
            // Work around a race condition where QMI does not fill in DNS:
            // Deactivate PDP and let DataConnectionTracker retry.
            // Do not apply the race condition workaround for MMS APN
            // if Proxy is an IP-address.
            // Otherwise, the default APN will not be restored anymore.
            if (!isIpAddress(mApnSetting.getMmsProxyAddressAsString())) {
                log(String.format(
                        "isDnsOk: return false apn.types=%d APN_TYPE_MMS=%s isIpAddress(%s)=%s",
                        mApnSetting.getApnTypeBitmask(), PhoneConstants.APN_TYPE_MMS,
                        mApnSetting.getMmsProxyAddressAsString(),
                        isIpAddress(mApnSetting.getMmsProxyAddressAsString())));
                return false;
            }
        }
        return true;
    }

    /**
     * TCP buffer size config based on the ril technology. There are 6 parameters
     * read_min, read_default, read_max, write_min, write_default, write_max in the TCP buffer
     * config string and they are separated by a comma. The unit of these parameters is byte.
     */
    private static final String TCP_BUFFER_SIZES_GPRS = "4092,8760,48000,4096,8760,48000";
    private static final String TCP_BUFFER_SIZES_EDGE = "4093,26280,70800,4096,16384,70800";
    private static final String TCP_BUFFER_SIZES_UMTS = "58254,349525,1048576,58254,349525,1048576";
    private static final String TCP_BUFFER_SIZES_1XRTT = "16384,32768,131072,4096,16384,102400";
    private static final String TCP_BUFFER_SIZES_EVDO = "4094,87380,262144,4096,16384,262144";
    private static final String TCP_BUFFER_SIZES_EHRPD = "131072,262144,1048576,4096,16384,524288";
    private static final String TCP_BUFFER_SIZES_HSDPA = "61167,367002,1101005,8738,52429,262114";
    private static final String TCP_BUFFER_SIZES_HSPA = "40778,244668,734003,16777,100663,301990";
    private static final String TCP_BUFFER_SIZES_LTE =
            "524288,1048576,2097152,262144,524288,1048576";
    private static final String TCP_BUFFER_SIZES_HSPAP =
            "122334,734003,2202010,32040,192239,576717";
    private static final String TCP_BUFFER_SIZES_NR =
            "2097152,6291456,16777216,512000,2097152,8388608";
<<<<<<< HEAD
    private static final String TCP_BUFFER_SIZES_LTE_CA =
            "4096,6291456,12582912,4096,1048576,2097152";
=======
>>>>>>> 38680c42

    private void updateTcpBufferSizes(int rilRat) {
        String sizes = null;
        ServiceState ss = mPhone.getServiceState();
        if (rilRat == ServiceState.RIL_RADIO_TECHNOLOGY_LTE &&
                ss.isUsingCarrierAggregation()) {
            rilRat = ServiceState.RIL_RADIO_TECHNOLOGY_LTE_CA;
        }
        String ratName = ServiceState.rilRadioTechnologyToString(rilRat).toLowerCase(Locale.ROOT);
        // ServiceState gives slightly different names for EVDO tech ("evdo-rev.0" for ex)
        // - patch it up:
        if (rilRat == ServiceState.RIL_RADIO_TECHNOLOGY_EVDO_0 ||
                rilRat == ServiceState.RIL_RADIO_TECHNOLOGY_EVDO_A ||
                rilRat == ServiceState.RIL_RADIO_TECHNOLOGY_EVDO_B) {
            ratName = RAT_NAME_EVDO;
        }

        // NR 5G Non-Standalone use LTE cell as the primary cell, the ril technology is LTE in this
        // case. We use NR 5G TCP buffer size when connected to NR 5G Non-Standalone network.
<<<<<<< HEAD
        if ((rilRat == ServiceState.RIL_RADIO_TECHNOLOGY_LTE
                || rilRat == ServiceState.RIL_RADIO_TECHNOLOGY_LTE_CA)
                && isNRConnected()) {
=======
        if (rilRat == ServiceState.RIL_RADIO_TECHNOLOGY_LTE && isNRConnected()) {
>>>>>>> 38680c42
            ratName = RAT_NAME_5G;
        }

        // in the form: "ratname:rmem_min,rmem_def,rmem_max,wmem_min,wmem_def,wmem_max"
        String[] configOverride = mPhone.getContext().getResources().getStringArray(
                com.android.internal.R.array.config_mobile_tcp_buffers);
        for (int i = 0; i < configOverride.length; i++) {
            String[] split = configOverride[i].split(":");
            if (ratName.equals(split[0]) && split.length == 2) {
                sizes = split[1];
                break;
            }
        }

        if (sizes == null) {
            // no override - use telephony defaults
            // doing it this way allows device or carrier to just override the types they
            // care about and inherit the defaults for the others.
            switch (rilRat) {
                case ServiceState.RIL_RADIO_TECHNOLOGY_GPRS:
                    sizes = TCP_BUFFER_SIZES_GPRS;
                    break;
                case ServiceState.RIL_RADIO_TECHNOLOGY_EDGE:
                    sizes = TCP_BUFFER_SIZES_EDGE;
                    break;
                case ServiceState.RIL_RADIO_TECHNOLOGY_UMTS:
                    sizes = TCP_BUFFER_SIZES_UMTS;
                    break;
                case ServiceState.RIL_RADIO_TECHNOLOGY_1xRTT:
                    sizes = TCP_BUFFER_SIZES_1XRTT;
                    break;
                case ServiceState.RIL_RADIO_TECHNOLOGY_EVDO_0:
                case ServiceState.RIL_RADIO_TECHNOLOGY_EVDO_A:
                case ServiceState.RIL_RADIO_TECHNOLOGY_EVDO_B:
                    sizes = TCP_BUFFER_SIZES_EVDO;
                    break;
                case ServiceState.RIL_RADIO_TECHNOLOGY_EHRPD:
                    sizes = TCP_BUFFER_SIZES_EHRPD;
                    break;
                case ServiceState.RIL_RADIO_TECHNOLOGY_HSDPA:
                    sizes = TCP_BUFFER_SIZES_HSDPA;
                    break;
                case ServiceState.RIL_RADIO_TECHNOLOGY_HSPA:
                case ServiceState.RIL_RADIO_TECHNOLOGY_HSUPA:
                    sizes = TCP_BUFFER_SIZES_HSPA;
                    break;
                case ServiceState.RIL_RADIO_TECHNOLOGY_LTE:
                    // Use NR 5G TCP buffer size when connected to NR 5G Non-Standalone network.
                    if (isNRConnected()) {
                        sizes = TCP_BUFFER_SIZES_NR;
                    } else {
                        sizes = TCP_BUFFER_SIZES_LTE;
                    }
                    break;
                case ServiceState.RIL_RADIO_TECHNOLOGY_LTE_CA:
                    // Use NR 5G TCP buffer size when connected to NR 5G Non-Standalone network.
                    if (isNRConnected()) {
                        sizes = TCP_BUFFER_SIZES_NR;
                    } else {
<<<<<<< HEAD
                        sizes = TCP_BUFFER_SIZES_LTE_CA;
=======
                        sizes = TCP_BUFFER_SIZES_LTE;
>>>>>>> 38680c42
                    }
                    break;
                case ServiceState.RIL_RADIO_TECHNOLOGY_HSPAP:
                    sizes = TCP_BUFFER_SIZES_HSPAP;
                    break;
                default:
                    // Leave empty - this will let ConnectivityService use the system default.
                    break;
            }
        }
        mLinkProperties.setTcpBufferSizes(sizes);
    }

    /**
     * Indicates if this data connection was established for unmetered use only. Note that this
     * flag should be populated when data becomes active. And if it is set to true, it can be set to
     * false later when we are reevaluating the data connection. But if it is set to false, it
     * can never become true later because setting it to true will cause this data connection
     * losing some immutable network capabilities, which can cause issues in connectivity service.
     */
    private boolean mUnmeteredUseOnly = false;

    /**
     * Indicates if when this connection was established we had a restricted/privileged
     * NetworkRequest and needed it to overcome data-enabled limitations.
     *
     * This flag overrides the APN-based restriction capability, restricting the network
     * based on both having a NetworkRequest with restricted AND needing a restricted
     * bit to overcome user-disabled status.  This allows us to handle the common case
     * of having both restricted requests and unrestricted requests for the same apn:
     * if conditions require a restricted network to overcome user-disabled then it must
     * be restricted, otherwise it is unrestricted (or restricted based on APN type).
     *
     * This supports a privileged app bringing up a network without general apps having access
     * to it when the network is otherwise unavailable (hipri).  The first use case is
     * pre-paid SIM reprovisioning over internet, where the carrier insists on no traffic
     * other than from the privileged carrier-app.
     *
     * Note that the data connection cannot go from unrestricted to restricted because the
     * connectivity service does not support dynamically closing TCP connections at this point.
     */
    private boolean mRestrictedNetworkOverride = false;

    /**
     * Check if this data connection should be restricted. We should call this when data connection
     * becomes active, or when we want to re-evaluate the conditions to decide if we need to
     * unstrict the data connection.
     *
     * @return True if this data connection needs to be restricted.
     */

    private boolean shouldRestrictNetwork() {
        // first, check if there is any network request that containing restricted capability
        // (i.e. Do not have NET_CAPABILITY_NOT_RESTRICTED in the request)
        boolean isAnyRestrictedRequest = false;
        for (ApnContext apnContext : mApnContexts.keySet()) {
            if (apnContext.hasRestrictedRequests(true /* exclude DUN */)) {
                isAnyRestrictedRequest = true;
                break;
            }
        }

        // If all of the network requests are non-restricted, then we don't need to restrict
        // the network.
        if (!isAnyRestrictedRequest) {
            return false;
        }

        // If the network is unmetered, then we don't need to restrict the network because users
        // won't be charged anyway.
        if (!ApnSettingUtils.isMetered(mApnSetting, mPhone)) {
            return false;
        }

        // If the data is disabled, then we need to restrict the network so only privileged apps can
        // use the restricted network while data is disabled.
        if (!mPhone.getDataEnabledSettings().isDataEnabled()) {
            return true;
        }

        // If the device is roaming, and the user does not turn on data roaming, then we need to
        // restrict the network so only privileged apps can use it.
        if (!mDct.getDataRoamingEnabled() && mPhone.getServiceState().getDataRoaming()) {
            return true;
<<<<<<< HEAD
        }

        // Otherwise we should not restrict the network so anyone who requests can use it.
        return false;
    }

    /**
     * @return True if this data connection should only be used for unmetered purposes.
     */
    private boolean isUnmeteredUseOnly() {
        // If this data connection is on IWLAN, then it's unmetered and can be used by everyone.
        // Should not be for unmetered used only.
        if (mTransportType == AccessNetworkConstants.TRANSPORT_TYPE_WLAN) {
            return false;
        }

        // If data is enabled, this data connection can't be for unmetered used only because
        // everyone should be able to use it.
        if (mPhone.getDataEnabledSettings().isDataEnabled()) {
            return false;
        }

        // If the device is roaming and data roaming it turned on, then this data connection can't
        // be for unmetered use only.
        if (mDct.getDataRoamingEnabled() && mPhone.getServiceState().getDataRoaming()) {
            return false;
        }

        // The data connection can only be unmetered used only if all attached APN contexts
        // attached to this data connection are unmetered.
        for (ApnContext apnContext : mApnContexts.keySet()) {
            if (ApnSettingUtils.isMeteredApnType(apnContext.getApnTypeBitmask(), mPhone)) {
                return false;
            }
        }
        return true;
    }

    /**
=======
        }

        // Otherwise we should not restrict the network so anyone who requests can use it.
        return false;
    }

    /**
     * @return True if this data connection should only be used for unmetered purposes.
     */
    private boolean isUnmeteredUseOnly() {
        // If this data connection is on IWLAN, then it's unmetered and can be used by everyone.
        // Should not be for unmetered used only.
        if (mTransportType == AccessNetworkConstants.TRANSPORT_TYPE_WLAN) {
            return false;
        }

        // If data is enabled, this data connection can't be for unmetered used only because
        // everyone should be able to use it.
        if (mPhone.getDataEnabledSettings().isDataEnabled()) {
            return false;
        }

        // If the device is roaming and data roaming it turned on, then this data connection can't
        // be for unmetered use only.
        if (mDct.getDataRoamingEnabled() && mPhone.getServiceState().getDataRoaming()) {
            return false;
        }

        // The data connection can only be unmetered used only if all attached APN contexts
        // attached to this data connection are unmetered.
        for (ApnContext apnContext : mApnContexts.keySet()) {
            if (ApnSettingUtils.isMeteredApnType(apnContext.getApnTypeBitmask(), mPhone)) {
                return false;
            }
        }
        return true;
    }

    /**
>>>>>>> 38680c42
     * @return the {@link NetworkCapabilities} of this data connection.
     */
    public NetworkCapabilities getNetworkCapabilities() {
        NetworkCapabilities result = new NetworkCapabilities();
        result.addTransportType(NetworkCapabilities.TRANSPORT_CELLULAR);

        if (mApnSetting != null) {
            final String[] types = ApnSetting.getApnTypesStringFromBitmask(
                mApnSetting.getApnTypeBitmask() & ~mDisabledApnTypeBitMask).split(",");
            for (String type : types) {
                if (!mRestrictedNetworkOverride && mUnmeteredUseOnly
                        && ApnSettingUtils.isMeteredApnType(
                                ApnSetting.getApnTypesBitmaskFromString(type), mPhone)) {
                    log("Dropped the metered " + type + " for the unmetered data call.");
                    continue;
                }
                switch (type) {
                    case PhoneConstants.APN_TYPE_ALL: {
                        result.addCapability(NetworkCapabilities.NET_CAPABILITY_INTERNET);
                        result.addCapability(NetworkCapabilities.NET_CAPABILITY_MMS);
                        result.addCapability(NetworkCapabilities.NET_CAPABILITY_SUPL);
                        result.addCapability(NetworkCapabilities.NET_CAPABILITY_FOTA);
                        result.addCapability(NetworkCapabilities.NET_CAPABILITY_IMS);
                        result.addCapability(NetworkCapabilities.NET_CAPABILITY_CBS);
                        result.addCapability(NetworkCapabilities.NET_CAPABILITY_IA);
                        result.addCapability(NetworkCapabilities.NET_CAPABILITY_DUN);
                        break;
                    }
                    case PhoneConstants.APN_TYPE_DEFAULT: {
                        result.addCapability(NetworkCapabilities.NET_CAPABILITY_INTERNET);
                        break;
                    }
                    case PhoneConstants.APN_TYPE_MMS: {
                        result.addCapability(NetworkCapabilities.NET_CAPABILITY_MMS);
                        break;
                    }
                    case PhoneConstants.APN_TYPE_SUPL: {
                        result.addCapability(NetworkCapabilities.NET_CAPABILITY_SUPL);
                        break;
                    }
                    case PhoneConstants.APN_TYPE_DUN: {
                        result.addCapability(NetworkCapabilities.NET_CAPABILITY_DUN);
                        break;
                    }
                    case PhoneConstants.APN_TYPE_FOTA: {
                        result.addCapability(NetworkCapabilities.NET_CAPABILITY_FOTA);
                        break;
                    }
                    case PhoneConstants.APN_TYPE_IMS: {
                        result.addCapability(NetworkCapabilities.NET_CAPABILITY_IMS);
                        break;
                    }
                    case PhoneConstants.APN_TYPE_CBS: {
                        result.addCapability(NetworkCapabilities.NET_CAPABILITY_CBS);
                        break;
                    }
                    case PhoneConstants.APN_TYPE_IA: {
                        result.addCapability(NetworkCapabilities.NET_CAPABILITY_IA);
                        break;
                    }
                    case PhoneConstants.APN_TYPE_EMERGENCY: {
                        result.addCapability(NetworkCapabilities.NET_CAPABILITY_EIMS);
                        break;
                    }
                    case PhoneConstants.APN_TYPE_MCX: {
                        result.addCapability(NetworkCapabilities.NET_CAPABILITY_MCX);
                        break;
                    }
                    default:
                }
            }

            // Mark NOT_METERED in the following cases,
            // 1. All APNs in APN settings are unmetered.
            // 2. The non-restricted data and is intended for unmetered use only.
            if ((mUnmeteredUseOnly && !mRestrictedNetworkOverride)
                    || !ApnSettingUtils.isMetered(mApnSetting, mPhone)) {
                result.addCapability(NetworkCapabilities.NET_CAPABILITY_NOT_METERED);
            } else {
                result.removeCapability(NetworkCapabilities.NET_CAPABILITY_NOT_METERED);
            }

            result.maybeMarkCapabilitiesRestricted();
        }

        if (mRestrictedNetworkOverride) {
            result.removeCapability(NetworkCapabilities.NET_CAPABILITY_NOT_RESTRICTED);
            // don't use dun on restriction-overriden networks.
            result.removeCapability(NetworkCapabilities.NET_CAPABILITY_DUN);
        }

        int up = 14;
        int down = 14;
        switch (mRilRat) {
            case ServiceState.RIL_RADIO_TECHNOLOGY_GPRS: up = 80; down = 80; break;
            case ServiceState.RIL_RADIO_TECHNOLOGY_EDGE: up = 59; down = 236; break;
            case ServiceState.RIL_RADIO_TECHNOLOGY_UMTS: up = 384; down = 384; break;
            case ServiceState.RIL_RADIO_TECHNOLOGY_IS95A: // fall through
            case ServiceState.RIL_RADIO_TECHNOLOGY_IS95B: up = 14; down = 14; break;
            case ServiceState.RIL_RADIO_TECHNOLOGY_EVDO_0: up = 153; down = 2457; break;
            case ServiceState.RIL_RADIO_TECHNOLOGY_EVDO_A: up = 1843; down = 3174; break;
            case ServiceState.RIL_RADIO_TECHNOLOGY_1xRTT: up = 100; down = 100; break;
            case ServiceState.RIL_RADIO_TECHNOLOGY_HSDPA: up = 2048; down = 14336; break;
            case ServiceState.RIL_RADIO_TECHNOLOGY_HSUPA: up = 5898; down = 14336; break;
            case ServiceState.RIL_RADIO_TECHNOLOGY_HSPA: up = 5898; down = 14336; break;
            case ServiceState.RIL_RADIO_TECHNOLOGY_EVDO_B: up = 1843; down = 5017; break;
            case ServiceState.RIL_RADIO_TECHNOLOGY_LTE: up = 51200; down = 102400; break;
            case ServiceState.RIL_RADIO_TECHNOLOGY_LTE_CA: up = 51200; down = 102400; break;
            case ServiceState.RIL_RADIO_TECHNOLOGY_EHRPD: up = 153; down = 2516; break;
            case ServiceState.RIL_RADIO_TECHNOLOGY_HSPAP: up = 11264; down = 43008; break;
            default:
        }
        result.setLinkUpstreamBandwidthKbps(up);
        result.setLinkDownstreamBandwidthKbps(down);

        result.setNetworkSpecifier(new StringNetworkSpecifier(Integer.toString(mSubId)));

        result.setCapability(NetworkCapabilities.NET_CAPABILITY_NOT_ROAMING,
                !mPhone.getServiceState().getDataRoaming());

        result.addCapability(NetworkCapabilities.NET_CAPABILITY_NOT_CONGESTED);

        // Override values set above when requested by policy
        if ((mSubscriptionOverride & OVERRIDE_UNMETERED) != 0) {
            result.addCapability(NetworkCapabilities.NET_CAPABILITY_NOT_METERED);
        }
        if ((mSubscriptionOverride & OVERRIDE_CONGESTED) != 0) {
            result.removeCapability(NetworkCapabilities.NET_CAPABILITY_NOT_CONGESTED);
        }

        return result;
    }

    /**
     * @return {@code True} if 464xlat should be skipped.
     */
    @VisibleForTesting
    public boolean shouldSkip464Xlat() {
        switch (mApnSetting.getSkip464Xlat()) {
            case Telephony.Carriers.SKIP_464XLAT_ENABLE:
                return true;
            case Telephony.Carriers.SKIP_464XLAT_DISABLE:
                return false;
            case Telephony.Carriers.SKIP_464XLAT_DEFAULT:
            default:
                break;
        }

        // As default, return true if ims and no internet
        final NetworkCapabilities nc = getNetworkCapabilities();
        return nc.hasCapability(NetworkCapabilities.NET_CAPABILITY_IMS)
                && !nc.hasCapability(NetworkCapabilities.NET_CAPABILITY_INTERNET);
    }

    /**
     * @return {@code} true iff. {@code address} is a literal IPv4 or IPv6 address.
     */
    @VisibleForTesting
    public static boolean isIpAddress(String address) {
        if (address == null) return false;

        return InetAddress.isNumeric(address);
    }

    private SetupResult setLinkProperties(DataCallResponse response,
            LinkProperties linkProperties) {
        // Check if system property dns usable
        String propertyPrefix = "net." + response.getInterfaceName() + ".";
        String dnsServers[] = new String[2];
        dnsServers[0] = SystemProperties.get(propertyPrefix + "dns1");
        dnsServers[1] = SystemProperties.get(propertyPrefix + "dns2");
        boolean okToUseSystemPropertyDns = isDnsOk(dnsServers);

        SetupResult result;

        // Start with clean network properties and if we have
        // a failure we'll clear again at the bottom of this code.
        linkProperties.clear();

        if (response.getCause() == DataFailCause.NONE) {
            try {
                // set interface name
                linkProperties.setInterfaceName(response.getInterfaceName());

                // set link addresses
                if (response.getAddresses().size() > 0) {
                    for (LinkAddress la : response.getAddresses()) {
                        if (!la.getAddress().isAnyLocalAddress()) {
                            if (DBG) {
                                log("addr/pl=" + la.getAddress() + "/"
                                        + la.getNetworkPrefixLength());
                            }
                            linkProperties.addLinkAddress(la);
                        }
                    }
                } else {
                    throw new UnknownHostException("no address for ifname="
                            + response.getInterfaceName());
                }

                // set dns servers
                if (response.getDnsAddresses().size() > 0) {
                    for (InetAddress dns : response.getDnsAddresses()) {
                        if (!dns.isAnyLocalAddress()) {
                            linkProperties.addDnsServer(dns);
                        }
                    }
                } else if (okToUseSystemPropertyDns) {
                    for (String dnsAddr : dnsServers) {
                        dnsAddr = dnsAddr.trim();
                        if (dnsAddr.isEmpty()) continue;
                        InetAddress ia;
                        try {
                            ia = NetworkUtils.numericToInetAddress(dnsAddr);
                        } catch (IllegalArgumentException e) {
                            throw new UnknownHostException("Non-numeric dns addr=" + dnsAddr);
                        }
                        if (!ia.isAnyLocalAddress()) {
                            linkProperties.addDnsServer(ia);
                        }
                    }
                } else {
                    throw new UnknownHostException("Empty dns response and no system default dns");
                }

                // set pcscf
                if (response.getPcscfAddresses().size() > 0) {
                    for (InetAddress pcscf : response.getPcscfAddresses()) {
                        linkProperties.addPcscfServer(pcscf);
                    }
                }

                for (InetAddress gateway : response.getGatewayAddresses()) {
                    // Allow 0.0.0.0 or :: as a gateway;
                    // this indicates a point-to-point interface.
                    linkProperties.addRoute(new RouteInfo(gateway));
                }

                // set interface MTU
                // this may clobber the setting read from the APN db, but that's ok
                linkProperties.setMtu(response.getMtu());

                result = SetupResult.SUCCESS;
            } catch (UnknownHostException e) {
                log("setLinkProperties: UnknownHostException " + e);
                result = SetupResult.ERROR_INVALID_ARG;
            }
        } else {
            result = SetupResult.ERROR_DATA_SERVICE_SPECIFIC_ERROR;
        }

        // An error occurred so clear properties
        if (result != SetupResult.SUCCESS) {
            if (DBG) {
                log("setLinkProperties: error clearing LinkProperties status="
                        + response.getCause() + " result=" + result);
            }
            linkProperties.clear();
        }

        return result;
    }

    /**
     * Initialize connection, this will fail if the
     * apnSettings are not compatible.
     *
     * @param cp the Connection parameters
     * @return true if initialization was successful.
     */
    private boolean initConnection(ConnectionParams cp) {
        ApnContext apnContext = cp.mApnContext;
        if (mApnSetting == null) {
            // Only change apn setting if it isn't set, it will
            // only NOT be set only if we're in DcInactiveState.
            mApnSetting = apnContext.getApnSetting();
        }
        if (mApnSetting == null || !mApnSetting.canHandleType(apnContext.getApnTypeBitmask())) {
            if (DBG) {
                log("initConnection: incompatible apnSetting in ConnectionParams cp=" + cp
                        + " dc=" + DataConnection.this);
            }
            return false;
        }
        mTag += 1;
        mConnectionParams = cp;
        mConnectionParams.mTag = mTag;

        // always update the ConnectionParams with the latest or the
        // connectionGeneration gets stale
        mApnContexts.put(apnContext, cp);

        if (DBG) {
            log("initConnection: "
                    + " RefCount=" + mApnContexts.size()
                    + " mApnList=" + mApnContexts
                    + " mConnectionParams=" + mConnectionParams);
        }
        return true;
    }

    /**
     * The parent state for all other states.
     */
    private class DcDefaultState extends State {
        @Override
        public void enter() {
            if (DBG) log("DcDefaultState: enter");

            // Register for DRS or RAT change
            mPhone.getServiceStateTracker().registerForDataRegStateOrRatChanged(
                    mTransportType, getHandler(),
                    DataConnection.EVENT_DATA_CONNECTION_DRS_OR_RAT_CHANGED, null);

            mPhone.getServiceStateTracker().registerForDataRoamingOn(getHandler(),
                    DataConnection.EVENT_DATA_CONNECTION_ROAM_ON, null);
            mPhone.getServiceStateTracker().registerForDataRoamingOff(getHandler(),
                    DataConnection.EVENT_DATA_CONNECTION_ROAM_OFF, null, true);

            // Add ourselves to the list of data connections
            mDcController.addDc(DataConnection.this);
        }
        @Override
        public void exit() {
            if (DBG) log("DcDefaultState: exit");

            // Unregister for DRS or RAT change.
            mPhone.getServiceStateTracker().unregisterForDataRegStateOrRatChanged(
                    mTransportType, getHandler());

            mPhone.getServiceStateTracker().unregisterForDataRoamingOn(getHandler());
            mPhone.getServiceStateTracker().unregisterForDataRoamingOff(getHandler());

            // Remove ourselves from the DC lists
            mDcController.removeDc(DataConnection.this);

            if (mAc != null) {
                mAc.disconnected();
                mAc = null;
            }
            mApnContexts.clear();
            mReconnectIntent = null;
            mDct = null;
            mApnSetting = null;
            mPhone = null;
            mDataServiceManager = null;
            mLinkProperties = null;
            mLastFailCause = DataFailCause.NONE;
            mUserData = null;
            mDcController = null;
            mDcTesterFailBringUpAll = null;
        }

        @Override
        public boolean processMessage(Message msg) {
            boolean retVal = HANDLED;

            if (VDBG) {
                log("DcDefault msg=" + getWhatToString(msg.what)
                        + " RefCount=" + mApnContexts.size());
            }
            switch (msg.what) {
                case EVENT_RESET:
                    if (VDBG) log("DcDefaultState: msg.what=REQ_RESET");
                    transitionTo(mInactiveState);
                    break;
                case EVENT_CONNECT:
                    if (DBG) log("DcDefaultState: msg.what=EVENT_CONNECT, fail not expected");
                    ConnectionParams cp = (ConnectionParams) msg.obj;
                    notifyConnectCompleted(cp, DataFailCause.UNKNOWN, false);
                    break;

                case EVENT_DISCONNECT:
                case EVENT_DISCONNECT_ALL:
                case EVENT_REEVALUATE_RESTRICTED_STATE:
                    if (DBG) {
                        log("DcDefaultState deferring msg.what=" + getWhatToString(msg.what)
                                + " RefCount=" + mApnContexts.size());
                    }
                    deferMessage(msg);
                    break;
                case EVENT_TEAR_DOWN_NOW:
                    if (DBG) log("DcDefaultState EVENT_TEAR_DOWN_NOW");
                    mDataServiceManager.deactivateDataCall(mCid, DataService.REQUEST_REASON_NORMAL,
                            null);
                    break;
                case EVENT_LOST_CONNECTION:
                    if (DBG) {
                        String s = "DcDefaultState ignore EVENT_LOST_CONNECTION"
                                + " tag=" + msg.arg1 + ":mTag=" + mTag;
                        logAndAddLogRec(s);
                    }
                    break;
                case EVENT_DATA_CONNECTION_DRS_OR_RAT_CHANGED:
                    AsyncResult ar = (AsyncResult)msg.obj;
                    Pair<Integer, Integer> drsRatPair = (Pair<Integer, Integer>)ar.result;
                    mDataRegState = drsRatPair.first;
                    if (mRilRat != drsRatPair.second) {
                        updateTcpBufferSizes(drsRatPair.second);
                    }
                    mRilRat = drsRatPair.second;
                    if (DBG) {
                        log("DcDefaultState: EVENT_DATA_CONNECTION_DRS_OR_RAT_CHANGED"
                                + " drs=" + mDataRegState
                                + " mRilRat=" + mRilRat);
                    }
                    updateNetworkInfo();
                    updateNetworkInfoSuspendState();
                    if (mNetworkAgent != null) {
                        mNetworkAgent.sendNetworkCapabilities(getNetworkCapabilities(),
                                DataConnection.this);
                        mNetworkAgent.sendNetworkInfo(mNetworkInfo, DataConnection.this);
                        mNetworkAgent.sendLinkProperties(mLinkProperties, DataConnection.this);
                    }
                    break;
                case EVENT_DATA_CONNECTION_ROAM_ON:
                case EVENT_DATA_CONNECTION_ROAM_OFF:
                case EVENT_DATA_CONNECTION_OVERRIDE_CHANGED:
                    updateNetworkInfo();
                    if (mNetworkAgent != null) {
                        mNetworkAgent.sendNetworkCapabilities(getNetworkCapabilities(),
                                DataConnection.this);
                        mNetworkAgent.sendNetworkInfo(mNetworkInfo, DataConnection.this);
                    }
                    break;
                case EVENT_KEEPALIVE_START_REQUEST:
                case EVENT_KEEPALIVE_STOP_REQUEST:
                    if (mNetworkAgent != null) {
                        mNetworkAgent.onSocketKeepaliveEvent(
                                msg.arg1, SocketKeepalive.ERROR_INVALID_NETWORK);
                    }
                    break;
                case EVENT_RETRY_CONNECTION:
                    if (DBG) {
                        String s = "DcDefaultState ignore EVENT_RETRY_CONNECTION"
                                + " tag=" + msg.arg1 + ":mTag=" + mTag;
                        logAndAddLogRec(s);
                    }
                    break;

                default:
                    if (DBG) {
                        log("DcDefaultState: shouldn't happen but ignore msg.what="
                                + getWhatToString(msg.what));
                    }
                    break;
            }

            return retVal;
        }
    }

    private void updateNetworkInfo() {
        final ServiceState state = mPhone.getServiceState();

        NetworkRegistrationInfo nri = state.getNetworkRegistrationInfo(
                NetworkRegistrationInfo.DOMAIN_PS, mTransportType);
        int subtype = TelephonyManager.NETWORK_TYPE_UNKNOWN;
        if (nri != null) {
            subtype = nri.getAccessNetworkTechnology();
        }

        mNetworkInfo.setSubtype(subtype, TelephonyManager.getNetworkTypeName(subtype));
        mNetworkInfo.setRoaming(state.getDataRoaming());
    }

    private void updateNetworkInfoSuspendState() {
        // this is only called when we are either connected or suspended.  Decide which.
        if (mNetworkAgent == null) {
            Rlog.e(getName(), "Setting suspend state without a NetworkAgent");
        }

        // if we are not in-service change to SUSPENDED
        final ServiceStateTracker sst = mPhone.getServiceStateTracker();
        if (sst.getCurrentDataConnectionState() != ServiceState.STATE_IN_SERVICE) {
            mNetworkInfo.setDetailedState(NetworkInfo.DetailedState.SUSPENDED, null,
                    mNetworkInfo.getExtraInfo());
        } else {
            // check for voice call and concurrency issues
            if (sst.isConcurrentVoiceAndDataAllowed() == false) {
                final CallTracker ct = mPhone.getCallTracker();
                if (ct.getState() != PhoneConstants.State.IDLE) {
                    mNetworkInfo.setDetailedState(NetworkInfo.DetailedState.SUSPENDED, null,
                            mNetworkInfo.getExtraInfo());
                    return;
                }
            }
            mNetworkInfo.setDetailedState(NetworkInfo.DetailedState.CONNECTED, null,
                    mNetworkInfo.getExtraInfo());
        }
    }

    private DcDefaultState mDefaultState = new DcDefaultState();

    /**
     * The state machine is inactive and expects a EVENT_CONNECT.
     */
    protected class DcInactiveState extends State {
        // Inform all contexts we've failed connecting
        public void setEnterNotificationParams(ConnectionParams cp,
                                               @DataFailCause.FailCause int cause) {
            if (VDBG) log("DcInactiveState: setEnterNotificationParams cp,cause");
            mConnectionParams = cp;
            mDisconnectParams = null;
            mDcFailCause = cause;
        }

        // Inform all contexts we've failed disconnected
        public void setEnterNotificationParams(DisconnectParams dp) {
            if (VDBG) log("DcInactiveState: setEnterNotificationParams dp");
            mConnectionParams = null;
            mDisconnectParams = dp;
            mDcFailCause = DataFailCause.NONE;
        }

        // Inform all contexts of the failure cause
        public void setEnterNotificationParams(@DataFailCause.FailCause int cause) {
            mConnectionParams = null;
            mDisconnectParams = null;
            mDcFailCause = cause;
        }

        @Override
        public void enter() {
            mTag += 1;
            if (DBG) log("DcInactiveState: enter() mTag=" + mTag);
            StatsLog.write(StatsLog.MOBILE_CONNECTION_STATE_CHANGED,
                    StatsLog.MOBILE_CONNECTION_STATE_CHANGED__STATE__INACTIVE,
                    mPhone.getPhoneId(), mId,
                    mApnSetting != null ? (long) mApnSetting.getApnTypeBitmask() : 0L,
                    mApnSetting != null
                        ? mApnSetting.canHandleType(ApnSetting.TYPE_DEFAULT) : false);
            if (mHandoverState == HANDOVER_STATE_BEING_TRANSFERRED) {
                mHandoverState = HANDOVER_STATE_COMPLETED;
            }
<<<<<<< HEAD
=======

            // Check for dangling agent. Ideally the handover source agent should be null if
            // handover process is smooth. When it's not null, that means handover failed. The
            // agent was not successfully transferred to the new data connection. We should
            // gracefully notify connectivity service the network was disconnected.
            if (mHandoverSourceNetworkAgent != null) {
                DataConnection sourceDc = mHandoverSourceNetworkAgent.getDataConnection();
                if (sourceDc != null) {
                    // If the source data connection still owns this agent, then just reset the
                    // handover state back to idle because handover is already failed.
                    mHandoverLocalLog.log(
                            "Handover failed. Reset the source dc state to idle");
                    sourceDc.setHandoverState(HANDOVER_STATE_IDLE);
                } else {
                    // The agent is now a dangling agent. No data connection owns this agent.
                    // Gracefully notify connectivity service disconnected.
                    mHandoverLocalLog.log(
                            "Handover failed and dangling agent found.");
                    mHandoverSourceNetworkAgent.acquireOwnership(
                            DataConnection.this, mTransportType);
                    mHandoverSourceNetworkAgent.sendNetworkInfo(mNetworkInfo, DataConnection.this);
                    mHandoverSourceNetworkAgent.releaseOwnership(DataConnection.this);
                }
                mHandoverSourceNetworkAgent = null;
            }
>>>>>>> 38680c42

            if (mConnectionParams != null) {
                if (DBG) {
                    log("DcInactiveState: enter notifyConnectCompleted +ALL failCause="
                            + mDcFailCause);
                }
                notifyConnectCompleted(mConnectionParams, mDcFailCause, true);
            }
            if (mDisconnectParams != null) {
                if (DBG) {
                    log("DcInactiveState: enter notifyDisconnectCompleted +ALL failCause="
                            + mDcFailCause);
                }
                notifyDisconnectCompleted(mDisconnectParams, true);
            }
            if (mDisconnectParams == null && mConnectionParams == null
                    && mDcFailCause != DataFailCause.NONE) {
                if (DBG) {
                    log("DcInactiveState: enter notifyAllDisconnectCompleted failCause="
                            + mDcFailCause);
                }
                notifyAllWithEvent(null, DctConstants.EVENT_DISCONNECT_DONE,
                        DataFailCause.toString(mDcFailCause));
            }

            // Remove ourselves from cid mapping, before clearSettings
            mDcController.removeActiveDcByCid(DataConnection.this);

            if (!(isPdpRejectConfigEnabled() && isPdpRejectCause(mDcFailCause))) {
                log("DcInactiveState: clearing settings");
                clearSettings();
            }
        }

        @Override
        public void exit() {
        }

        @Override
        public boolean processMessage(Message msg) {
            switch (msg.what) {
                case EVENT_RESET:
                case EVENT_REEVALUATE_RESTRICTED_STATE:
                    if (DBG) {
                        log("DcInactiveState: msg.what=" + getWhatToString(msg.what)
                                + ", ignore we're already done");
                    }
                    return HANDLED;
                case EVENT_CONNECT:
                    if (DBG) log("DcInactiveState: mag.what=EVENT_CONNECT");
                    ConnectionParams cp = (ConnectionParams) msg.obj;

                    if (!initConnection(cp)) {
                        log("DcInactiveState: msg.what=EVENT_CONNECT initConnection failed");
                        notifyConnectCompleted(cp, DataFailCause.UNACCEPTABLE_NETWORK_PARAMETER,
                                false);
                        transitionTo(mInactiveState);
                        return HANDLED;
                    }

                    int cause = connect(cp);
                    if (cause != DataFailCause.NONE) {
                        log("DcInactiveState: msg.what=EVENT_CONNECT connect failed");
                        notifyConnectCompleted(cp, cause, false);
                        transitionTo(mInactiveState);
                        return HANDLED;
<<<<<<< HEAD
                    }

                    if (mSubId == SubscriptionManager.INVALID_SUBSCRIPTION_ID) {
                        mSubId = cp.mSubId;
                    }

=======
                    }

                    if (mSubId == SubscriptionManager.INVALID_SUBSCRIPTION_ID) {
                        mSubId = cp.mSubId;
                    }

>>>>>>> 38680c42
                    transitionTo(mActivatingState);
                    return HANDLED;
                case EVENT_DISCONNECT:
                    if (DBG) log("DcInactiveState: msg.what=EVENT_DISCONNECT");
                    notifyDisconnectCompleted((DisconnectParams)msg.obj, false);
                    return HANDLED;
                case EVENT_DISCONNECT_ALL:
                    if (DBG) log("DcInactiveState: msg.what=EVENT_DISCONNECT_ALL");
                    notifyDisconnectCompleted((DisconnectParams)msg.obj, false);
                    return HANDLED;
<<<<<<< HEAD
                case EVENT_RETRY_CONNECTION:
                    if (DBG) {
                        log("DcInactiveState: msg.what=EVENT_RETRY_CONNECTION"
                                + " mConnectionParams=" + mConnectionParams);
                    }
                    if (mConnectionParams != null) {
                        if (initConnection(mConnectionParams)) {
                            connect(mConnectionParams);
                            transitionTo(mActivatingState);
                        } else {
                            if (DBG) {
                                log("DcInactiveState: msg.what=EVENT_RETRY_CONNECTION"
                                    + " initConnection failed");
                            }
                        }
                    }
                    return HANDLED;
=======
>>>>>>> 38680c42
                default:
                    if (VDBG) {
                        log("DcInactiveState not handled msg.what=" + getWhatToString(msg.what));
                    }
                    return NOT_HANDLED;
            }
        }
    }
    protected DcInactiveState mInactiveState = new DcInactiveState();

    /**
     * The state machine is activating a connection.
     */
    private class DcActivatingState extends State {
        @Override
        public void enter() {
            StatsLog.write(StatsLog.MOBILE_CONNECTION_STATE_CHANGED,
                    StatsLog.MOBILE_CONNECTION_STATE_CHANGED__STATE__ACTIVATING,
                    mPhone.getPhoneId(), mId,
                    mApnSetting != null ? (long) mApnSetting.getApnTypeBitmask() : 0L,
                    mApnSetting != null
                        ? mApnSetting.canHandleType(ApnSetting.TYPE_DEFAULT) : false);
            setHandoverState(HANDOVER_STATE_IDLE);
<<<<<<< HEAD
=======
            // restricted evaluation depends on network requests from apnContext. The evaluation
            // should happen once entering connecting state rather than active state because it's
            // possible that restricted network request can be released during the connecting window
            // and if we wait for connection established, then we might mistakenly
            // consider it as un-restricted. ConnectivityService then will immediately
            // tear down the connection through networkAgent unwanted callback if all requests for
            // this connection are going away.
            mRestrictedNetworkOverride = shouldRestrictNetwork();
>>>>>>> 38680c42
        }
        @Override
        public boolean processMessage(Message msg) {
            boolean retVal;
            AsyncResult ar;
            ConnectionParams cp;

            if (DBG) log("DcActivatingState: msg=" + msgToString(msg));
            switch (msg.what) {
                case EVENT_DATA_CONNECTION_DRS_OR_RAT_CHANGED:
                case EVENT_CONNECT:
                    // Activating can't process until we're done.
                    deferMessage(msg);
                    retVal = HANDLED;
                    break;

                case EVENT_SETUP_DATA_CONNECTION_DONE:
                    cp = (ConnectionParams) msg.obj;

                    DataCallResponse dataCallResponse =
                            msg.getData().getParcelable(DataServiceManager.DATA_CALL_RESPONSE);
                    SetupResult result = onSetupConnectionCompleted(msg.arg1, dataCallResponse, cp);
                    if (result != null) {
                        log("EVENT_SETUP_DATA_CONNECTION_DONE, result: " + result
                                + ", mFailCause: " + result.mFailCause);
                    }
                    if (result != SetupResult.ERROR_STALE) {
                        if (mConnectionParams != cp) {
                            loge("DcActivatingState: WEIRD mConnectionsParams:"+ mConnectionParams
                                    + " != cp:" + cp);
                        }
                    }
                    if (DBG) {
                        log("DcActivatingState onSetupConnectionCompleted result=" + result
                                + " dc=" + DataConnection.this);
                    }
                    if (cp.mApnContext != null) {
                        cp.mApnContext.requestLog("onSetupConnectionCompleted result=" + result);
                    }
                    switch (result) {
                        case SUCCESS:
                            // All is well
                            mDcFailCause = DataFailCause.NONE;
                            transitionTo(mActiveState);
                            handlePdpRejectCauseSuccess();
                            break;
                        case ERROR_RADIO_NOT_AVAILABLE:
                            // Vendor ril rejected the command and didn't connect.
                            // Transition to inactive but send notifications after
                            // we've entered the mInactive state.
                            mInactiveState.setEnterNotificationParams(cp, result.mFailCause);
                            transitionTo(mInactiveState);
                            break;
                        case ERROR_INVALID_ARG:
                            // The addresses given from the RIL are bad
                            tearDownData(cp);
                            transitionTo(mDisconnectingErrorCreatingConnection);
                            break;
                        case ERROR_DATA_SERVICE_SPECIFIC_ERROR:

                            // Retrieve the suggested retry delay from the modem and save it.
                            // If the modem want us to retry the current APN again, it will
                            // suggest a positive delay value (in milliseconds). Otherwise we'll get
                            // NO_SUGGESTED_RETRY_DELAY here.

                            long delay = getSuggestedRetryDelay(dataCallResponse);
                            cp.mApnContext.setModemSuggestedDelay(delay);

                            String str = "DcActivatingState: ERROR_DATA_SERVICE_SPECIFIC_ERROR "
                                    + " delay=" + delay
                                    + " result=" + result
                                    + " result.isRadioRestartFailure="
                                    + DataFailCause.isRadioRestartFailure(mPhone.getContext(),
                                    result.mFailCause, mPhone.getSubId())
                                    + " isPermanentFailure=" +
                                    mDct.isPermanentFailure(result.mFailCause);
                            if (DBG) log(str);
                            if (isPdpRejectCauseFailureHandled(result, cp)) {
                                if (DBG) log("isPdpRejectCauseFailureHandled true, breaking");
                                break;
                            }
                            if (cp.mApnContext != null) cp.mApnContext.requestLog(str);

                            // Save the cause. DcTracker.onDataSetupComplete will check this
                            // failure cause and determine if we need to retry this APN later
                            // or not.
                            mInactiveState.setEnterNotificationParams(cp, result.mFailCause);
                            transitionTo(mInactiveState);
                            break;
                        case ERROR_STALE:
                            loge("DcActivatingState: stale EVENT_SETUP_DATA_CONNECTION_DONE"
                                    + " tag:" + cp.mTag + " != mTag:" + mTag);
                            break;
                        default:
                            throw new RuntimeException("Unknown SetupResult, should not happen");
                    }
                    retVal = HANDLED;
                    break;
                default:
                    if (VDBG) {
                        log("DcActivatingState not handled msg.what=" +
                                getWhatToString(msg.what) + " RefCount=" + mApnContexts.size());
                    }
                    retVal = NOT_HANDLED;
                    break;
            }
            return retVal;
        }
    }
    private DcActivatingState mActivatingState = new DcActivatingState();

    /**
     * The state machine is connected, expecting an EVENT_DISCONNECT.
     */
    private class DcActiveState extends State {

        @Override public void enter() {
            if (DBG) log("DcActiveState: enter dc=" + DataConnection.this);
            StatsLog.write(StatsLog.MOBILE_CONNECTION_STATE_CHANGED,
                    StatsLog.MOBILE_CONNECTION_STATE_CHANGED__STATE__ACTIVE,
                    mPhone.getPhoneId(), mId,
                    mApnSetting != null ? (long) mApnSetting.getApnTypeBitmask() : 0L,
                    mApnSetting != null
                        ? mApnSetting.canHandleType(ApnSetting.TYPE_DEFAULT) : false);

            updateNetworkInfo();

            // If we were retrying there maybe more than one, otherwise they'll only be one.
            notifyAllWithEvent(null, DctConstants.EVENT_DATA_SETUP_COMPLETE,
                    Phone.REASON_CONNECTED);

            mPhone.getCallTracker().registerForVoiceCallStarted(getHandler(),
                    DataConnection.EVENT_DATA_CONNECTION_VOICE_CALL_STARTED, null);
            mPhone.getCallTracker().registerForVoiceCallEnded(getHandler(),
                    DataConnection.EVENT_DATA_CONNECTION_VOICE_CALL_ENDED, null);

            // If the EVENT_CONNECT set the current max retry restore it here
            // if it didn't then this is effectively a NOP.
            mDcController.addActiveDcByCid(DataConnection.this);

            mNetworkInfo.setDetailedState(NetworkInfo.DetailedState.CONNECTED,
                    mNetworkInfo.getReason(), null);
            mNetworkInfo.setExtraInfo(mApnSetting.getApnName());
            updateTcpBufferSizes(mRilRat);

            final NetworkMisc misc = new NetworkMisc();
            final CarrierSignalAgent carrierSignalAgent = mPhone.getCarrierSignalAgent();
            if (carrierSignalAgent.hasRegisteredReceivers(TelephonyIntents
                    .ACTION_CARRIER_SIGNAL_REDIRECTED)) {
                // carrierSignal Receivers will place the carrier-specific provisioning notification
                misc.provisioningNotificationDisabled = true;
            }
            misc.subscriberId = mPhone.getSubscriberId();

            // set skip464xlat if it is not default otherwise
            misc.skip464xlat = shouldSkip464Xlat();

<<<<<<< HEAD
            mRestrictedNetworkOverride = shouldRestrictNetwork();
=======
>>>>>>> 38680c42
            mUnmeteredUseOnly = isUnmeteredUseOnly();

            if (DBG) {
                log("mRestrictedNetworkOverride = " + mRestrictedNetworkOverride
                        + ", mUnmeteredUseOnly = " + mUnmeteredUseOnly);
            }

            if (mConnectionParams != null
                    && mConnectionParams.mRequestType == DcTracker.REQUEST_TYPE_HANDOVER) {
                // If this is a data setup for handover, we need to reuse the existing network agent
                // instead of creating a new one. This should be transparent to connectivity
                // service.
                DcTracker dcTracker = mPhone.getDcTracker(getHandoverSourceTransport());
                DataConnection dc = dcTracker.getDataConnectionByApnType(
                        mConnectionParams.mApnContext.getApnType());
                // It's possible that the source data connection has been disconnected by the modem
                // already. If not, set its handover state to completed.
                if (dc != null) {
                    // Transfer network agent from the original data connection as soon as the
                    // new handover data connection is connected.
                    dc.setHandoverState(HANDOVER_STATE_COMPLETED);
                }

                if (mHandoverSourceNetworkAgent != null) {
<<<<<<< HEAD
                    log("Transfer network agent successfully.");
                    mNetworkAgent = mHandoverSourceNetworkAgent;
                    mNetworkAgent.acquireOwnership(DataConnection.this, mTransportType);
=======
                    String logStr = "Transfer network agent successfully.";
                    log(logStr);
                    mHandoverLocalLog.log(logStr);
                    mNetworkAgent = mHandoverSourceNetworkAgent;
                    mNetworkAgent.acquireOwnership(DataConnection.this, mTransportType);

                    // TODO: Should evaluate mDisabledApnTypeBitMask again after handover. We don't
                    // do it now because connectivity service does not support dynamically removing
                    // immutable capabilities.

                    // Update the capability after handover
>>>>>>> 38680c42
                    mNetworkAgent.sendNetworkCapabilities(getNetworkCapabilities(),
                            DataConnection.this);
                    mNetworkAgent.sendLinkProperties(mLinkProperties, DataConnection.this);
                    mHandoverSourceNetworkAgent = null;
                } else {
<<<<<<< HEAD
                    loge("Failed to get network agent from original data connection");
=======
                    String logStr = "Failed to get network agent from original data connection";
                    loge(logStr);
                    mHandoverLocalLog.log(logStr);
>>>>>>> 38680c42
                    return;
                }
            } else {
                mScore = calculateScore();
                final NetworkFactory factory = PhoneFactory.getNetworkFactory(
                        mPhone.getPhoneId());
                final int factorySerialNumber = (null == factory)
                        ? NetworkFactory.SerialNumber.NONE : factory.getSerialNumber();
<<<<<<< HEAD
=======

                mDisabledApnTypeBitMask |= getDisallowedApnTypes();

>>>>>>> 38680c42
                mNetworkAgent = DcNetworkAgent.createDcNetworkAgent(DataConnection.this,
                        mPhone, mNetworkInfo, mScore, misc, factorySerialNumber, mTransportType);
            }

            if (mTransportType == AccessNetworkConstants.TRANSPORT_TYPE_WWAN) {
                mPhone.mCi.registerForNattKeepaliveStatus(
                        getHandler(), DataConnection.EVENT_KEEPALIVE_STATUS, null);
                mPhone.mCi.registerForLceInfo(
                        getHandler(), DataConnection.EVENT_LINK_CAPACITY_CHANGED, null);
            }
            TelephonyMetrics.getInstance().writeRilDataCallEvent(mPhone.getPhoneId(),
                    mCid, mApnSetting.getApnTypeBitmask(), RilDataCall.State.CONNECTED);
        }

        @Override
        public void exit() {
            if (DBG) log("DcActiveState: exit dc=" + this);
            String reason = mNetworkInfo.getReason();
            if(mDcController.isExecutingCarrierChange()) {
                reason = Phone.REASON_CARRIER_CHANGE;
            } else if (mDisconnectParams != null && mDisconnectParams.mReason != null) {
                reason = mDisconnectParams.mReason;
            } else {
                reason = DataFailCause.toString(mDcFailCause);
            }
            mPhone.getCallTracker().unregisterForVoiceCallStarted(getHandler());
            mPhone.getCallTracker().unregisterForVoiceCallEnded(getHandler());

            // If the data connection is being handover to other transport, we should not notify
            // disconnected to connectivity service.
            if (mHandoverState != HANDOVER_STATE_BEING_TRANSFERRED) {
                mNetworkInfo.setDetailedState(NetworkInfo.DetailedState.DISCONNECTED,
                        reason, mNetworkInfo.getExtraInfo());
            }

            if (mTransportType == AccessNetworkConstants.TRANSPORT_TYPE_WWAN) {
                mPhone.mCi.unregisterForNattKeepaliveStatus(getHandler());
                mPhone.mCi.unregisterForLceInfo(getHandler());
            }

            // If we are still owning this agent, then we should inform connectivity service the
            // data connection is disconnected. If we don't own this agent at this point, that means
            // it has been transferred to the new data connection for IWLAN data handover case.
            if (mNetworkAgent != null) {
                mNetworkAgent.sendNetworkInfo(mNetworkInfo, DataConnection.this);
                mNetworkAgent.releaseOwnership(DataConnection.this);
            }
            mNetworkAgent = null;

            TelephonyMetrics.getInstance().writeRilDataCallEvent(mPhone.getPhoneId(),
                    mCid, mApnSetting.getApnTypeBitmask(), RilDataCall.State.DISCONNECTED);
        }

        @Override
        public boolean processMessage(Message msg) {
            boolean retVal;

            switch (msg.what) {
                case EVENT_CONNECT: {
                    ConnectionParams cp = (ConnectionParams) msg.obj;
                    // either add this new apn context to our set or
                    // update the existing cp with the latest connection generation number
                    mApnContexts.put(cp.mApnContext, cp);
                    // TODO (b/118347948): evaluate if it's still needed after assigning
                    // different scores to different Cellular network.
                    mDisabledApnTypeBitMask &= ~cp.mApnContext.getApnTypeBitmask();
                    mNetworkAgent.sendNetworkCapabilities(getNetworkCapabilities(),
                            DataConnection.this);
                    if (DBG) {
                        log("DcActiveState: EVENT_CONNECT cp=" + cp + " dc=" + DataConnection.this);
                    }
                    notifyConnectCompleted(cp, DataFailCause.NONE, false);
                    retVal = HANDLED;
                    break;
                }
                case EVENT_DISCONNECT: {
                    DisconnectParams dp = (DisconnectParams) msg.obj;
                    if (DBG) {
                        log("DcActiveState: EVENT_DISCONNECT dp=" + dp
                                + " dc=" + DataConnection.this);
                    }
                    if (mApnContexts.containsKey(dp.mApnContext)) {
                        if (DBG) {
                            log("DcActiveState msg.what=EVENT_DISCONNECT RefCount="
                                    + mApnContexts.size());
                        }

                        if (mApnContexts.size() == 1) {
                            mApnContexts.clear();
                            mDisconnectParams = dp;
                            mConnectionParams = null;
                            dp.mTag = mTag;
                            tearDownData(dp);
                            transitionTo(mDisconnectingState);
                        } else {
                            mApnContexts.remove(dp.mApnContext);
                            // TODO (b/118347948): evaluate if it's still needed after assigning
                            // different scores to different Cellular network.
                            mDisabledApnTypeBitMask |= dp.mApnContext.getApnTypeBitmask();
                            mNetworkAgent.sendNetworkCapabilities(getNetworkCapabilities(),
                                    DataConnection.this);
                            notifyDisconnectCompleted(dp, false);
                        }
                    } else {
                        log("DcActiveState ERROR no such apnContext=" + dp.mApnContext
                                + " in this dc=" + DataConnection.this);
                        notifyDisconnectCompleted(dp, false);
                    }
                    retVal = HANDLED;
                    break;
                }
                case EVENT_DISCONNECT_ALL: {
                    if (DBG) {
                        log("DcActiveState EVENT_DISCONNECT clearing apn contexts,"
                                + " dc=" + DataConnection.this);
                    }
                    DisconnectParams dp = (DisconnectParams) msg.obj;
                    mDisconnectParams = dp;
                    mConnectionParams = null;
                    dp.mTag = mTag;
                    tearDownData(dp);
                    transitionTo(mDisconnectingState);
                    retVal = HANDLED;
                    break;
                }
                case EVENT_LOST_CONNECTION: {
                    if (DBG) {
                        log("DcActiveState EVENT_LOST_CONNECTION dc=" + DataConnection.this);
                    }

                    mInactiveState.setEnterNotificationParams(DataFailCause.LOST_CONNECTION);
                    transitionTo(mInactiveState);
                    retVal = HANDLED;
                    break;
                }
                case EVENT_DATA_CONNECTION_ROAM_ON:
                case EVENT_DATA_CONNECTION_ROAM_OFF:
                case EVENT_DATA_CONNECTION_OVERRIDE_CHANGED: {
                    updateNetworkInfo();
                    if (mNetworkAgent != null) {
                        mNetworkAgent.sendNetworkCapabilities(getNetworkCapabilities(),
                                DataConnection.this);
                        mNetworkAgent.sendNetworkInfo(mNetworkInfo, DataConnection.this);
                    }
                    retVal = HANDLED;
                    break;
                }
                case EVENT_BW_REFRESH_RESPONSE: {
                    AsyncResult ar = (AsyncResult)msg.obj;
                    if (ar.exception != null) {
                        log("EVENT_BW_REFRESH_RESPONSE: error ignoring, e=" + ar.exception);
                    } else {
                        final LinkCapacityEstimate lce = (LinkCapacityEstimate) ar.result;
                        NetworkCapabilities nc = getNetworkCapabilities();
                        if (mPhone.getLceStatus() == RILConstants.LCE_ACTIVE) {
                            nc.setLinkDownstreamBandwidthKbps(lce.downlinkCapacityKbps);
                            if (mNetworkAgent != null) {
                                mNetworkAgent.sendNetworkCapabilities(nc, DataConnection.this);
                            }
                        }
                    }
                    retVal = HANDLED;
                    break;
                }
                case EVENT_DATA_CONNECTION_VOICE_CALL_STARTED:
                case EVENT_DATA_CONNECTION_VOICE_CALL_ENDED: {
                    updateNetworkInfo();
                    updateNetworkInfoSuspendState();
                    if (mNetworkAgent != null) {
                        mNetworkAgent.sendNetworkCapabilities(getNetworkCapabilities(),
                                DataConnection.this);
                        mNetworkAgent.sendNetworkInfo(mNetworkInfo, DataConnection.this);
                    }
                    retVal = HANDLED;
                    break;
                }
                case EVENT_KEEPALIVE_START_REQUEST: {
                    KeepalivePacketData pkt = (KeepalivePacketData) msg.obj;
                    int slotId = msg.arg1;
                    int intervalMillis = msg.arg2 * 1000;
                    if (mTransportType == AccessNetworkConstants.TRANSPORT_TYPE_WWAN) {
                        mPhone.mCi.startNattKeepalive(
                                DataConnection.this.mCid, pkt, intervalMillis,
                                DataConnection.this.obtainMessage(
                                        EVENT_KEEPALIVE_STARTED, slotId, 0, null));
                    } else {
                        // We currently do not support NATT Keepalive requests using the
                        // DataService API, so unless the request is WWAN (always bound via
                        // the CommandsInterface), the request cannot be honored.
                        //
                        // TODO: b/72331356 to add support for Keepalive to the DataService
                        // so that keepalive requests can be handled (if supported) by the
                        // underlying transport.
                        if (mNetworkAgent != null) {
                            mNetworkAgent.onSocketKeepaliveEvent(
                                    msg.arg1, SocketKeepalive.ERROR_INVALID_NETWORK);
                        }
                    }
                    retVal = HANDLED;
                    break;
                }
                case EVENT_KEEPALIVE_STOP_REQUEST: {
                    int slotId = msg.arg1;
                    int handle = mNetworkAgent.keepaliveTracker.getHandleForSlot(slotId);
                    if (handle < 0) {
                        loge("No slot found for stopSocketKeepalive! " + slotId);
<<<<<<< HEAD
=======
                        mNetworkAgent.onSocketKeepaliveEvent(slotId, SocketKeepalive.NO_KEEPALIVE);
>>>>>>> 38680c42
                        retVal = HANDLED;
                        break;
                    } else {
                        logd("Stopping keepalive with handle: " + handle);
                    }

                    mPhone.mCi.stopNattKeepalive(
                            handle, DataConnection.this.obtainMessage(
                                    EVENT_KEEPALIVE_STOPPED, handle, slotId, null));
                    retVal = HANDLED;
                    break;
                }
                case EVENT_KEEPALIVE_STARTED: {
                    AsyncResult ar = (AsyncResult) msg.obj;
                    final int slot = msg.arg1;
                    if (ar.exception != null || ar.result == null) {
                        loge("EVENT_KEEPALIVE_STARTED: error starting keepalive, e="
                                + ar.exception);
                        mNetworkAgent.onSocketKeepaliveEvent(
                                slot, SocketKeepalive.ERROR_HARDWARE_ERROR);
                    } else {
                        KeepaliveStatus ks = (KeepaliveStatus) ar.result;
                        if (ks == null) {
                            loge("Null KeepaliveStatus received!");
                        } else {
                            mNetworkAgent.keepaliveTracker.handleKeepaliveStarted(slot, ks);
                        }
                    }
                    retVal = HANDLED;
                    break;
                }
                case EVENT_KEEPALIVE_STATUS: {
                    AsyncResult ar = (AsyncResult) msg.obj;
                    if (ar.exception != null) {
                        loge("EVENT_KEEPALIVE_STATUS: error in keepalive, e=" + ar.exception);
                        // We have no way to notify connectivity in this case.
                    }
                    if (ar.result != null) {
                        KeepaliveStatus ks = (KeepaliveStatus) ar.result;
                        mNetworkAgent.keepaliveTracker.handleKeepaliveStatus(ks);
                    }

                    retVal = HANDLED;
                    break;
                }
                case EVENT_KEEPALIVE_STOPPED: {
                    AsyncResult ar = (AsyncResult) msg.obj;
                    final int handle = msg.arg1;
                    final int slotId = msg.arg2;

                    if (ar.exception != null) {
                        loge("EVENT_KEEPALIVE_STOPPED: error stopping keepalive for handle="
                                + handle + " e=" + ar.exception);
                        mNetworkAgent.keepaliveTracker.handleKeepaliveStatus(
                                new KeepaliveStatus(KeepaliveStatus.ERROR_UNKNOWN));
                    } else {
                        log("Keepalive Stop Requested for handle=" + handle);
                        mNetworkAgent.keepaliveTracker.handleKeepaliveStatus(
                                new KeepaliveStatus(handle, KeepaliveStatus.STATUS_INACTIVE));
                    }
                    retVal = HANDLED;
                    break;
                }
                case EVENT_LINK_CAPACITY_CHANGED: {
                    AsyncResult ar = (AsyncResult) msg.obj;
                    if (ar.exception != null) {
                        loge("EVENT_LINK_CAPACITY_CHANGED e=" + ar.exception);
                    } else {
                        LinkCapacityEstimate lce = (LinkCapacityEstimate) ar.result;
                        NetworkCapabilities nc = getNetworkCapabilities();
                        if (lce.downlinkCapacityKbps != LinkCapacityEstimate.INVALID) {
                            nc.setLinkDownstreamBandwidthKbps(lce.downlinkCapacityKbps);
                        }
                        if (lce.uplinkCapacityKbps != LinkCapacityEstimate.INVALID) {
                            nc.setLinkUpstreamBandwidthKbps(lce.uplinkCapacityKbps);
                        }
                        if (mNetworkAgent != null) {
                            mNetworkAgent.sendNetworkCapabilities(nc, DataConnection.this);
                        }
                    }
                    retVal = HANDLED;
                    break;
                }
                case EVENT_REEVALUATE_RESTRICTED_STATE: {
                    // If the network was restricted, and now it does not need to be restricted
                    // anymore, we should add the NET_CAPABILITY_NOT_RESTRICTED capability.
                    if (mRestrictedNetworkOverride && !shouldRestrictNetwork()) {
                        if (DBG) {
                            log("Data connection becomes not-restricted. dc=" + this);
                        }
                        // Note we only do this when network becomes non-restricted. When a
                        // non-restricted becomes restricted (e.g. users disable data, or turn off
                        // data roaming), DCT will explicitly tear down the networks (because
                        // connectivity service does not support force-close TCP connections today).
                        // Also note that NET_CAPABILITY_NOT_RESTRICTED is an immutable capability
                        // (see {@link NetworkCapabilities}) once we add it to the network, we can't
                        // remove it through the entire life cycle of the connection.
                        mRestrictedNetworkOverride = false;
                        mNetworkAgent.sendNetworkCapabilities(getNetworkCapabilities(),
                                DataConnection.this);
                    }

                    // If the data does need to be unmetered use only (e.g. users turn on data, or
                    // device is not roaming anymore assuming data roaming is off), then we can
                    // dynamically add those metered APN type capabilities back. (But not the
                    // other way around because most of the APN-type capabilities are immutable
                    // capabilities.)
                    if (mUnmeteredUseOnly && !isUnmeteredUseOnly()) {
                        mUnmeteredUseOnly = false;
                        mNetworkAgent.sendNetworkCapabilities(getNetworkCapabilities(),
                                DataConnection.this);
                    }

                    retVal = HANDLED;
                    break;
                }
                case EVENT_REEVALUATE_DATA_CONNECTION_PROPERTIES: {
                    // Update other properties like link properties if needed in future.
                    updateScore();
                    retVal = HANDLED;
                    break;
                }
                default:
                    if (VDBG) {
                        log("DcActiveState not handled msg.what=" + getWhatToString(msg.what));
                    }
                    retVal = NOT_HANDLED;
                    break;
            }
            return retVal;
        }
    }
    private DcActiveState mActiveState = new DcActiveState();

    /**
     * The state machine is disconnecting.
     */
    private class DcDisconnectingState extends State {
        @Override
        public void enter() {
            StatsLog.write(StatsLog.MOBILE_CONNECTION_STATE_CHANGED,
                    StatsLog.MOBILE_CONNECTION_STATE_CHANGED__STATE__DISCONNECTING,
                    mPhone.getPhoneId(), mId,
                    mApnSetting != null ? (long) mApnSetting.getApnTypeBitmask() : 0L,
                    mApnSetting != null
                        ? mApnSetting.canHandleType(ApnSetting.TYPE_DEFAULT) : false);
        }
        @Override
        public boolean processMessage(Message msg) {
            boolean retVal;

            switch (msg.what) {
                case EVENT_CONNECT:
                    if (DBG) log("DcDisconnectingState msg.what=EVENT_CONNECT. Defer. RefCount = "
                            + mApnContexts.size());
                    deferMessage(msg);
                    retVal = HANDLED;
                    break;

                case EVENT_DEACTIVATE_DONE:
                    DisconnectParams dp = (DisconnectParams) msg.obj;

                    String str = "DcDisconnectingState msg.what=EVENT_DEACTIVATE_DONE RefCount="
                            + mApnContexts.size();
                    if (DBG) log(str);
                    if (dp.mApnContext != null) dp.mApnContext.requestLog(str);

                    if (dp.mTag == mTag) {
                        // Transition to inactive but send notifications after
                        // we've entered the mInactive state.
                        mInactiveState.setEnterNotificationParams(dp);
                        transitionTo(mInactiveState);
                    } else {
                        if (DBG) log("DcDisconnectState stale EVENT_DEACTIVATE_DONE"
                                + " dp.tag=" + dp.mTag + " mTag=" + mTag);
                    }
                    retVal = HANDLED;
                    break;

                default:
                    if (VDBG) {
                        log("DcDisconnectingState not handled msg.what="
                                + getWhatToString(msg.what));
                    }
                    retVal = NOT_HANDLED;
                    break;
            }
            return retVal;
        }
    }
    private DcDisconnectingState mDisconnectingState = new DcDisconnectingState();

    /**
     * The state machine is disconnecting after an creating a connection.
     */
    private class DcDisconnectionErrorCreatingConnection extends State {
        @Override
        public void enter() {
            StatsLog.write(StatsLog.MOBILE_CONNECTION_STATE_CHANGED,
                    StatsLog.MOBILE_CONNECTION_STATE_CHANGED__STATE__DISCONNECTION_ERROR_CREATING_CONNECTION,
                    mPhone.getPhoneId(), mId,
                    mApnSetting != null ? (long) mApnSetting.getApnTypeBitmask() : 0L,
                    mApnSetting != null
                        ? mApnSetting.canHandleType(ApnSetting.TYPE_DEFAULT) : false);
        }
        @Override
        public boolean processMessage(Message msg) {
            boolean retVal;

            switch (msg.what) {
                case EVENT_DEACTIVATE_DONE:
                    ConnectionParams cp = (ConnectionParams) msg.obj;
                    if (cp.mTag == mTag) {
                        String str = "DcDisconnectionErrorCreatingConnection" +
                                " msg.what=EVENT_DEACTIVATE_DONE";
                        if (DBG) log(str);
                        if (cp.mApnContext != null) cp.mApnContext.requestLog(str);

                        // Transition to inactive but send notifications after
                        // we've entered the mInactive state.
                        mInactiveState.setEnterNotificationParams(cp,
                                DataFailCause.UNACCEPTABLE_NETWORK_PARAMETER);
                        transitionTo(mInactiveState);
                    } else {
                        if (DBG) {
                            log("DcDisconnectionErrorCreatingConnection stale EVENT_DEACTIVATE_DONE"
                                    + " dp.tag=" + cp.mTag + ", mTag=" + mTag);
                        }
                    }
                    retVal = HANDLED;
                    break;

                default:
                    if (VDBG) {
                        log("DcDisconnectionErrorCreatingConnection not handled msg.what="
                                + getWhatToString(msg.what));
                    }
                    retVal = NOT_HANDLED;
                    break;
            }
            return retVal;
        }
    }
    private DcDisconnectionErrorCreatingConnection mDisconnectingErrorCreatingConnection =
                new DcDisconnectionErrorCreatingConnection();

    /**
     * Bring up a connection to the apn and return an AsyncResult in onCompletedMsg.
     * Used for cellular networks that use Access Point Names (APN) such
     * as GSM networks.
     *
     * @param apnContext is the Access Point Name to bring up a connection to
     * @param profileId for the connection
     * @param rilRadioTechnology Radio technology for the data connection
     * @param onCompletedMsg is sent with its msg.obj as an AsyncResult object.
     *                       With AsyncResult.userObj set to the original msg.obj,
     *                       AsyncResult.result = FailCause and AsyncResult.exception = Exception().
     * @param connectionGeneration used to track a single connection request so disconnects can get
     *                             ignored if obsolete.
     * @param requestType Data request type
     * @param subId the subscription id associated with this data connection.
     */
    public void bringUp(ApnContext apnContext, int profileId, int rilRadioTechnology,
                        Message onCompletedMsg, int connectionGeneration,
                        @RequestNetworkType int requestType, int subId) {
        if (DBG) {
            log("bringUp: apnContext=" + apnContext + " onCompletedMsg=" + onCompletedMsg);
        }
        sendMessage(DataConnection.EVENT_CONNECT,
                new ConnectionParams(apnContext, profileId, rilRadioTechnology, onCompletedMsg,
                        connectionGeneration, requestType, subId));
    }

    /**
     * Tear down the connection through the apn on the network.
     *
     * @param apnContext APN context
     * @param reason reason to tear down
     * @param onCompletedMsg is sent with its msg.obj as an AsyncResult object.
     *        With AsyncResult.userObj set to the original msg.obj.
     */
    public void tearDown(ApnContext apnContext, String reason, Message onCompletedMsg) {
        if (DBG) {
            log("tearDown: apnContext=" + apnContext + " reason=" + reason + " onCompletedMsg="
                    + onCompletedMsg);
        }
        sendMessage(DataConnection.EVENT_DISCONNECT,
                new DisconnectParams(apnContext, reason, DcTracker.RELEASE_TYPE_DETACH,
                        onCompletedMsg));
    }

    // ******* "public" interface

    /**
     * Used for testing purposes.
     */
    void tearDownNow() {
        if (DBG) log("tearDownNow()");
        sendMessage(obtainMessage(EVENT_TEAR_DOWN_NOW));
    }

    /**
     * Tear down the connection through the apn on the network.  Ignores reference count and
     * and always tears down.
     *
     * @param releaseType Data release type
     * @param onCompletedMsg is sent with its msg.obj as an AsyncResult object.
     *        With AsyncResult.userObj set to the original msg.obj.
     */
    public void tearDownAll(String reason, @ReleaseNetworkType int releaseType,
                            Message onCompletedMsg) {
        if (DBG) log("tearDownAll: reason=" + reason + ", releaseType=" + releaseType);
        sendMessage(DataConnection.EVENT_DISCONNECT_ALL,
                new DisconnectParams(null, reason, releaseType, onCompletedMsg));
    }

    /**
     * Reset the data connection to inactive state.
     */
    public void reset() {
        sendMessage(EVENT_RESET);
        if (DBG) log("reset");
    }

    /**
     * Re-evaluate the restricted state. If the restricted data connection does not need to be
     * restricted anymore, we need to dynamically change the network's capability.
     */
    void reevaluateRestrictedState() {
        sendMessage(EVENT_REEVALUATE_RESTRICTED_STATE);
        if (DBG) log("reevaluate restricted state");
    }

    /**
     * Re-evaluate the data connection properties. For example, it will recalculate data connection
     * score and update through network agent it if changed.
     */
    void reevaluateDataConnectionProperties() {
        sendMessage(EVENT_REEVALUATE_DATA_CONNECTION_PROPERTIES);
        if (DBG) log("reevaluate data connection properties");
    }

    /**
     * @return The parameters used for initiating a data connection.
     */
    public ConnectionParams getConnectionParams() {
        return mConnectionParams;
    }

    /**
     * @return The list of PCSCF addresses
     */
    public String[] getPcscfAddresses() {
        return mPcscfAddr;
    }

    /**
     * Using the result of the SETUP_DATA_CALL determine the retry delay.
     *
     * @param response The response from setup data call
     * @return NO_SUGGESTED_RETRY_DELAY if no retry is needed otherwise the delay to the
     *         next SETUP_DATA_CALL
     */
    private long getSuggestedRetryDelay(DataCallResponse response) {
        /** According to ril.h
         * The value < 0 means no value is suggested
         * The value 0 means retry should be done ASAP.
         * The value of Integer.MAX_VALUE(0x7fffffff) means no retry.
         */

        // The value < 0 means no value is suggested
        if (response.getSuggestedRetryTime() < 0) {
            if (DBG) log("No suggested retry delay.");
            return RetryManager.NO_SUGGESTED_RETRY_DELAY;
        }
        // The value of Integer.MAX_VALUE(0x7fffffff) means no retry.
        else if (response.getSuggestedRetryTime() == Integer.MAX_VALUE) {
            if (DBG) log("Modem suggested not retrying.");
            return RetryManager.NO_RETRY;
        }

        // We need to cast it to long because the value returned from RIL is a 32-bit integer,
        // but the time values used in AlarmManager are all 64-bit long.
        return (long) response.getSuggestedRetryTime();
    }

    public List<ApnContext> getApnContexts() {
        return new ArrayList<>(mApnContexts.keySet());
    }

    /** Get the network agent of the data connection */
    @Nullable
    DcNetworkAgent getNetworkAgent() {
        return mNetworkAgent;
    }

    void setHandoverState(@HandoverState int state) {
<<<<<<< HEAD
=======
        mHandoverLocalLog.log("State changed from " + handoverStateToString(mHandoverState)
                + " to " + handoverStateToString(state));
>>>>>>> 38680c42
        mHandoverState = state;
    }

    /**
     * @return the string for msg.what as our info.
     */
    @Override
    protected String getWhatToString(int what) {
        return cmdToString(what);
    }

    private static String msgToString(Message msg) {
        String retVal;
        if (msg == null) {
            retVal = "null";
        } else {
            StringBuilder   b = new StringBuilder();

            b.append("{what=");
            b.append(cmdToString(msg.what));

            b.append(" when=");
            TimeUtils.formatDuration(msg.getWhen() - SystemClock.uptimeMillis(), b);

            if (msg.arg1 != 0) {
                b.append(" arg1=");
                b.append(msg.arg1);
            }

            if (msg.arg2 != 0) {
                b.append(" arg2=");
                b.append(msg.arg2);
            }

            if (msg.obj != null) {
                b.append(" obj=");
                b.append(msg.obj);
            }

            b.append(" target=");
            b.append(msg.getTarget());

            b.append(" replyTo=");
            b.append(msg.replyTo);

            b.append("}");

            retVal = b.toString();
        }
        return retVal;
    }

    static void slog(String s) {
        Rlog.d("DC", s);
    }

    /**
     * Log with debug
     *
     * @param s is string log
     */
    @Override
    protected void log(String s) {
        Rlog.d(getName(), s);
    }

    /**
     * Log with debug attribute
     *
     * @param s is string log
     */
    @Override
    protected void logd(String s) {
        Rlog.d(getName(), s);
    }

    /**
     * Log with verbose attribute
     *
     * @param s is string log
     */
    @Override
    protected void logv(String s) {
        Rlog.v(getName(), s);
    }

    /**
     * Log with info attribute
     *
     * @param s is string log
     */
    @Override
    protected void logi(String s) {
        Rlog.i(getName(), s);
    }

    /**
     * Log with warning attribute
     *
     * @param s is string log
     */
    @Override
    protected void logw(String s) {
        Rlog.w(getName(), s);
    }

    /**
     * Log with error attribute
     *
     * @param s is string log
     */
    @Override
    protected void loge(String s) {
        Rlog.e(getName(), s);
    }

    /**
     * Log with error attribute
     *
     * @param s is string log
     * @param e is a Throwable which logs additional information.
     */
    @Override
    protected void loge(String s, Throwable e) {
        Rlog.e(getName(), s, e);
    }

    /** Doesn't print mApnList of ApnContext's which would be recursive */
    public String toStringSimple() {
        return getName() + ": State=" + getCurrentState().getName()
                + " mApnSetting=" + mApnSetting + " RefCount=" + mApnContexts.size()
                + " mCid=" + mCid + " mCreateTime=" + mCreateTime
                + " mLastastFailTime=" + mLastFailTime
                + " mLastFailCause=" + mLastFailCause
                + " mTag=" + mTag
                + " mLinkProperties=" + mLinkProperties
                + " linkCapabilities=" + getNetworkCapabilities()
                + " mRestrictedNetworkOverride=" + mRestrictedNetworkOverride;
    }

    @Override
    public String toString() {
        return "{" + toStringSimple() + " mApnContexts=" + mApnContexts + "}";
    }

    /** Check if the device is connected to NR 5G Non-Standalone network. */
    private boolean isNRConnected() {
        return mPhone.getServiceState().getNrState()
                == NetworkRegistrationInfo.NR_STATE_CONNECTED;
    }

<<<<<<< HEAD
=======
    /**
     * @return The disallowed APN types bitmask
     */
    private @ApnType int getDisallowedApnTypes() {
        CarrierConfigManager configManager = (CarrierConfigManager)
                mPhone.getContext().getSystemService(Context.CARRIER_CONFIG_SERVICE);
        int apnTypesBitmask = 0;
        if (configManager != null) {
            PersistableBundle bundle = configManager.getConfigForSubId(mSubId);
            if (bundle != null) {
                String key = (mTransportType == AccessNetworkConstants.TRANSPORT_TYPE_WWAN)
                        ? CarrierConfigManager.KEY_CARRIER_WWAN_DISALLOWED_APN_TYPES_STRING_ARRAY
                        : CarrierConfigManager.KEY_CARRIER_WLAN_DISALLOWED_APN_TYPES_STRING_ARRAY;
                if (bundle.getStringArray(key) != null) {
                    String disallowedApnTypesString =
                            TextUtils.join(",", bundle.getStringArray(key));
                    if (!TextUtils.isEmpty(disallowedApnTypesString)) {
                        apnTypesBitmask = ApnSetting.getApnTypesBitmaskFromString(
                                disallowedApnTypesString);
                    }
                }
            }
        }

        return apnTypesBitmask;
    }

>>>>>>> 38680c42
    private void dumpToLog() {
        dump(null, new PrintWriter(new StringWriter(0)) {
            @Override
            public void println(String s) {
                DataConnection.this.logd(s);
            }

            @Override
            public void flush() {
            }
        }, null);
    }

    /**
     *  Re-calculate score and update through network agent if it changes.
     */
    private void updateScore() {
        int oldScore = mScore;
        mScore = calculateScore();
        if (oldScore != mScore && mNetworkAgent != null) {
            log("Updating score from " + oldScore + " to " + mScore);
            mNetworkAgent.sendNetworkScore(mScore, this);
        }
    }

    private int calculateScore() {
        int score = OTHER_CONNECTION_SCORE;

        // If it's serving a network request that asks NET_CAPABILITY_INTERNET and doesn't have
        // specify a subId, this dataConnection is considered to be default Internet data
        // connection. In this case we assign a slightly higher score of 50. The intention is
        // it will not be replaced by other data connections accidentally in DSDS usecase.
        for (ApnContext apnContext : mApnContexts.keySet()) {
            for (NetworkRequest networkRequest : apnContext.getNetworkRequests()) {
                if (networkRequest.hasCapability(NetworkCapabilities.NET_CAPABILITY_INTERNET)
                        && networkRequest.networkCapabilities.getNetworkSpecifier() == null) {
                    score = DEFAULT_INTERNET_CONNECTION_SCORE;
                    break;
                }
            }
        }

        return score;
    }

<<<<<<< HEAD
=======
    private String handoverStateToString(@HandoverState int state) {
        switch (state) {
            case HANDOVER_STATE_IDLE: return "IDLE";
            case HANDOVER_STATE_BEING_TRANSFERRED: return "BEING_TRANSFERRED";
            case HANDOVER_STATE_COMPLETED: return "COMPLETED";
            default: return "UNKNOWN";
        }
    }

>>>>>>> 38680c42
    /**
     * Dump the current state.
     *
     * @param fd
     * @param pw
     * @param args
     */
    @Override
    public void dump(FileDescriptor fd, PrintWriter printWriter, String[] args) {
        IndentingPrintWriter pw = new IndentingPrintWriter(printWriter, " ");
        pw.print("DataConnection ");
        super.dump(fd, pw, args);
        pw.flush();
        pw.increaseIndent();
        pw.println("transport type="
                + AccessNetworkConstants.transportTypeToString(mTransportType));
        pw.println("mApnContexts.size=" + mApnContexts.size());
        pw.println("mApnContexts=" + mApnContexts);
        pw.println("mApnSetting=" + mApnSetting);
        pw.println("mTag=" + mTag);
        pw.println("mCid=" + mCid);
        pw.println("mConnectionParams=" + mConnectionParams);
        pw.println("mDisconnectParams=" + mDisconnectParams);
        pw.println("mDcFailCause=" + mDcFailCause);
        pw.println("mPhone=" + mPhone);
        pw.println("mSubId=" + mSubId);
        pw.println("mLinkProperties=" + mLinkProperties);
        pw.flush();
        pw.println("mDataRegState=" + mDataRegState);
<<<<<<< HEAD
        pw.println("mHandoverState=" + mHandoverState);
=======
        pw.println("mHandoverState=" + handoverStateToString(mHandoverState));
>>>>>>> 38680c42
        pw.println("mRilRat=" + mRilRat);
        pw.println("mNetworkCapabilities=" + getNetworkCapabilities());
        pw.println("mCreateTime=" + TimeUtils.logTimeOfDay(mCreateTime));
        pw.println("mLastFailTime=" + TimeUtils.logTimeOfDay(mLastFailTime));
        pw.println("mLastFailCause=" + mLastFailCause);
        pw.println("mUserData=" + mUserData);
        pw.println("mSubscriptionOverride=" + Integer.toHexString(mSubscriptionOverride));
        pw.println("mRestrictedNetworkOverride=" + mRestrictedNetworkOverride);
        pw.println("mUnmeteredUseOnly=" + mUnmeteredUseOnly);
<<<<<<< HEAD
=======
        pw.println("disallowedApnTypes="
                + ApnSetting.getApnTypesStringFromBitmask(getDisallowedApnTypes()));
>>>>>>> 38680c42
        pw.println("mInstanceNumber=" + mInstanceNumber);
        pw.println("mAc=" + mAc);
        pw.println("mScore=" + mScore);
        if (mNetworkAgent != null) {
            mNetworkAgent.dump(fd, pw, args);
        }
<<<<<<< HEAD
=======
        pw.println("handover local log:");
        pw.increaseIndent();
        mHandoverLocalLog.dump(fd, pw, args);
        pw.decreaseIndent();
>>>>>>> 38680c42
        pw.decreaseIndent();
        pw.println();
        pw.flush();
    }

    protected void handlePdpRejectCauseSuccess() {
        if (DBG) log("DataConnection: handlePdpRejectCauseSuccess()");
    }

    protected boolean isPdpRejectCauseFailureHandled(SetupResult result,
            ConnectionParams cp) {
        if (DBG) log("DataConnection: isPdpRejectCauseFailureHandled()");
        return false;
    }

    protected boolean isPdpRejectCause(int cause) {
        return (cause == DataFailCause.USER_AUTHENTICATION
                || cause == DataFailCause.SERVICE_OPTION_NOT_SUBSCRIBED
                || cause == DataFailCause.MULTI_CONN_TO_SAME_PDN_NOT_ALLOWED);
    }

    protected boolean isPdpRejectConfigEnabled() {
        return mPhone.getContext().getResources().getBoolean(
                com.android.internal.R.bool.config_pdp_retry_for_29_33_55_enabled);
    }
}<|MERGE_RESOLUTION|>--- conflicted
+++ resolved
@@ -22,10 +22,7 @@
 import android.annotation.IntDef;
 import android.annotation.Nullable;
 import android.app.PendingIntent;
-import android.content.BroadcastReceiver;
 import android.content.Context;
-import android.content.Intent;
-import android.content.IntentFilter;
 import android.net.ConnectivityManager;
 import android.net.KeepalivePacketData;
 import android.net.LinkAddress;
@@ -48,10 +45,7 @@
 import android.provider.Telephony;
 import android.telephony.AccessNetworkConstants;
 import android.telephony.AccessNetworkConstants.TransportType;
-<<<<<<< HEAD
-=======
 import android.telephony.CarrierConfigManager;
->>>>>>> 38680c42
 import android.telephony.DataFailCause;
 import android.telephony.NetworkRegistrationInfo;
 import android.telephony.Rlog;
@@ -59,15 +53,13 @@
 import android.telephony.SubscriptionManager;
 import android.telephony.TelephonyManager;
 import android.telephony.data.ApnSetting;
-<<<<<<< HEAD
-=======
 import android.telephony.data.ApnSetting.ApnType;
->>>>>>> 38680c42
 import android.telephony.data.DataCallResponse;
 import android.telephony.data.DataProfile;
 import android.telephony.data.DataService;
 import android.telephony.data.DataServiceCallback;
 import android.text.TextUtils;
+import android.util.LocalLog;
 import android.util.Pair;
 import android.util.StatsLog;
 import android.util.TimeUtils;
@@ -186,11 +178,8 @@
     private String[] mPcscfAddr;
 
     private final String mTagSuffix;
-<<<<<<< HEAD
-=======
 
     private final LocalLog mHandoverLocalLog = new LocalLog(100);
->>>>>>> 38680c42
 
     /**
      * Used internally for saving connecting parameters.
@@ -266,11 +255,7 @@
 
     protected Phone mPhone;
     private DataServiceManager mDataServiceManager;
-<<<<<<< HEAD
     protected final int mTransportType;
-=======
-    private final int mTransportType;
->>>>>>> 38680c42
     private LinkProperties mLinkProperties = new LinkProperties();
     private long mCreateTime;
     private long mLastFailTime;
@@ -285,17 +270,6 @@
 
     /** The corresponding network agent for this data connection. */
     private DcNetworkAgent mNetworkAgent;
-<<<<<<< HEAD
-=======
-
-    /**
-     * The network agent from handover source data connection. This is the potential network agent
-     * that will be transferred here after handover completed.
-     */
-    private DcNetworkAgent mHandoverSourceNetworkAgent;
-
-    private int mDisabledApnTypeBitMask = 0;
->>>>>>> 38680c42
 
     /**
      * The network agent from handover source data connection. This is the potential network agent
@@ -343,16 +317,10 @@
     static final int EVENT_RESET = BASE + 24;
     static final int EVENT_REEVALUATE_RESTRICTED_STATE = BASE + 25;
     static final int EVENT_REEVALUATE_DATA_CONNECTION_PROPERTIES = BASE + 26;
-<<<<<<< HEAD
     protected static final int EVENT_RETRY_CONNECTION = BASE + 27;
 
     private static final int CMD_TO_STRING_COUNT =
             EVENT_RETRY_CONNECTION - BASE + 1;
-=======
-
-    private static final int CMD_TO_STRING_COUNT =
-            EVENT_REEVALUATE_DATA_CONNECTION_PROPERTIES - BASE + 1;
->>>>>>> 38680c42
 
     private static String[] sCmdToString = new String[CMD_TO_STRING_COUNT];
     static {
@@ -388,10 +356,7 @@
                 "EVENT_REEVALUATE_RESTRICTED_STATE";
         sCmdToString[EVENT_REEVALUATE_DATA_CONNECTION_PROPERTIES - BASE] =
                 "EVENT_REEVALUATE_DATA_CONNECTION_PROPERTIES";
-<<<<<<< HEAD
         sCmdToString[EVENT_RETRY_CONNECTION - BASE] = "EVENT_RETRY_CONNECTION";
-=======
->>>>>>> 38680c42
     }
     // Convert cmd to string or null if unknown
     static String cmdToString(int cmd) {
@@ -617,11 +582,7 @@
     }
 
     //***** Constructor (NOTE: uses dcc.getHandler() as its Handler)
-<<<<<<< HEAD
     protected DataConnection(Phone phone, String tagSuffix, int id,
-=======
-    private DataConnection(Phone phone, String tagSuffix, int id,
->>>>>>> 38680c42
                            DcTracker dct, DataServiceManager dataServiceManager,
                            DcTesterFailBringUpAll failBringUpAll, DcController dcc) {
         super("DC-" + tagSuffix, dcc.getHandler());
@@ -750,10 +711,7 @@
             linkProperties = dc.getLinkProperties();
             // Preserve the potential network agent from the source data connection. The ownership
             // is not transferred at this moment.
-<<<<<<< HEAD
-=======
             mHandoverLocalLog.log("Handover started. Preserved the agent.");
->>>>>>> 38680c42
             mHandoverSourceNetworkAgent = dc.getNetworkAgent();
             log("Get the handover source network agent: " + mHandoverSourceNetworkAgent);
             dc.setHandoverState(HANDOVER_STATE_BEING_TRANSFERRED);
@@ -866,11 +824,7 @@
 
             connectionCompletedMsg.sendToTarget();
         }
-<<<<<<< HEAD
         if (sendAll && !(isPdpRejectConfigEnabled() && isPdpRejectCause(cause))) {
-=======
-        if (sendAll) {
->>>>>>> 38680c42
             log("Send to all. " + alreadySent + " " + DataFailCause.toString(cause));
             notifyAllWithEvent(alreadySent, DctConstants.EVENT_DATA_SETUP_COMPLETE_ERROR,
                     DataFailCause.toString(cause));
@@ -1042,11 +996,8 @@
             "122334,734003,2202010,32040,192239,576717";
     private static final String TCP_BUFFER_SIZES_NR =
             "2097152,6291456,16777216,512000,2097152,8388608";
-<<<<<<< HEAD
     private static final String TCP_BUFFER_SIZES_LTE_CA =
             "4096,6291456,12582912,4096,1048576,2097152";
-=======
->>>>>>> 38680c42
 
     private void updateTcpBufferSizes(int rilRat) {
         String sizes = null;
@@ -1066,13 +1017,9 @@
 
         // NR 5G Non-Standalone use LTE cell as the primary cell, the ril technology is LTE in this
         // case. We use NR 5G TCP buffer size when connected to NR 5G Non-Standalone network.
-<<<<<<< HEAD
         if ((rilRat == ServiceState.RIL_RADIO_TECHNOLOGY_LTE
                 || rilRat == ServiceState.RIL_RADIO_TECHNOLOGY_LTE_CA)
                 && isNRConnected()) {
-=======
-        if (rilRat == ServiceState.RIL_RADIO_TECHNOLOGY_LTE && isNRConnected()) {
->>>>>>> 38680c42
             ratName = RAT_NAME_5G;
         }
 
@@ -1132,11 +1079,7 @@
                     if (isNRConnected()) {
                         sizes = TCP_BUFFER_SIZES_NR;
                     } else {
-<<<<<<< HEAD
                         sizes = TCP_BUFFER_SIZES_LTE_CA;
-=======
-                        sizes = TCP_BUFFER_SIZES_LTE;
->>>>>>> 38680c42
                     }
                     break;
                 case ServiceState.RIL_RADIO_TECHNOLOGY_HSPAP:
@@ -1221,7 +1164,6 @@
         // restrict the network so only privileged apps can use it.
         if (!mDct.getDataRoamingEnabled() && mPhone.getServiceState().getDataRoaming()) {
             return true;
-<<<<<<< HEAD
         }
 
         // Otherwise we should not restrict the network so anyone who requests can use it.
@@ -1261,47 +1203,6 @@
     }
 
     /**
-=======
-        }
-
-        // Otherwise we should not restrict the network so anyone who requests can use it.
-        return false;
-    }
-
-    /**
-     * @return True if this data connection should only be used for unmetered purposes.
-     */
-    private boolean isUnmeteredUseOnly() {
-        // If this data connection is on IWLAN, then it's unmetered and can be used by everyone.
-        // Should not be for unmetered used only.
-        if (mTransportType == AccessNetworkConstants.TRANSPORT_TYPE_WLAN) {
-            return false;
-        }
-
-        // If data is enabled, this data connection can't be for unmetered used only because
-        // everyone should be able to use it.
-        if (mPhone.getDataEnabledSettings().isDataEnabled()) {
-            return false;
-        }
-
-        // If the device is roaming and data roaming it turned on, then this data connection can't
-        // be for unmetered use only.
-        if (mDct.getDataRoamingEnabled() && mPhone.getServiceState().getDataRoaming()) {
-            return false;
-        }
-
-        // The data connection can only be unmetered used only if all attached APN contexts
-        // attached to this data connection are unmetered.
-        for (ApnContext apnContext : mApnContexts.keySet()) {
-            if (ApnSettingUtils.isMeteredApnType(apnContext.getApnTypeBitmask(), mPhone)) {
-                return false;
-            }
-        }
-        return true;
-    }
-
-    /**
->>>>>>> 38680c42
      * @return the {@link NetworkCapabilities} of this data connection.
      */
     public NetworkCapabilities getNetworkCapabilities() {
@@ -1837,8 +1738,6 @@
             if (mHandoverState == HANDOVER_STATE_BEING_TRANSFERRED) {
                 mHandoverState = HANDOVER_STATE_COMPLETED;
             }
-<<<<<<< HEAD
-=======
 
             // Check for dangling agent. Ideally the handover source agent should be null if
             // handover process is smooth. When it's not null, that means handover failed. The
@@ -1864,7 +1763,6 @@
                 }
                 mHandoverSourceNetworkAgent = null;
             }
->>>>>>> 38680c42
 
             if (mConnectionParams != null) {
                 if (DBG) {
@@ -1931,21 +1829,12 @@
                         notifyConnectCompleted(cp, cause, false);
                         transitionTo(mInactiveState);
                         return HANDLED;
-<<<<<<< HEAD
                     }
 
                     if (mSubId == SubscriptionManager.INVALID_SUBSCRIPTION_ID) {
                         mSubId = cp.mSubId;
                     }
 
-=======
-                    }
-
-                    if (mSubId == SubscriptionManager.INVALID_SUBSCRIPTION_ID) {
-                        mSubId = cp.mSubId;
-                    }
-
->>>>>>> 38680c42
                     transitionTo(mActivatingState);
                     return HANDLED;
                 case EVENT_DISCONNECT:
@@ -1956,7 +1845,6 @@
                     if (DBG) log("DcInactiveState: msg.what=EVENT_DISCONNECT_ALL");
                     notifyDisconnectCompleted((DisconnectParams)msg.obj, false);
                     return HANDLED;
-<<<<<<< HEAD
                 case EVENT_RETRY_CONNECTION:
                     if (DBG) {
                         log("DcInactiveState: msg.what=EVENT_RETRY_CONNECTION"
@@ -1974,8 +1862,6 @@
                         }
                     }
                     return HANDLED;
-=======
->>>>>>> 38680c42
                 default:
                     if (VDBG) {
                         log("DcInactiveState not handled msg.what=" + getWhatToString(msg.what));
@@ -1999,8 +1885,6 @@
                     mApnSetting != null
                         ? mApnSetting.canHandleType(ApnSetting.TYPE_DEFAULT) : false);
             setHandoverState(HANDOVER_STATE_IDLE);
-<<<<<<< HEAD
-=======
             // restricted evaluation depends on network requests from apnContext. The evaluation
             // should happen once entering connecting state rather than active state because it's
             // possible that restricted network request can be released during the connecting window
@@ -2009,7 +1893,6 @@
             // tear down the connection through networkAgent unwanted callback if all requests for
             // this connection are going away.
             mRestrictedNetworkOverride = shouldRestrictNetwork();
->>>>>>> 38680c42
         }
         @Override
         public boolean processMessage(Message msg) {
@@ -2167,10 +2050,6 @@
             // set skip464xlat if it is not default otherwise
             misc.skip464xlat = shouldSkip464Xlat();
 
-<<<<<<< HEAD
-            mRestrictedNetworkOverride = shouldRestrictNetwork();
-=======
->>>>>>> 38680c42
             mUnmeteredUseOnly = isUnmeteredUseOnly();
 
             if (DBG) {
@@ -2195,11 +2074,6 @@
                 }
 
                 if (mHandoverSourceNetworkAgent != null) {
-<<<<<<< HEAD
-                    log("Transfer network agent successfully.");
-                    mNetworkAgent = mHandoverSourceNetworkAgent;
-                    mNetworkAgent.acquireOwnership(DataConnection.this, mTransportType);
-=======
                     String logStr = "Transfer network agent successfully.";
                     log(logStr);
                     mHandoverLocalLog.log(logStr);
@@ -2211,19 +2085,14 @@
                     // immutable capabilities.
 
                     // Update the capability after handover
->>>>>>> 38680c42
                     mNetworkAgent.sendNetworkCapabilities(getNetworkCapabilities(),
                             DataConnection.this);
                     mNetworkAgent.sendLinkProperties(mLinkProperties, DataConnection.this);
                     mHandoverSourceNetworkAgent = null;
                 } else {
-<<<<<<< HEAD
-                    loge("Failed to get network agent from original data connection");
-=======
                     String logStr = "Failed to get network agent from original data connection";
                     loge(logStr);
                     mHandoverLocalLog.log(logStr);
->>>>>>> 38680c42
                     return;
                 }
             } else {
@@ -2232,12 +2101,9 @@
                         mPhone.getPhoneId());
                 final int factorySerialNumber = (null == factory)
                         ? NetworkFactory.SerialNumber.NONE : factory.getSerialNumber();
-<<<<<<< HEAD
-=======
 
                 mDisabledApnTypeBitMask |= getDisallowedApnTypes();
 
->>>>>>> 38680c42
                 mNetworkAgent = DcNetworkAgent.createDcNetworkAgent(DataConnection.this,
                         mPhone, mNetworkInfo, mScore, misc, factorySerialNumber, mTransportType);
             }
@@ -2444,10 +2310,7 @@
                     int handle = mNetworkAgent.keepaliveTracker.getHandleForSlot(slotId);
                     if (handle < 0) {
                         loge("No slot found for stopSocketKeepalive! " + slotId);
-<<<<<<< HEAD
-=======
                         mNetworkAgent.onSocketKeepaliveEvent(slotId, SocketKeepalive.NO_KEEPALIVE);
->>>>>>> 38680c42
                         retVal = HANDLED;
                         break;
                     } else {
@@ -2845,11 +2708,8 @@
     }
 
     void setHandoverState(@HandoverState int state) {
-<<<<<<< HEAD
-=======
         mHandoverLocalLog.log("State changed from " + handoverStateToString(mHandoverState)
                 + " to " + handoverStateToString(state));
->>>>>>> 38680c42
         mHandoverState = state;
     }
 
@@ -3001,8 +2861,6 @@
                 == NetworkRegistrationInfo.NR_STATE_CONNECTED;
     }
 
-<<<<<<< HEAD
-=======
     /**
      * @return The disallowed APN types bitmask
      */
@@ -3030,7 +2888,6 @@
         return apnTypesBitmask;
     }
 
->>>>>>> 38680c42
     private void dumpToLog() {
         dump(null, new PrintWriter(new StringWriter(0)) {
             @Override
@@ -3076,8 +2933,6 @@
         return score;
     }
 
-<<<<<<< HEAD
-=======
     private String handoverStateToString(@HandoverState int state) {
         switch (state) {
             case HANDOVER_STATE_IDLE: return "IDLE";
@@ -3087,7 +2942,6 @@
         }
     }
 
->>>>>>> 38680c42
     /**
      * Dump the current state.
      *
@@ -3117,11 +2971,7 @@
         pw.println("mLinkProperties=" + mLinkProperties);
         pw.flush();
         pw.println("mDataRegState=" + mDataRegState);
-<<<<<<< HEAD
-        pw.println("mHandoverState=" + mHandoverState);
-=======
         pw.println("mHandoverState=" + handoverStateToString(mHandoverState));
->>>>>>> 38680c42
         pw.println("mRilRat=" + mRilRat);
         pw.println("mNetworkCapabilities=" + getNetworkCapabilities());
         pw.println("mCreateTime=" + TimeUtils.logTimeOfDay(mCreateTime));
@@ -3131,24 +2981,18 @@
         pw.println("mSubscriptionOverride=" + Integer.toHexString(mSubscriptionOverride));
         pw.println("mRestrictedNetworkOverride=" + mRestrictedNetworkOverride);
         pw.println("mUnmeteredUseOnly=" + mUnmeteredUseOnly);
-<<<<<<< HEAD
-=======
         pw.println("disallowedApnTypes="
                 + ApnSetting.getApnTypesStringFromBitmask(getDisallowedApnTypes()));
->>>>>>> 38680c42
         pw.println("mInstanceNumber=" + mInstanceNumber);
         pw.println("mAc=" + mAc);
         pw.println("mScore=" + mScore);
         if (mNetworkAgent != null) {
             mNetworkAgent.dump(fd, pw, args);
         }
-<<<<<<< HEAD
-=======
         pw.println("handover local log:");
         pw.increaseIndent();
         mHandoverLocalLog.dump(fd, pw, args);
         pw.decreaseIndent();
->>>>>>> 38680c42
         pw.decreaseIndent();
         pw.println();
         pw.flush();
