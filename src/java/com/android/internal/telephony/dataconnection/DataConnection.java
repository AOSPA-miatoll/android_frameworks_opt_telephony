--- conflicted
+++ resolved
@@ -1582,19 +1582,12 @@
             }
             misc.subscriberId = mPhone.getSubscriberId();
 
-<<<<<<< HEAD
             if (createNetworkAgent) {
                 setNetworkRestriction();
                 mNetworkAgent = new DcNetworkAgent(getHandler().getLooper(), mPhone.getContext(),
-                        "DcNetworkAgent", mNetworkInfo, getNetworkCapabilities(), mLinkProperties,
+                        "DcNetworkAgent", mNetworkInfo, makeNetworkCapabilities(), mLinkProperties,
                         50, misc);
             }
-=======
-            setNetworkRestriction();
-            mNetworkAgent = new DcNetworkAgent(getHandler().getLooper(), mPhone.getContext(),
-                    "DcNetworkAgent", mNetworkInfo, makeNetworkCapabilities(), mLinkProperties,
-                    50, misc);
->>>>>>> 5a68f376
         }
 
         @Override
@@ -2127,4 +2120,4 @@
         pw.println(" mAc=" + mAc);
         pw.flush();
     }
-}
+}