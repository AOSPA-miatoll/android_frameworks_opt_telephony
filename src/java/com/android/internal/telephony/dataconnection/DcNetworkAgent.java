--- conflicted
+++ resolved
@@ -75,12 +75,8 @@
         super(phone.getContext(), dc.getHandler().getLooper(), "DcNetworkAgent",
                 dc.getNetworkCapabilities(), dc.getLinkProperties(), score, config,
                 networkProvider);
-<<<<<<< HEAD
-        mTag = "DcNetworkAgent" + "-" + network.netId;
-=======
         register();
         mTag = "DcNetworkAgent" + "-" + getNetwork().netId;
->>>>>>> 3875fdf6
         mPhone = phone;
         mNetworkCapabilities = dc.getNetworkCapabilities();
         mTransportType = transportType;
