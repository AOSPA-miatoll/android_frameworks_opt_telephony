--- conflicted
+++ resolved
@@ -429,11 +429,7 @@
      *
      * @return {@code true} if the overall data is enabled; {@code false} if not.
      */
-<<<<<<< HEAD
-    public synchronized boolean isDataEnabledWithReason(
-=======
     public synchronized boolean isDataEnabledForReason(
->>>>>>> a8e596d9
             @TelephonyManager.DataEnabledReason int reason) {
         switch (reason) {
             case TelephonyManager.DATA_ENABLED_REASON_USER:
