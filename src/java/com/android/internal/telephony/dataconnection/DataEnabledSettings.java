--- conflicted
+++ resolved
@@ -29,11 +29,8 @@
 import android.telephony.Rlog;
 import android.telephony.SubscriptionInfo;
 import android.telephony.SubscriptionManager;
-<<<<<<< HEAD
 import android.telephony.TelephonyManager;
-=======
 import android.telephony.data.ApnSetting;
->>>>>>> 79552ca6
 import android.util.LocalLog;
 import android.util.Pair;
 
@@ -202,7 +199,6 @@
                 Settings.Global.MOBILE_DATA, mPhone.getSubId(), defaultVal);
     }
 
-<<<<<<< HEAD
     // TODO(b/129717543) function was deleted upstream, but still used below.  Need to confirm
     // functionality is still valid
     private String getMobileDataSettingName() {
@@ -237,7 +233,8 @@
             log("etDefaultMobileDataEnabled " + setting + "default value: " + defaultVal);
             Settings.Global.putInt(mResolver, setting, defaultVal ? 1 : 0);
         }
-=======
+    }
+
     /**
      * Set whether always allowing MMS data connection.
      *
@@ -286,7 +283,6 @@
      */
     public synchronized boolean isDataAllowedInVoiceCall() {
         return mDataEnabledOverride.isDataAllowedInVoiceCall();
->>>>>>> 79552ca6
     }
 
     public synchronized void setPolicyDataEnabled(boolean enabled) {
