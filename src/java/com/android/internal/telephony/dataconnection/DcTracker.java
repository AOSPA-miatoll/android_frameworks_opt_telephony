/*
 * Copyright (C) 2006 The Android Open Source Project
 *
 * Licensed under the Apache License, Version 2.0 (the "License");
 * you may not use this file except in compliance with the License.
 * You may obtain a copy of the License at
 *
 *      http://www.apache.org/licenses/LICENSE-2.0
 *
 * Unless required by applicable law or agreed to in writing, software
 * distributed under the License is distributed on an "AS IS" BASIS,
 * WITHOUT WARRANTIES OR CONDITIONS OF ANY KIND, either express or implied.
 * See the License for the specific language governing permissions and
 * limitations under the License.
 */

package com.android.internal.telephony.dataconnection;

import static android.Manifest.permission.READ_PRIVILEGED_PHONE_STATE;
import static android.telephony.TelephonyManager.NETWORK_TYPE_LTE;
import static android.telephony.TelephonyManager.NETWORK_TYPE_NR;
import static android.telephony.data.ApnSetting.PROTOCOL_IPV4V6;
import static android.telephony.data.ApnSetting.TYPE_DEFAULT;
import static android.telephony.data.ApnSetting.TYPE_IA;

import static com.android.internal.telephony.RILConstants.DATA_PROFILE_DEFAULT;
import static com.android.internal.telephony.RILConstants.DATA_PROFILE_INVALID;

import android.annotation.IntDef;
import android.annotation.NonNull;
import android.annotation.Nullable;
import android.app.AlarmManager;
import android.app.PendingIntent;
import android.app.ProgressDialog;
import android.content.ActivityNotFoundException;
import android.content.BroadcastReceiver;
import android.content.ContentResolver;
import android.content.ContentValues;
import android.content.Context;
import android.content.Intent;
import android.content.IntentFilter;
import android.content.SharedPreferences;
import android.content.res.Resources;
import android.database.ContentObserver;
import android.database.Cursor;
import android.net.ConnectivityManager;
import android.net.LinkProperties;
import android.net.NetworkAgent;
import android.net.NetworkCapabilities;
import android.net.NetworkPolicyManager;
import android.net.NetworkRequest;
import android.net.ProxyInfo;
import android.net.TrafficStats;
import android.net.Uri;
import android.os.AsyncResult;
import android.os.Bundle;
import android.os.Handler;
import android.os.HandlerThread;
import android.os.Message;
import android.os.PersistableBundle;
import android.os.RegistrantList;
import android.os.SystemClock;
import android.os.SystemProperties;
import android.preference.PreferenceManager;
import android.provider.Settings;
import android.provider.Settings.SettingNotFoundException;
import android.provider.Telephony;
import android.telephony.AccessNetworkConstants;
import android.telephony.AccessNetworkConstants.TransportType;
import android.telephony.Annotation.ApnType;
import android.telephony.Annotation.DataFailureCause;
import android.telephony.Annotation.NetworkType;
import android.telephony.CarrierConfigManager;
import android.telephony.CellLocation;
import android.telephony.DataFailCause;
import android.telephony.NetworkRegistrationInfo;
import android.telephony.PcoData;
import android.telephony.PreciseDataConnectionState;
import android.telephony.ServiceState;
import android.telephony.ServiceState.RilRadioTechnology;
import android.telephony.SubscriptionManager;
import android.telephony.SubscriptionPlan;
import android.telephony.TelephonyDisplayInfo;
import android.telephony.TelephonyFrameworkInitializer;
import android.telephony.TelephonyManager;
import android.telephony.cdma.CdmaCellLocation;
import android.telephony.data.ApnSetting;
import android.telephony.data.DataProfile;
import android.telephony.gsm.GsmCellLocation;
import android.text.TextUtils;
import android.util.EventLog;
import android.util.LocalLog;
import android.util.Pair;
import android.util.SparseArray;
import android.view.WindowManager;

import com.android.internal.annotations.VisibleForTesting;
import com.android.internal.telephony.DctConstants;
import com.android.internal.telephony.EventLogTags;
import com.android.internal.telephony.GsmCdmaPhone;
import com.android.internal.telephony.ITelephony;
import com.android.internal.telephony.Phone;
import com.android.internal.telephony.PhoneConstants;
import com.android.internal.telephony.PhoneFactory;
import com.android.internal.telephony.PhoneSwitcher;
import com.android.internal.telephony.RILConstants;
import com.android.internal.telephony.SettingsObserver;
import com.android.internal.telephony.dataconnection.DataConnectionReasons.DataAllowedReasonType;
import com.android.internal.telephony.dataconnection.DataConnectionReasons.DataDisallowedReasonType;
import com.android.internal.telephony.dataconnection.DataEnabledSettings.DataEnabledChangedReason;
import com.android.internal.telephony.metrics.TelephonyMetrics;
<<<<<<< HEAD
import com.android.internal.telephony.uicc.IccRecords;
import com.android.internal.telephony.uicc.RuimRecords;
import com.android.internal.telephony.uicc.SIMRecords;
import com.android.internal.telephony.uicc.UiccController;
=======
>>>>>>> 9a6853db
import com.android.internal.telephony.util.ArrayUtils;
import com.android.internal.telephony.util.TelephonyUtils;
import com.android.internal.util.AsyncChannel;
import com.android.telephony.Rlog;

import java.io.FileDescriptor;
import java.io.PrintWriter;
import java.lang.annotation.Retention;
import java.lang.annotation.RetentionPolicy;
import java.util.ArrayList;
import java.util.Arrays;
import java.util.Collection;
import java.util.Comparator;
import java.util.HashMap;
import java.util.List;
import java.util.Map;
import java.util.Map.Entry;
import java.util.Set;
import java.util.concurrent.ConcurrentHashMap;
import java.util.concurrent.atomic.AtomicBoolean;
import java.util.concurrent.atomic.AtomicInteger;
import java.util.regex.Matcher;
import java.util.regex.Pattern;
import java.util.stream.Collectors;

/**
 * {@hide}
 */
public class DcTracker extends Handler {
    protected static final boolean DBG = true;
    private static final boolean VDBG = false; // STOPSHIP if true
    private static final boolean VDBG_STALL = false; // STOPSHIP if true
    private static final boolean RADIO_TESTS = false;

    @IntDef(value = {
            REQUEST_TYPE_NORMAL,
            REQUEST_TYPE_HANDOVER,
    })
    @Retention(RetentionPolicy.SOURCE)
    public @interface RequestNetworkType {}

    /**
     * Normal request for {@link #requestNetwork(NetworkRequest, int, Message)}. For request
     * network, this adds the request to the {@link ApnContext}. If there were no network request
     * attached to the {@link ApnContext} earlier, this request setups a data connection.
     */
    public static final int REQUEST_TYPE_NORMAL = 1;

    /**
     * Handover request for {@link #requestNetwork(NetworkRequest, int, Message)} or
     * {@link #releaseNetwork(NetworkRequest, int)}. For request network, this
     * initiates the handover data setup process. The existing data connection will be seamlessly
     * handover to the new network. For release network, this performs a data connection softly
     * clean up at the underlying layer (versus normal data release).
     */
    public static final int REQUEST_TYPE_HANDOVER = 2;

    @IntDef(value = {
            RELEASE_TYPE_NORMAL,
            RELEASE_TYPE_DETACH,
            RELEASE_TYPE_HANDOVER,
    })
    @Retention(RetentionPolicy.SOURCE)
    public @interface ReleaseNetworkType {}

    /**
     * For release network, this is just removing the network request from the {@link ApnContext}.
     * Note this does not tear down the physical data connection. Normally the data connection is
     * torn down by connectivity service directly calling {@link NetworkAgent#unwanted()}.
     */
    public static final int RELEASE_TYPE_NORMAL = 1;

    /**
     * Detach request for {@link #releaseNetwork(NetworkRequest, int)} only. This
     * forces the APN context detach from the data connection. If this {@link ApnContext} is the
     * last one attached to the data connection, the data connection will be torn down, otherwise
     * the data connection remains active.
     */
    public static final int RELEASE_TYPE_DETACH = 2;

    /**
     * Handover request for {@link #releaseNetwork(NetworkRequest, int)}. For release
     * network, this performs a data connection softly clean up at the underlying layer (versus
     * normal data release).
     */
    public static final int RELEASE_TYPE_HANDOVER = 3;

    /** The extras for request network completion message */
    static final String DATA_COMPLETE_MSG_EXTRA_NETWORK_REQUEST = "extra_network_request";
    static final String DATA_COMPLETE_MSG_EXTRA_TRANSPORT_TYPE = "extra_transport_type";
    static final String DATA_COMPLETE_MSG_EXTRA_REQUEST_TYPE = "extra_request_type";
    static final String DATA_COMPLETE_MSG_EXTRA_SUCCESS = "extra_success";
    /**
     * The flag indicates whether after handover failure, the data connection should remain on the
     * original transport.
     */
    static final String DATA_COMPLETE_MSG_EXTRA_HANDOVER_FAILURE_FALLBACK =
            "extra_handover_failure_fallback";

    private final String mLogTag;

    public AtomicBoolean isCleanupRequired = new AtomicBoolean(false);

    private final TelephonyManager mTelephonyManager;

    private final AlarmManager mAlarmManager;
    private SIMRecords mSimRecords;

    /* Currently requested APN type (TODO: This should probably be a parameter not a member) */
    private int mRequestedApnType = ApnSetting.TYPE_DEFAULT;

    // All data enabling/disabling related settings
    private final DataEnabledSettings mDataEnabledSettings;

    /**
     * After detecting a potential connection problem, this is the max number
     * of subsequent polls before attempting recovery.
     */
    // 1 sec. default polling interval when screen is on.
    private static final int POLL_NETSTAT_MILLIS = 1000;
    // 10 min. default polling interval when screen is off.
    private static final int POLL_NETSTAT_SCREEN_OFF_MILLIS = 1000*60*10;
    // Default sent packets without ack which triggers initial recovery steps
    private static final int NUMBER_SENT_PACKETS_OF_HANG = 10;

    private static final int EVENT_ESSENTIAL_SIM_RECORDS_LOADED = 100;

    // Default for the data stall alarm while non-aggressive stall detection
    private static final int DATA_STALL_ALARM_NON_AGGRESSIVE_DELAY_IN_MS_DEFAULT = 1000 * 60 * 6;
    // Default for the data stall alarm for aggressive stall detection
    private static final int DATA_STALL_ALARM_AGGRESSIVE_DELAY_IN_MS_DEFAULT = 1000 * 60;

    private static final boolean DATA_STALL_SUSPECTED = true;
    protected static final boolean DATA_STALL_NOT_SUSPECTED = false;

    private static final String INTENT_DATA_STALL_ALARM =
            "com.android.internal.telephony.data-stall";
    // Tag for tracking stale alarms
    private static final String INTENT_DATA_STALL_ALARM_EXTRA_TAG = "data_stall_alarm_extra_tag";
    private static final String INTENT_DATA_STALL_ALARM_EXTRA_TRANSPORT_TYPE =
            "data_stall_alarm_extra_transport_type";

    /** The higher index has higher priority. */
    private static final DctConstants.State[] DATA_CONNECTION_STATE_PRIORITIES = {
            DctConstants.State.IDLE,
            DctConstants.State.DISCONNECTING,
            DctConstants.State.CONNECTING,
            DctConstants.State.CONNECTED,
    };

    protected DcTesterFailBringUpAll mDcTesterFailBringUpAll;
    protected DcController mDcc;

    /** kept in sync with mApnContexts
     * Higher numbers are higher priority and sorted so highest priority is first */
    private final ArrayList<ApnContext> mPrioritySortedApnContexts = new ArrayList<>();

    /** all APN settings applicable to the current carrier */
    private ArrayList<ApnSetting> mAllApnSettings = new ArrayList<>();

    /** preferred apn */
    private ApnSetting mPreferredApn = null;

    /** Is packet service restricted by network */
    private boolean mIsPsRestricted = false;

    /** emergency apn Setting*/
    private ApnSetting mEmergencyApn = null;

    /* Once disposed dont handle any messages */
    private boolean mIsDisposed = false;

    private ContentResolver mResolver;

    /* Set to true with CMD_ENABLE_MOBILE_PROVISIONING */
    private boolean mIsProvisioning = false;

    /* The Url passed as object parameter in CMD_ENABLE_MOBILE_PROVISIONING */
    private String mProvisioningUrl = null;

    /* Indicating data service is bound or not */
    private boolean mDataServiceBound = false;

    /* Intent for the provisioning apn alarm */
    private static final String INTENT_PROVISIONING_APN_ALARM =
            "com.android.internal.telephony.provisioning_apn_alarm";

    /* Tag for tracking stale alarms */
    private static final String PROVISIONING_APN_ALARM_TAG_EXTRA = "provisioning.apn.alarm.tag";

    /* Debug property for overriding the PROVISIONING_APN_ALARM_DELAY_IN_MS */
    private static final String DEBUG_PROV_APN_ALARM = "persist.debug.prov_apn_alarm";

    /* Default for the provisioning apn alarm timeout */
    private static final int PROVISIONING_APN_ALARM_DELAY_IN_MS_DEFAULT = 1000 * 60 * 15;

    /* The provision apn alarm intent used to disable the provisioning apn */
    private PendingIntent mProvisioningApnAlarmIntent = null;

    /* Used to track stale provisioning apn alarms */
    private int mProvisioningApnAlarmTag = (int) SystemClock.elapsedRealtime();

    private AsyncChannel mReplyAc = new AsyncChannel();

    /* Track Data RAT changes */
    private int mCurrentDataRat = ServiceState.RIL_RADIO_TECHNOLOGY_UNKNOWN;

    private final LocalLog mDataRoamingLeakageLog = new LocalLog(50);
    private final LocalLog mApnSettingsInitializationLog = new LocalLog(50);

    /* Default for 5G connection reevaluation alarm durations */
    private int mHysteresisTimeSec = 0;
    private long mWatchdogTimeMs = 1000 * 60 * 60;

    /* Default for whether 5G frequencies are considered unmetered */
    private boolean mAllUnmetered = false;
    private boolean mMmwaveUnmetered = false;
    private boolean mSub6Unmetered = false;

    /* Used to check whether 5G timers are currently active and waiting to go off */
    private boolean mHysteresis = false;
    private boolean mWatchdog = false;

    /* List of SubscriptionPlans, updated on SubscriptionManager.setSubscriptionPlans */
    private List<SubscriptionPlan> mSubscriptionPlans = null;

    /* Used to check whether phone was recently connected to 5G. */
    private boolean m5GWasConnected = false;

    /* Used to determine TelephonyDisplayInfo to send to SysUI. */
    private TelephonyDisplayInfo mTelephonyDisplayInfo = null;
    private final Map<String, Integer> m5GIconMapping = new HashMap<>();
    private String mDataIconPattern = "";

    private int mSubId = SubscriptionManager.INVALID_SUBSCRIPTION_ID;

    private final BroadcastReceiver mIntentReceiver = new BroadcastReceiver () {
        @Override
        public void onReceive(Context context, Intent intent) {
            String action = intent.getAction();

            if (action.equals(Intent.ACTION_SCREEN_ON)) {
                // TODO: Evaluate hooking this up with DeviceStateMonitor
                if (DBG) log("screen on");
                mIsScreenOn = true;
                stopNetStatPoll();
                startNetStatPoll();
                restartDataStallAlarm();
                reevaluateUnmeteredConnections();
            } else if (action.equals(Intent.ACTION_SCREEN_OFF)) {
                if (DBG) log("screen off");
                mIsScreenOn = false;
                stopNetStatPoll();
                startNetStatPoll();
                restartDataStallAlarm();
                stopHysteresisAlarm();
                stopWatchdogAlarm();
                setDataConnectionUnmetered(false);
            } else if (action.equals(INTENT_DATA_STALL_ALARM)) {
                onActionIntentDataStallAlarm(intent);
            } else if (action.equals(INTENT_PROVISIONING_APN_ALARM)) {
                if (DBG) log("Provisioning apn alarm");
                onActionIntentProvisioningApnAlarm(intent);
            } else if (action.equals(CarrierConfigManager.ACTION_CARRIER_CONFIG_CHANGED)) {
<<<<<<< HEAD
                if (DBG) log("received carrier config change");
                if (mIccRecords.get() != null && mIccRecords.get().getRecordsLoaded()) {
                    setDefaultDataRoamingEnabled();
                    mDataEnabledSettings.setDefaultMobileDataEnabled();
                }
                String nr5GIconConfiguration = CarrierConfigManager.getDefaultConfig().getString(
                        CarrierConfigManager.KEY_5G_ICON_CONFIGURATION_STRING);
                String[] bandwidths = CarrierConfigManager.getDefaultConfig().getStringArray(
                        CarrierConfigManager.KEY_BANDWIDTH_STRING_ARRAY);
                boolean useLte = false;
                mDataIconPattern = CarrierConfigManager.getDefaultConfig().getString(
                        CarrierConfigManager.KEY_SHOW_CARRIER_DATA_ICON_PATTERN_STRING);
                CarrierConfigManager configManager = (CarrierConfigManager) mPhone.getContext()
                        .getSystemService(Context.CARRIER_CONFIG_SERVICE);
                if (configManager != null) {
                    PersistableBundle b = configManager.getConfigForSubId(mPhone.getSubId());
                    if (b != null) {
                        if (b.getString(CarrierConfigManager.KEY_5G_ICON_CONFIGURATION_STRING)
                                != null) {
                            nr5GIconConfiguration = b.getString(
                                    CarrierConfigManager.KEY_5G_ICON_CONFIGURATION_STRING);
                        }
                        if (b.getString(CarrierConfigManager
                                .KEY_SHOW_CARRIER_DATA_ICON_PATTERN_STRING) != null) {
                            mDataIconPattern = b.getString(
                                    CarrierConfigManager.KEY_SHOW_CARRIER_DATA_ICON_PATTERN_STRING);
                        }
                        if (b.getStringArray(CarrierConfigManager.KEY_BANDWIDTH_STRING_ARRAY)
                                != null) {
                            bandwidths = b.getStringArray(
                                    CarrierConfigManager.KEY_BANDWIDTH_STRING_ARRAY);
                        }
                        useLte = b.getBoolean(CarrierConfigManager
                                .KEY_BANDWIDTH_NR_NSA_USE_LTE_VALUE_FOR_UPSTREAM_BOOL);
                        mHysteresisTimeSec = b.getInt(
                                CarrierConfigManager.KEY_5G_ICON_DISPLAY_GRACE_PERIOD_SEC_INT);
                        mWatchdogTimeMs = b.getLong(
                                CarrierConfigManager.KEY_5G_WATCHDOG_TIME_MS_LONG);
                        mAllUnmetered = b.getBoolean(
                                CarrierConfigManager.KEY_UNMETERED_NR_NSA_BOOL);
                        mMmwaveUnmetered = b.getBoolean(
                                CarrierConfigManager.KEY_UNMETERED_NR_NSA_MMWAVE_BOOL);
                        mSub6Unmetered = b.getBoolean(
                                CarrierConfigManager.KEY_UNMETERED_NR_NSA_SUB6_BOOL);
                    }
                }
                sendMessage(obtainMessage(DctConstants.EVENT_UPDATE_CARRIER_CONFIGS,
                        useLte ? 1 : 0, 0 /* unused */,
                        new Pair<>(bandwidths, nr5GIconConfiguration)));
=======
                sendMessage(obtainMessage(DctConstants.EVENT_CARRIER_CONFIG_CHANGED,
                        intent.getIntExtra(SubscriptionManager.EXTRA_SUBSCRIPTION_INDEX,
                                SubscriptionManager.INVALID_SUBSCRIPTION_ID), 0));
>>>>>>> 9a6853db
            } else {
                if (DBG) log("onReceive: Unknown action=" + action);
            }
        }
    };

    private final Runnable mPollNetStat = new Runnable() {
        @Override
        public void run() {
            updateDataActivity();

            if (mIsScreenOn) {
                mNetStatPollPeriod = Settings.Global.getInt(mResolver,
                        Settings.Global.PDP_WATCHDOG_POLL_INTERVAL_MS, POLL_NETSTAT_MILLIS);
            } else {
                mNetStatPollPeriod = Settings.Global.getInt(mResolver,
                        Settings.Global.PDP_WATCHDOG_LONG_POLL_INTERVAL_MS,
                        POLL_NETSTAT_SCREEN_OFF_MILLIS);
            }

            if (mNetStatPollEnabled) {
                mDataConnectionTracker.postDelayed(this, mNetStatPollPeriod);
            }
        }
    };

<<<<<<< HEAD
    private SubscriptionManager mSubscriptionManager;
    private final DctOnSubscriptionsChangedListener
            mOnSubscriptionsChangedListener = new DctOnSubscriptionsChangedListener();

    private class DctOnSubscriptionsChangedListener extends OnSubscriptionsChangedListener {
        public final AtomicInteger mPreviousSubId =
                new AtomicInteger(SubscriptionManager.INVALID_SUBSCRIPTION_ID);

        /**
         * Callback invoked when there is any change to any SubscriptionInfo. Typically
         * this method invokes {@link SubscriptionManager#getActiveSubscriptionInfoList}
         */
        @Override
        public void onSubscriptionsChanged() {
            if (DBG) log("SubscriptionListener.onSubscriptionInfoChanged");
            // Set the network type, in case the radio does not restore it.
            int subId = mPhone.getSubId();
            if (mSubscriptionManager.isActiveSubId(subId)) {
                registerSettingsObserver();
            }
            if (mSubscriptionManager.isActiveSubId(subId) &&
                    mPreviousSubId.getAndSet(subId) != subId) {
                onRecordsLoadedOrSubIdChanged();
            }
        }
    };

=======
>>>>>>> 9a6853db
    private NetworkPolicyManager mNetworkPolicyManager;
    private final NetworkPolicyManager.SubscriptionCallback mSubscriptionCallback =
            new NetworkPolicyManager.SubscriptionCallback() {
        @Override
        public void onSubscriptionOverride(int subId, int overrideMask, int overrideValue) {
            if (mPhone == null || mPhone.getSubId() != subId) return;

            for (DataConnection dataConnection : mDataConnections.values()) {
                dataConnection.onSubscriptionOverride(overrideMask, overrideValue);
            }
        }

        @Override
        public void onSubscriptionPlansChanged(int subId, SubscriptionPlan[] plans) {
            if (mPhone == null || mPhone.getSubId() != subId) return;

            mSubscriptionPlans = plans == null ? null : Arrays.asList(plans);
            reevaluateUnmeteredConnections();
        }
    };

    private final SettingsObserver mSettingsObserver;

    private void registerSettingsObserver() {
        mSettingsObserver.unobserve();
        String simSuffix = "";
        if (TelephonyManager.getDefault().getSimCount() > 1) {
            simSuffix = Integer.toString(mPhone.getSubId());
        }

        mSettingsObserver.observe(
                Settings.Global.getUriFor(Settings.Global.DATA_ROAMING + simSuffix),
                DctConstants.EVENT_ROAMING_SETTING_CHANGE);
        mSettingsObserver.observe(
                Settings.Global.getUriFor(Settings.Global.DEVICE_PROVISIONED),
                DctConstants.EVENT_DEVICE_PROVISIONED_CHANGE);
    }

    /**
     * Maintain the sum of transmit and receive packets.
     *
     * The packet counts are initialized and reset to -1 and
     * remain -1 until they can be updated.
     */
    public static class TxRxSum {
        public long txPkts;
        public long rxPkts;

        public TxRxSum() {
            reset();
        }

        public TxRxSum(long txPkts, long rxPkts) {
            this.txPkts = txPkts;
            this.rxPkts = rxPkts;
        }

        public TxRxSum(TxRxSum sum) {
            txPkts = sum.txPkts;
            rxPkts = sum.rxPkts;
        }

        public void reset() {
            txPkts = -1;
            rxPkts = -1;
        }

        @Override
        public String toString() {
            return "{txSum=" + txPkts + " rxSum=" + rxPkts + "}";
        }

        /**
         * Get total Tx/Rx packet count from TrafficStats
         */
        public void updateTotalTxRxSum() {
            this.txPkts = TrafficStats.getMobileTxPackets();
            this.rxPkts = TrafficStats.getMobileRxPackets();
        }
    }

    private void onDataReconnect(ApnContext apnContextforRetry, int subId) {
        int phoneSubId = mPhone.getSubId();
        String apnType = apnContextforRetry.getApnType();
        String reason =  apnContextforRetry.getReason();

        if (!mSubscriptionManager.isActiveSubId(subId) || (subId != phoneSubId)) {
            log("onDataReconnect: invalid subId");
            return;
        }

        ApnContext apnContext = mApnContexts.get(apnType);

        if (DBG) {
            log("onDataReconnect: mState=" + mState + " reason=" + reason + " apnType=" + apnType
                    + " apnContext=" + apnContext);
        }

        if ((apnContext != null) && (apnContext.isEnabled())) {
            apnContext.setReason(reason);
            DctConstants.State apnContextState = apnContext.getState();
            if (DBG) {
                log("onDataReconnect: apnContext state=" + apnContextState);
            }
            if ((apnContextState == DctConstants.State.FAILED)
                    || (apnContextState == DctConstants.State.IDLE)) {
                if (DBG) {
                    log("onDataReconnect: state is FAILED|IDLE, disassociate");
                }
                apnContext.releaseDataConnection("");
            } else {
                if (DBG) log("onDataReconnect: keep associated");
            }
            // TODO: IF already associated should we send the EVENT_TRY_SETUP_DATA???
            sendMessage(obtainMessage(DctConstants.EVENT_TRY_SETUP_DATA, apnContext));
        }
    }

    private void onActionIntentDataStallAlarm(Intent intent) {
        if (VDBG_STALL) log("onActionIntentDataStallAlarm: action=" + intent.getAction());

        int subId = intent.getIntExtra(PhoneConstants.SUBSCRIPTION_KEY,
                SubscriptionManager.INVALID_SUBSCRIPTION_ID);
        if (!SubscriptionManager.isValidSubscriptionId(subId) || (subId != mPhone.getSubId())) {
            return;
        }

        int transportType = intent.getIntExtra(INTENT_DATA_STALL_ALARM_EXTRA_TRANSPORT_TYPE, 0);
        if (transportType != mTransportType) {
            return;
        }

        Message msg = obtainMessage(DctConstants.EVENT_DATA_STALL_ALARM,
                intent.getAction());
        msg.arg1 = intent.getIntExtra(INTENT_DATA_STALL_ALARM_EXTRA_TAG, 0);
        sendMessage(msg);
    }

    private RegistrantList mAllDataDisconnectedRegistrants = new RegistrantList();

    // member variables
    protected final Phone mPhone;
    private DctConstants.Activity mActivity = DctConstants.Activity.NONE;
    private DctConstants.State mState = DctConstants.State.IDLE;
    private final Handler mDataConnectionTracker;

    private long mTxPkts;
    private long mRxPkts;
    private int mNetStatPollPeriod;
    private boolean mNetStatPollEnabled = false;

    private TxRxSum mDataStallTxRxSum = new TxRxSum(0, 0);
    // Used to track stale data stall alarms.
    private int mDataStallAlarmTag = (int) SystemClock.elapsedRealtime();
    // The current data stall alarm intent
    private PendingIntent mDataStallAlarmIntent = null;
    // Number of packets sent since the last received packet
    private long mSentSinceLastRecv;
    // Controls when a simple recovery attempt it to be tried
    private int mNoRecvPollCount = 0;
    // Reference counter for enabling fail fast
    private static int sEnableFailFastRefCounter = 0;
    // True if data stall detection is enabled
    private volatile boolean mDataStallNoRxEnabled = true;

    private volatile boolean mFailFast = false;

    // True when in voice call
    protected boolean mInVoiceCall = false;

    /** Intent sent when the reconnect alarm fires. */
    private PendingIntent mReconnectIntent = null;

    // When false we will not auto attach and manually attaching is required.
    protected boolean mAutoAttachOnCreationConfig = false;
    private AtomicBoolean mAutoAttachEnabled = new AtomicBoolean(false);

    // State of screen
    // (TODO: Reconsider tying directly to screen, maybe this is
    //        really a lower power mode")
    private boolean mIsScreenOn = true;

    /** Allows the generation of unique Id's for DataConnection objects */
    protected AtomicInteger mUniqueIdGenerator = new AtomicInteger(0);

    /** The data connections. */
    protected HashMap<Integer, DataConnection> mDataConnections =
            new HashMap<Integer, DataConnection>();

    /** Convert an ApnType string to Id (TODO: Use "enumeration" instead of String for ApnType) */
    private HashMap<String, Integer> mApnToDataConnectionId = new HashMap<String, Integer>();

    /** Phone.APN_TYPE_* ===> ApnContext */
    private final ConcurrentHashMap<String, ApnContext> mApnContexts =
            new ConcurrentHashMap<String, ApnContext>();

    private final SparseArray<ApnContext> mApnContextsByType = new SparseArray<ApnContext>();

    private int mDisconnectPendingCount = 0;

    private ArrayList<DataProfile> mLastDataProfileList = new ArrayList<>();

    /** RAT name ===> (downstream, upstream) bandwidth values from carrier config. */
    private final ConcurrentHashMap<String, Pair<Integer, Integer>> mBandwidths =
            new ConcurrentHashMap<>();

    /**
     * Handles changes to the APN db.
     */
    private class ApnChangeObserver extends ContentObserver {
        public ApnChangeObserver () {
            super(mDataConnectionTracker);
        }

        @Override
        public void onChange(boolean selfChange) {
            sendMessage(obtainMessage(DctConstants.EVENT_APN_CHANGED));
        }
    }

    //***** Instance Variables

    private boolean mReregisterOnReconnectFailure = false;


    //***** Constants

    private static final int PROVISIONING_SPINNER_TIMEOUT_MILLIS = 120 * 1000;

    static final Uri PREFERAPN_NO_UPDATE_URI_USING_SUBID =
                        Uri.parse("content://telephony/carriers/preferapn_no_update/subId/");
    static final String APN_ID = "apn_id";

    private boolean mCanSetPreferApn = false;

    private AtomicBoolean mAttached = new AtomicBoolean(false);

    /** Watches for changes to the APN db. */
    private ApnChangeObserver mApnObserver;

    private final String mProvisionActionName;
    private BroadcastReceiver mProvisionBroadcastReceiver;
    private ProgressDialog mProvisioningSpinner;

    protected final DataServiceManager mDataServiceManager;

    private final int mTransportType;

    private DataStallRecoveryHandler mDsRecoveryHandler;

    /**
     * Request network completion message map. Key is the APN type, value is the list of completion
     * messages to be sent. Using a list because there might be multiple network requests for
     * the same APN type.
     */
    private final Map<Integer, List<Message>> mRequestNetworkCompletionMsgs = new HashMap<>();

    //***** Constructor
    public DcTracker(Phone phone, @TransportType int transportType) {
        super();
        mPhone = phone;
        if (DBG) log("DCT.constructor");
        mTelephonyManager = TelephonyManager.from(phone.getContext())
                .createForSubscriptionId(phone.getSubId());
        // The 'C' in tag indicates cellular, and 'I' indicates IWLAN. This is to distinguish
        // between two DcTrackers, one for each.
        String tagSuffix = "-" + ((transportType == AccessNetworkConstants.TRANSPORT_TYPE_WWAN)
                ? "C" : "I");
        tagSuffix += "-" + mPhone.getPhoneId();
        mLogTag = "DCT" + tagSuffix;

        mTransportType = transportType;
        mDataServiceManager = new DataServiceManager(phone, transportType, tagSuffix);

        mResolver = mPhone.getContext().getContentResolver();
        mAlarmManager =
                (AlarmManager) mPhone.getContext().getSystemService(Context.ALARM_SERVICE);

        mDsRecoveryHandler = new DataStallRecoveryHandler();

        IntentFilter filter = new IntentFilter();
        filter.addAction(Intent.ACTION_SCREEN_ON);
        filter.addAction(Intent.ACTION_SCREEN_OFF);
        filter.addAction(INTENT_DATA_STALL_ALARM);
        filter.addAction(INTENT_PROVISIONING_APN_ALARM);
        filter.addAction(CarrierConfigManager.ACTION_CARRIER_CONFIG_CHANGED);

        mDataEnabledSettings = mPhone.getDataEnabledSettings();

        mDataEnabledSettings.registerForDataEnabledChanged(this,
                DctConstants.EVENT_DATA_ENABLED_CHANGED, null);
        mDataEnabledSettings.registerForDataEnabledOverrideChanged(this,
                DctConstants.EVENT_DATA_ENABLED_OVERRIDE_RULES_CHANGED);

        mPhone.getContext().registerReceiver(mIntentReceiver, filter, null, mPhone);

        SharedPreferences sp = PreferenceManager.getDefaultSharedPreferences(mPhone.getContext());
        mAutoAttachEnabled.set(sp.getBoolean(Phone.DATA_DISABLED_ON_BOOT_KEY, false));

        mNetworkPolicyManager = (NetworkPolicyManager) mPhone.getContext()
                .getSystemService(Context.NETWORK_POLICY_SERVICE);
        mNetworkPolicyManager.registerSubscriptionCallback(mSubscriptionCallback);

        HandlerThread dcHandlerThread = new HandlerThread("DcHandlerThread");
        dcHandlerThread.start();
        Handler dcHandler = new Handler(dcHandlerThread.getLooper());
        mDcc = DcController.makeDcc(mPhone, this, mDataServiceManager, dcHandler, tagSuffix);
        mDcTesterFailBringUpAll = new DcTesterFailBringUpAll(mPhone, dcHandler);

        mDataConnectionTracker = this;
        registerForAllEvents();
        mApnObserver = new ApnChangeObserver();
        phone.getContext().getContentResolver().registerContentObserver(
                Telephony.Carriers.CONTENT_URI, true, mApnObserver);

        initApnContexts();

        initEmergencyApnSetting();
        addEmergencyApnSetting();

        mProvisionActionName = "com.android.internal.telephony.PROVISION" + phone.getPhoneId();

        mSettingsObserver = new SettingsObserver(mPhone.getContext(), this);
        registerSettingsObserver();
    }

    @VisibleForTesting
    public DcTracker() {
        mLogTag = "DCT";
        mTelephonyManager = null;
        mAlarmManager = null;
        mPhone = null;
        mDataConnectionTracker = null;
        mProvisionActionName = null;
        mSettingsObserver = new SettingsObserver(null, this);
        mDataEnabledSettings = null;
        mTransportType = 0;
        mDataServiceManager = null;
    }

    public void registerServiceStateTrackerEvents() {
        mPhone.getServiceStateTracker().registerForDataConnectionAttached(mTransportType, this,
                DctConstants.EVENT_DATA_CONNECTION_ATTACHED, null);
        mPhone.getServiceStateTracker().registerForDataConnectionDetached(mTransportType, this,
                DctConstants.EVENT_DATA_CONNECTION_DETACHED, null);
        mPhone.getServiceStateTracker().registerForDataRoamingOn(this,
                DctConstants.EVENT_ROAMING_ON, null);
        mPhone.getServiceStateTracker().registerForDataRoamingOff(this,
                DctConstants.EVENT_ROAMING_OFF, null, true);
        mPhone.getServiceStateTracker().registerForPsRestrictedEnabled(this,
                DctConstants.EVENT_PS_RESTRICT_ENABLED, null);
        mPhone.getServiceStateTracker().registerForPsRestrictedDisabled(this,
                DctConstants.EVENT_PS_RESTRICT_DISABLED, null);
        mPhone.getServiceStateTracker().registerForDataRegStateOrRatChanged(mTransportType, this,
                DctConstants.EVENT_DATA_RAT_CHANGED, null);
        // listens for PhysicalChannelConfig changes
        mPhone.registerForServiceStateChanged(this, DctConstants.EVENT_SERVICE_STATE_CHANGED, null);
    }

    public void unregisterServiceStateTrackerEvents() {
        mPhone.getServiceStateTracker().unregisterForDataConnectionAttached(mTransportType, this);
        mPhone.getServiceStateTracker().unregisterForDataConnectionDetached(mTransportType, this);
        mPhone.getServiceStateTracker().unregisterForDataRoamingOn(this);
        mPhone.getServiceStateTracker().unregisterForDataRoamingOff(this);
        mPhone.getServiceStateTracker().unregisterForPsRestrictedEnabled(this);
        mPhone.getServiceStateTracker().unregisterForPsRestrictedDisabled(this);
        mPhone.getServiceStateTracker().unregisterForDataRegStateOrRatChanged(mTransportType,
                this);
        mPhone.unregisterForServiceStateChanged(this);
    }

    private void registerForAllEvents() {
        if (mTransportType == AccessNetworkConstants.TRANSPORT_TYPE_WWAN) {
            mPhone.mCi.registerForAvailable(this, DctConstants.EVENT_RADIO_AVAILABLE, null);
            mPhone.mCi.registerForOffOrNotAvailable(this,
                    DctConstants.EVENT_RADIO_OFF_OR_NOT_AVAILABLE, null);
            mPhone.mCi.registerForPcoData(this, DctConstants.EVENT_PCO_DATA_RECEIVED, null);
        }

        // Note, this is fragile - the Phone is now presenting a merged picture
        // of PS (volte) & CS and by diving into its internals you're just seeing
        // the CS data.  This works well for the purposes this is currently used for
        // but that may not always be the case.  Should probably be redesigned to
        // accurately reflect what we're really interested in (registerForCSVoiceCallEnded).
        mPhone.getCallTracker().registerForVoiceCallEnded(this,
                DctConstants.EVENT_VOICE_CALL_ENDED, null);
        mPhone.getCallTracker().registerForVoiceCallStarted(this,
                DctConstants.EVENT_VOICE_CALL_STARTED, null);
        registerServiceStateTrackerEvents();
        mDataServiceManager.registerForServiceBindingChanged(this,
                DctConstants.EVENT_DATA_SERVICE_BINDING_CHANGED, null);
    }

    public void dispose() {
        if (DBG) log("DCT.dispose");

        if (mProvisionBroadcastReceiver != null) {
            mPhone.getContext().unregisterReceiver(mProvisionBroadcastReceiver);
            mProvisionBroadcastReceiver = null;
        }
        if (mProvisioningSpinner != null) {
            mProvisioningSpinner.dismiss();
            mProvisioningSpinner = null;
        }

        cleanUpAllConnectionsInternal(true, null);

        mIsDisposed = true;
        mPhone.getContext().unregisterReceiver(mIntentReceiver);
        mSettingsObserver.unobserve();

        mNetworkPolicyManager.unregisterSubscriptionCallback(mSubscriptionCallback);
        mDcc.dispose();
        mDcTesterFailBringUpAll.dispose();

        mPhone.getContext().getContentResolver().unregisterContentObserver(mApnObserver);
        mApnContexts.clear();
        mApnContextsByType.clear();
        mPrioritySortedApnContexts.clear();
        unregisterForAllEvents();

        destroyDataConnections();
    }

    private void unregisterForAllEvents() {
         //Unregister for all events
        if (mTransportType == AccessNetworkConstants.TRANSPORT_TYPE_WWAN) {
            mPhone.mCi.unregisterForAvailable(this);
            mPhone.mCi.unregisterForOffOrNotAvailable(this);
            mPhone.mCi.unregisterForPcoData(this);
        }

        mPhone.getCallTracker().unregisterForVoiceCallEnded(this);
        mPhone.getCallTracker().unregisterForVoiceCallStarted(this);
        unregisterServiceStateTrackerEvents();
        mDataServiceManager.unregisterForServiceBindingChanged(this);

        mDataEnabledSettings.unregisterForDataEnabledChanged(this);
        mDataEnabledSettings.unregisterForDataEnabledOverrideChanged(this);
    }

    /**
     * Reevaluate existing data connections when conditions change.
     *
     * For example, handle reverting restricted networks back to unrestricted. If we're changing
     * user data to enabled and this makes data truly enabled (not disabled by other factors) we
     * need to reevaluate and possibly add NET_CAPABILITY_NOT_RESTRICTED capability to the data
     * connection. This allows non-privilege apps to use the network.
     *
     * Or when we brought up a unmetered data connection while data is off, we only limit this
     * data connection for unmetered use only. When data is turned back on, we need to tear that
     * down so a full capable data connection can be re-established.
     */
    private void reevaluateDataConnections() {
        for (DataConnection dataConnection : mDataConnections.values()) {
            dataConnection.reevaluateRestrictedState();
        }
    }

    public long getSubId() {
        return mPhone.getSubId();
    }

    public DctConstants.Activity getActivity() {
        return mActivity;
    }

    private void setActivity(DctConstants.Activity activity) {
        log("setActivity = " + activity);
        mActivity = activity;
        mPhone.notifyDataActivity();
        updateDisplayInfo();
    }

    public void requestNetwork(NetworkRequest networkRequest, @RequestNetworkType int type,
                               Message onCompleteMsg) {
        final int apnType = ApnContext.getApnTypeFromNetworkRequest(networkRequest);
        final ApnContext apnContext = mApnContextsByType.get(apnType);
        if (apnContext != null) {
            apnContext.requestNetwork(networkRequest, type, onCompleteMsg);
        }
    }

    public void releaseNetwork(NetworkRequest networkRequest, @ReleaseNetworkType int type) {
        final int apnType = ApnContext.getApnTypeFromNetworkRequest(networkRequest);
        final ApnContext apnContext = mApnContextsByType.get(apnType);
        if (apnContext != null) {
            apnContext.releaseNetwork(networkRequest, type);
        }
    }

    // Turn telephony radio on or off.
    private void setRadio(boolean on) {
        final ITelephony phone = ITelephony.Stub.asInterface(
                TelephonyFrameworkInitializer
                        .getTelephonyServiceManager()
                        .getTelephonyServiceRegisterer()
                        .get());
        try {
            phone.setRadio(on);
        } catch (Exception e) {
            // Ignore.
        }
    }

    // Class to handle Intent dispatched with user selects the "Sign-in to network"
    // notification.
    private class ProvisionNotificationBroadcastReceiver extends BroadcastReceiver {
        private final String mNetworkOperator;
        // Mobile provisioning URL.  Valid while provisioning notification is up.
        // Set prior to notification being posted as URL contains ICCID which
        // disappears when radio is off (which is the case when notification is up).
        private final String mProvisionUrl;

        public ProvisionNotificationBroadcastReceiver(String provisionUrl, String networkOperator) {
            mNetworkOperator = networkOperator;
            mProvisionUrl = provisionUrl;
        }

        private void setEnableFailFastMobileData(int enabled) {
            sendMessage(obtainMessage(DctConstants.CMD_SET_ENABLE_FAIL_FAST_MOBILE_DATA, enabled, 0));
        }

        private void enableMobileProvisioning() {
            final Message msg = obtainMessage(DctConstants.CMD_ENABLE_MOBILE_PROVISIONING);
            Bundle bundle = new Bundle(1);
            bundle.putString(DctConstants.PROVISIONING_URL_KEY, mProvisionUrl);
            msg.setData(bundle);
            sendMessage(msg);
        }

        @Override
        public void onReceive(Context context, Intent intent) {
            // Turning back on the radio can take time on the order of a minute, so show user a
            // spinner so they know something is going on.
            log("onReceive : ProvisionNotificationBroadcastReceiver");
            mProvisioningSpinner = new ProgressDialog(context);
            mProvisioningSpinner.setTitle(mNetworkOperator);
            mProvisioningSpinner.setMessage(
                    // TODO: Don't borrow "Connecting..." i18n string; give Telephony a version.
                    context.getText(com.android.internal.R.string.media_route_status_connecting));
            mProvisioningSpinner.setIndeterminate(true);
            mProvisioningSpinner.setCancelable(true);
            // Allow non-Activity Service Context to create a View.
            mProvisioningSpinner.getWindow().setType(
                    WindowManager.LayoutParams.TYPE_KEYGUARD_DIALOG);
            mProvisioningSpinner.show();
            // After timeout, hide spinner so user can at least use their device.
            // TODO: Indicate to user that it is taking an unusually long time to connect?
            sendMessageDelayed(obtainMessage(DctConstants.CMD_CLEAR_PROVISIONING_SPINNER,
                    mProvisioningSpinner), PROVISIONING_SPINNER_TIMEOUT_MILLIS);
            // This code is almost identical to the old
            // ConnectivityService.handleMobileProvisioningAction code.
            setRadio(true);
            setEnableFailFastMobileData(DctConstants.ENABLED);
            enableMobileProvisioning();
        }
    }

    @Override
    protected void finalize() {
        if(DBG && mPhone != null) log("finalize");
    }

    private void initApnContexts() {
        if (!mTelephonyManager.isDataCapable()) {
            log("initApnContexts: isDataCapable == false.  No Apn Contexts loaded");
            return;
        }

        log("initApnContexts: E");
        // Load device network attributes from resources
        final Collection<ApnConfigType> types = ApnConfigTypeRepository.getDefault().getTypes();
        for (ApnConfigType apnConfigType : types) {
            addApnContext(apnConfigType);
            log("initApnContexts: apnContext=" + ApnSetting.getApnTypeString(
                    apnConfigType.getType()));
        }
        mPrioritySortedApnContexts.sort((c1, c2) -> c2.getPriority() - c1.getPriority());
        if (VDBG) log("initApnContexts: X mApnContexts=" + mApnContexts);
    }

    private void addApnContext(ApnConfigType apnContextType) {
        ApnContext apnContext = new ApnContext(mPhone, apnContextType.getType(), mLogTag, this,
                apnContextType.getPriority());
        mApnContexts.put(apnContext.getApnType(), apnContext);
        mApnContextsByType.put(ApnSetting.getApnTypesBitmaskFromString(apnContext.getApnType()),
                apnContext);
        mPrioritySortedApnContexts.add(apnContext);
    }

    public LinkProperties getLinkProperties(String apnType) {
        ApnContext apnContext = mApnContexts.get(apnType);
        if (apnContext != null) {
            DataConnection dataConnection = apnContext.getDataConnection();
            if (dataConnection != null) {
                if (DBG) log("return link properties for " + apnType);
                return dataConnection.getLinkProperties();
            }
        }
        if (DBG) log("return new LinkProperties");
        return new LinkProperties();
    }

    public NetworkCapabilities getNetworkCapabilities(String apnType) {
        ApnContext apnContext = mApnContexts.get(apnType);
        if (apnContext!=null) {
            DataConnection dataConnection = apnContext.getDataConnection();
            if (dataConnection != null) {
                if (DBG) {
                    log("get active pdp is not null, return NetworkCapabilities for " + apnType);
                }
                return dataConnection.getNetworkCapabilities();
            }
        }
        if (DBG) log("return new NetworkCapabilities");
        return new NetworkCapabilities();
    }

    // Return all active apn types
    public String[] getActiveApnTypes() {
        if (DBG) log("get all active apn types");
        ArrayList<String> result = new ArrayList<String>();

        for (ApnContext apnContext : mApnContexts.values()) {
            if (mAttached.get() && apnContext.isReady()) {
                result.add(apnContext.getApnType());
            }
        }

        return result.toArray(new String[0]);
    }

    @VisibleForTesting
    public Collection<ApnContext> getApnContexts() {
        return mApnContexts.values();
    }

    /** Return active ApnSetting of a specific apnType */
    public ApnSetting getActiveApnSetting(String apnType) {
        if (VDBG) log("get active ApnSetting for type:" + apnType);
        ApnContext apnContext = mApnContexts.get(apnType);
        return (apnContext != null) ? apnContext.getApnSetting() : null;
    }

    // Return active apn of specific apn type
    public String getActiveApnString(String apnType) {
        if (VDBG) log( "get active apn string for type:" + apnType);
        ApnSetting setting = getActiveApnSetting(apnType);
        return (setting != null) ? setting.getApnName() : null;
    }

    /**
     * Returns {@link DctConstants.State} based on the state of the {@link DataConnection} that
     * contains a {@link ApnSetting} that supported the given apn type {@code anpType}.
     *
     * <p>
     * Assumes there is less than one {@link ApnSetting} can support the given apn type.
     */
    public DctConstants.State getState(String apnType) {
        DctConstants.State state = DctConstants.State.IDLE;
        final int apnTypeBitmask = ApnSetting.getApnTypesBitmaskFromString(apnType);
        for (DataConnection dc : mDataConnections.values()) {
            ApnSetting apnSetting = dc.getApnSetting();
            if (apnSetting != null && apnSetting.canHandleType(apnTypeBitmask)) {
                if (dc.isActive()) {
                    state = getBetterConnectionState(state, DctConstants.State.CONNECTED);
                } else if (dc.isActivating()) {
                    state = getBetterConnectionState(state, DctConstants.State.CONNECTING);
                } else if (dc.isInactive()) {
                    state = getBetterConnectionState(state, DctConstants.State.IDLE);
                } else if (dc.isDisconnecting()) {
                    state = getBetterConnectionState(state, DctConstants.State.DISCONNECTING);
                }
            }
        }
        return state;
    }

    /** Convert the internal DctConstants enum state to the TelephonyManager DATA_*  state.
     * @param state the DctConstants.State
     * @return a corresponding TelephonyManager.DataState
     */
    @TelephonyManager.DataState
    public static int convertDctStateToTelephonyDataState(DctConstants.State state) {
        switch(state) {
            case CONNECTING: // fall through
            case RETRYING:
                return TelephonyManager.DATA_CONNECTING;
            case CONNECTED:
                return TelephonyManager.DATA_CONNECTED;
            case DISCONNECTING:
                return TelephonyManager.DATA_DISCONNECTING;
            case IDLE: // fall through
            case FAILED: // fall through
            default:
                return TelephonyManager.DATA_DISCONNECTED;
        }
    }

    /** Return the Precise Data Connection State information */
    public @NonNull PreciseDataConnectionState getPreciseDataConnectionState(
            String apnType, boolean isSuspended, int networkType) {

        int telState = convertDctStateToTelephonyDataState(getState(apnType));
        // Since suspended isn't actually reported by the DCT, do a fixup based on current
        // voice call state and device + rat capability
        if ((telState == TelephonyManager.DATA_CONNECTED
                || telState == TelephonyManager.DATA_DISCONNECTING)
                && isSuspended) {
            telState = TelephonyManager.DATA_SUSPENDED;
        }

        ApnSetting apnSetting = getActiveApnSetting(apnType);
        int apnTypesBitmask = ApnSetting.getApnTypesBitmaskFromString(apnType);

        // TODO: should the data fail cause be populated?
        return new PreciseDataConnectionState(
                telState, networkType, apnTypesBitmask, apnType,
                getLinkProperties(apnType),
                DataFailCause.NONE, apnSetting);
    }

    /**
     * Return a better connection state between {@code stateA} and {@code stateB}. Check
     * {@link #DATA_CONNECTION_STATE_PRIORITIES} for the details.
     * @return the better connection state between {@code stateA} and {@code stateB}.
     */
    private static DctConstants.State getBetterConnectionState(
            DctConstants.State stateA, DctConstants.State stateB) {
        int idxA = ArrayUtils.indexOf(DATA_CONNECTION_STATE_PRIORITIES, stateA);
        int idxB = ArrayUtils.indexOf(DATA_CONNECTION_STATE_PRIORITIES, stateB);
        return idxA >= idxB ? stateA : stateB;
    }

    // Return if apn type is a provisioning apn.
    private boolean isProvisioningApn(String apnType) {
        ApnContext apnContext = mApnContexts.get(apnType);
        if (apnContext != null) {
            return apnContext.isProvisioningApn();
        }
        return false;
    }

    // Return state of overall
    public DctConstants.State getOverallState() {
        boolean isConnecting = false;
        boolean isFailed = true; // All enabled Apns should be FAILED.
        boolean isAnyEnabled = false;

        for (ApnContext apnContext : mApnContexts.values()) {
            if (apnContext.isEnabled()) {
                isAnyEnabled = true;
                switch (apnContext.getState()) {
                    case CONNECTED:
                    case DISCONNECTING:
                        if (VDBG) log("overall state is CONNECTED");
                        return DctConstants.State.CONNECTED;
                    case CONNECTING:
                        isConnecting = true;
                        isFailed = false;
                        break;
                    case IDLE:
                    case RETRYING:
                        isFailed = false;
                        break;
                    default:
                        isAnyEnabled = true;
                        break;
                }
            }
        }

        if (!isAnyEnabled) { // Nothing enabled. return IDLE.
            if (VDBG) log( "overall state is IDLE");
            return DctConstants.State.IDLE;
        }

        if (isConnecting) {
            if (VDBG) log( "overall state is CONNECTING");
            return DctConstants.State.CONNECTING;
        } else if (!isFailed) {
            if (VDBG) log( "overall state is IDLE");
            return DctConstants.State.IDLE;
        } else {
            if (VDBG) log( "overall state is FAILED");
            return DctConstants.State.FAILED;
        }
    }

    //****** Called from ServiceStateTracker
    /**
     * Invoked when ServiceStateTracker observes a transition from GPRS
     * attach to detach.
     */
    private void onDataConnectionDetached() {
        /*
         * We presently believe it is unnecessary to tear down the PDP context
         * when GPRS detaches, but we should stop the network polling.
         */
        if (DBG) log ("onDataConnectionDetached: stop polling and notify detached");
        stopNetStatPoll();
        stopDataStallAlarm();
        mPhone.notifyAllActiveDataConnections();
        mAttached.set(false);
    }

    private void onDataConnectionAttached() {
        if (DBG) log("onDataConnectionAttached");
        mAttached.set(true);
        if (getOverallState() == DctConstants.State.CONNECTED) {
            if (DBG) log("onDataConnectionAttached: start polling notify attached");
            startNetStatPoll();
            startDataStallAlarm(DATA_STALL_NOT_SUSPECTED);
            mPhone.notifyAllActiveDataConnections();
        }
        if (mAutoAttachOnCreationConfig) {
            mAutoAttachEnabled.set(true);
        }
        setupDataOnAllConnectableApns(Phone.REASON_DATA_ATTACHED, RetryFailures.ALWAYS);
    }

    protected boolean getAttachedStatus() {
        return mAttached.get();
    }

    /**
     * Check if it is allowed to make a data connection (without checking APN context specific
     * conditions).
     *
     * @param dataConnectionReasons Data connection allowed or disallowed reasons as the output
     *                              param. It's okay to pass null here and no reasons will be
     *                              provided.
     * @return True if data connection is allowed, otherwise false.
     */
    public boolean isDataAllowed(DataConnectionReasons dataConnectionReasons) {
        return isDataAllowed(null, REQUEST_TYPE_NORMAL, dataConnectionReasons);
    }

    /**
     * Check if it is allowed to make a data connection for a given APN type.
     *
     * @param apnContext APN context. If passing null, then will only check general but not APN
     *                   specific conditions (e.g. APN state, metered/unmetered APN).
     * @param requestType Setup data request type.
     * @param dataConnectionReasons Data connection allowed or disallowed reasons as the output
     *                              param. It's okay to pass null here and no reasons will be
     *                              provided.
     * @return True if data connection is allowed, otherwise false.
     */
    public boolean isDataAllowed(ApnContext apnContext, @RequestNetworkType int requestType,
                                 DataConnectionReasons dataConnectionReasons) {
        // Step 1: Get all environment conditions.
        // Step 2: Special handling for emergency APN.
        // Step 3. Build disallowed reasons.
        // Step 4: Determine if data should be allowed in some special conditions.

        DataConnectionReasons reasons = new DataConnectionReasons();

        int requestApnType = 0;
        if (apnContext != null) {
            requestApnType = apnContext.getApnTypeBitmask();
        }

        // Step 1: Get all environment conditions.
        final boolean internalDataEnabled = mDataEnabledSettings.isInternalDataEnabled();
        boolean attachedState = getAttachedStatus();
        boolean desiredPowerState = mPhone.getServiceStateTracker().getDesiredPowerState();
        boolean radioStateFromCarrier = mPhone.getServiceStateTracker().getPowerStateFromCarrier();
        // TODO: Remove this hack added by ag/641832.
        int dataRat = getDataRat();
        if (dataRat == ServiceState.RIL_RADIO_TECHNOLOGY_IWLAN) {
            desiredPowerState = true;
            radioStateFromCarrier = true;
        }

<<<<<<< HEAD
        boolean recordsLoaded = mIccRecords.get() != null
                && mIccRecords.get().getEssentialRecordsLoaded();

=======
>>>>>>> 9a6853db
        boolean defaultDataSelected = SubscriptionManager.isValidSubscriptionId(
                SubscriptionManager.getDefaultDataSubscriptionId());

        boolean isMeteredApnType = apnContext == null
                || ApnSettingUtils.isMeteredApnType(requestApnType, mPhone);

        PhoneConstants.State phoneState = PhoneConstants.State.IDLE;
        // Note this is explicitly not using mPhone.getState.  See b/19090488.
        // mPhone.getState reports the merge of CS and PS (volte) voice call state
        // but we only care about CS calls here for data/voice concurrency issues.
        // Calling getCallTracker currently gives you just the CS side where the
        // ImsCallTracker is held internally where applicable.
        // This should be redesigned to ask explicitly what we want:
        // voiceCallStateAllowDataCall, or dataCallAllowed or something similar.
        if (mPhone.getCallTracker() != null) {
            phoneState = mPhone.getCallTracker().getState();
        }

        // Step 2: Special handling for emergency APN.
        if (apnContext != null
                && requestApnType == ApnSetting.TYPE_EMERGENCY
                && apnContext.isConnectable()) {
            // If this is an emergency APN, as long as the APN is connectable, we
            // should allow it.
            if (dataConnectionReasons != null) {
                dataConnectionReasons.add(DataAllowedReasonType.EMERGENCY_APN);
            }
            // Bail out without further checks.
            return true;
        }

        // Step 3. Build disallowed reasons.
        if (apnContext != null && !apnContext.isConnectable()) {
            reasons.add(DataDisallowedReasonType.APN_NOT_CONNECTABLE);
        }

        // In legacy mode, if RAT is IWLAN then don't allow default/IA PDP at all.
        // Rest of APN types can be evaluated for remaining conditions.
        if ((apnContext != null && requestApnType == TYPE_DEFAULT
                || requestApnType == TYPE_IA)
                && mPhone.getTransportManager().isInLegacyMode()
                && dataRat == ServiceState.RIL_RADIO_TECHNOLOGY_IWLAN) {
            reasons.add(DataDisallowedReasonType.ON_IWLAN);
        }

        if (shouldRestrictDataForEcbm() || mPhone.isInEmergencyCall()) {
            reasons.add(DataDisallowedReasonType.IN_ECBM);
        }

        if (!attachedState && !shouldAutoAttach() && requestType != REQUEST_TYPE_HANDOVER) {
            reasons.add(DataDisallowedReasonType.NOT_ATTACHED);
        }
        if (mPhone.getSubId() == SubscriptionManager.INVALID_SUBSCRIPTION_ID) {
            reasons.add(DataDisallowedReasonType.SIM_NOT_READY);
        }
        if (phoneState != PhoneConstants.State.IDLE
                && !mPhone.getServiceStateTracker().isConcurrentVoiceAndDataAllowed()) {
            reasons.add(DataDisallowedReasonType.INVALID_PHONE_STATE);
            reasons.add(DataDisallowedReasonType.CONCURRENT_VOICE_DATA_NOT_ALLOWED);
        }
        if (!internalDataEnabled) {
            reasons.add(DataDisallowedReasonType.INTERNAL_DATA_DISABLED);
        }
        if (!defaultDataSelected) {
            reasons.add(DataDisallowedReasonType.DEFAULT_DATA_UNSELECTED);
        }
        if (mPhone.getServiceState().getDataRoaming() && !getDataRoamingEnabled()) {
            reasons.add(DataDisallowedReasonType.ROAMING_DISABLED);
        }
        if (mIsPsRestricted) {
            reasons.add(DataDisallowedReasonType.PS_RESTRICTED);
        }
        if (!desiredPowerState) {
            reasons.add(DataDisallowedReasonType.UNDESIRED_POWER_STATE);
        }
        if (!radioStateFromCarrier) {
            reasons.add(DataDisallowedReasonType.RADIO_DISABLED_BY_CARRIER);
        }

        if (apnContext != null) {
            // If the transport has been already switched to the other transport, we should not
            // allow the data setup. The only exception is the handover case, where we setup
            // handover data connection before switching the transport.
            if (mTransportType != mPhone.getTransportManager().getCurrentTransport(
                    apnContext.getApnTypeBitmask()) && requestType != REQUEST_TYPE_HANDOVER) {
                reasons.add(DataDisallowedReasonType.ON_OTHER_TRANSPORT);
            }
        }

        boolean isDataEnabled = apnContext == null ? mDataEnabledSettings.isDataEnabled()
                : mDataEnabledSettings.isDataEnabled(requestApnType);

        if (!isDataEnabled) {
            reasons.add(DataDisallowedReasonType.DATA_DISABLED);
        }

        // If there are hard disallowed reasons, we should not allow data connection no matter what.
        if (reasons.containsHardDisallowedReasons()) {
            if (dataConnectionReasons != null) {
                dataConnectionReasons.copyFrom(reasons);
            }
            return false;
        }

        // Step 4: Determine if data should be allowed in some special conditions.

        // At this point, if data is not allowed, it must be because of the soft reasons. We
        // should start to check some special conditions that data will be allowed.
        if (!reasons.allowed()) {
            // Check if the transport is WLAN ie wifi (for AP-assisted mode devices)
            if (mTransportType == AccessNetworkConstants.TRANSPORT_TYPE_WLAN) {
                reasons.add(DataAllowedReasonType.UNMETERED_APN);
            // Or if the data is on cellular, and the APN type is determined unmetered by the
            // configuration.
            } else if (mTransportType == AccessNetworkConstants.TRANSPORT_TYPE_WWAN
                    && !isMeteredApnType && requestApnType != TYPE_DEFAULT) {
                reasons.add(DataAllowedReasonType.UNMETERED_APN);
            }

            // If the request is restricted and there are only soft disallowed reasons (e.g. data
            // disabled, data roaming disabled) existing, we should allow the data.
            if (apnContext != null
                    && apnContext.hasRestrictedRequests(true)
                    && !reasons.allowed()) {
                reasons.add(DataAllowedReasonType.RESTRICTED_REQUEST);
            }
        } else {
            // If there is no disallowed reasons, then we should allow the data request with
            // normal reason.
            reasons.add(DataAllowedReasonType.NORMAL);
        }

        if (dataConnectionReasons != null) {
            dataConnectionReasons.copyFrom(reasons);
        }

        return reasons.allowed();
    }

    // arg for setupDataOnAllConnectableApns
    protected enum RetryFailures {
        // retry failed networks always (the old default)
        ALWAYS,
        // retry only when a substantial change has occurred.  Either:
        // 1) we were restricted by voice/data concurrency and aren't anymore
        // 2) our apn list has change
        ONLY_ON_CHANGE
    };

    protected void setupDataOnAllConnectableApns(String reason) {
        setupDataOnAllConnectableApns(reason, RetryFailures.ALWAYS);
    }

    protected void setupDataOnAllConnectableApns(String reason, RetryFailures retryFailures) {
        if (VDBG) log("setupDataOnAllConnectableApns: " + reason);

        if (DBG && !VDBG) {
            StringBuilder sb = new StringBuilder(120);
            for (ApnContext apnContext : mPrioritySortedApnContexts) {
                sb.append(apnContext.getApnType());
                sb.append(":[state=");
                sb.append(apnContext.getState());
                sb.append(",enabled=");
                sb.append(apnContext.isEnabled());
                sb.append("] ");
            }
            log("setupDataOnAllConnectableApns: " + reason + " " + sb);
        }

        for (ApnContext apnContext : mPrioritySortedApnContexts) {
            setupDataOnConnectableApn(apnContext, reason, retryFailures);
        }
    }

    private void setupDataOnConnectableApn(ApnContext apnContext, String reason,
            RetryFailures retryFailures) {
        if (VDBG) log("setupDataOnAllConnectableApns: apnContext " + apnContext);

        if (apnContext.getState() == DctConstants.State.FAILED
                || apnContext.getState() == DctConstants.State.RETRYING) {
            if (retryFailures == RetryFailures.ALWAYS) {
                apnContext.releaseDataConnection(reason);
            } else if (!apnContext.isConcurrentVoiceAndDataAllowed()
                    && mPhone.getServiceStateTracker().isConcurrentVoiceAndDataAllowed()) {
                // RetryFailures.ONLY_ON_CHANGE - check if voice concurrency has changed
                apnContext.releaseDataConnection(reason);
            }
        }
        if (apnContext.isConnectable()) {
            log("isConnectable() call trySetupData");
            apnContext.setReason(reason);
            trySetupData(apnContext, REQUEST_TYPE_NORMAL);
        }
    }

    private boolean shouldRestrictDataForEcbm() {
        boolean isInEcm = mPhone.isInEcm();
        boolean isInImsEcm = mPhone.getImsPhone() != null && mPhone.getImsPhone().isInImsEcm();
        log("shouldRestrictDataForEcbm: isInEcm=" + isInEcm + " isInImsEcm=" + isInImsEcm);
        return isInEcm && !isInImsEcm;
    }

    private boolean trySetupData(ApnContext apnContext, @RequestNetworkType int requestType) {

        if (mPhone.getSimulatedRadioControl() != null) {
            // Assume data is connected on the simulator
            // FIXME  this can be improved
            apnContext.setState(DctConstants.State.CONNECTED);
            mPhone.notifyDataConnection(apnContext.getApnType());

            log("trySetupData: X We're on the simulator; assuming connected retValue=true");
            return true;
        }

        DataConnectionReasons dataConnectionReasons = new DataConnectionReasons();
        boolean isDataAllowed = isDataAllowed(apnContext, requestType, dataConnectionReasons);
        String logStr = "trySetupData for APN type " + apnContext.getApnType() + ", reason: "
                + apnContext.getReason() + ", requestType=" + requestTypeToString(requestType)
                + ". " + dataConnectionReasons.toString();
        if (DBG) log(logStr);
        apnContext.requestLog(logStr);
        if (isDataAllowed) {
            if (apnContext.getState() == DctConstants.State.FAILED) {
                String str = "trySetupData: make a FAILED ApnContext IDLE so its reusable";
                if (DBG) log(str);
                apnContext.requestLog(str);
                apnContext.setState(DctConstants.State.IDLE);
            }
            int radioTech = getDataRat();
            if (radioTech == ServiceState.RIL_RADIO_TECHNOLOGY_UNKNOWN && mPhone.getServiceState()
                    .getState() == ServiceState.STATE_IN_SERVICE) {
                radioTech = getVoiceRat();
            }
            log("service state=" + mPhone.getServiceState());
            apnContext.setConcurrentVoiceAndDataAllowed(mPhone.getServiceStateTracker()
                    .isConcurrentVoiceAndDataAllowed());
            if (apnContext.getState() == DctConstants.State.IDLE) {
                String requestedApnType = apnContext.getApnType();
                /*when UICC card is not present, add default emergency apn to apnsettings
                  only if emergency apn is not present.
                */
                if(requestedApnType.equals(PhoneConstants.APN_TYPE_EMERGENCY)){
                    if(mAllApnSettings == null){
                        mAllApnSettings = new ArrayList<ApnSetting>();
                    }
                    addEmergencyApnSetting();
                }
                ArrayList<ApnSetting> waitingApns =
                        buildWaitingApns(requestedApnType, radioTech);
                if (waitingApns.isEmpty()) {
                    ApnSetting apn = apnContext != null ? apnContext.getApnSetting() : null;
                    mPhone.notifyDataConnectionFailed(apnContext.getApnType(),
                            apn != null ? apn.getApnName() : null,
                            DataFailCause.MISSING_UNKNOWN_APN);
                    String str = "trySetupData: X No APN found retValue=false";
                    if (DBG) log(str);
                    apnContext.requestLog(str);
                    return false;
                } else {
                    apnContext.setWaitingApns(waitingApns);
                    if (DBG) {
                        log ("trySetupData: Create from mAllApnSettings : "
                                    + apnListToString(mAllApnSettings));
                    }
                }
            }

            boolean retValue = setupData(apnContext, radioTech, requestType);

            if (DBG) log("trySetupData: X retValue=" + retValue);
            return retValue;
        } else {
            StringBuilder str = new StringBuilder();

            str.append("trySetupData failed. apnContext = [type=" + apnContext.getApnType()
                    + ", mState=" + apnContext.getState() + ", apnEnabled="
                    + apnContext.isEnabled() + ", mDependencyMet="
                    + apnContext.isDependencyMet() + "] ");

            if (!mDataEnabledSettings.isDataEnabled()) {
                str.append("isDataEnabled() = false. " + mDataEnabledSettings);
            }

            // If this is a data retry, we should set the APN state to FAILED so it won't stay
            // in RETRYING forever.
            if (apnContext.getState() == DctConstants.State.RETRYING) {
                apnContext.setState(DctConstants.State.FAILED);
                str.append(" Stop retrying.");
            }

            if (DBG) log(str.toString());
            apnContext.requestLog(str.toString());
            return false;
        }
    }

    /**
     * Clean up all data connections. Note this is just detach the APN context from the data
     * connection. After all APN contexts are detached from the data connection, the data
     * connection will be torn down.
     *
     * @param reason Reason for the clean up.
     */
    public void cleanUpAllConnections(String reason) {
        log("cleanUpAllConnections");
        Message msg = obtainMessage(DctConstants.EVENT_CLEAN_UP_ALL_CONNECTIONS);
        msg.obj = reason;
        sendMessage(msg);
    }

    /**
     * Clean up all data connections by detaching the APN contexts from the data connections, which
     * eventually tearing down all data connections after all APN contexts are detached from the
     * data connections.
     *
     * @param detach {@code true} if detaching APN context from the underlying data connection (when
     * no other APN context is attached to the data connection, the data connection will be torn
     * down.) {@code false} to only reset the data connection's state machine.
     *
     * @param reason reason for the clean up.
     * @return boolean - true if we did cleanup any connections, false if they
     *                   were already all disconnected.
     */
    private boolean cleanUpAllConnectionsInternal(boolean detach, String reason) {
        if (DBG) log("cleanUpAllConnectionsInternal: detach=" + detach + " reason=" + reason);
        boolean didDisconnect = false;
        boolean disableMeteredOnly = false;

        // reasons that only metered apn will be torn down
        if (!TextUtils.isEmpty(reason)) {
            disableMeteredOnly = reason.equals(Phone.REASON_DATA_SPECIFIC_DISABLED) ||
                    reason.equals(Phone.REASON_ROAMING_ON) ||
                    reason.equals(Phone.REASON_CARRIER_ACTION_DISABLE_METERED_APN) ||
                    reason.equals(Phone.REASON_SINGLE_PDN_ARBITRATION);
        }

        for (ApnContext apnContext : mApnContexts.values()) {
            // Exclude the IMS APN from single data connection case.
            if (reason.equals(Phone.REASON_SINGLE_PDN_ARBITRATION)
                    && apnContext.getApnType().equals(PhoneConstants.APN_TYPE_IMS)) {
                continue;
            }

            if (shouldCleanUpConnection(apnContext, disableMeteredOnly)) {
                // TODO - only do cleanup if not disconnected
                if (apnContext.isDisconnected() == false) didDisconnect = true;
                apnContext.setReason(reason);
                cleanUpConnectionInternal(detach, RELEASE_TYPE_DETACH, apnContext);
            } else if (DBG) {
                log("cleanUpAllConnectionsInternal: APN type " + apnContext.getApnType()
                        + " shouldn't be cleaned up.");
            }
        }

        stopNetStatPoll();
        stopDataStallAlarm();

        // TODO: Do we need mRequestedApnType?
        mRequestedApnType = ApnSetting.TYPE_DEFAULT;

        log("cleanUpAllConnectionsInternal: mDisconnectPendingCount = "
                + mDisconnectPendingCount);
        if (detach && mDisconnectPendingCount == 0) {
            notifyAllDataDisconnected();
        }

        return didDisconnect;
    }

    boolean shouldCleanUpConnection(ApnContext apnContext, boolean disableMeteredOnly) {
        if (apnContext == null) return false;

        // If meteredOnly is false, clean up all connections.
        if (!disableMeteredOnly) return true;

        // If meteredOnly is true, and apnSetting is null or it's un-metered, no need to clean up.
        ApnSetting apnSetting = apnContext.getApnSetting();
        if (apnSetting == null || !ApnSettingUtils.isMetered(apnSetting, mPhone)) return false;

        boolean isRoaming = mPhone.getServiceState().getDataRoaming();
        boolean isDataRoamingDisabled = !getDataRoamingEnabled();
        boolean isDataDisabled = !mDataEnabledSettings.isDataEnabled(
                apnSetting.getApnTypeBitmask());

        // Should clean up if its data is disabled, or data roaming is disabled while roaming.
        return isDataDisabled || (isRoaming && isDataRoamingDisabled);
    }

    /**
     * Detach the APN context from the associated data connection. This data connection might be
     * torn down if no other APN context is attached to it.
     *
     * @param apnContext The APN context to be detached
     */
    void cleanUpConnection(ApnContext apnContext) {
        if (DBG) log("cleanUpConnection: apnContext=" + apnContext);
        Message msg = obtainMessage(DctConstants.EVENT_CLEAN_UP_CONNECTION);
        msg.arg2 = 0;
        msg.obj = apnContext;
        sendMessage(msg);
    }

    /**
     * Detach the APN context from the associated data connection. This data connection will be
     * torn down if no other APN context is attached to it.
     *
     * @param detach {@code true} if detaching APN context from the underlying data connection (when
     * no other APN context is attached to the data connection, the data connection will be torn
     * down.) {@code false} to only reset the data connection's state machine.
     * @param releaseType Data release type.
     * @param apnContext The APN context to be detached.
     */
    private void cleanUpConnectionInternal(boolean detach, @ReleaseNetworkType int releaseType,
                                           ApnContext apnContext) {
        if (apnContext == null) {
            if (DBG) log("cleanUpConnectionInternal: apn context is null");
            return;
        }

        DataConnection dataConnection = apnContext.getDataConnection();
        String str = "cleanUpConnectionInternal: detach=" + detach + " reason="
                + apnContext.getReason();
        if (VDBG) log(str + " apnContext=" + apnContext);
        apnContext.requestLog(str);
        if (detach) {
            if (apnContext.isDisconnected()) {
                // The request is detach and but ApnContext is not connected.
                // If apnContext is not enabled anymore, break the linkage to the data connection.
                apnContext.releaseDataConnection("");
            } else {
                // Connection is still there. Try to clean up.
                if (dataConnection != null) {
                    if (apnContext.getState() != DctConstants.State.DISCONNECTING) {
                        boolean disconnectAll = false;
                        if (PhoneConstants.APN_TYPE_DUN.equals(apnContext.getApnType())
                                && ServiceState.isCdma(getDataRat())) {
                            if (DBG) {
                                log("cleanUpConnectionInternal: disconnectAll DUN connection");
                            }
                            // For CDMA DUN, we need to tear it down immediately. A new data
                            // connection will be reestablished with correct profile id.
                            disconnectAll = true;
                        }
                        final int generation = apnContext.getConnectionGeneration();
                        str = "cleanUpConnectionInternal: tearing down"
                                + (disconnectAll ? " all" : "") + " using gen#" + generation;
                        if (DBG) log(str + "apnContext=" + apnContext);
                        apnContext.requestLog(str);
                        Pair<ApnContext, Integer> pair = new Pair<>(apnContext, generation);
                        Message msg = obtainMessage(DctConstants.EVENT_DISCONNECT_DONE, pair);

                        if (disconnectAll || releaseType == RELEASE_TYPE_HANDOVER) {
                            dataConnection.tearDownAll(apnContext.getReason(), releaseType, msg);
                        } else {
                            dataConnection.tearDown(apnContext, apnContext.getReason(), msg);
                        }

                        apnContext.setState(DctConstants.State.DISCONNECTING);
                        mDisconnectPendingCount++;
                    }
                } else {
                    // apn is connected but no reference to the data connection.
                    // Should not be happen, but reset the state in case.
                    apnContext.setState(DctConstants.State.IDLE);
                    apnContext.requestLog("cleanUpConnectionInternal: connected, bug no dc");
                    mPhone.notifyDataConnection(apnContext.getApnType());
                }
            }
        } else {
            // force clean up the data connection.
            if (dataConnection != null) dataConnection.reset();
            apnContext.setState(DctConstants.State.IDLE);
            mPhone.notifyDataConnection(apnContext.getApnType());
            apnContext.setDataConnection(null);
        }

        // Make sure reconnection alarm is cleaned up if there is no ApnContext
        // associated to the connection.
        if (dataConnection != null) {
            cancelReconnect(apnContext);
        }
        str = "cleanUpConnectionInternal: X detach=" + detach + " reason="
                + apnContext.getReason();
        if (DBG) log(str + " apnContext=" + apnContext + " dc=" + apnContext.getDataConnection());
    }

    /**
     * Fetch the DUN apns
     * @return a list of DUN ApnSetting objects
     */
    @VisibleForTesting
    public @NonNull ArrayList<ApnSetting> fetchDunApns() {
        int bearer = getDataRat();
        IccRecords r = mIccRecords.get();
        String operator = mPhone.getOperatorNumeric();
        ArrayList<ApnSetting> dunCandidates = new ArrayList<ApnSetting>();
        ArrayList<ApnSetting> retDunSettings = new ArrayList<ApnSetting>();

        // Places to look for tether APN in order: TETHER_DUN_APN setting (to be deprecated soon),
        // APN database
        String apnData = Settings.Global.getString(mResolver, Settings.Global.TETHER_DUN_APN);
        if (!TextUtils.isEmpty(apnData)) {
            dunCandidates.addAll(ApnSetting.arrayFromString(apnData));
            if (VDBG) log("fetchDunApns: dunCandidates from Setting: " + dunCandidates);
        }

        if (dunCandidates.isEmpty()) {
            if (!ArrayUtils.isEmpty(mAllApnSettings)) {
                for (ApnSetting apn : mAllApnSettings) {
                    if (apn.canHandleType(ApnSetting.TYPE_DUN)) {
                        dunCandidates.add(apn);
                    }
                }
                if (VDBG) log("fetchDunApns: dunCandidates from database: " + dunCandidates);
            }
        }

        for (ApnSetting dunSetting : dunCandidates) {
            if (!dunSetting.canSupportNetworkType(
                    ServiceState.rilRadioTechnologyToNetworkType(bearer))) {
                continue;
            }
            retDunSettings.add(dunSetting);
        }

        if (VDBG) log("fetchDunApns: dunSettings=" + retDunSettings);
        return retDunSettings;
    }

    private int getPreferredApnSetId() {
        Cursor c = mPhone.getContext().getContentResolver()
                .query(Uri.withAppendedPath(Telephony.Carriers.CONTENT_URI,
                    "preferapnset/subId/" + mPhone.getSubId()),
                        new String[] {Telephony.Carriers.APN_SET_ID}, null, null, null);
        if (c == null) {
            loge("getPreferredApnSetId: cursor is null");
            return Telephony.Carriers.NO_APN_SET_ID;
        }

        int setId;
        if (c.getCount() < 1) {
            loge("getPreferredApnSetId: no APNs found");
            setId = Telephony.Carriers.NO_APN_SET_ID;
        } else {
            c.moveToFirst();
            setId = c.getInt(0 /* index of Telephony.Carriers.APN_SET_ID */);
        }

        if (!c.isClosed()) {
            c.close();
        }
        return setId;
    }

    public boolean hasMatchedTetherApnSetting() {
        ArrayList<ApnSetting> matches = fetchDunApns();
        log("hasMatchedTetherApnSetting: APNs=" + matches);
        return matches.size() > 0;
    }

    /**
     * @return the {@link DataConnection} with the given context id {@code cid}.
     */
    public DataConnection getDataConnectionByContextId(int cid) {
        return mDcc.getActiveDcByCid(cid);
    }

    /**
     * @return the {@link DataConnection} with the given APN context. Null if no data connection
     * is found.
     */
    public @Nullable DataConnection getDataConnectionByApnType(String apnType) {
        // TODO: Clean up all APN type in string usage
        ApnContext apnContext = mApnContexts.get(apnType);
        if (apnContext != null) {
            return apnContext.getDataConnection();
        }
        return null;
    }

    protected boolean isPermanentFailure(@DataFailureCause int dcFailCause) {
        return (DataFailCause.isPermanentFailure(mPhone.getContext(), dcFailCause,
                mPhone.getSubId())
                && (mAttached.get() == false || dcFailCause != DataFailCause.SIGNAL_LOST));
    }

    private DataConnection findFreeDataConnection() {
        for (DataConnection dataConnection : mDataConnections.values()) {
            boolean inUse = false;
            for (ApnContext apnContext : mApnContexts.values()) {
                if (apnContext.getDataConnection() == dataConnection) {
                    inUse = true;
                    break;
                }
            }
            if (!inUse) {
                if (DBG) {
                    log("findFreeDataConnection: found free DataConnection=" + dataConnection);
                }
                return dataConnection;
            }
        }
        log("findFreeDataConnection: NO free DataConnection");
        return null;
    }

    /**
     * Setup a data connection based on given APN type.
     *
     * @param apnContext APN context
     * @param radioTech RAT of the data connection
     * @param requestType Data request type
     * @return True if successful, otherwise false.
     */
    private boolean setupData(ApnContext apnContext, int radioTech,
                              @RequestNetworkType int requestType) {
        if (DBG) {
            log("setupData: apnContext=" + apnContext + ", requestType="
                    + requestTypeToString(requestType));
        }
        apnContext.requestLog("setupData. requestType=" + requestTypeToString(requestType));
        ApnSetting apnSetting;
        DataConnection dataConnection = null;

        apnSetting = apnContext.getNextApnSetting();

        if (apnSetting == null) {
            if (DBG) log("setupData: return for no apn found!");
            return false;
        }

        // profile id is only meaningful when the profile is persistent on the modem.
        int profileId = DATA_PROFILE_INVALID;
        if (apnSetting.isPersistent()) {
            profileId = apnSetting.getProfileId();
            if (profileId == DATA_PROFILE_DEFAULT) {
                profileId = getApnProfileID(apnContext.getApnType());
            }
        }

        // On CDMA, if we're explicitly asking for DUN, we need have
        // a dun-profiled connection so we can't share an existing one
        // On GSM/LTE we can share existing apn connections provided they support
        // this type.
        if (!apnContext.getApnType().equals(PhoneConstants.APN_TYPE_DUN)
                || ServiceState.isGsm(getDataRat())) {
            dataConnection = checkForCompatibleDataConnection(apnContext);
            if (dataConnection != null) {
                // Get the apn setting used by the data connection
                ApnSetting dataConnectionApnSetting = dataConnection.getApnSetting();
                if (dataConnectionApnSetting != null) {
                    // Setting is good, so use it.
                    apnSetting = dataConnectionApnSetting;
                }
            }
        }
        if (dataConnection == null) {
            if (isOnlySingleDcAllowed(radioTech)) {
                if (isHigherPriorityApnContextActive(apnContext)) {
                    if (DBG) {
                        log("setupData: Higher priority ApnContext active.  Ignoring call");
                    }
                    return false;
                }

                // Should not start cleanUp if the setupData is for IMS APN
                // or retry of same APN(State==RETRYING).
                if (!apnContext.getApnType().equals(PhoneConstants.APN_TYPE_IMS)
                        && (apnContext.getState() != DctConstants.State.RETRYING)) {
                    // Only lower priority calls left.  Disconnect them all in this single PDP case
                    // so that we can bring up the requested higher priority call (once we receive
                    // response for deactivate request for the calls we are about to disconnect
                    if (cleanUpAllConnectionsInternal(true, Phone.REASON_SINGLE_PDN_ARBITRATION)) {
                        // If any call actually requested to be disconnected, means we can't
                        // bring up this connection yet as we need to wait for those data calls
                        // to be disconnected.
                        if (DBG) log("setupData: Some calls are disconnecting first." +
                                " Wait and retry");
                        return false;
                    }
                }

                // No other calls are active, so proceed
                if (DBG) log("setupData: Single pdp. Continue setting up data call.");
            }

            dataConnection = findFreeDataConnection();

            if (dataConnection == null) {
                dataConnection = createDataConnection();
            }

            if (dataConnection == null) {
                if (DBG) log("setupData: No free DataConnection and couldn't create one, WEIRD");
                return false;
            }
        }
        final int generation = apnContext.incAndGetConnectionGeneration();
        if (DBG) {
            log("setupData: dc=" + dataConnection + " apnSetting=" + apnSetting + " gen#="
                    + generation);
        }

        apnContext.setDataConnection(dataConnection);
        apnContext.setApnSetting(apnSetting);
        apnContext.setState(DctConstants.State.CONNECTING);
        mPhone.notifyDataConnection(apnContext.getApnType());

        Message msg = obtainMessage();
        msg.what = DctConstants.EVENT_DATA_SETUP_COMPLETE;
        msg.obj = new Pair<ApnContext, Integer>(apnContext, generation);

        ApnSetting preferredApn = getPreferredApn();
        boolean isPreferredApn = apnSetting.equals(preferredApn);
        dataConnection.bringUp(apnContext, profileId, radioTech, msg, generation, requestType,
                mPhone.getSubId(), isPreferredApn);

        if (DBG) {
            if (isPreferredApn) {
                log("setupData: initing! isPreferredApn=" + isPreferredApn
                        + ", apnSetting={" + apnSetting.toString() + "}");
            } else {
                String preferredApnStr = preferredApn == null ? "null" : preferredApn.toString();
                log("setupData: initing! isPreferredApn=" + isPreferredApn
                        + ", apnSetting={" + apnSetting + "}"
                        + ", preferredApn={" + preferredApnStr + "}");
            }
        }
        return true;
    }

    protected void setInitialAttachApn() {
        ApnSetting iaApnSetting = null;
        ApnSetting defaultApnSetting = null;
        ApnSetting firstNonEmergencyApnSetting = null;

        log("setInitialApn: E mPreferredApn=" + mPreferredApn);

        if (mPreferredApn != null && mPreferredApn.canHandleType(ApnSetting.TYPE_IA)) {
              iaApnSetting = mPreferredApn;
        } else if (!mAllApnSettings.isEmpty()) {
            // Search for Initial APN setting and the first apn that can handle default
            for (ApnSetting apn : mAllApnSettings) {
                if (firstNonEmergencyApnSetting == null
                        && !apn.isEmergencyApn()) {
                    firstNonEmergencyApnSetting = apn;
                    log("setInitialApn: firstNonEmergencyApnSetting="
                            + firstNonEmergencyApnSetting);
                }
                if (apn.canHandleType(ApnSetting.TYPE_IA)) {
                    // The Initial Attach APN is highest priority so use it if there is one
                    log("setInitialApn: iaApnSetting=" + apn);
                    iaApnSetting = apn;
                    break;
                } else if ((defaultApnSetting == null)
                        && (apn.canHandleType(ApnSetting.TYPE_DEFAULT))) {
                    // Use the first default apn if no better choice
                    log("setInitialApn: defaultApnSetting=" + apn);
                    defaultApnSetting = apn;
                }
            }
        }

        if ((iaApnSetting == null) && (defaultApnSetting == null) &&
                !allowInitialAttachForOperator()) {
            log("Abort Initial attach");
            return;
        }

        // The priority of apn candidates from highest to lowest is:
        //   1) APN_TYPE_IA (Initial Attach)
        //   2) mPreferredApn, i.e. the current preferred apn
        //   3) The first apn that than handle APN_TYPE_DEFAULT
        //   4) The first APN we can find.

        ApnSetting initialAttachApnSetting = null;
        if (iaApnSetting != null) {
            if (DBG) log("setInitialAttachApn: using iaApnSetting");
            initialAttachApnSetting = iaApnSetting;
        } else if (mPreferredApn != null) {
            if (DBG) log("setInitialAttachApn: using mPreferredApn");
            initialAttachApnSetting = mPreferredApn;
        } else if (defaultApnSetting != null) {
            if (DBG) log("setInitialAttachApn: using defaultApnSetting");
            initialAttachApnSetting = defaultApnSetting;
        } else if (firstNonEmergencyApnSetting != null) {
            if (DBG) log("setInitialAttachApn: using firstNonEmergencyApnSetting");
            initialAttachApnSetting = firstNonEmergencyApnSetting;
        }

        if (initialAttachApnSetting == null) {
            if (DBG) log("setInitialAttachApn: X There in no available apn");
        } else {
            String numeric = mPhone.getOperatorNumeric();
            if (numeric != null &&
                    !numeric.equalsIgnoreCase(initialAttachApnSetting.getOperatorNumeric())) {
                if (DBG) log("setInitialAttachApn: use empty apn");
                //Add empty apn and send attach request
                initialAttachApnSetting = ApnSetting.makeApnSetting(-1, numeric, "", "", "", -1,
                        null, "", -1, "", "", 0, ApnSetting.TYPE_IA, ApnSetting.PROTOCOL_IPV4V6,
                        ApnSetting.PROTOCOL_IPV4V6, true, 0, 0, false, 0, 0, 0, 0, -1, "");
             }

            if (DBG) log("setInitialAttachApn: X selected Apn=" + initialAttachApnSetting);
            mDataServiceManager.setInitialAttachApn(createDataProfile(initialAttachApnSetting,
                            initialAttachApnSetting.equals(getPreferredApn())),
                    mPhone.getServiceState().getDataRoamingFromRegistration(), null);
        }
    }

    protected boolean allowInitialAttachForOperator() {
        return true;
    }

    /**
     * Handles changes to the APN database.
     */
    private void onApnChanged() {
        DctConstants.State overallState = getOverallState();
        boolean isDisconnected = (overallState == DctConstants.State.IDLE ||
                overallState == DctConstants.State.FAILED);

        if (mPhone instanceof GsmCdmaPhone) {
            // The "current" may no longer be valid.  MMS depends on this to send properly. TBD
            ((GsmCdmaPhone)mPhone).updateCurrentCarrierInProvider();
        }

        // TODO: It'd be nice to only do this if the changed entrie(s)
        // match the current operator.
        if (DBG) log("onApnChanged: createAllApnList and cleanUpAllConnections");
        createAllApnList();
        setDataProfilesAsNeeded();
        setInitialAttachApn();
        cleanUpConnectionsOnUpdatedApns(!isDisconnected, Phone.REASON_APN_CHANGED);

        // FIXME: See bug 17426028 maybe no conditional is needed.
        if (mPhone.getSubId() == SubscriptionManager.getDefaultDataSubscriptionId()) {
            setupDataOnAllConnectableApns(Phone.REASON_APN_CHANGED, RetryFailures.ALWAYS);
        }
    }

    /**
     * "Active" here means ApnContext isEnabled() and not in FAILED state
     * @param apnContext to compare with
     * @return true if higher priority active apn found
     */
    private boolean isHigherPriorityApnContextActive(ApnContext apnContext) {
        if (apnContext.getApnType().equals(PhoneConstants.APN_TYPE_IMS)) {
            return false;
        }

        for (ApnContext otherContext : mPrioritySortedApnContexts) {
            if (otherContext.getApnType().equals(PhoneConstants.APN_TYPE_IMS)) {
                continue;
            }
            if (apnContext.getApnType().equalsIgnoreCase(otherContext.getApnType())) return false;
            if (otherContext.isEnabled() && otherContext.getState() != DctConstants.State.FAILED) {
                return true;
            }
        }
        return false;
    }

    /**
     * Reports if we support multiple connections or not.
     * This is a combination of factors, based on carrier and RAT.
     * @param rilRadioTech the RIL Radio Tech currently in use
     * @return true if only single DataConnection is allowed
     */
    private boolean isOnlySingleDcAllowed(int rilRadioTech) {
        // Default single dc rats with no knowledge of carrier
        int[] singleDcRats = null;
        // get the carrier specific value, if it exists, from CarrierConfigManager.
        // generally configManager and bundle should not be null, but if they are it should be okay
        // to leave singleDcRats null as well
        CarrierConfigManager configManager = (CarrierConfigManager)
                mPhone.getContext().getSystemService(Context.CARRIER_CONFIG_SERVICE);
        if (configManager != null) {
            PersistableBundle bundle = configManager.getConfigForSubId(mPhone.getSubId());
            if (bundle != null) {
                singleDcRats = bundle.getIntArray(
                        CarrierConfigManager.KEY_ONLY_SINGLE_DC_ALLOWED_INT_ARRAY);
            }
        }
        boolean onlySingleDcAllowed = false;
        if (TelephonyUtils.IS_DEBUGGABLE
                && SystemProperties.getBoolean("persist.telephony.test.singleDc", false)) {
            onlySingleDcAllowed = true;
        }
        if (singleDcRats != null) {
            for (int i=0; i < singleDcRats.length && onlySingleDcAllowed == false; i++) {
                if (rilRadioTech == singleDcRats[i]) onlySingleDcAllowed = true;
            }
        }

        if (DBG) log("isOnlySingleDcAllowed(" + rilRadioTech + "): " + onlySingleDcAllowed);
        return onlySingleDcAllowed;
    }

    void sendRestartRadio() {
        if (DBG)log("sendRestartRadio:");
        Message msg = obtainMessage(DctConstants.EVENT_RESTART_RADIO);
        sendMessage(msg);
    }

    private void restartRadio() {
        if (DBG) log("restartRadio: ************TURN OFF RADIO**************");
        cleanUpAllConnectionsInternal(true, Phone.REASON_RADIO_TURNED_OFF);
        mPhone.getServiceStateTracker().powerOffRadioSafely();
        /* Note: no need to call setRadioPower(true).  Assuming the desired
         * radio power state is still ON (as tracked by ServiceStateTracker),
         * ServiceStateTracker will call setRadioPower when it receives the
         * RADIO_STATE_CHANGED notification for the power off.  And if the
         * desired power state has changed in the interim, we don't want to
         * override it with an unconditional power on.
         */
    }

    /**
     * Return true if data connection need to be setup after disconnected due to
     * reason.
     *
     * @param apnContext APN context
     * @return true if try setup data connection is need for this reason
     */
    private boolean retryAfterDisconnected(ApnContext apnContext) {
        boolean retry = true;
        String reason = apnContext.getReason();

        if (Phone.REASON_RADIO_TURNED_OFF.equals(reason) || (isOnlySingleDcAllowed(getDataRat())
                && isHigherPriorityApnContextActive(apnContext))) {
            retry = false;
        }
        return retry;
    }

    private void startReconnect(long delay, ApnContext apnContext) {
        Message msg = obtainMessage(DctConstants.EVENT_DATA_RECONNECT,
                       mPhone.getSubId(), mTransportType, apnContext);
        cancelReconnect(apnContext);
        sendMessageDelayed(msg, delay);

        if (DBG) {
            log("startReconnect: delay=" + delay + " apn="
                    + apnContext + "reason: " + apnContext.getReason()
                    + " subId: " + mPhone.getSubId());
        }
    }

    /**
     * Cancels the alarm associated with apnContext.
     *
     * @param apnContext on which the alarm should be stopped.
     */
    private void cancelReconnect(ApnContext apnContext) {
        if (apnContext == null) return;

        if (DBG) {
            log("cancelReconnect: apn=" + apnContext);
        }
        removeMessages(DctConstants.EVENT_DATA_RECONNECT, apnContext);
    }

    private void onSubscriptionChanged() {
        if (DBG) log("onSubscriptionChanged");
        if (mTransportType == AccessNetworkConstants.TRANSPORT_TYPE_WWAN) {
            // Auto attach is for cellular only.
            mAutoAttachOnCreationConfig = mPhone.getContext().getResources()
                    .getBoolean(com.android.internal.R.bool.config_auto_attach_data_on_creation);
        }

        mAutoAttachEnabled.set(false);
        setDefaultDataRoamingEnabled();
        read5GConfiguration();
        registerSettingsObserver();

        createAllApnList();
        setDataProfilesAsNeeded();
        if (mPhone.getSubId() != SubscriptionManager.INVALID_SUBSCRIPTION_ID) {
            setInitialAttachApn();
        }
        mPhone.notifyAllActiveDataConnections();
        setupDataOnAllConnectableApns(Phone.REASON_SIM_LOADED, RetryFailures.ALWAYS);
    }

    private void onSimNotReady() {
        if (DBG) log("onSimNotReady");

        cleanUpAllConnectionsInternal(true, Phone.REASON_SIM_NOT_READY);
        mAllApnSettings.clear();
        mAutoAttachOnCreationConfig = false;
        // Clear auto attach as modem is expected to do a new attach once SIM is ready
        mAutoAttachEnabled.set(false);
        // In no-sim case, we should still send the emergency APN to the modem, if there is any.
        createAllApnList();
        setDataProfilesAsNeeded();
    }

    private DataConnection checkForCompatibleDataConnection(ApnContext apnContext) {
        int apnType = apnContext.getApnTypeBitmask();
        ArrayList<ApnSetting> dunSettings = null;

        if (ApnSetting.TYPE_DUN == apnType) {
            dunSettings = sortApnListByPreferred(fetchDunApns());
        }
        if (DBG) {
            log("checkForCompatibleDataConnection: apnContext=" + apnContext);
        }

        DataConnection potentialDc = null;
        for (DataConnection curDc : mDataConnections.values()) {
            if (curDc != null) {
                ApnSetting apnSetting = curDc.getApnSetting();
                log("apnSetting: " + apnSetting);
                if (dunSettings != null && dunSettings.size() > 0) {
                    for (ApnSetting dunSetting : dunSettings) {
                        if (dunSetting.equals(apnSetting)) {
                            if (curDc.isActive()) {
                                if (DBG) {
                                    log("checkForCompatibleDataConnection:"
                                            + " found dun conn=" + curDc);
                                }
                                return curDc;
                            } else if (curDc.isActivating()) {
                                potentialDc = curDc;
                            }
                        }
                    }
                } else if (apnSetting != null && apnSetting.canHandleType(apnType)) {
                    if (curDc.isActive()) {
                        if (DBG) {
                            log("checkForCompatibleDataConnection:"
                                    + " found canHandle conn=" + curDc);
                        }
                        return curDc;
                    } else if (curDc.isActivating()) {
                        potentialDc = curDc;
                    }
                }
            }
        }

        if (DBG) {
            log("checkForCompatibleDataConnection: potential dc=" + potentialDc);
        }
        return potentialDc;
    }

    private void addRequestNetworkCompleteMsg(Message onCompleteMsg,
                                              @ApnType int apnType) {
        if (onCompleteMsg != null) {
            List<Message> messageList = mRequestNetworkCompletionMsgs.get(apnType);
            if (messageList == null) messageList = new ArrayList<>();
            messageList.add(onCompleteMsg);
            mRequestNetworkCompletionMsgs.put(apnType, messageList);
        }
    }

    private void sendRequestNetworkCompleteMsg(Message message, boolean success,
                                               @TransportType int transport,
                                               @RequestNetworkType int requestType,
                                               @DataFailureCause int cause) {
        if (message == null) return;

        Bundle b = message.getData();
        b.putBoolean(DATA_COMPLETE_MSG_EXTRA_SUCCESS, success);
        b.putInt(DATA_COMPLETE_MSG_EXTRA_REQUEST_TYPE, requestType);
        b.putInt(DATA_COMPLETE_MSG_EXTRA_TRANSPORT_TYPE, transport);
        // TODO: For now this is the only fail cause that we know modem keeps data connection on
        // original transport. Might add more complicated logic or mapping in the future.
        b.putBoolean(DATA_COMPLETE_MSG_EXTRA_HANDOVER_FAILURE_FALLBACK,
                (requestType == REQUEST_TYPE_HANDOVER
                        && cause == DataFailCause.HANDOFF_PREFERENCE_CHANGED));
        message.sendToTarget();
    }

    public void enableApn(@ApnType int apnType, @RequestNetworkType int requestType,
                          Message onCompleteMsg) {
        sendMessage(obtainMessage(DctConstants.EVENT_ENABLE_APN, apnType, requestType,
                onCompleteMsg));
    }

    private void onEnableApn(@ApnType int apnType, @RequestNetworkType int requestType,
                             Message onCompleteMsg) {
        ApnContext apnContext = mApnContextsByType.get(apnType);
        if (apnContext == null) {
            loge("onEnableApn(" + apnType + "): NO ApnContext");
            sendRequestNetworkCompleteMsg(onCompleteMsg, false, mTransportType, requestType,
                    DataFailCause.NONE);
            return;
        }

        String str = "onEnableApn: apnType=" + ApnSetting.getApnTypeString(apnType)
                + ", request type=" + requestTypeToString(requestType);
        if (DBG) log(str);
        apnContext.requestLog(str);

        if (!apnContext.isDependencyMet()) {
            apnContext.setReason(Phone.REASON_DATA_DEPENDENCY_UNMET);
            apnContext.setEnabled(true);
            str = "onEnableApn: dependency is not met.";
            if (DBG) log(str);
            apnContext.requestLog(str);
            sendRequestNetworkCompleteMsg(onCompleteMsg, false, mTransportType, requestType,
                    DataFailCause.NONE);
            return;
        }

        if (apnContext.isReady()) {
            DctConstants.State state = apnContext.getState();
            switch(state) {
                case CONNECTING:
                    if (DBG) log("onEnableApn: 'CONNECTING' so return");
                    apnContext.requestLog("onEnableApn state=CONNECTING, so return");
                    addRequestNetworkCompleteMsg(onCompleteMsg, apnType);
                    return;
                case CONNECTED:
                    if (DBG) log("onEnableApn: 'CONNECTED' so return");
                    // Don't add to local log since this is so common
                    sendRequestNetworkCompleteMsg(onCompleteMsg, true, mTransportType,
                            requestType, DataFailCause.NONE);
                    return;
                case DISCONNECTING:
                    if (DBG) log("onEnableApn: 'DISCONNECTING' so return");
                    apnContext.requestLog("onEnableApn state=DISCONNECTING, so return");
                    sendRequestNetworkCompleteMsg(onCompleteMsg, false, mTransportType,
                            requestType, DataFailCause.NONE);
                    return;
                case IDLE:
                    // fall through: this is unexpected but if it happens cleanup and try setup
                case FAILED:
                case RETRYING:
                    // We're "READY" but not active so disconnect (cleanup = true) and
                    // connect (trySetup = true) to be sure we retry the connection.
                    apnContext.setReason(Phone.REASON_DATA_ENABLED);
                    break;
            }
        } else {
            if (apnContext.isEnabled()) {
                apnContext.setReason(Phone.REASON_DATA_DEPENDENCY_MET);
            } else {
                apnContext.setReason(Phone.REASON_DATA_ENABLED);
            }
            if (apnContext.getState() == DctConstants.State.FAILED) {
                apnContext.setState(DctConstants.State.IDLE);
            }
        }
        apnContext.setEnabled(true);
        apnContext.resetErrorCodeRetries();
        if (trySetupData(apnContext, requestType)) {
            addRequestNetworkCompleteMsg(onCompleteMsg, apnType);
        } else {
            sendRequestNetworkCompleteMsg(onCompleteMsg, false, mTransportType,
                    requestType, DataFailCause.NONE);
        }
    }

    public void disableApn(@ApnType int apnType, @ReleaseNetworkType int releaseType) {
        sendMessage(obtainMessage(DctConstants.EVENT_DISABLE_APN, apnType, releaseType));
    }

    private void onDisableApn(@ApnType int apnType,
                              @ReleaseNetworkType int releaseType) {
        ApnContext apnContext = mApnContextsByType.get(apnType);
        if (apnContext == null) {
            loge("disableApn(" + apnType + "): NO ApnContext");
            return;
        }

        boolean cleanup = false;
        String str = "onDisableApn: apnType=" + ApnSetting.getApnTypeString(apnType)
                + ", release type=" + releaseTypeToString(releaseType);
        if (DBG) log(str);
        apnContext.requestLog(str);

        if (apnContext.isReady()) {
            cleanup = (releaseType == RELEASE_TYPE_DETACH
                    || releaseType == RELEASE_TYPE_HANDOVER);
            if (apnContext.isDependencyMet()) {
                apnContext.setReason(Phone.REASON_DATA_DISABLED_INTERNAL);
                // If ConnectivityService has disabled this network, stop trying to bring
                // it up, but do not tear it down - ConnectivityService will do that
                // directly by talking with the DataConnection.
                //
                // This doesn't apply to DUN. When the user disable tethering, we would like to
                // detach the APN context from the data connection so the data connection can be
                // torn down if no other APN context attached to it.
                if (PhoneConstants.APN_TYPE_DUN.equals(apnContext.getApnType())
                        || apnContext.getState() != DctConstants.State.CONNECTED) {
                    str = "Clean up the connection. Apn type = " + apnContext.getApnType()
                            + ", state = " + apnContext.getState();
                    if (DBG) log(str);
                    apnContext.requestLog(str);
                    cleanup = true;
                }
            } else {
                apnContext.setReason(Phone.REASON_DATA_DEPENDENCY_UNMET);
            }
        }

        apnContext.setEnabled(false);
        if (cleanup) {
            cleanUpConnectionInternal(true, releaseType, apnContext);
        }

        if (isOnlySingleDcAllowed(getDataRat()) && !isHigherPriorityApnContextActive(apnContext)) {
            if (DBG) log("disableApn:isOnlySingleDcAllowed true & higher priority APN disabled");
            // If the highest priority APN is disabled and only single
            // data call is allowed, try to setup data call on other connectable APN.
            setupDataOnAllConnectableApns(Phone.REASON_SINGLE_PDN_ARBITRATION,
                    RetryFailures.ALWAYS);
        }
    }

    /**
     * Modify {@link android.provider.Settings.Global#DATA_ROAMING} value for user modification only
     */
    public void setDataRoamingEnabledByUser(boolean enabled) {
        mDataEnabledSettings.setDataRoamingEnabled(enabled);
        setDataRoamingFromUserAction(true);
        if (DBG) {
            log("setDataRoamingEnabledByUser: set phoneSubId=" + mPhone.getSubId()
                    + " isRoaming=" + enabled);
        }
    }

    /**
     * Return current {@link android.provider.Settings.Global#DATA_ROAMING} value.
     */
    public boolean getDataRoamingEnabled() {
        boolean isDataRoamingEnabled = mDataEnabledSettings.getDataRoamingEnabled();

        if (VDBG) {
            log("getDataRoamingEnabled: phoneSubId=" + mPhone.getSubId()
                    + " isDataRoamingEnabled=" + isDataRoamingEnabled);
        }
        return isDataRoamingEnabled;
    }

    /**
     * Set default value for {@link android.provider.Settings.Global#DATA_ROAMING}
     * if the setting is not from user actions. default value is based on carrier config and system
     * properties.
     */
    private void setDefaultDataRoamingEnabled() {
        // For single SIM phones, this is a per phone property.
        String setting = Settings.Global.DATA_ROAMING;
        boolean useCarrierSpecificDefault = false;
        if (mTelephonyManager.getSimCount() != 1) {
            setting = setting + mPhone.getSubId();
            try {
                Settings.Global.getInt(mResolver, setting);
            } catch (SettingNotFoundException ex) {
                // For msim, update to carrier default if uninitialized.
                useCarrierSpecificDefault = true;
            }
        } else if (!isDataRoamingFromUserAction()) {
            // for single sim device, update to carrier default if user action is not set
            useCarrierSpecificDefault = true;
        }
        log("setDefaultDataRoamingEnabled: useCarrierSpecificDefault "
                + useCarrierSpecificDefault);
        if (useCarrierSpecificDefault) {
            boolean defaultVal = mDataEnabledSettings.getDefaultDataRoamingEnabled();
            mDataEnabledSettings.setDataRoamingEnabled(defaultVal);
        }
    }

    private boolean isDataRoamingFromUserAction() {
        final SharedPreferences sp = PreferenceManager
                .getDefaultSharedPreferences(mPhone.getContext());
        // since we don't want to unset user preference from system update, pass true as the default
        // value if shared pref does not exist and set shared pref to false explicitly from factory
        // reset.
        if (!sp.contains(Phone.DATA_ROAMING_IS_USER_SETTING_KEY)
                && Settings.Global.getInt(mResolver, Settings.Global.DEVICE_PROVISIONED, 0) == 0) {
            sp.edit().putBoolean(Phone.DATA_ROAMING_IS_USER_SETTING_KEY, false).commit();
        }
        return sp.getBoolean(Phone.DATA_ROAMING_IS_USER_SETTING_KEY, true);
    }

    private void setDataRoamingFromUserAction(boolean isUserAction) {
        final SharedPreferences.Editor sp = PreferenceManager
                .getDefaultSharedPreferences(mPhone.getContext()).edit();
        sp.putBoolean(Phone.DATA_ROAMING_IS_USER_SETTING_KEY, isUserAction).commit();
    }

    // When the data roaming status changes from roaming to non-roaming.
    private void onDataRoamingOff() {
        if (DBG) log("onDataRoamingOff");

        reevaluateDataConnections();

        if (!getDataRoamingEnabled()) {
            // TODO: Remove this once all old vendor RILs are gone. We don't need to set initial apn
            // attach and send the data profile again as the modem should have both roaming and
            // non-roaming protocol in place. Modem should choose the right protocol based on the
            // roaming condition.
            setDataProfilesAsNeeded();
            setInitialAttachApn();

            // If the user did not enable data roaming, now when we transit from roaming to
            // non-roaming, we should try to reestablish the data connection.

            setupDataOnAllConnectableApns(Phone.REASON_ROAMING_OFF, RetryFailures.ALWAYS);
        } else {
            mPhone.notifyAllActiveDataConnections();
        }
    }

    // This method is called
    // 1. When the data roaming status changes from non-roaming to roaming.
    // 2. When allowed data roaming settings is changed by the user.
    private void onDataRoamingOnOrSettingsChanged(int messageType) {
        if (DBG) log("onDataRoamingOnOrSettingsChanged");
        // Used to differentiate data roaming turned on vs settings changed.
        boolean settingChanged = (messageType == DctConstants.EVENT_ROAMING_SETTING_CHANGE);

        // Check if the device is actually data roaming
        if (!mPhone.getServiceState().getDataRoaming()) {
            if (DBG) log("device is not roaming. ignored the request.");
            return;
        }

        checkDataRoamingStatus(settingChanged);

        if (getDataRoamingEnabled()) {
            // If the restricted data was brought up when data roaming is disabled, and now users
            // enable data roaming, we need to re-evaluate the conditions and possibly change the
            // network's capability.
            if (settingChanged) {
                reevaluateDataConnections();
            }

            if (DBG) log("onDataRoamingOnOrSettingsChanged: setup data on roaming");

            setupDataOnAllConnectableApns(Phone.REASON_ROAMING_ON, RetryFailures.ALWAYS);
            mPhone.notifyAllActiveDataConnections();
        } else {
            // If the user does not turn on data roaming, when we transit from non-roaming to
            // roaming, we need to tear down the data connection otherwise the user might be
            // charged for data roaming usage.
            if (DBG) log("onDataRoamingOnOrSettingsChanged: Tear down data connection on roaming.");
            cleanUpAllConnectionsInternal(true, Phone.REASON_ROAMING_ON);
        }
    }

    // We want to track possible roaming data leakage. Which is, if roaming setting
    // is disabled, yet we still setup a roaming data connection or have a connected ApnContext
    // switched to roaming. When this happens, we log it in a local log.
    private void checkDataRoamingStatus(boolean settingChanged) {
        if (!settingChanged && !getDataRoamingEnabled()
                && mPhone.getServiceState().getDataRoaming()) {
            for (ApnContext apnContext : mApnContexts.values()) {
                if (apnContext.getState() == DctConstants.State.CONNECTED) {
                    mDataRoamingLeakageLog.log("PossibleRoamingLeakage "
                            + " connection params: " + (apnContext.getDataConnection() != null
                            ? apnContext.getDataConnection().getConnectionParams() : ""));
                }
            }
        }
    }

    private void onRadioAvailable() {
        if (DBG) log("onRadioAvailable");
        if (mPhone.getSimulatedRadioControl() != null) {
            // Assume data is connected on the simulator
            // FIXME  this can be improved
            // setState(DctConstants.State.CONNECTED);
            mPhone.notifyAllActiveDataConnections();

            log("onRadioAvailable: We're on the simulator; assuming data is connected");
        }

        if (getOverallState() != DctConstants.State.IDLE) {
            cleanUpConnectionInternal(true, RELEASE_TYPE_DETACH, null);
        }
    }

    private void onRadioOffOrNotAvailable() {
        // Make sure our reconnect delay starts at the initial value
        // next time the radio comes on

        mReregisterOnReconnectFailure = false;

        // Clear auto attach as modem is expected to do a new attach
        mAutoAttachEnabled.set(false);

        if (mPhone.getSimulatedRadioControl() != null) {
            // Assume data is connected on the simulator
            // FIXME  this can be improved
            log("We're on the simulator; assuming radio off is meaningless");
        } else {
            if (DBG) log("onRadioOffOrNotAvailable: is off and clean up all connections");
            cleanUpAllConnectionsInternal(false, Phone.REASON_RADIO_TURNED_OFF);
        }
    }

    private void completeConnection(ApnContext apnContext, @RequestNetworkType int type) {

        if (DBG) log("completeConnection: successful, notify the world apnContext=" + apnContext);

        if (mIsProvisioning && !TextUtils.isEmpty(mProvisioningUrl)) {
            if (DBG) {
                log("completeConnection: MOBILE_PROVISIONING_ACTION url="
                        + mProvisioningUrl);
            }
            Intent newIntent = Intent.makeMainSelectorActivity(Intent.ACTION_MAIN,
                    Intent.CATEGORY_APP_BROWSER);
            newIntent.setData(Uri.parse(mProvisioningUrl));
            newIntent.setFlags(Intent.FLAG_ACTIVITY_BROUGHT_TO_FRONT |
                    Intent.FLAG_ACTIVITY_NEW_TASK);
            try {
                mPhone.getContext().startActivity(newIntent);
            } catch (ActivityNotFoundException e) {
                loge("completeConnection: startActivityAsUser failed" + e);
            }
        }
        mIsProvisioning = false;
        mProvisioningUrl = null;
        if (mProvisioningSpinner != null) {
            sendMessage(obtainMessage(DctConstants.CMD_CLEAR_PROVISIONING_SPINNER,
                    mProvisioningSpinner));
        }

        mPhone.notifyDataConnection(apnContext.getApnType());

        startNetStatPoll();
        startDataStallAlarm(DATA_STALL_NOT_SUSPECTED);
    }

    /**
     * A SETUP (aka bringUp) has completed, possibly with an error. If
     * there is an error this method will call {@link #onDataSetupCompleteError}.
     */
    private void onDataSetupComplete(ApnContext apnContext, boolean success, int cause,
                                     @RequestNetworkType int requestType) {
        int apnType = ApnSetting.getApnTypesBitmaskFromString(apnContext.getApnType());
        List<Message> messageList = mRequestNetworkCompletionMsgs.get(apnType);
        if (messageList != null) {
            for (Message msg : messageList) {
                sendRequestNetworkCompleteMsg(msg, success, mTransportType, requestType, cause);
            }
            messageList.clear();
        }

        if (success) {
            DataConnection dataConnection = apnContext.getDataConnection();

            if (RADIO_TESTS) {
                // Note: To change radio.test.onDSC.null.dcac from command line you need to
                // adb root and adb remount and from the command line you can only change the
                // value to 1 once. To change it a second time you can reboot or execute
                // adb shell stop and then adb shell start. The command line to set the value is:
                // adb shell sqlite3 /data/data/com.android.providers.settings/databases/settings.db "insert into system (name,value) values ('radio.test.onDSC.null.dcac', '1');"
                ContentResolver cr = mPhone.getContext().getContentResolver();
                String radioTestProperty = "radio.test.onDSC.null.dcac";
                if (Settings.System.getInt(cr, radioTestProperty, 0) == 1) {
                    log("onDataSetupComplete: " + radioTestProperty +
                            " is true, set dcac to null and reset property to false");
                    dataConnection = null;
                    Settings.System.putInt(cr, radioTestProperty, 0);
                    log("onDataSetupComplete: " + radioTestProperty + "=" +
                            Settings.System.getInt(mPhone.getContext().getContentResolver(),
                                    radioTestProperty, -1));
                }
            }
            if (dataConnection == null) {
                log("onDataSetupComplete: no connection to DC, handle as error");
                onDataSetupCompleteError(apnContext, requestType);
            } else {
                ApnSetting apn = apnContext.getApnSetting();
                if (DBG) {
                    log("onDataSetupComplete: success apn=" + (apn == null ? "unknown"
                            : apn.getApnName()));
                }
                if (apn != null && !TextUtils.isEmpty(apn.getProxyAddressAsString())) {
                    try {
                        int port = apn.getProxyPort();
                        if (port == -1) {
                            port = 8080;
                        }
                        ProxyInfo proxy = ProxyInfo.buildDirectProxy(
                                apn.getProxyAddressAsString(), port);
                        dataConnection.setLinkPropertiesHttpProxy(proxy);
                    } catch (NumberFormatException e) {
                        loge("onDataSetupComplete: NumberFormatException making ProxyProperties ("
                                + apn.getProxyPort() + "): " + e);
                    }
                }

                // everything is setup
                if (TextUtils.equals(apnContext.getApnType(), PhoneConstants.APN_TYPE_DEFAULT)
                        && mCanSetPreferApn && mPreferredApn == null) {
                    if (DBG) log("onDataSetupComplete: PREFERRED APN is null");
                    mPreferredApn = apn;
                    if (mPreferredApn != null) {
                        setPreferredApn(mPreferredApn.getId());
                    }
                }

                // A connection is setup
                apnContext.setState(DctConstants.State.CONNECTED);

                checkDataRoamingStatus(false);

                boolean isProvApn = apnContext.isProvisioningApn();
                final ConnectivityManager cm = (ConnectivityManager) mPhone.getContext()
                        .getSystemService(Context.CONNECTIVITY_SERVICE);
                if (mProvisionBroadcastReceiver != null) {
                    mPhone.getContext().unregisterReceiver(mProvisionBroadcastReceiver);
                    mProvisionBroadcastReceiver = null;
                }
                if ((!isProvApn) || mIsProvisioning) {
                    // Hide any provisioning notification.
                    cm.setProvisioningNotificationVisible(false, ConnectivityManager.TYPE_MOBILE,
                            mProvisionActionName);
                    // Complete the connection normally notifying the world we're connected.
                    // We do this if this isn't a special provisioning apn or if we've been
                    // told its time to provision.
                    completeConnection(apnContext, requestType);
                } else {
                    // This is a provisioning APN that we're reporting as connected. Later
                    // when the user desires to upgrade this to a "default" connection,
                    // mIsProvisioning == true, we'll go through the code path above.
                    // mIsProvisioning becomes true when CMD_ENABLE_MOBILE_PROVISIONING
                    // is sent to the DCT.
                    if (DBG) {
                        log("onDataSetupComplete: successful, BUT send connected to prov apn as"
                                + " mIsProvisioning:" + mIsProvisioning + " == false"
                                + " && (isProvisioningApn:" + isProvApn + " == true");
                    }

                    // While radio is up, grab provisioning URL.  The URL contains ICCID which
                    // disappears when radio is off.
                    mProvisionBroadcastReceiver = new ProvisionNotificationBroadcastReceiver(
                            cm.getMobileProvisioningUrl(),
                            mTelephonyManager.getNetworkOperatorName());
                    mPhone.getContext().registerReceiver(mProvisionBroadcastReceiver,
                            new IntentFilter(mProvisionActionName));
                    // Put up user notification that sign-in is required.
                    cm.setProvisioningNotificationVisible(true, ConnectivityManager.TYPE_MOBILE,
                            mProvisionActionName);
                    // Turn off radio to save battery and avoid wasting carrier resources.
                    // The network isn't usable and network validation will just fail anyhow.
                    setRadio(false);
                }
                if (DBG) {
                    log("onDataSetupComplete: SETUP complete type=" + apnContext.getApnType());
                }
                if (TelephonyUtils.IS_DEBUGGABLE) {
                    // adb shell setprop persist.radio.test.pco [pco_val]
                    String radioTestProperty = "persist.radio.test.pco";
                    int pcoVal = SystemProperties.getInt(radioTestProperty, -1);
                    if (pcoVal != -1) {
                        log("PCO testing: read pco value from persist.radio.test.pco " + pcoVal);
                        final byte[] value = new byte[1];
                        value[0] = (byte) pcoVal;
                        final Intent intent =
                                new Intent(TelephonyManager.ACTION_CARRIER_SIGNAL_PCO_VALUE);
                        intent.putExtra(TelephonyManager.EXTRA_APN_TYPE, "default");
                        intent.putExtra(TelephonyManager.EXTRA_APN_TYPE_INT, TYPE_DEFAULT);
                        intent.putExtra(TelephonyManager.EXTRA_APN_PROTOCOL, "IPV4V6");
                        intent.putExtra(TelephonyManager.EXTRA_APN_PROTOCOL_INT, PROTOCOL_IPV4V6);
                        intent.putExtra(TelephonyManager.EXTRA_PCO_ID, 0xFF00);
                        intent.putExtra(TelephonyManager.EXTRA_PCO_VALUE, value);
                        mPhone.getCarrierSignalAgent().notifyCarrierSignalReceivers(intent);
                    }
                }
            }
        } else {
            if (DBG) {
                ApnSetting apn = apnContext.getApnSetting();
                log("onDataSetupComplete: error apn=" + apn.getApnName() + ", cause=" + cause
                        + ", requestType=" + requestTypeToString(requestType));
            }
            if (DataFailCause.isEventLoggable(cause)) {
                // Log this failure to the Event Logs.
                int cid = getCellLocationId();
                EventLog.writeEvent(EventLogTags.PDP_SETUP_FAIL,
                        cause, cid, mTelephonyManager.getNetworkType());
            }
            ApnSetting apn = apnContext.getApnSetting();
            mPhone.notifyDataConnectionFailed(apnContext.getApnType(),
                    apn != null ? apn.getApnName() : null, cause);

            // Compose broadcast intent send to the specific carrier signaling receivers
            Intent intent = new Intent(TelephonyManager
                    .ACTION_CARRIER_SIGNAL_REQUEST_NETWORK_FAILED);
            intent.putExtra(TelephonyManager.EXTRA_ERROR_CODE, cause);
            intent.putExtra(TelephonyManager.EXTRA_APN_TYPE, apnContext.getApnType());
            intent.putExtra(TelephonyManager.EXTRA_APN_TYPE_INT,
                    ApnSetting.getApnTypesBitmaskFromString(apnContext.getApnType()));
            mPhone.getCarrierSignalAgent().notifyCarrierSignalReceivers(intent);

            if (DataFailCause.isRadioRestartFailure(mPhone.getContext(), cause, mPhone.getSubId())
                    || apnContext.restartOnError(cause)) {
                if (DBG) log("Modem restarted.");
                sendRestartRadio();
            }

            // If the data call failure cause is a permanent failure, we mark the APN as permanent
            // failed.
            if (isPermanentFailure(cause)) {
                log("cause = " + cause + ", mark apn as permanent failed. apn = " + apn);
                apnContext.markApnPermanentFailed(apn);
            }
            onDataSetupCompleteError(apnContext, requestType);
        }
    }

    /**
     * Error has occurred during the SETUP {aka bringUP} request and the DCT
     * should either try the next waiting APN or start over from the
     * beginning if the list is empty. Between each SETUP request there will
     * be a delay defined by {@link #getApnDelay()}.
     */
    private void onDataSetupCompleteError(ApnContext apnContext,
                                          @RequestNetworkType int requestType) {
        long delay = apnContext.getDelayForNextApn(mFailFast);

        // Check if we need to retry or not.
        // TODO: We should support handover retry in the future.
        if (delay >= 0) {
            if (DBG) log("onDataSetupCompleteError: Try next APN. delay = " + delay);
            apnContext.setState(DctConstants.State.RETRYING);
            // Wait a bit before trying the next APN, so that
            // we're not tying up the RIL command channel

            startReconnect(delay, apnContext);
        } else {
            // If we are not going to retry any APN, set this APN context to failed state.
            // This would be the final state of a data connection.
            apnContext.setState(DctConstants.State.FAILED);
            mPhone.notifyDataConnection(apnContext.getApnType());
            apnContext.setDataConnection(null);
            log("onDataSetupCompleteError: Stop retrying APNs. delay=" + delay
                    + ", requestType=" + requestTypeToString(requestType));
        }
    }

    /**
     * Called when EVENT_NETWORK_STATUS_CHANGED is received.
     *
     * @param status One of {@code NetworkAgent.VALID_NETWORK} or
     * {@code NetworkAgent.INVALID_NETWORK}.
     * @param cid context id {@code cid}
     * @param redirectUrl If the Internet probe was redirected, this
     * is the destination it was redirected to, otherwise {@code null}
     */
    private void onNetworkStatusChanged(int status, int cid, String redirectUrl) {
        if (!TextUtils.isEmpty(redirectUrl)) {
            Intent intent = new Intent(TelephonyManager.ACTION_CARRIER_SIGNAL_REDIRECTED);
            intent.putExtra(TelephonyManager.EXTRA_REDIRECTION_URL, redirectUrl);
            mPhone.getCarrierSignalAgent().notifyCarrierSignalReceivers(intent);
            log("Notify carrier signal receivers with redirectUrl: " + redirectUrl);
        } else {
            final boolean isValid = status == NetworkAgent.VALIDATION_STATUS_VALID;
            final DataConnection dc = getDataConnectionByContextId(cid);
            if (!mDsRecoveryHandler.isRecoveryOnBadNetworkEnabled()) {
                if (DBG) log("Skip data stall recovery on network status change with in threshold");
                return;
            }
            if (mTransportType != AccessNetworkConstants.TRANSPORT_TYPE_WWAN) {
                if (DBG) log("Skip data stall recovery on non WWAN");
                return;
            }
            if (dc != null && dc.isValidationRequired()) {
                mDsRecoveryHandler.processNetworkStatusChanged(isValid);
            }
        }
    }

    /**
     * Called when EVENT_DISCONNECT_DONE is received.
     */
    private void onDisconnectDone(ApnContext apnContext) {
        if(DBG) log("onDisconnectDone: EVENT_DISCONNECT_DONE apnContext=" + apnContext);
        apnContext.setState(DctConstants.State.IDLE);
        final DataConnection dc = apnContext.getDataConnection();
        // when data connection is gone and not for handover, notify all apn types which
        // this data connection can handle. Note, this might not work if one apn type served for
        // multiple data connection.
        if (dc != null && dc.isInactive() && !dc.hasBeenTransferred()) {
            String[] types = ApnSetting.getApnTypesStringFromBitmask(
                    apnContext.getApnSetting().getApnTypeBitmask()).split(",");
            for (String type : types) {
                mPhone.notifyDataConnection(type);
            }
        }
        // if all data connection are gone, check whether Airplane mode request was
        // pending.
        if (isDisconnected()) {
            if (mPhone.getServiceStateTracker().processPendingRadioPowerOffAfterDataOff()) {
                if (DBG) log("onDisconnectDone: radio will be turned off, no retries");
                // Radio will be turned off. No need to retry data setup
                apnContext.setApnSetting(null);
                apnContext.setDataConnection(null);

                // Need to notify disconnect as well, in the case of switching Airplane mode.
                // Otherwise, it would cause 30s delayed to turn on Airplane mode.
                if (mDisconnectPendingCount > 0) {
                    mDisconnectPendingCount--;
                }

                if (mDisconnectPendingCount == 0) {
                    notifyAllDataDisconnected();
                }
                return;
            }
        }
        // If APN is still enabled, try to bring it back up automatically
        if (mAttached.get() && apnContext.isReady() && retryAfterDisconnected(apnContext)) {
            // Wait a bit before trying the next APN, so that
            // we're not tying up the RIL command channel.
            // This also helps in any external dependency to turn off the context.
            if (DBG) log("onDisconnectDone: attached, ready and retry after disconnect");
            long delay = apnContext.getRetryAfterDisconnectDelay();
            if (delay > 0) {
                // Data connection is in IDLE state, so when we reconnect later, we'll rebuild
                // the waiting APN list, which will also reset/reconfigure the retry manager.
                startReconnect(delay, apnContext);
            }
        } else {
            boolean restartRadioAfterProvisioning = mPhone.getContext().getResources().getBoolean(
                    com.android.internal.R.bool.config_restartRadioAfterProvisioning);

            if (apnContext.isProvisioningApn() && restartRadioAfterProvisioning) {
                log("onDisconnectDone: restartRadio after provisioning");
                restartRadio();
            }
            apnContext.setApnSetting(null);
            apnContext.setDataConnection(null);
            if (isOnlySingleDcAllowed(getDataRat())) {
                if(DBG) log("onDisconnectDone: isOnlySigneDcAllowed true so setup single apn");
                setupDataOnAllConnectableApns(Phone.REASON_SINGLE_PDN_ARBITRATION,
                        RetryFailures.ALWAYS);
            } else {
                if(DBG) log("onDisconnectDone: not retrying");
            }
        }

        if (mDisconnectPendingCount > 0)
            mDisconnectPendingCount--;

        if (mDisconnectPendingCount == 0) {
            apnContext.setConcurrentVoiceAndDataAllowed(
                    mPhone.getServiceStateTracker().isConcurrentVoiceAndDataAllowed());
            notifyAllDataDisconnected();
        }

    }

    private void onVoiceCallStarted() {
        if (DBG) log("onVoiceCallStarted");
        mInVoiceCall = true;
        if (isConnected() && ! mPhone.getServiceStateTracker().isConcurrentVoiceAndDataAllowed()) {
            if (DBG) log("onVoiceCallStarted stop polling");
            stopNetStatPoll();
            stopDataStallAlarm();
            mPhone.notifyAllActiveDataConnections();
        }
    }

    protected void onVoiceCallEnded() {
        if (DBG) log("onVoiceCallEnded");
        mInVoiceCall = false;
        if (isConnected()) {
            if (!mPhone.getServiceStateTracker().isConcurrentVoiceAndDataAllowed()) {
                startNetStatPoll();
                startDataStallAlarm(DATA_STALL_NOT_SUSPECTED);
                mPhone.notifyAllActiveDataConnections();
            } else {
                // clean slate after call end.
                resetPollStats();
            }
        }
        // reset reconnect timer
        setupDataOnAllConnectableApns(Phone.REASON_VOICE_CALL_ENDED, RetryFailures.ALWAYS);
    }

    protected boolean isConnected() {
        for (ApnContext apnContext : mApnContexts.values()) {
            if (apnContext.getState() == DctConstants.State.CONNECTED) {
                // At least one context is connected, return true
                return true;
            }
        }
        // There are not any contexts connected, return false
        return false;
    }

    public boolean isDisconnected() {
        for (ApnContext apnContext : mApnContexts.values()) {
            if (!apnContext.isDisconnected()) {
                // At least one context was not disconnected return false
                return false;
            }
        }
        // All contexts were disconnected so return true
        return true;
    }

    protected void setDataProfilesAsNeeded() {
        if (DBG) log("setDataProfilesAsNeeded");

        ArrayList<DataProfile> dataProfileList = new ArrayList<>();

        for (ApnSetting apn : mAllApnSettings) {
            DataProfile dp = createDataProfile(apn, apn.equals(getPreferredApn()));
            if (!dataProfileList.contains(dp)) {
                dataProfileList.add(dp);
            }
        }

        // Check if the data profiles we are sending are same as we did last time. We don't want to
        // send the redundant profiles to the modem. Also if there the list is empty, we don't
        // send it to the modem.
        if (!dataProfileList.isEmpty()
                && (dataProfileList.size() != mLastDataProfileList.size()
                || !mLastDataProfileList.containsAll(dataProfileList))) {
            mDataServiceManager.setDataProfile(dataProfileList,
                    mPhone.getServiceState().getDataRoamingFromRegistration(), null);
        }
    }

    /**
     * Based on the sim operator numeric, create a list for all possible
     * Data Connections and setup the preferredApn.
     */
    protected void createAllApnList() {
        mAllApnSettings.clear();
        String operator = mPhone.getOperatorNumeric();

        // ORDER BY Telephony.Carriers._ID ("_id")
        Cursor cursor = mPhone.getContext().getContentResolver().query(
                Uri.withAppendedPath(Telephony.Carriers.SIM_APN_URI, "filtered/subId/"
                        + mPhone.getSubId()), null, null, null, Telephony.Carriers._ID);

        if (cursor != null) {
            while (cursor.moveToNext()) {
                ApnSetting apn = ApnSetting.makeApnSetting(cursor);
                if (apn == null) {
                    continue;
                }
                mAllApnSettings.add(apn);
            }
            cursor.close();
        } else {
            if (DBG) log("createAllApnList: cursor is null");
            mApnSettingsInitializationLog.log("cursor is null for carrier, operator: "
                    + operator);
        }

        addEmergencyApnSetting();

        dedupeApnSettings();

        if (mAllApnSettings.isEmpty()) {
            log("createAllApnList: No APN found for carrier, operator: " + operator);
            mApnSettingsInitializationLog.log("no APN found for carrier, operator: "
                    + operator);
            mPreferredApn = null;
            // Notify that there are no APN Settings,
            mPhone.notifyDataConnectionFailed(null, null, DataFailCause.MISSING_UNKNOWN_APN);
        } else {
            mPreferredApn = getPreferredApn();
            if (mPreferredApn != null && !mPreferredApn.getOperatorNumeric().equals(operator)) {
                mPreferredApn = null;
                setPreferredApn(-1);
            }
            if (DBG) log("createAllApnList: mPreferredApn=" + mPreferredApn);
        }
        if (DBG) log("createAllApnList: X mAllApnSettings=" + mAllApnSettings);
    }

    private void dedupeApnSettings() {
        ArrayList<ApnSetting> resultApns = new ArrayList<ApnSetting>();

        // coalesce APNs if they are similar enough to prevent
        // us from bringing up two data calls with the same interface
        int i = 0;
        while (i < mAllApnSettings.size() - 1) {
            ApnSetting first = mAllApnSettings.get(i);
            ApnSetting second = null;
            int j = i + 1;
            while (j < mAllApnSettings.size()) {
                second = mAllApnSettings.get(j);
                if (first.similar(second)) {
                    ApnSetting newApn = mergeApns(first, second);
                    mAllApnSettings.set(i, newApn);
                    first = newApn;
                    mAllApnSettings.remove(j);
                } else {
                    j++;
                }
            }
            i++;
        }
    }

    private ApnSetting mergeApns(ApnSetting dest, ApnSetting src) {
        int id = dest.getId();
        if ((src.getApnTypeBitmask() & ApnSetting.TYPE_DEFAULT) == ApnSetting.TYPE_DEFAULT) {
            id = src.getId();
        }
        final int resultApnType = src.getApnTypeBitmask() | dest.getApnTypeBitmask();
        Uri mmsc = (dest.getMmsc() == null ? src.getMmsc() : dest.getMmsc());
        String mmsProxy = TextUtils.isEmpty(dest.getMmsProxyAddressAsString())
                ? src.getMmsProxyAddressAsString() : dest.getMmsProxyAddressAsString();
        int mmsPort = dest.getMmsProxyPort() == -1 ? src.getMmsProxyPort() : dest.getMmsProxyPort();
        String proxy = TextUtils.isEmpty(dest.getProxyAddressAsString())
                ? src.getProxyAddressAsString() : dest.getProxyAddressAsString();
        int port = dest.getProxyPort() == -1 ? src.getProxyPort() : dest.getProxyPort();
        int protocol = src.getProtocol() == ApnSetting.PROTOCOL_IPV4V6 ? src.getProtocol()
                : dest.getProtocol();
        int roamingProtocol = src.getRoamingProtocol() == ApnSetting.PROTOCOL_IPV4V6
                ? src.getRoamingProtocol() : dest.getRoamingProtocol();
        int networkTypeBitmask = (dest.getNetworkTypeBitmask() == 0
                || src.getNetworkTypeBitmask() == 0)
                ? 0 : (dest.getNetworkTypeBitmask() | src.getNetworkTypeBitmask());

        return ApnSetting.makeApnSetting(id, dest.getOperatorNumeric(), dest.getEntryName(),
            dest.getApnName(), proxy, port, mmsc, mmsProxy, mmsPort, dest.getUser(),
            dest.getPassword(), dest.getAuthType(), resultApnType, protocol, roamingProtocol,
            dest.isEnabled(), networkTypeBitmask, dest.getProfileId(),
            (dest.isPersistent() || src.isPersistent()), dest.getMaxConns(),
            dest.getWaitTime(), dest.getMaxConnsTime(), dest.getMtu(), dest.getMvnoType(),
            dest.getMvnoMatchData(), dest.getApnSetId(), dest.getCarrierId(),
            dest.getSkip464Xlat());
    }

    protected DataConnection createDataConnection() {
        if (DBG) log("createDataConnection E");

        int id = mUniqueIdGenerator.getAndIncrement();
        DataConnection dataConnection = DataConnection.makeDataConnection(mPhone, id, this,
                mDataServiceManager, mDcTesterFailBringUpAll, mDcc);
        mDataConnections.put(id, dataConnection);
        if (DBG) log("createDataConnection() X id=" + id + " dc=" + dataConnection);
        return dataConnection;
    }

    private void destroyDataConnections() {
        if(mDataConnections != null) {
            if (DBG) log("destroyDataConnections: clear mDataConnectionList");
            mDataConnections.clear();
        } else {
            if (DBG) log("destroyDataConnections: mDataConnecitonList is empty, ignore");
        }
    }

    /**
     * Build a list of APNs to be used to create PDP's.
     *
     * @param requestedApnType
     * @return waitingApns list to be used to create PDP
     *          error when waitingApns.isEmpty()
     */
    private ArrayList<ApnSetting> buildWaitingApns(String requestedApnType, int radioTech) {
        if (DBG) log("buildWaitingApns: E requestedApnType=" + requestedApnType);
        ArrayList<ApnSetting> apnList = new ArrayList<ApnSetting>();

        int requestedApnTypeBitmask = ApnSetting.getApnTypesBitmaskFromString(requestedApnType);
        if (requestedApnTypeBitmask == ApnSetting.TYPE_DUN) {
            ArrayList<ApnSetting> dunApns = fetchDunApns();
            if (dunApns.size() > 0) {
                for (ApnSetting dun : dunApns) {
                    apnList.add(dun);
                    if (DBG) log("buildWaitingApns: X added APN_TYPE_DUN apnList=" + apnList);
                }
                return sortApnListByPreferred(apnList);
            }
        }

        String operator = mPhone.getOperatorNumeric();

        // This is a workaround for a bug (7305641) where we don't failover to other
        // suitable APNs if our preferred APN fails.  On prepaid ATT sims we need to
        // failover to a provisioning APN, but once we've used their default data
        // connection we are locked to it for life.  This change allows ATT devices
        // to say they don't want to use preferred at all.
        boolean usePreferred = true;
        try {
            usePreferred = !mPhone.getContext().getResources().getBoolean(com.android
                    .internal.R.bool.config_dontPreferApn);
        } catch (Resources.NotFoundException e) {
            if (DBG) log("buildWaitingApns: usePreferred NotFoundException set to true");
            usePreferred = true;
        }
        if (usePreferred) {
            mPreferredApn = getPreferredApn();
        }
        if (DBG) {
            log("buildWaitingApns: usePreferred=" + usePreferred
                    + " canSetPreferApn=" + mCanSetPreferApn
                    + " mPreferredApn=" + mPreferredApn
<<<<<<< HEAD
                    + " operator=" + operator + " radioTech=" + radioTech
                    + " IccRecords r=" + mIccRecords);
=======
                    + " operator=" + operator + " radioTech=" + radioTech);
>>>>>>> 9a6853db
        }

        if (usePreferred && mCanSetPreferApn && mPreferredApn != null &&
                mPreferredApn.canHandleType(requestedApnTypeBitmask)) {
            if (DBG) {
                log("buildWaitingApns: Preferred APN:" + operator + ":"
                        + mPreferredApn.getOperatorNumeric() + ":" + mPreferredApn);
            }
            if (mPreferredApn.getOperatorNumeric().equals(operator)) {
                if (mPreferredApn.canSupportNetworkType(
                        ServiceState.rilRadioTechnologyToNetworkType(radioTech))) {
                    apnList.add(mPreferredApn);
                    apnList = sortApnListByPreferred(apnList);
                    if (DBG) log("buildWaitingApns: X added preferred apnList=" + apnList);
                    return apnList;
                } else if (mTransportType == mPhone.getTransportManager()
                        .getCurrentTransport(ApnSetting
                                .getApnTypesBitmaskFromString(requestedApnType))) {
                    if (DBG) log("buildWaitingApns: no preferred APN");
                    setPreferredApn(-1);
                    mPreferredApn = null;
                } else {
                    if (DBG) log("buildWaitingApns: do nothing");
                }
            } else {
                if (DBG) log("buildWaitingApns: no preferred APN");
                setPreferredApn(-1);
                mPreferredApn = null;
            }
        }

        if (DBG) log("buildWaitingApns: mAllApnSettings=" + mAllApnSettings);
        for (ApnSetting apn : mAllApnSettings) {
            if (apn.canHandleType(requestedApnTypeBitmask)) {
                if (apn.canSupportNetworkType(
                        ServiceState.rilRadioTechnologyToNetworkType(radioTech))) {
                    if (VDBG) log("buildWaitingApns: adding apn=" + apn);
                    apnList.add(apn);
                } else {
                    if (DBG) {
                        log("buildWaitingApns: networkTypeBitmask:"
                                + apn.getNetworkTypeBitmask()
                                + " does not include radioTech:"
                                + ServiceState.rilRadioTechnologyToString(radioTech));
                    }
                }
            } else if (VDBG) {
                log("buildWaitingApns: couldn't handle requested ApnType="
                        + requestedApnType);
            }
        }

        apnList = sortApnListByPreferred(apnList);

        if (requestedApnType.equals(PhoneConstants.APN_TYPE_DEFAULT) && mPreferredApn == null) {
            ApnContext apnContext = mApnContextsByType.get(ApnSetting.TYPE_DEFAULT);
            // If restored to default APN, the APN ID might be changed.
            // Here reset with the same APN added newly.
            if (apnContext != null && apnContext.getApnSetting() != null
                    && apnContext.getState() == DctConstants.State.CONNECTED) {
                for (ApnSetting apnSetting : apnList) {
                    if (apnSetting.equals(apnContext.getApnSetting(),
                            mPhone.getServiceState().getDataRoamingFromRegistration())) {
                        if (DBG) log("buildWaitingApns: reset preferred APN to "
                                + apnSetting);
                        mPreferredApn = apnSetting;
                        setPreferredApn(mPreferredApn.getId());
                        break;
                    }
                }
            }
        }

        if (DBG) log("buildWaitingApns: " + apnList.size() + " APNs in the list: " + apnList);
        return apnList;
    }

    /**
     * Sort a list of ApnSetting objects, with the preferred APNs at the front of the list
     *
     * e.g. if the preferred APN set = 2 and we have
     *   1. APN with apn_set_id = 0 = Carriers.NO_SET_SET (no set is set)
     *   2. APN with apn_set_id = 1 (not preferred set)
     *   3. APN with apn_set_id = 2 (preferred set)
     * Then the return order should be (3, 1, 2) or (3, 2, 1)
     *
     * e.g. if the preferred APN set = Carriers.NO_SET_SET (no preferred set) then the
     * return order can be anything
     */
    @VisibleForTesting
    public ArrayList<ApnSetting> sortApnListByPreferred(ArrayList<ApnSetting> list) {
        if (list == null || list.size() <= 1) return list;
        int preferredApnSetId = getPreferredApnSetId();
        if (preferredApnSetId != Telephony.Carriers.NO_APN_SET_ID) {
            list.sort(new Comparator<ApnSetting>() {
                @Override
                public int compare(ApnSetting apn1, ApnSetting apn2) {
                    if (apn1.getApnSetId() == preferredApnSetId) {
                        return -1;
                    }
                    if (apn2.getApnSetId() == preferredApnSetId) {
                        return 1;
                    }
                    return 0;
                }
            });
        }
        return list;
    }

    private String apnListToString (ArrayList<ApnSetting> apns) {
        StringBuilder result = new StringBuilder();
        for (int i = 0, size = apns.size(); i < size; i++) {
            result.append('[')
                  .append(apns.get(i).toString())
                  .append(']');
        }
        return result.toString();
    }

    private void setPreferredApn(int pos) {
        if (!mCanSetPreferApn) {
            log("setPreferredApn: X !canSEtPreferApn");
            return;
        }

        String subId = Long.toString(mPhone.getSubId());
        Uri uri = Uri.withAppendedPath(PREFERAPN_NO_UPDATE_URI_USING_SUBID, subId);
        log("setPreferredApn: delete");
        ContentResolver resolver = mPhone.getContext().getContentResolver();
        resolver.delete(uri, null, null);

        if (pos >= 0) {
            log("setPreferredApn: insert");
            ContentValues values = new ContentValues();
            values.put(APN_ID, pos);
            resolver.insert(uri, values);
        }
    }

    @Nullable
    ApnSetting getPreferredApn() {
        //Only call this method from main thread
        if (mAllApnSettings == null || mAllApnSettings.isEmpty()) {
            log("getPreferredApn: mAllApnSettings is empty");
            return null;
        }

        String subId = Long.toString(mPhone.getSubId());
        Uri uri = Uri.withAppendedPath(PREFERAPN_NO_UPDATE_URI_USING_SUBID, subId);
        Cursor cursor = mPhone.getContext().getContentResolver().query(
                uri, new String[] { "_id", "name", "apn" },
                null, null, Telephony.Carriers.DEFAULT_SORT_ORDER);

        if (cursor != null) {
            mCanSetPreferApn = true;
        } else {
            mCanSetPreferApn = false;
        }

        if (VDBG) {
            log("getPreferredApn: mRequestedApnType=" + mRequestedApnType + " cursor=" + cursor
                    + " cursor.count=" + ((cursor != null) ? cursor.getCount() : 0));
        }

        if (mCanSetPreferApn && cursor.getCount() > 0) {
            int pos;
            cursor.moveToFirst();
            pos = cursor.getInt(cursor.getColumnIndexOrThrow(Telephony.Carriers._ID));
            for(ApnSetting p : mAllApnSettings) {
                if (p.getId() == pos && p.canHandleType(mRequestedApnType)) {
                    log("getPreferredApn: For APN type "
                            + ApnSetting.getApnTypeString(mRequestedApnType) + " found apnSetting "
                            + p);
                    cursor.close();
                    return p;
                }
            }
        }

        if (cursor != null) {
            cursor.close();
        }

        log("getPreferredApn: X not found");
        return null;
    }

    void onRecordsLoaded() {
        // If onRecordsLoadedOrSubIdChanged() is not called here, it should be called on
        // onSubscriptionsChanged() when a valid subId is available.
        int subId = mPhone.getSubId();
        if (mSubscriptionManager.isActiveSubId(subId)) {
            onRecordsLoadedOrSubIdChanged();
        } else {
            log("Ignoring EVENT_ESSENTIAL_SIM_RECORDS_LOADED as subId is not valid: " + subId);
        }
    }

    @Override
    public void handleMessage (Message msg) {
        if (VDBG) log("handleMessage msg=" + msg);

        AsyncResult ar;
        Pair<ApnContext, Integer> pair;
        ApnContext apnContext;
        int generation;
        int requestType;
        switch (msg.what) {
<<<<<<< HEAD
            case DctConstants.EVENT_RECORDS_LOADED:
                mSimRecords = mPhone.getSIMRecords();
                if ((mIccRecords.get() instanceof RuimRecords) && (mSimRecords != null)) {
                    mSimRecords.registerForEssentialRecordsLoaded(
                        this, EVENT_ESSENTIAL_SIM_RECORDS_LOADED, null);
                } else {
                    onRecordsLoaded();
                }
                break;

            case EVENT_ESSENTIAL_SIM_RECORDS_LOADED:
                if (DBG) log("EVENT_ESSENTIAL_SIM_RECORDS_LOADED");
                onRecordsLoaded();
                if (mSimRecords != null) {
                    mSimRecords.unregisterForEssentialRecordsLoaded(this);
                    mSimRecords = null;
                }
                break;

=======
>>>>>>> 9a6853db
            case DctConstants.EVENT_DATA_CONNECTION_DETACHED:
                onDataConnectionDetached();
                break;

            case DctConstants.EVENT_DATA_CONNECTION_ATTACHED:
                onDataConnectionAttached();
                break;

            case DctConstants.EVENT_DO_RECOVERY:
                mDsRecoveryHandler.doRecovery();
                break;

            case DctConstants.EVENT_APN_CHANGED:
                onApnChanged();
                break;

            case DctConstants.EVENT_PS_RESTRICT_ENABLED:
                /**
                 * We don't need to explicitly to tear down the PDP context
                 * when PS restricted is enabled. The base band will deactive
                 * PDP context and notify us with PDP_CONTEXT_CHANGED.
                 * But we should stop the network polling and prevent reset PDP.
                 */
                if (DBG) log("EVENT_PS_RESTRICT_ENABLED " + mIsPsRestricted);
                stopNetStatPoll();
                stopDataStallAlarm();
                mIsPsRestricted = true;
                break;

            case DctConstants.EVENT_PS_RESTRICT_DISABLED:
                /**
                 * When PS restrict is removed, we need setup PDP connection if
                 * PDP connection is down.
                 */
                if (DBG) log("EVENT_PS_RESTRICT_DISABLED " + mIsPsRestricted);
                mIsPsRestricted  = false;
                if (isConnected()) {
                    startNetStatPoll();
                    startDataStallAlarm(DATA_STALL_NOT_SUSPECTED);
                } else {
                    // TODO: Should all PDN states be checked to fail?
                    if (mState == DctConstants.State.FAILED) {
                        cleanUpAllConnectionsInternal(false, Phone.REASON_PS_RESTRICT_ENABLED);
                        mReregisterOnReconnectFailure = false;
                    }
                    apnContext = mApnContextsByType.get(ApnSetting.TYPE_DEFAULT);
                    if (apnContext != null) {
                        apnContext.setReason(Phone.REASON_PS_RESTRICT_ENABLED);
                        trySetupData(apnContext, REQUEST_TYPE_NORMAL);
                    } else {
                        loge("**** Default ApnContext not found ****");
                        if (TelephonyUtils.IS_DEBUGGABLE) {
                            throw new RuntimeException("Default ApnContext not found");
                        }
                    }
                }
                break;

            case DctConstants.EVENT_TRY_SETUP_DATA:
                trySetupData((ApnContext) msg.obj, REQUEST_TYPE_NORMAL);
                break;

            case DctConstants.EVENT_CLEAN_UP_CONNECTION:
                if (DBG) log("EVENT_CLEAN_UP_CONNECTION");
                cleanUpConnectionInternal(true, RELEASE_TYPE_DETACH, (ApnContext) msg.obj);
                break;
            case DctConstants.EVENT_CLEAN_UP_ALL_CONNECTIONS:
                if ((msg.obj != null) && (msg.obj instanceof String == false)) {
                    msg.obj = null;
                }
                cleanUpAllConnectionsInternal(true, (String) msg.obj);
                break;

            case DctConstants.EVENT_DATA_RAT_CHANGED:
                int previousDataRat = mCurrentDataRat;
                mCurrentDataRat = getDataRat();
                if (mCurrentDataRat == ServiceState.RIL_RADIO_TECHNOLOGY_UNKNOWN ||
                        mCurrentDataRat == previousDataRat) {
                    // unknown rat is an exception for data rat change. It's only received when out
                    // of service and is not applicable for apn bearer bitmask. We should bypass the
                    // check of waiting apn list and keep the data connection on, and no need to
                    // setup a new one.
                    if (DBG) log("Data RAT is unknown or no change, mCurrentDataRat=" +
                            mCurrentDataRat);
                    break;
                }
                cleanUpConnectionsOnUpdatedApns(false, Phone.REASON_NW_TYPE_CHANGED);
                //May new Network allow setupData, so try it here
                setupDataOnAllConnectableApns(Phone.REASON_NW_TYPE_CHANGED,
                        RetryFailures.ONLY_ON_CHANGE);
                break;

            case DctConstants.CMD_CLEAR_PROVISIONING_SPINNER:
                // Check message sender intended to clear the current spinner.
                if (mProvisioningSpinner == msg.obj) {
                    mProvisioningSpinner.dismiss();
                    mProvisioningSpinner = null;
                }
                break;

            case DctConstants.EVENT_ENABLE_APN:
                onEnableApn(msg.arg1, msg.arg2, (Message) msg.obj);
                break;

            case DctConstants.EVENT_DISABLE_APN:
                onDisableApn(msg.arg1, msg.arg2);
                break;

            case DctConstants.EVENT_DATA_STALL_ALARM:
                onDataStallAlarm(msg.arg1);
                break;

            case DctConstants.EVENT_ROAMING_OFF:
                onDataRoamingOff();
                break;

            case DctConstants.EVENT_ROAMING_ON:
            case DctConstants.EVENT_ROAMING_SETTING_CHANGE:
                onDataRoamingOnOrSettingsChanged(msg.what);
                break;

            case DctConstants.EVENT_DEVICE_PROVISIONED_CHANGE:
                // Update sharedPreference to false when exits new device provisioning, indicating
                // no users modifications on the settings for new devices. Thus carrier specific
                // default roaming settings can be applied for new devices till user modification.
                final SharedPreferences sp = PreferenceManager
                        .getDefaultSharedPreferences(mPhone.getContext());
                if (!sp.contains(Phone.DATA_ROAMING_IS_USER_SETTING_KEY)) {
                    sp.edit().putBoolean(Phone.DATA_ROAMING_IS_USER_SETTING_KEY, false).commit();
                }
                break;

            case DctConstants.EVENT_NETWORK_STATUS_CHANGED:
                int status = msg.arg1;
                int cid = msg.arg2;
                String url = (String) msg.obj;
                onNetworkStatusChanged(status, cid, url);
                break;

            case DctConstants.EVENT_RADIO_AVAILABLE:
                onRadioAvailable();
                break;

            case DctConstants.EVENT_RADIO_OFF_OR_NOT_AVAILABLE:
                onRadioOffOrNotAvailable();
                break;

            case DctConstants.EVENT_DATA_SETUP_COMPLETE:
                ar = (AsyncResult) msg.obj;
                pair = (Pair<ApnContext, Integer>) ar.userObj;
                apnContext = pair.first;
                generation = pair.second;
                requestType = msg.arg2;
                if (apnContext.getConnectionGeneration() == generation) {
                    boolean success = true;
                    int cause = DataFailCause.UNKNOWN;
                    if (ar.exception != null) {
                        success = false;
                        cause = (int) ar.result;
                    }
                    onDataSetupComplete(apnContext, success, cause, requestType);
                } else {
                    loge("EVENT_DATA_SETUP_COMPLETE: Dropped the event because generation "
                            + "did not match.");
                }
                break;

            case DctConstants.EVENT_DATA_SETUP_COMPLETE_ERROR:
                ar = (AsyncResult) msg.obj;
                pair = (Pair<ApnContext, Integer>) ar.userObj;
                apnContext = pair.first;
                generation = pair.second;
                requestType = msg.arg2;
                if (apnContext.getConnectionGeneration() == generation) {
                    onDataSetupCompleteError(apnContext, requestType);
                } else {
                    loge("EVENT_DATA_SETUP_COMPLETE_ERROR: Dropped the event because generation "
                            + "did not match.");
                }
                break;

            case DctConstants.EVENT_DISCONNECT_DONE:
                log("EVENT_DISCONNECT_DONE msg=" + msg);
                ar = (AsyncResult) msg.obj;
                pair = (Pair<ApnContext, Integer>) ar.userObj;
                apnContext = pair.first;
                generation = pair.second;
                if (apnContext.getConnectionGeneration() == generation) {
                    onDisconnectDone(apnContext);
                } else {
                    loge("EVENT_DISCONNECT_DONE: Dropped the event because generation "
                            + "did not match.");
                }
                break;

            case DctConstants.EVENT_VOICE_CALL_STARTED:
                onVoiceCallStarted();
                break;

            case DctConstants.EVENT_VOICE_CALL_ENDED:
                onVoiceCallEnded();
                break;
            case DctConstants.CMD_SET_ENABLE_FAIL_FAST_MOBILE_DATA: {
                sEnableFailFastRefCounter += (msg.arg1 == DctConstants.ENABLED) ? 1 : -1;
                if (DBG) {
                    log("CMD_SET_ENABLE_FAIL_FAST_MOBILE_DATA: "
                            + " sEnableFailFastRefCounter=" + sEnableFailFastRefCounter);
                }
                if (sEnableFailFastRefCounter < 0) {
                    final String s = "CMD_SET_ENABLE_FAIL_FAST_MOBILE_DATA: "
                            + "sEnableFailFastRefCounter:" + sEnableFailFastRefCounter + " < 0";
                    loge(s);
                    sEnableFailFastRefCounter = 0;
                }
                final boolean enabled = sEnableFailFastRefCounter > 0;
                if (DBG) {
                    log("CMD_SET_ENABLE_FAIL_FAST_MOBILE_DATA: enabled=" + enabled
                            + " sEnableFailFastRefCounter=" + sEnableFailFastRefCounter);
                }
                if (mFailFast != enabled) {
                    mFailFast = enabled;

                    mDataStallNoRxEnabled = !enabled;
                    if (mDsRecoveryHandler.isNoRxDataStallDetectionEnabled()
                            && (getOverallState() == DctConstants.State.CONNECTED)
                            && (!mInVoiceCall ||
                                    mPhone.getServiceStateTracker()
                                        .isConcurrentVoiceAndDataAllowed())) {
                        if (DBG) log("CMD_SET_ENABLE_FAIL_FAST_MOBILE_DATA: start data stall");
                        stopDataStallAlarm();
                        startDataStallAlarm(DATA_STALL_NOT_SUSPECTED);
                    } else {
                        if (DBG) log("CMD_SET_ENABLE_FAIL_FAST_MOBILE_DATA: stop data stall");
                        stopDataStallAlarm();
                    }
                }

                break;
            }
            case DctConstants.CMD_ENABLE_MOBILE_PROVISIONING: {
                Bundle bundle = msg.getData();
                if (bundle != null) {
                    try {
                        mProvisioningUrl = (String)bundle.get(DctConstants.PROVISIONING_URL_KEY);
                    } catch(ClassCastException e) {
                        loge("CMD_ENABLE_MOBILE_PROVISIONING: provisioning url not a string" + e);
                        mProvisioningUrl = null;
                    }
                }
                if (TextUtils.isEmpty(mProvisioningUrl)) {
                    loge("CMD_ENABLE_MOBILE_PROVISIONING: provisioning url is empty, ignoring");
                    mIsProvisioning = false;
                    mProvisioningUrl = null;
                } else {
                    loge("CMD_ENABLE_MOBILE_PROVISIONING: provisioningUrl=" + mProvisioningUrl);
                    mIsProvisioning = true;
                    startProvisioningApnAlarm();
                }
                break;
            }
            case DctConstants.EVENT_PROVISIONING_APN_ALARM: {
                if (DBG) log("EVENT_PROVISIONING_APN_ALARM");
                ApnContext apnCtx = mApnContextsByType.get(ApnSetting.TYPE_DEFAULT);
                if (apnCtx.isProvisioningApn() && apnCtx.isConnectedOrConnecting()) {
                    if (mProvisioningApnAlarmTag == msg.arg1) {
                        if (DBG) log("EVENT_PROVISIONING_APN_ALARM: Disconnecting");
                        mIsProvisioning = false;
                        mProvisioningUrl = null;
                        stopProvisioningApnAlarm();
                        cleanUpConnectionInternal(true, RELEASE_TYPE_DETACH, apnCtx);
                    } else {
                        if (DBG) {
                            log("EVENT_PROVISIONING_APN_ALARM: ignore stale tag,"
                                    + " mProvisioningApnAlarmTag:" + mProvisioningApnAlarmTag
                                    + " != arg1:" + msg.arg1);
                        }
                    }
                } else {
                    if (DBG) log("EVENT_PROVISIONING_APN_ALARM: Not connected ignore");
                }
                break;
            }
            case DctConstants.CMD_IS_PROVISIONING_APN: {
                if (DBG) log("CMD_IS_PROVISIONING_APN");
                boolean isProvApn;
                try {
                    String apnType = null;
                    Bundle bundle = msg.getData();
                    if (bundle != null) {
                        apnType = (String)bundle.get(DctConstants.APN_TYPE_KEY);
                    }
                    if (TextUtils.isEmpty(apnType)) {
                        loge("CMD_IS_PROVISIONING_APN: apnType is empty");
                        isProvApn = false;
                    } else {
                        isProvApn = isProvisioningApn(apnType);
                    }
                } catch (ClassCastException e) {
                    loge("CMD_IS_PROVISIONING_APN: NO provisioning url ignoring");
                    isProvApn = false;
                }
                if (DBG) log("CMD_IS_PROVISIONING_APN: ret=" + isProvApn);
                mReplyAc.replyToMessage(msg, DctConstants.CMD_IS_PROVISIONING_APN,
                        isProvApn ? DctConstants.ENABLED : DctConstants.DISABLED);
                break;
            }
            case DctConstants.EVENT_RESTART_RADIO: {
                restartRadio();
                break;
            }
            case DctConstants.CMD_NET_STAT_POLL: {
                if (msg.arg1 == DctConstants.ENABLED) {
                    handleStartNetStatPoll((DctConstants.Activity)msg.obj);
                } else if (msg.arg1 == DctConstants.DISABLED) {
                    handleStopNetStatPoll((DctConstants.Activity)msg.obj);
                }
                break;
            }
            case DctConstants.EVENT_PCO_DATA_RECEIVED: {
                handlePcoData((AsyncResult)msg.obj);
                break;
            }
            case DctConstants.EVENT_DATA_RECONNECT:
                if (DBG) log("EVENT_DATA_RECONNECT: subId=" + msg.arg1);
                onDataReconnect((ApnContext) msg.obj, msg.arg1);
                break;
            case DctConstants.EVENT_DATA_SERVICE_BINDING_CHANGED:
                onDataServiceBindingChanged((Boolean) ((AsyncResult) msg.obj).result);
                break;
            case DctConstants.EVENT_DATA_ENABLED_CHANGED:
                ar = (AsyncResult) msg.obj;
                if (ar.result instanceof Pair) {
                    Pair<Boolean, Integer> p = (Pair<Boolean, Integer>) ar.result;
                    boolean enabled = p.first;
                    int reason = p.second;
                    onDataEnabledChanged(enabled, reason);
                }
                break;
            case DctConstants.EVENT_DATA_ENABLED_OVERRIDE_RULES_CHANGED:
                onDataEnabledOverrideRulesChanged();
                break;
            case DctConstants.EVENT_SERVICE_STATE_CHANGED:
                if (!reevaluateUnmeteredConnections()) {
                    // always update on ServiceState changed so MobileSignalController gets
                    // accurate display info
                    mPhone.notifyDisplayInfoChanged(mTelephonyDisplayInfo);
                }
                break;
            case DctConstants.EVENT_5G_TIMER_HYSTERESIS:
                reevaluateUnmeteredConnections();
                mHysteresis = false;
                break;
            case DctConstants.EVENT_5G_TIMER_WATCHDOG:
                mWatchdog = false;
                reevaluateUnmeteredConnections();
                break;
            case DctConstants.EVENT_CARRIER_CONFIG_CHANGED:
                onCarrierConfigChanged(msg.arg1);
                break;
            default:
                Rlog.e("DcTracker", "Unhandled event=" + msg);
                break;

        }
    }

    private int getApnProfileID(String apnType) {
        if (TextUtils.equals(apnType, PhoneConstants.APN_TYPE_IMS)) {
            return RILConstants.DATA_PROFILE_IMS;
        } else if (TextUtils.equals(apnType, PhoneConstants.APN_TYPE_FOTA)) {
            return RILConstants.DATA_PROFILE_FOTA;
        } else if (TextUtils.equals(apnType, PhoneConstants.APN_TYPE_CBS)) {
            return RILConstants.DATA_PROFILE_CBS;
        } else if (TextUtils.equals(apnType, PhoneConstants.APN_TYPE_IA)) {
            return RILConstants.DATA_PROFILE_DEFAULT; // DEFAULT for now
        } else if (TextUtils.equals(apnType, PhoneConstants.APN_TYPE_DUN)) {
            return RILConstants.DATA_PROFILE_TETHERED;
        } else {
            return RILConstants.DATA_PROFILE_DEFAULT;
        }
    }

    private int getCellLocationId() {
        int cid = -1;
        CellLocation loc = mPhone.getCellIdentity().asCellLocation();

        if (loc != null) {
            if (loc instanceof GsmCellLocation) {
                cid = ((GsmCellLocation)loc).getCid();
            } else if (loc instanceof CdmaCellLocation) {
                cid = ((CdmaCellLocation)loc).getBaseStationId();
            }
        }
        return cid;
    }

<<<<<<< HEAD
    private IccRecords getUiccRecords(int appFamily) {
        return mUiccController.getIccRecords(mPhone.getPhoneId(), appFamily);
    }


    private void onUpdateIcc() {
        if (mUiccController == null ) {
            return;
        }

        IccRecords newIccRecords = mPhone.getIccRecords();

        IccRecords r = mIccRecords.get();
        if (r != newIccRecords) {
            if (r != null) {
                log("Removing stale icc objects.");
                r.unregisterForRecordsLoaded(this);
                mIccRecords.set(null);
            }
            if (newIccRecords != null) {
                if (mSubscriptionManager.isActiveSubId(mPhone.getSubId())) {
                    log("New records found.");
                    mIccRecords.set(newIccRecords);
                    newIccRecords.registerForEssentialRecordsLoaded(
                            this, DctConstants.EVENT_RECORDS_LOADED, null);
                }
            } else {
                onSimNotReady();
            }
        }
    }

=======
>>>>>>> 9a6853db
    /**
     * Update link bandwidth estimate default values from carrier config.
     * @param bandwidths String array of "RAT:upstream,downstream" for each RAT
     * @param useLte For NR NSA, whether to use LTE value for upstream or not
     */
    private void updateLinkBandwidths(String[] bandwidths, boolean useLte) {
        synchronized (mBandwidths) {
            mBandwidths.clear();
            for (String config : bandwidths) {
                int downstream = 14;
                int upstream = 14;
                String[] kv = config.split(":");
                if (kv.length == 2) {
                    String[] split = kv[1].split(",");
                    if (split.length == 2) {
                        try {
                            downstream = Integer.parseInt(split[0]);
                            upstream = Integer.parseInt(split[1]);
                        } catch (NumberFormatException ignored) {
                        }
                    }
                    mBandwidths.put(kv[0], new Pair<>(downstream, upstream));
                }
            }
            if (useLte) {
                Pair<Integer, Integer> ltePair = mBandwidths.get(DctConstants.RAT_NAME_LTE);
                if (ltePair != null) {
                    if (mBandwidths.containsKey(DctConstants.RAT_NAME_NR_NSA)) {
                        mBandwidths.put(DctConstants.RAT_NAME_NR_NSA, new Pair<>(
                                mBandwidths.get(DctConstants.RAT_NAME_NR_NSA).first,
                                ltePair.second));
                    }
                    if (mBandwidths.containsKey(DctConstants.RAT_NAME_NR_NSA_MMWAVE)) {
                        mBandwidths.put(DctConstants.RAT_NAME_NR_NSA_MMWAVE, new Pair<>(
                                mBandwidths.get(DctConstants.RAT_NAME_NR_NSA_MMWAVE).first,
                                ltePair.second));
                    }
                }
            }
        }
        for (DataConnection dc : mDataConnections.values()) {
            dc.sendMessage(DataConnection.EVENT_CARRIER_CONFIG_LINK_BANDWIDTHS_CHANGED);
        }
    }

    /**
     * Return the link upstream/downstream values from CarrierConfig for the given RAT name.
     * @param ratName RAT name from ServiceState#rilRadioTechnologyToString.
     * @return pair of downstream/upstream values (kbps), or null if the config is not defined.
     */
    public Pair<Integer, Integer> getLinkBandwidthsFromCarrierConfig(String ratName) {
        return mBandwidths.get(ratName);
    }

    private void update5GIconMapping(String config) {
        synchronized (m5GIconMapping) {
            m5GIconMapping.clear();
            for (String pair : config.trim().split(",")) {
                String[] kv = (pair.trim().toLowerCase()).split(":");
                if (kv.length != 2) {
                    if (DBG) log("Invalid 5G icon configuration, config = " + pair);
                    continue;
                }
                int value = TelephonyDisplayInfo.OVERRIDE_NETWORK_TYPE_NONE;
                if (kv[1].equals("5g")) {
                    value = TelephonyDisplayInfo.OVERRIDE_NETWORK_TYPE_NR_NSA;
                } else if (kv[1].equals("5g_plus")) {
                    value = TelephonyDisplayInfo.OVERRIDE_NETWORK_TYPE_NR_NSA_MMWAVE;
                }
                m5GIconMapping.put(kv[0], value);
            }
        }
    }

    @VisibleForTesting
    public boolean shouldAutoAttach() {
        if (mAutoAttachEnabled.get()) return true;

        PhoneSwitcher phoneSwitcher = PhoneSwitcher.getInstance();
        ServiceState serviceState = mPhone.getServiceState();

        if (phoneSwitcher == null || serviceState == null) return false;

        // If voice is also not in service, don't auto attach.
        if (serviceState.getState() != ServiceState.STATE_IN_SERVICE) return false;

        // If voice is on LTE or NR, don't auto attach as for LTE / NR data would be attached.
        if (serviceState.getVoiceNetworkType() == NETWORK_TYPE_LTE
                || serviceState.getVoiceNetworkType() == NETWORK_TYPE_NR) return false;

        // If phone is non default phone, modem may have detached from data for optimization.
        // If phone is in voice call, for DSDS case DDS switch may be limited so we do try our
        // best to setup data connection and allow auto-attach.
        return (mPhone.getPhoneId() != phoneSwitcher.getPreferredDataPhoneId()
                || mPhone.getState() != PhoneConstants.State.IDLE);
    }

    private void notifyAllDataDisconnected() {
        sEnableFailFastRefCounter = 0;
        mFailFast = false;
        mAllDataDisconnectedRegistrants.notifyRegistrants();
    }

    public void registerForAllDataDisconnected(Handler h, int what) {
        mAllDataDisconnectedRegistrants.addUnique(h, what, null);

        if (isDisconnected()) {
            log("notify All Data Disconnected");
            notifyAllDataDisconnected();
        }
    }

    public void unregisterForAllDataDisconnected(Handler h) {
        mAllDataDisconnectedRegistrants.remove(h);
    }

    private void onDataEnabledChanged(boolean enable,
                                      @DataEnabledChangedReason int enabledChangedReason) {
        if (DBG) {
            log("onDataEnabledChanged: enable=" + enable + ", enabledChangedReason="
                    + enabledChangedReason);
        }

        if (enable) {
            reevaluateDataConnections();
            setupDataOnAllConnectableApns(Phone.REASON_DATA_ENABLED, RetryFailures.ALWAYS);
        } else {
            String cleanupReason;
            switch (enabledChangedReason) {
                case DataEnabledSettings.REASON_INTERNAL_DATA_ENABLED:
                    cleanupReason = Phone.REASON_DATA_DISABLED_INTERNAL;
                    break;
                case DataEnabledSettings.REASON_DATA_ENABLED_BY_CARRIER:
                    cleanupReason = Phone.REASON_CARRIER_ACTION_DISABLE_METERED_APN;
                    break;
                case DataEnabledSettings.REASON_USER_DATA_ENABLED:
                case DataEnabledSettings.REASON_POLICY_DATA_ENABLED:
                case DataEnabledSettings.REASON_PROVISIONED_CHANGED:
                case DataEnabledSettings.REASON_PROVISIONING_DATA_ENABLED_CHANGED:
                default:
                    cleanupReason = Phone.REASON_DATA_SPECIFIC_DISABLED;
                    break;

            }
            cleanUpAllConnectionsInternal(true, cleanupReason);
        }
    }

    private boolean reevaluateUnmeteredConnections() {
        log("reevaluateUnmeteredConnections");
        if (isNetworkTypeUnmetered(NETWORK_TYPE_NR) || isFrequencyRangeUnmetered()) {
            if (DBG) log("NR NSA is unmetered");
            if (mPhone.getServiceState().getNrState()
                    == NetworkRegistrationInfo.NR_STATE_CONNECTED) {
                if (!m5GWasConnected) { // 4G -> 5G
                    stopHysteresisAlarm();
                    setDataConnectionUnmetered(true);
                }
                if (!mWatchdog) {
                    startWatchdogAlarm();
                }
                m5GWasConnected = true;
            } else {
                if (m5GWasConnected) { // 5G -> 4G
                    if (!mHysteresis && !startHysteresisAlarm()) {
                        // hysteresis is not active but carrier does not support hysteresis
                        stopWatchdogAlarm();
                        setDataConnectionUnmetered(isNetworkTypeUnmetered(
                                mTelephonyManager.getNetworkType(mPhone.getSubId())));
                    }
                    m5GWasConnected = false;
                } else { // 4G -> 4G
                    if (!hasMessages(DctConstants.EVENT_5G_TIMER_HYSTERESIS)) {
                        stopWatchdogAlarm();
                        setDataConnectionUnmetered(isNetworkTypeUnmetered(
                                mTelephonyManager.getNetworkType(mPhone.getSubId())));
                    }
                    // do nothing if waiting for hysteresis alarm to go off
                }
            }
        } else {
            stopWatchdogAlarm();
            stopHysteresisAlarm();
            setDataConnectionUnmetered(isNetworkTypeUnmetered(
                    mTelephonyManager.getNetworkType(mPhone.getSubId())));
            m5GWasConnected = false;
        }
        return updateDisplayInfo();
    }

    private void setDataConnectionUnmetered(boolean isUnmetered) {
        for (DataConnection dataConnection : mDataConnections.values()) {
            dataConnection.onMeterednessChanged(isUnmetered);
        }
    }

    private boolean isNetworkTypeUnmetered(@NetworkType int networkType) {
        if (mSubscriptionPlans == null || mSubscriptionPlans.size() == 0) {
            // safe return false if unable to get subscription plans or plans don't exist
            return false;
        }

        boolean isGeneralUnmetered = true;
        Set<Integer> allNetworkTypes = Arrays.stream(TelephonyManager.getAllNetworkTypes())
                .boxed().collect(Collectors.toSet());
        for (SubscriptionPlan plan : mSubscriptionPlans) {
            // check plan is general (applies to all network types) or specific
            if (Arrays.stream(plan.getNetworkTypes()).boxed().collect(Collectors.toSet())
                    .containsAll(allNetworkTypes)) {
                if (!isPlanUnmetered(plan)) {
                    // metered takes precedence over unmetered for safety
                    isGeneralUnmetered = false;
                }
            } else {
                // check plan applies to given network type
                if (networkType != TelephonyManager.NETWORK_TYPE_UNKNOWN) {
                    for (int planNetworkType : plan.getNetworkTypes()) {
                        if (planNetworkType == networkType) {
                            return isPlanUnmetered(plan);
                        }
                    }
                }
            }
        }
        return isGeneralUnmetered;
    }

    private boolean isPlanUnmetered(SubscriptionPlan plan) {
        return plan.getDataLimitBytes() == SubscriptionPlan.BYTES_UNLIMITED
                && (plan.getDataLimitBehavior() == SubscriptionPlan.LIMIT_BEHAVIOR_UNKNOWN
                || plan.getDataLimitBehavior() == SubscriptionPlan.LIMIT_BEHAVIOR_THROTTLED);
    }

    private boolean isFrequencyRangeUnmetered() {
        boolean nrConnected = mPhone.getServiceState().getNrState()
                == NetworkRegistrationInfo.NR_STATE_CONNECTED;
        if (mMmwaveUnmetered || mSub6Unmetered) {
            int frequencyRange = mPhone.getServiceState().getNrFrequencyRange();
            boolean mmwave = frequencyRange == ServiceState.FREQUENCY_RANGE_MMWAVE;
            // frequency range LOW, MID, or HIGH
            boolean sub6 = frequencyRange != ServiceState.FREQUENCY_RANGE_UNKNOWN && !mmwave;
            return (mMmwaveUnmetered && mmwave || mSub6Unmetered && sub6) && nrConnected;
        } else {
            return mAllUnmetered && nrConnected;
        }
    }

    private boolean updateDisplayInfo() {
        int displayNetworkType = TelephonyDisplayInfo.OVERRIDE_NETWORK_TYPE_NONE;
        int dataNetworkType = mPhone.getServiceState().getDataNetworkType();
        if (mPhone.getServiceState().getNrState() != NetworkRegistrationInfo.NR_STATE_NONE
                || dataNetworkType == TelephonyManager.NETWORK_TYPE_NR || mHysteresis) {
            // process NR display network type
            displayNetworkType = getNrDisplayType();
            if (displayNetworkType == TelephonyDisplayInfo.OVERRIDE_NETWORK_TYPE_NONE) {
                // use LTE values if 5G values aren't defined
                displayNetworkType = getLteDisplayType();
            }
        } else if (dataNetworkType == TelephonyManager.NETWORK_TYPE_LTE
                || dataNetworkType == TelephonyManager.NETWORK_TYPE_LTE_CA) {
            // process LTE display network type
            displayNetworkType = getLteDisplayType();
        }
        TelephonyDisplayInfo telephonyDisplayInfo =
                new TelephonyDisplayInfo(dataNetworkType, displayNetworkType);
        if (!telephonyDisplayInfo.equals(mTelephonyDisplayInfo)) {
            mTelephonyDisplayInfo = telephonyDisplayInfo;
            mPhone.notifyDisplayInfoChanged(telephonyDisplayInfo);
            return true;
        }
        return false;
    }

    private int getNrDisplayType() {
        // icon display keys in order of priority
        List<String> keys = new ArrayList<>();
        switch (mPhone.getServiceState().getNrState()) {
            case NetworkRegistrationInfo.NR_STATE_CONNECTED:
                if (mPhone.getServiceState().getNrFrequencyRange()
                        == ServiceState.FREQUENCY_RANGE_MMWAVE) {
                    keys.add("connected_mmwave");
                }
                keys.add("connected");
                break;
            case NetworkRegistrationInfo.NR_STATE_NOT_RESTRICTED:
                if (mActivity == DctConstants.Activity.DORMANT) {
                    keys.add("not_restricted_rrc_idle");
                } else {
                    keys.add("not_restricted_rrc_con");
                }
                break;
            case NetworkRegistrationInfo.NR_STATE_RESTRICTED:
                keys.add("restricted");
                break;
        }

        for (String key : keys) {
            if (m5GIconMapping.containsKey(key)
                    && m5GIconMapping.get(key) != TelephonyDisplayInfo.OVERRIDE_NETWORK_TYPE_NONE) {
                return m5GIconMapping.get(key);
            }
        }
        return TelephonyDisplayInfo.OVERRIDE_NETWORK_TYPE_NONE;
    }

    private int getLteDisplayType() {
        int value = TelephonyDisplayInfo.OVERRIDE_NETWORK_TYPE_NONE;
        if (mPhone.getServiceState().getDataNetworkType() == TelephonyManager.NETWORK_TYPE_LTE_CA
                || mPhone.getServiceState().isUsingCarrierAggregation()) {
            value = TelephonyDisplayInfo.OVERRIDE_NETWORK_TYPE_LTE_CA;
        }
        if (isLteEnhancedAvailable()) {
            value = TelephonyDisplayInfo.OVERRIDE_NETWORK_TYPE_LTE_ADVANCED_PRO;
        }
        return value;
    }

    private boolean isLteEnhancedAvailable() {
        if (TextUtils.isEmpty(mDataIconPattern)) {
            return false;
        }
        Pattern stringPattern = Pattern.compile(mDataIconPattern);
        for (String opName : new String[] {mPhone.getServiceState().getOperatorAlphaLongRaw(),
                mPhone.getServiceState().getOperatorAlphaShortRaw()}) {
            if (!TextUtils.isEmpty(opName)) {
                Matcher matcher = stringPattern.matcher(opName);
                if (matcher.find()) {
                    return true;
                }
            }
        }
        return false;
    }

    protected void log(String s) {
        Rlog.d(mLogTag, s);
    }

    private void loge(String s) {
        Rlog.e(mLogTag, s);
    }

    public void dump(FileDescriptor fd, PrintWriter pw, String[] args) {
        pw.println("DcTracker:");
        pw.println(" RADIO_TESTS=" + RADIO_TESTS);
        pw.println(" mDataEnabledSettings=" + mDataEnabledSettings);
        pw.println(" isDataAllowed=" + isDataAllowed(null));
        pw.flush();
        pw.println(" mRequestedApnType=" + mRequestedApnType);
        pw.println(" mPhone=" + mPhone.getPhoneName());
        pw.println(" mActivity=" + mActivity);
        pw.println(" mState=" + mState);
        pw.println(" mTxPkts=" + mTxPkts);
        pw.println(" mRxPkts=" + mRxPkts);
        pw.println(" mNetStatPollPeriod=" + mNetStatPollPeriod);
        pw.println(" mNetStatPollEnabled=" + mNetStatPollEnabled);
        pw.println(" mDataStallTxRxSum=" + mDataStallTxRxSum);
        pw.println(" mDataStallAlarmTag=" + mDataStallAlarmTag);
        pw.println(" mDataStallNoRxEnabled=" + mDataStallNoRxEnabled);
        pw.println(" mEmergencyApn=" + mEmergencyApn);
        pw.println(" mSentSinceLastRecv=" + mSentSinceLastRecv);
        pw.println(" mNoRecvPollCount=" + mNoRecvPollCount);
        pw.println(" mResolver=" + mResolver);
        pw.println(" mReconnectIntent=" + mReconnectIntent);
        pw.println(" mAutoAttachEnabled=" + mAutoAttachEnabled.get());
        pw.println(" mIsScreenOn=" + mIsScreenOn);
        pw.println(" mUniqueIdGenerator=" + mUniqueIdGenerator);
        pw.println(" mDataServiceBound=" + mDataServiceBound);
        pw.println(" mDataRoamingLeakageLog= ");
        mDataRoamingLeakageLog.dump(fd, pw, args);
        pw.println(" mApnSettingsInitializationLog= ");
        mApnSettingsInitializationLog.dump(fd, pw, args);
        pw.flush();
        pw.println(" ***************************************");
        DcController dcc = mDcc;
        if (dcc != null) {
            if (mDataServiceBound) {
                dcc.dump(fd, pw, args);
            } else {
                pw.println(" Can't dump mDcc because data service is not bound.");
            }
        } else {
            pw.println(" mDcc=null");
        }
        pw.println(" ***************************************");
        HashMap<Integer, DataConnection> dcs = mDataConnections;
        if (dcs != null) {
            Set<Entry<Integer, DataConnection> > mDcSet = mDataConnections.entrySet();
            pw.println(" mDataConnections: count=" + mDcSet.size());
            for (Entry<Integer, DataConnection> entry : mDcSet) {
                pw.printf(" *** mDataConnection[%d] \n", entry.getKey());
                entry.getValue().dump(fd, pw, args);
            }
        } else {
            pw.println("mDataConnections=null");
        }
        pw.println(" ***************************************");
        pw.flush();
        HashMap<String, Integer> apnToDcId = mApnToDataConnectionId;
        if (apnToDcId != null) {
            Set<Entry<String, Integer>> apnToDcIdSet = apnToDcId.entrySet();
            pw.println(" mApnToDataConnectonId size=" + apnToDcIdSet.size());
            for (Entry<String, Integer> entry : apnToDcIdSet) {
                pw.printf(" mApnToDataConnectonId[%s]=%d\n", entry.getKey(), entry.getValue());
            }
        } else {
            pw.println("mApnToDataConnectionId=null");
        }
        pw.println(" ***************************************");
        pw.flush();
        ConcurrentHashMap<String, ApnContext> apnCtxs = mApnContexts;
        if (apnCtxs != null) {
            Set<Entry<String, ApnContext>> apnCtxsSet = apnCtxs.entrySet();
            pw.println(" mApnContexts size=" + apnCtxsSet.size());
            for (Entry<String, ApnContext> entry : apnCtxsSet) {
                entry.getValue().dump(fd, pw, args);
            }
            pw.println(" ***************************************");
        } else {
            pw.println(" mApnContexts=null");
        }
        pw.flush();

        pw.println(" mAllApnSettings size=" + mAllApnSettings.size());
        for (int i = 0; i < mAllApnSettings.size(); i++) {
            pw.printf(" mAllApnSettings[%d]: %s\n", i, mAllApnSettings.get(i));
        }
        pw.flush();

        pw.println(" mPreferredApn=" + mPreferredApn);
        pw.println(" mIsPsRestricted=" + mIsPsRestricted);
        pw.println(" mIsDisposed=" + mIsDisposed);
        pw.println(" mIntentReceiver=" + mIntentReceiver);
        pw.println(" mReregisterOnReconnectFailure=" + mReregisterOnReconnectFailure);
        pw.println(" canSetPreferApn=" + mCanSetPreferApn);
        pw.println(" mApnObserver=" + mApnObserver);
        pw.println(" getOverallState=" + getOverallState());
        pw.println(" mAttached=" + mAttached.get());
        mDataEnabledSettings.dump(fd, pw, args);
        pw.flush();
    }

    public String[] getPcscfAddress(String apnType) {
        log("getPcscfAddress()");
        ApnContext apnContext = null;

        if(apnType == null){
            log("apnType is null, return null");
            return null;
        }

        if (TextUtils.equals(apnType, PhoneConstants.APN_TYPE_EMERGENCY)) {
            apnContext = mApnContextsByType.get(ApnSetting.TYPE_EMERGENCY);
        } else if (TextUtils.equals(apnType, PhoneConstants.APN_TYPE_IMS)) {
            apnContext = mApnContextsByType.get(ApnSetting.TYPE_IMS);
        } else {
            log("apnType is invalid, return null");
            return null;
        }

        if (apnContext == null) {
            log("apnContext is null, return null");
            return null;
        }

        DataConnection dataConnection = apnContext.getDataConnection();
        String[] result = null;

        if (dataConnection != null) {
            result = dataConnection.getPcscfAddresses();

            if (result != null) {
                for (int i = 0; i < result.length; i++) {
                    log("Pcscf[" + i + "]: " + result[i]);
                }
            }
            return result;
        }
        return null;
    }

    /**
     * Read APN configuration from Telephony.db for Emergency APN
     * All operators recognize the connection request for EPDN based on APN type
     * PLMN name,APN name are not mandatory parameters
     */
    private void initEmergencyApnSetting() {
        // Operator Numeric is not available when SIM is not ready.
        // Query Telephony.db with APN type as EPDN request does not
        // require APN name, plmn and all operators support same APN config.
        // DB will contain only one entry for Emergency APN
        String selection = "type=\"emergency\"";
        Cursor cursor = mPhone.getContext().getContentResolver().query(
                Uri.withAppendedPath(Telephony.Carriers.CONTENT_URI, "filtered"),
                null, selection, null, null);

        if (cursor != null) {
            if (cursor.getCount() > 0) {
                if (cursor.moveToFirst()) {
                    mEmergencyApn = ApnSetting.makeApnSetting(cursor);
                }
            }
            cursor.close();
        }
        if (mEmergencyApn != null) return;

        // If no emergency APN setting has been found, make one using reasonable defaults
        mEmergencyApn = new ApnSetting.Builder()
                .setEntryName("Emergency")
                .setProtocol(ApnSetting.PROTOCOL_IPV4V6)
                .setRoamingProtocol(ApnSetting.PROTOCOL_IPV4V6)
                .setNetworkTypeBitmask((int)(TelephonyManager.NETWORK_TYPE_BITMASK_LTE
                | TelephonyManager.NETWORK_TYPE_BITMASK_IWLAN))
                .setApnName("sos")
                .setApnTypeBitmask(ApnSetting.TYPE_EMERGENCY)
                .build();
    }

    /**
     * Add the Emergency APN settings to APN settings list
     */
    private void addEmergencyApnSetting() {
        if(mEmergencyApn != null) {
            for (ApnSetting apn : mAllApnSettings) {
                if (apn.canHandleType(ApnSetting.TYPE_EMERGENCY)) {
                    log("addEmergencyApnSetting - E-APN setting is already present");
                    return;
                }
            }

            // If all of the APN settings cannot handle emergency, we add the emergency APN to the
            // list explicitly.
            if (!mAllApnSettings.contains(mEmergencyApn)) {
                mAllApnSettings.add(mEmergencyApn);
                log("Adding emergency APN : " + mEmergencyApn);
                return;
            }
        }
    }

    private boolean containsAllApns(List<ApnSetting> oldApnList, List<ApnSetting> newApnList) {
        for (ApnSetting newApnSetting : newApnList) {
            boolean canHandle = false;
            for (ApnSetting oldApnSetting : oldApnList) {
                // Make sure at least one of the APN from old list can cover the new APN
                if (oldApnSetting.equals(newApnSetting,
                        mPhone.getServiceState().getDataRoamingFromRegistration())) {
                    canHandle = true;
                    break;
                }
            }
            if (!canHandle) return false;
        }
        return true;
    }

    private void cleanUpConnectionsOnUpdatedApns(boolean detach, String reason) {
        if (DBG) log("cleanUpConnectionsOnUpdatedApns: detach=" + detach);
        if (mAllApnSettings.isEmpty()) {
            cleanUpAllConnectionsInternal(detach, Phone.REASON_APN_CHANGED);
        } else {
            if (getDataRat() == ServiceState.RIL_RADIO_TECHNOLOGY_UNKNOWN) {
                // unknown rat is an exception for data rat change. Its only received when out of
                // service and is not applicable for apn bearer bitmask. We should bypass the check
                // of waiting apn list and keep the data connection on.
                return;
            }
            for (ApnContext apnContext : mApnContexts.values()) {
                boolean cleanupRequired = true;
                if (!apnContext.isDisconnected()) {
                    ArrayList<ApnSetting> waitingApns = buildWaitingApns(
                            apnContext.getApnType(), getDataRat());
                    apnContext.setWaitingApns(waitingApns);
                    for (ApnSetting apnSetting : waitingApns) {
                        if (apnSetting.equals(apnContext.getApnSetting(),
                                mPhone.getServiceState().getDataRoamingFromRegistration())) {
                            cleanupRequired = false;
                            break;
                        }
                    }

                    if (cleanupRequired) {
                        if (DBG) {
                            log("cleanUpConnectionsOnUpdatedApns: APN type "
                                    + apnContext.getApnType() + " clean up is required. The new "
                                    + "waiting APN list " + waitingApns + " does not cover "
                                    + apnContext.getApnSetting());
                        }
                        apnContext.setReason(reason);
                        cleanUpConnectionInternal(true, RELEASE_TYPE_DETACH, apnContext);
                    }
                }
            }
        }

        if (!isConnected()) {
            stopNetStatPoll();
            stopDataStallAlarm();
        }

        mRequestedApnType = ApnSetting.TYPE_DEFAULT;

        if (DBG) log("mDisconnectPendingCount = " + mDisconnectPendingCount);
        if (detach && mDisconnectPendingCount == 0) {
            notifyAllDataDisconnected();
        }
    }

    /**
     * Polling stuff
     */
    protected void resetPollStats() {
        mTxPkts = -1;
        mRxPkts = -1;
        mNetStatPollPeriod = POLL_NETSTAT_MILLIS;
    }

    protected void startNetStatPoll() {
        if (getOverallState() == DctConstants.State.CONNECTED
                && mNetStatPollEnabled == false) {
            if (DBG) {
                log("startNetStatPoll");
            }
            resetPollStats();
            mNetStatPollEnabled = true;
            mPollNetStat.run();
        }
        if (mPhone != null) {
            mPhone.notifyDataActivity();
        }
    }

    private void stopNetStatPoll() {
        mNetStatPollEnabled = false;
        removeCallbacks(mPollNetStat);
        if (DBG) {
            log("stopNetStatPoll");
        }

        // To sync data activity icon in the case of switching data connection to send MMS.
        if (mPhone != null) {
            mPhone.notifyDataActivity();
        }
    }

    public void sendStartNetStatPoll(DctConstants.Activity activity) {
        Message msg = obtainMessage(DctConstants.CMD_NET_STAT_POLL);
        msg.arg1 = DctConstants.ENABLED;
        msg.obj = activity;
        sendMessage(msg);
    }

    private void handleStartNetStatPoll(DctConstants.Activity activity) {
        startNetStatPoll();
        startDataStallAlarm(DATA_STALL_NOT_SUSPECTED);
        setActivity(activity);
    }

    public void sendStopNetStatPoll(DctConstants.Activity activity) {
        Message msg = obtainMessage(DctConstants.CMD_NET_STAT_POLL);
        msg.arg1 = DctConstants.DISABLED;
        msg.obj = activity;
        sendMessage(msg);
    }

    private void handleStopNetStatPoll(DctConstants.Activity activity) {
        stopNetStatPoll();
        stopDataStallAlarm();
        setActivity(activity);
    }

    private void onDataEnabledOverrideRulesChanged() {
        if (DBG) {
            log("onDataEnabledOverrideRulesChanged");
        }

        for (ApnContext apnContext : mPrioritySortedApnContexts) {
            if (isDataAllowed(apnContext, REQUEST_TYPE_NORMAL, null)) {
                if (apnContext.getDataConnection() != null) {
                    apnContext.getDataConnection().reevaluateRestrictedState();
                }
                setupDataOnConnectableApn(apnContext, Phone.REASON_DATA_ENABLED_OVERRIDE,
                        RetryFailures.ALWAYS);
            } else if (shouldCleanUpConnection(apnContext, true)) {
                apnContext.setReason(Phone.REASON_DATA_ENABLED_OVERRIDE);
                cleanUpConnectionInternal(true, RELEASE_TYPE_DETACH, apnContext);
            }
        }
    }

    private void updateDataActivity() {
        long sent, received;

        DctConstants.Activity newActivity;

        TxRxSum preTxRxSum = new TxRxSum(mTxPkts, mRxPkts);
        TxRxSum curTxRxSum = new TxRxSum();
        curTxRxSum.updateTotalTxRxSum();
        mTxPkts = curTxRxSum.txPkts;
        mRxPkts = curTxRxSum.rxPkts;

        if (VDBG) {
            log("updateDataActivity: curTxRxSum=" + curTxRxSum + " preTxRxSum=" + preTxRxSum);
        }

        if (mNetStatPollEnabled && (preTxRxSum.txPkts > 0 || preTxRxSum.rxPkts > 0)) {
            sent = mTxPkts - preTxRxSum.txPkts;
            received = mRxPkts - preTxRxSum.rxPkts;

            if (VDBG)
                log("updateDataActivity: sent=" + sent + " received=" + received);
            if (sent > 0 && received > 0) {
                newActivity = DctConstants.Activity.DATAINANDOUT;
            } else if (sent > 0 && received == 0) {
                newActivity = DctConstants.Activity.DATAOUT;
            } else if (sent == 0 && received > 0) {
                newActivity = DctConstants.Activity.DATAIN;
            } else {
                newActivity = (mActivity == DctConstants.Activity.DORMANT) ?
                        mActivity : DctConstants.Activity.NONE;
            }

            if (mActivity != newActivity && mIsScreenOn) {
                if (VDBG)
                    log("updateDataActivity: newActivity=" + newActivity);
                mActivity = newActivity;
                mPhone.notifyDataActivity();
                updateDisplayInfo();
            }
        }
    }

    private void handlePcoData(AsyncResult ar) {
        if (ar.exception != null) {
            loge("PCO_DATA exception: " + ar.exception);
            return;
        }
        PcoData pcoData = (PcoData)(ar.result);
        ArrayList<DataConnection> dcList = new ArrayList<>();
        DataConnection temp = mDcc.getActiveDcByCid(pcoData.cid);
        if (temp != null) {
            dcList.add(temp);
        }
        if (dcList.size() == 0) {
            loge("PCO_DATA for unknown cid: " + pcoData.cid + ", inferring");
            for (DataConnection dc : mDataConnections.values()) {
                final int cid = dc.getCid();
                if (cid == pcoData.cid) {
                    if (VDBG) log("  found " + dc);
                    dcList.clear();
                    dcList.add(dc);
                    break;
                }
                // check if this dc is still connecting
                if (cid == -1) {
                    for (ApnContext apnContext : dc.getApnContexts()) {
                        if (apnContext.getState() == DctConstants.State.CONNECTING) {
                            if (VDBG) log("  found potential " + dc);
                            dcList.add(dc);
                            break;
                        }
                    }
                }
            }
        }
        if (dcList.size() == 0) {
            loge("PCO_DATA - couldn't infer cid");
            return;
        }
        for (DataConnection dc : dcList) {
            List<ApnContext> apnContextList = dc.getApnContexts();
            if (apnContextList.size() == 0) {
                break;
            }
            // send one out for each apn type in play
            for (ApnContext apnContext : apnContextList) {
                String apnType = apnContext.getApnType();

                final Intent intent = new Intent(TelephonyManager.ACTION_CARRIER_SIGNAL_PCO_VALUE);
                intent.putExtra(TelephonyManager.EXTRA_APN_TYPE, apnType);
                intent.putExtra(TelephonyManager.EXTRA_APN_TYPE_INT,
                        ApnSetting.getApnTypesBitmaskFromString(apnType));
                intent.putExtra(TelephonyManager.EXTRA_APN_PROTOCOL, pcoData.bearerProto);
                intent.putExtra(TelephonyManager.EXTRA_APN_PROTOCOL_INT,
                        ApnSetting.getProtocolIntFromString(pcoData.bearerProto));
                intent.putExtra(TelephonyManager.EXTRA_PCO_ID, pcoData.pcoId);
                intent.putExtra(TelephonyManager.EXTRA_PCO_VALUE, pcoData.contents);
                mPhone.getCarrierSignalAgent().notifyCarrierSignalReceivers(intent);
            }
        }
    }

    /**
     * Data-Stall
     */

    // Recovery action taken in case of data stall
    @IntDef(
        value = {
            RECOVERY_ACTION_GET_DATA_CALL_LIST,
            RECOVERY_ACTION_CLEANUP,
            RECOVERY_ACTION_REREGISTER,
            RECOVERY_ACTION_RADIO_RESTART
        })
    @Retention(RetentionPolicy.SOURCE)
    private @interface RecoveryAction {};
    private static final int RECOVERY_ACTION_GET_DATA_CALL_LIST      = 0;
    private static final int RECOVERY_ACTION_CLEANUP                 = 1;
    private static final int RECOVERY_ACTION_REREGISTER              = 2;
    private static final int RECOVERY_ACTION_RADIO_RESTART           = 3;

    // Recovery handler class for cellular data stall
    private class DataStallRecoveryHandler {
        // Default minimum duration between each recovery steps
        private static final int
                DEFAULT_MIN_DURATION_BETWEEN_RECOVERY_STEPS_IN_MS = (3 * 60 * 1000); // 3 mins

        // The elapsed real time of last recovery attempted
        private long mTimeLastRecoveryStartMs;
        // Whether current network good or not
        private boolean mIsValidNetwork;

        public DataStallRecoveryHandler() {
            reset();
        }

        public void reset() {
            mTimeLastRecoveryStartMs = 0;
            putRecoveryAction(RECOVERY_ACTION_GET_DATA_CALL_LIST);
        }

        public boolean isAggressiveRecovery() {
            @RecoveryAction int action = getRecoveryAction();

            return ((action == RECOVERY_ACTION_CLEANUP)
                    || (action == RECOVERY_ACTION_REREGISTER)
                    || (action == RECOVERY_ACTION_RADIO_RESTART));
        }

        private long getMinDurationBetweenRecovery() {
            return Settings.Global.getLong(mResolver,
                Settings.Global.MIN_DURATION_BETWEEN_RECOVERY_STEPS_IN_MS,
                DEFAULT_MIN_DURATION_BETWEEN_RECOVERY_STEPS_IN_MS);
        }

        private long getElapsedTimeSinceRecoveryMs() {
            return (SystemClock.elapsedRealtime() - mTimeLastRecoveryStartMs);
        }

        @RecoveryAction
        private int getRecoveryAction() {
            @RecoveryAction int action = Settings.System.getInt(mResolver,
                    "radio.data.stall.recovery.action", RECOVERY_ACTION_GET_DATA_CALL_LIST);
            if (VDBG_STALL) log("getRecoveryAction: " + action);
            return action;
        }

        private void putRecoveryAction(@RecoveryAction int action) {
            Settings.System.putInt(mResolver, "radio.data.stall.recovery.action", action);
            if (VDBG_STALL) log("putRecoveryAction: " + action);
        }

        private void broadcastDataStallDetected(@RecoveryAction int recoveryAction) {
            Intent intent = new Intent(TelephonyManager.ACTION_DATA_STALL_DETECTED);
            SubscriptionManager.putPhoneIdAndSubIdExtra(intent, mPhone.getPhoneId());
            intent.putExtra(TelephonyManager.EXTRA_RECOVERY_ACTION, recoveryAction);
            mPhone.getContext().sendBroadcast(intent, READ_PRIVILEGED_PHONE_STATE);
        }

        private boolean isRecoveryAlreadyStarted() {
            return getRecoveryAction() != RECOVERY_ACTION_GET_DATA_CALL_LIST;
        }

        private boolean checkRecovery() {
            // To avoid back to back recovery wait for a grace period
            if (getElapsedTimeSinceRecoveryMs() < getMinDurationBetweenRecovery()) {
                if (VDBG_STALL) log("skip back to back data stall recovery");
                return false;
            }

            // Allow recovery if data is expected to work
            return mAttached.get() && isDataAllowed(null);
        }

        private void triggerRecovery() {
            sendMessage(obtainMessage(DctConstants.EVENT_DO_RECOVERY));
        }

        public void doRecovery() {
            if (getOverallState() == DctConstants.State.CONNECTED) {
                // Go through a series of recovery steps, each action transitions to the next action
                @RecoveryAction final int recoveryAction = getRecoveryAction();
                final int signalStrength = mPhone.getSignalStrength().getLevel();
                TelephonyMetrics.getInstance().writeSignalStrengthEvent(
                        mPhone.getPhoneId(), signalStrength);
                TelephonyMetrics.getInstance().writeDataStallEvent(
                        mPhone.getPhoneId(), recoveryAction);
                broadcastDataStallDetected(recoveryAction);

                switch (recoveryAction) {
                    case RECOVERY_ACTION_GET_DATA_CALL_LIST:
                        EventLog.writeEvent(EventLogTags.DATA_STALL_RECOVERY_GET_DATA_CALL_LIST,
                            mSentSinceLastRecv);
                        if (DBG) log("doRecovery() get data call list");
                        mDataServiceManager.requestDataCallList(obtainMessage());
                        putRecoveryAction(RECOVERY_ACTION_CLEANUP);
                        break;
                    case RECOVERY_ACTION_CLEANUP:
                        EventLog.writeEvent(EventLogTags.DATA_STALL_RECOVERY_CLEANUP,
                            mSentSinceLastRecv);
                        if (DBG) log("doRecovery() cleanup all connections");
                        cleanUpConnection(mApnContexts.get(ApnSetting.getApnTypeString(
                                ApnSetting.TYPE_DEFAULT)));
                        putRecoveryAction(RECOVERY_ACTION_REREGISTER);
                        break;
                    case RECOVERY_ACTION_REREGISTER:
                        EventLog.writeEvent(EventLogTags.DATA_STALL_RECOVERY_REREGISTER,
                            mSentSinceLastRecv);
                        if (DBG) log("doRecovery() re-register");
                        mPhone.getServiceStateTracker().reRegisterNetwork(null);
                        putRecoveryAction(RECOVERY_ACTION_RADIO_RESTART);
                        break;
                    case RECOVERY_ACTION_RADIO_RESTART:
                        EventLog.writeEvent(EventLogTags.DATA_STALL_RECOVERY_RADIO_RESTART,
                            mSentSinceLastRecv);
                        if (DBG) log("restarting radio");
                        restartRadio();
                        reset();
                        break;
                    default:
                        throw new RuntimeException("doRecovery: Invalid recoveryAction="
                            + recoveryAction);
                }
                mSentSinceLastRecv = 0;
                mTimeLastRecoveryStartMs = SystemClock.elapsedRealtime();
            }
        }

        public void processNetworkStatusChanged(boolean isValid) {
            if (isValid) {
                mIsValidNetwork = true;
                reset();
            } else {
                if (mIsValidNetwork || isRecoveryAlreadyStarted()) {
                    mIsValidNetwork = false;
                    // Check and trigger a recovery if network switched from good
                    // to bad or recovery is already started before.
                    if (checkRecovery()) {
                        if (DBG) log("trigger data stall recovery");
                        triggerRecovery();
                    }
                }
            }
        }

        public boolean isRecoveryOnBadNetworkEnabled() {
            return Settings.Global.getInt(mResolver,
                    Settings.Global.DATA_STALL_RECOVERY_ON_BAD_NETWORK, 1) == 1;
        }

        public boolean isNoRxDataStallDetectionEnabled() {
            return mDataStallNoRxEnabled && !isRecoveryOnBadNetworkEnabled();
        }
    }

    private void updateDataStallInfo() {
        long sent, received;

        TxRxSum preTxRxSum = new TxRxSum(mDataStallTxRxSum);
        mDataStallTxRxSum.updateTotalTxRxSum();

        if (VDBG_STALL) {
            log("updateDataStallInfo: mDataStallTxRxSum=" + mDataStallTxRxSum +
                    " preTxRxSum=" + preTxRxSum);
        }

        sent = mDataStallTxRxSum.txPkts - preTxRxSum.txPkts;
        received = mDataStallTxRxSum.rxPkts - preTxRxSum.rxPkts;

        if (RADIO_TESTS) {
            if (SystemProperties.getBoolean("radio.test.data.stall", false)) {
                log("updateDataStallInfo: radio.test.data.stall true received = 0;");
                received = 0;
            }
        }
        if ( sent > 0 && received > 0 ) {
            if (VDBG_STALL) log("updateDataStallInfo: IN/OUT");
            mSentSinceLastRecv = 0;
            mDsRecoveryHandler.reset();
        } else if (sent > 0 && received == 0) {
            if (isPhoneStateIdle()) {
                mSentSinceLastRecv += sent;
            } else {
                mSentSinceLastRecv = 0;
            }
            if (DBG) {
                log("updateDataStallInfo: OUT sent=" + sent +
                        " mSentSinceLastRecv=" + mSentSinceLastRecv);
            }
        } else if (sent == 0 && received > 0) {
            if (VDBG_STALL) log("updateDataStallInfo: IN");
            mSentSinceLastRecv = 0;
            mDsRecoveryHandler.reset();
        } else {
            if (VDBG_STALL) log("updateDataStallInfo: NONE");
        }
    }

    private boolean isPhoneStateIdle() {
        for (int i = 0; i < mTelephonyManager.getPhoneCount(); i++) {
            Phone phone = PhoneFactory.getPhone(i);
            if (phone != null && phone.getState() != PhoneConstants.State.IDLE) {
                log("isPhoneStateIdle false: Voice call active on phone " + i);
                return false;
            }
        }
        return true;
    }

    private void onDataStallAlarm(int tag) {
        if (mDataStallAlarmTag != tag) {
            if (DBG) {
                log("onDataStallAlarm: ignore, tag=" + tag + " expecting " + mDataStallAlarmTag);
            }
            return;
        }

        if (DBG) log("Data stall alarm");
        updateDataStallInfo();

        int hangWatchdogTrigger = Settings.Global.getInt(mResolver,
                Settings.Global.PDP_WATCHDOG_TRIGGER_PACKET_COUNT,
                NUMBER_SENT_PACKETS_OF_HANG);

        boolean suspectedStall = DATA_STALL_NOT_SUSPECTED;
        if (mSentSinceLastRecv >= hangWatchdogTrigger) {
            if (DBG) {
                log("onDataStallAlarm: tag=" + tag + " do recovery action="
                        + mDsRecoveryHandler.getRecoveryAction());
            }
            suspectedStall = DATA_STALL_SUSPECTED;
            sendMessage(obtainMessage(DctConstants.EVENT_DO_RECOVERY));
        } else {
            if (VDBG_STALL) {
                log("onDataStallAlarm: tag=" + tag + " Sent " + String.valueOf(mSentSinceLastRecv) +
                    " pkts since last received, < watchdogTrigger=" + hangWatchdogTrigger);
            }
        }
        startDataStallAlarm(suspectedStall);
    }

    protected void startDataStallAlarm(boolean suspectedStall) {
        int delayInMs;

        if (mDsRecoveryHandler.isNoRxDataStallDetectionEnabled()
                && getOverallState() == DctConstants.State.CONNECTED) {
            // If screen is on or data stall is currently suspected, set the alarm
            // with an aggressive timeout.
            if (mIsScreenOn || suspectedStall || mDsRecoveryHandler.isAggressiveRecovery()) {
                delayInMs = Settings.Global.getInt(mResolver,
                        Settings.Global.DATA_STALL_ALARM_AGGRESSIVE_DELAY_IN_MS,
                        DATA_STALL_ALARM_AGGRESSIVE_DELAY_IN_MS_DEFAULT);
            } else {
                delayInMs = Settings.Global.getInt(mResolver,
                        Settings.Global.DATA_STALL_ALARM_NON_AGGRESSIVE_DELAY_IN_MS,
                        DATA_STALL_ALARM_NON_AGGRESSIVE_DELAY_IN_MS_DEFAULT);
            }

            mDataStallAlarmTag += 1;
            if (VDBG_STALL) {
                log("startDataStallAlarm: tag=" + mDataStallAlarmTag +
                        " delay=" + (delayInMs / 1000) + "s");
            }
            Intent intent = new Intent(INTENT_DATA_STALL_ALARM);
            intent.putExtra(INTENT_DATA_STALL_ALARM_EXTRA_TAG, mDataStallAlarmTag);
            intent.putExtra(INTENT_DATA_STALL_ALARM_EXTRA_TRANSPORT_TYPE, mTransportType);
            SubscriptionManager.putPhoneIdAndSubIdExtra(intent, mPhone.getPhoneId());
            mDataStallAlarmIntent = PendingIntent.getBroadcast(mPhone.getContext(), 0, intent,
                    PendingIntent.FLAG_UPDATE_CURRENT);
            mAlarmManager.set(AlarmManager.ELAPSED_REALTIME,
                    SystemClock.elapsedRealtime() + delayInMs, mDataStallAlarmIntent);
        } else {
            if (VDBG_STALL) {
                log("startDataStallAlarm: NOT started, no connection tag=" + mDataStallAlarmTag);
            }
        }
    }

    private void stopDataStallAlarm() {
        if (VDBG_STALL) {
            log("stopDataStallAlarm: current tag=" + mDataStallAlarmTag +
                    " mDataStallAlarmIntent=" + mDataStallAlarmIntent);
        }
        mDataStallAlarmTag += 1;
        if (mDataStallAlarmIntent != null) {
            mAlarmManager.cancel(mDataStallAlarmIntent);
            mDataStallAlarmIntent = null;
        }
    }

    private void restartDataStallAlarm() {
        if (isConnected() == false) return;
        // To be called on screen status change.
        // Do not cancel the alarm if it is set with aggressive timeout.
        if (mDsRecoveryHandler.isAggressiveRecovery()) {
            if (DBG) log("restartDataStallAlarm: action is pending. not resetting the alarm.");
            return;
        }
        if (VDBG_STALL) log("restartDataStallAlarm: stop then start.");
        stopDataStallAlarm();
        startDataStallAlarm(DATA_STALL_NOT_SUSPECTED);
    }

    /**
     * Provisioning APN
     */
    private void onActionIntentProvisioningApnAlarm(Intent intent) {
        if (DBG) log("onActionIntentProvisioningApnAlarm: action=" + intent.getAction());
        Message msg = obtainMessage(DctConstants.EVENT_PROVISIONING_APN_ALARM,
                intent.getAction());
        msg.arg1 = intent.getIntExtra(PROVISIONING_APN_ALARM_TAG_EXTRA, 0);
        sendMessage(msg);
    }

    private void startProvisioningApnAlarm() {
        int delayInMs = Settings.Global.getInt(mResolver,
                                Settings.Global.PROVISIONING_APN_ALARM_DELAY_IN_MS,
                                PROVISIONING_APN_ALARM_DELAY_IN_MS_DEFAULT);
        if (TelephonyUtils.IS_DEBUGGABLE) {
            // Allow debug code to use a system property to provide another value
            String delayInMsStrg = Integer.toString(delayInMs);
            delayInMsStrg = System.getProperty(DEBUG_PROV_APN_ALARM, delayInMsStrg);
            try {
                delayInMs = Integer.parseInt(delayInMsStrg);
            } catch (NumberFormatException e) {
                loge("startProvisioningApnAlarm: e=" + e);
            }
        }
        mProvisioningApnAlarmTag += 1;
        if (DBG) {
            log("startProvisioningApnAlarm: tag=" + mProvisioningApnAlarmTag +
                    " delay=" + (delayInMs / 1000) + "s");
        }
        Intent intent = new Intent(INTENT_PROVISIONING_APN_ALARM);
        intent.putExtra(PROVISIONING_APN_ALARM_TAG_EXTRA, mProvisioningApnAlarmTag);
        mProvisioningApnAlarmIntent = PendingIntent.getBroadcast(mPhone.getContext(), 0, intent,
                PendingIntent.FLAG_UPDATE_CURRENT);
        mAlarmManager.set(AlarmManager.ELAPSED_REALTIME_WAKEUP,
                SystemClock.elapsedRealtime() + delayInMs, mProvisioningApnAlarmIntent);
    }

    private void stopProvisioningApnAlarm() {
        if (DBG) {
            log("stopProvisioningApnAlarm: current tag=" + mProvisioningApnAlarmTag +
                    " mProvsioningApnAlarmIntent=" + mProvisioningApnAlarmIntent);
        }
        mProvisioningApnAlarmTag += 1;
        if (mProvisioningApnAlarmIntent != null) {
            mAlarmManager.cancel(mProvisioningApnAlarmIntent);
            mProvisioningApnAlarmIntent = null;
        }
    }

    /**
     * 5G connection reevaluation alarms
     */
    private boolean startHysteresisAlarm() {
        if (mHysteresisTimeSec > 0) {
            // only create hysteresis alarm if CarrierConfig allows it
            sendMessageDelayed(obtainMessage(DctConstants.EVENT_5G_TIMER_HYSTERESIS),
                    mHysteresisTimeSec * 1000);
            mHysteresis = true;
            return true;
        } else {
            return false;
        }
    }

    private void stopHysteresisAlarm() {
        removeMessages(DctConstants.EVENT_5G_TIMER_HYSTERESIS);
        mHysteresis = false;
    }

    private void startWatchdogAlarm() {
        sendMessageDelayed(obtainMessage(DctConstants.EVENT_5G_TIMER_WATCHDOG), mWatchdogTimeMs);
        mWatchdog = true;
    }

    private void stopWatchdogAlarm() {
        removeMessages(DctConstants.EVENT_5G_TIMER_WATCHDOG);
        mWatchdog = false;
    }

    private static DataProfile createDataProfile(ApnSetting apn, boolean isPreferred) {
        return createDataProfile(apn, apn.getProfileId(), isPreferred);
    }

    @VisibleForTesting
    public static DataProfile createDataProfile(ApnSetting apn, int profileId,
                                                boolean isPreferred) {
        int profileType;

        int networkTypeBitmask = apn.getNetworkTypeBitmask();

        if (networkTypeBitmask == 0) {
            profileType = DataProfile.TYPE_COMMON;
        } else if (ServiceState.bearerBitmapHasCdma(networkTypeBitmask)) {
            profileType = DataProfile.TYPE_3GPP2;
        } else {
            profileType = DataProfile.TYPE_3GPP;
        }

        return new DataProfile.Builder()
                .setProfileId(profileId)
                .setApn(apn.getApnName())
                .setProtocolType(apn.getProtocol())
                .setAuthType(apn.getAuthType())
                .setUserName(apn.getUser() == null ? "" : apn.getUser())
                .setPassword(apn.getPassword() == null ? "" : apn.getPassword())
                .setType(profileType)
                .setMaxConnectionsTime(apn.getMaxConnsTime())
                .setMaxConnections(apn.getMaxConns())
                .setWaitTime(apn.getWaitTime())
                .enable(apn.isEnabled())
                .setSupportedApnTypesBitmask(apn.getApnTypeBitmask())
                .setRoamingProtocolType(apn.getRoamingProtocol())
                .setBearerBitmask(networkTypeBitmask)
                .setMtu(apn.getMtu())
                .setPersistent(apn.isPersistent())
                .setPreferred(isPreferred)
                .build();
    }

    private void onDataServiceBindingChanged(boolean bound) {
        if (bound) {
            mDcc.start();
        } else {
            mDcc.dispose();
        }
        mDataServiceBound = bound;
    }

    public static String requestTypeToString(@RequestNetworkType int type) {
        switch (type) {
            case REQUEST_TYPE_NORMAL: return "NORMAL";
            case REQUEST_TYPE_HANDOVER: return "HANDOVER";
        }
        return "UNKNOWN";
    }

    public static String releaseTypeToString(@ReleaseNetworkType int type) {
        switch (type) {
            case RELEASE_TYPE_NORMAL: return "NORMAL";
            case RELEASE_TYPE_DETACH: return "DETACH";
            case RELEASE_TYPE_HANDOVER: return "HANDOVER";
        }
        return "UNKNOWN";
    }

    @RilRadioTechnology
    private int getDataRat() {
        ServiceState ss = mPhone.getServiceState();
        NetworkRegistrationInfo nrs = ss.getNetworkRegistrationInfo(
                NetworkRegistrationInfo.DOMAIN_PS, mTransportType);
        if (nrs != null) {
            return ServiceState.networkTypeToRilRadioTechnology(nrs.getAccessNetworkTechnology());
        }
        return ServiceState.RIL_RADIO_TECHNOLOGY_UNKNOWN;
    }

    @RilRadioTechnology
    private int getVoiceRat() {
        ServiceState ss = mPhone.getServiceState();
        NetworkRegistrationInfo nrs = ss.getNetworkRegistrationInfo(
                NetworkRegistrationInfo.DOMAIN_CS, mTransportType);
        if (nrs != null) {
            return ServiceState.networkTypeToRilRadioTechnology(nrs.getAccessNetworkTechnology());
        }
        return ServiceState.RIL_RADIO_TECHNOLOGY_UNKNOWN;
    }

    // TODO: Move icon related to display info controller.
    private void read5GConfiguration() {
        if (DBG) log("read5GConfiguration");
        String nr5GIconConfiguration = CarrierConfigManager.getDefaultConfig().getString(
                CarrierConfigManager.KEY_5G_ICON_CONFIGURATION_STRING);
        String[] bandwidths = CarrierConfigManager.getDefaultConfig().getStringArray(
                CarrierConfigManager.KEY_BANDWIDTH_STRING_ARRAY);
        boolean useLte = false;
        mDataIconPattern = CarrierConfigManager.getDefaultConfig().getString(
                CarrierConfigManager.KEY_SHOW_CARRIER_DATA_ICON_PATTERN_STRING);
        CarrierConfigManager configManager = (CarrierConfigManager) mPhone.getContext()
                .getSystemService(Context.CARRIER_CONFIG_SERVICE);
        if (configManager != null) {
            PersistableBundle b = configManager.getConfigForSubId(mPhone.getSubId());
            if (b != null) {
                if (b.getString(CarrierConfigManager.KEY_5G_ICON_CONFIGURATION_STRING)
                        != null) {
                    nr5GIconConfiguration = b.getString(
                            CarrierConfigManager.KEY_5G_ICON_CONFIGURATION_STRING);
                }
                if (b.getString(CarrierConfigManager
                        .KEY_SHOW_CARRIER_DATA_ICON_PATTERN_STRING) != null) {
                    mDataIconPattern = b.getString(
                            CarrierConfigManager.KEY_SHOW_CARRIER_DATA_ICON_PATTERN_STRING);
                }
                if (b.getStringArray(CarrierConfigManager.KEY_BANDWIDTH_STRING_ARRAY)
                        != null) {
                    bandwidths = b.getStringArray(
                            CarrierConfigManager.KEY_BANDWIDTH_STRING_ARRAY);
                }
                useLte = b.getBoolean(CarrierConfigManager
                        .KEY_BANDWIDTH_NR_NSA_USE_LTE_VALUE_FOR_UPSTREAM_BOOL);
                mHysteresisTimeSec = b.getInt(
                        CarrierConfigManager.KEY_5G_ICON_DISPLAY_GRACE_PERIOD_SEC_INT);
                mWatchdogTimeMs = b.getLong(
                        CarrierConfigManager.KEY_5G_WATCHDOG_TIME_MS_LONG);
                mAllUnmetered = b.getBoolean(
                        CarrierConfigManager.KEY_UNMETERED_NR_NSA_BOOL);
                mMmwaveUnmetered = b.getBoolean(
                        CarrierConfigManager.KEY_UNMETERED_NR_NSA_MMWAVE_BOOL);
                mSub6Unmetered = b.getBoolean(
                        CarrierConfigManager.KEY_UNMETERED_NR_NSA_SUB6_BOOL);
            }
        }

        updateLinkBandwidths(bandwidths, useLte);
        update5GIconMapping(nr5GIconConfiguration);
    }

    // This handles carrier config changed event. We intentionally to use this for SIM loaded/absent
    // event. There are several data setup related configuration stored in carrier config. We have
    // to wait carrier config ready before we can setup a data.
    private void onCarrierConfigChanged(int subId) {
        // TODO: Remove this check after b/152149072 is fixed because carrier config might
        // actually change without sub id change.
        if (mSubId == subId) return;
        mSubId = subId;
        if (DBG) log("onCarrierConfigChanged subId=" + subId);
        if (SubscriptionManager.isValidSubscriptionId(subId)) {
            onSubscriptionChanged();
        } else {
            onSimNotReady();
        }
    }
}<|MERGE_RESOLUTION|>--- conflicted
+++ resolved
@@ -109,13 +109,6 @@
 import com.android.internal.telephony.dataconnection.DataConnectionReasons.DataDisallowedReasonType;
 import com.android.internal.telephony.dataconnection.DataEnabledSettings.DataEnabledChangedReason;
 import com.android.internal.telephony.metrics.TelephonyMetrics;
-<<<<<<< HEAD
-import com.android.internal.telephony.uicc.IccRecords;
-import com.android.internal.telephony.uicc.RuimRecords;
-import com.android.internal.telephony.uicc.SIMRecords;
-import com.android.internal.telephony.uicc.UiccController;
-=======
->>>>>>> 9a6853db
 import com.android.internal.telephony.util.ArrayUtils;
 import com.android.internal.telephony.util.TelephonyUtils;
 import com.android.internal.util.AsyncChannel;
@@ -222,7 +215,6 @@
     private final TelephonyManager mTelephonyManager;
 
     private final AlarmManager mAlarmManager;
-    private SIMRecords mSimRecords;
 
     /* Currently requested APN type (TODO: This should probably be a parameter not a member) */
     private int mRequestedApnType = ApnSetting.TYPE_DEFAULT;
@@ -380,61 +372,9 @@
                 if (DBG) log("Provisioning apn alarm");
                 onActionIntentProvisioningApnAlarm(intent);
             } else if (action.equals(CarrierConfigManager.ACTION_CARRIER_CONFIG_CHANGED)) {
-<<<<<<< HEAD
-                if (DBG) log("received carrier config change");
-                if (mIccRecords.get() != null && mIccRecords.get().getRecordsLoaded()) {
-                    setDefaultDataRoamingEnabled();
-                    mDataEnabledSettings.setDefaultMobileDataEnabled();
-                }
-                String nr5GIconConfiguration = CarrierConfigManager.getDefaultConfig().getString(
-                        CarrierConfigManager.KEY_5G_ICON_CONFIGURATION_STRING);
-                String[] bandwidths = CarrierConfigManager.getDefaultConfig().getStringArray(
-                        CarrierConfigManager.KEY_BANDWIDTH_STRING_ARRAY);
-                boolean useLte = false;
-                mDataIconPattern = CarrierConfigManager.getDefaultConfig().getString(
-                        CarrierConfigManager.KEY_SHOW_CARRIER_DATA_ICON_PATTERN_STRING);
-                CarrierConfigManager configManager = (CarrierConfigManager) mPhone.getContext()
-                        .getSystemService(Context.CARRIER_CONFIG_SERVICE);
-                if (configManager != null) {
-                    PersistableBundle b = configManager.getConfigForSubId(mPhone.getSubId());
-                    if (b != null) {
-                        if (b.getString(CarrierConfigManager.KEY_5G_ICON_CONFIGURATION_STRING)
-                                != null) {
-                            nr5GIconConfiguration = b.getString(
-                                    CarrierConfigManager.KEY_5G_ICON_CONFIGURATION_STRING);
-                        }
-                        if (b.getString(CarrierConfigManager
-                                .KEY_SHOW_CARRIER_DATA_ICON_PATTERN_STRING) != null) {
-                            mDataIconPattern = b.getString(
-                                    CarrierConfigManager.KEY_SHOW_CARRIER_DATA_ICON_PATTERN_STRING);
-                        }
-                        if (b.getStringArray(CarrierConfigManager.KEY_BANDWIDTH_STRING_ARRAY)
-                                != null) {
-                            bandwidths = b.getStringArray(
-                                    CarrierConfigManager.KEY_BANDWIDTH_STRING_ARRAY);
-                        }
-                        useLte = b.getBoolean(CarrierConfigManager
-                                .KEY_BANDWIDTH_NR_NSA_USE_LTE_VALUE_FOR_UPSTREAM_BOOL);
-                        mHysteresisTimeSec = b.getInt(
-                                CarrierConfigManager.KEY_5G_ICON_DISPLAY_GRACE_PERIOD_SEC_INT);
-                        mWatchdogTimeMs = b.getLong(
-                                CarrierConfigManager.KEY_5G_WATCHDOG_TIME_MS_LONG);
-                        mAllUnmetered = b.getBoolean(
-                                CarrierConfigManager.KEY_UNMETERED_NR_NSA_BOOL);
-                        mMmwaveUnmetered = b.getBoolean(
-                                CarrierConfigManager.KEY_UNMETERED_NR_NSA_MMWAVE_BOOL);
-                        mSub6Unmetered = b.getBoolean(
-                                CarrierConfigManager.KEY_UNMETERED_NR_NSA_SUB6_BOOL);
-                    }
-                }
-                sendMessage(obtainMessage(DctConstants.EVENT_UPDATE_CARRIER_CONFIGS,
-                        useLte ? 1 : 0, 0 /* unused */,
-                        new Pair<>(bandwidths, nr5GIconConfiguration)));
-=======
                 sendMessage(obtainMessage(DctConstants.EVENT_CARRIER_CONFIG_CHANGED,
                         intent.getIntExtra(SubscriptionManager.EXTRA_SUBSCRIPTION_INDEX,
                                 SubscriptionManager.INVALID_SUBSCRIPTION_ID), 0));
->>>>>>> 9a6853db
             } else {
                 if (DBG) log("onReceive: Unknown action=" + action);
             }
@@ -461,36 +401,6 @@
         }
     };
 
-<<<<<<< HEAD
-    private SubscriptionManager mSubscriptionManager;
-    private final DctOnSubscriptionsChangedListener
-            mOnSubscriptionsChangedListener = new DctOnSubscriptionsChangedListener();
-
-    private class DctOnSubscriptionsChangedListener extends OnSubscriptionsChangedListener {
-        public final AtomicInteger mPreviousSubId =
-                new AtomicInteger(SubscriptionManager.INVALID_SUBSCRIPTION_ID);
-
-        /**
-         * Callback invoked when there is any change to any SubscriptionInfo. Typically
-         * this method invokes {@link SubscriptionManager#getActiveSubscriptionInfoList}
-         */
-        @Override
-        public void onSubscriptionsChanged() {
-            if (DBG) log("SubscriptionListener.onSubscriptionInfoChanged");
-            // Set the network type, in case the radio does not restore it.
-            int subId = mPhone.getSubId();
-            if (mSubscriptionManager.isActiveSubId(subId)) {
-                registerSettingsObserver();
-            }
-            if (mSubscriptionManager.isActiveSubId(subId) &&
-                    mPreviousSubId.getAndSet(subId) != subId) {
-                onRecordsLoadedOrSubIdChanged();
-            }
-        }
-    };
-
-=======
->>>>>>> 9a6853db
     private NetworkPolicyManager mNetworkPolicyManager;
     private final NetworkPolicyManager.SubscriptionCallback mSubscriptionCallback =
             new NetworkPolicyManager.SubscriptionCallback() {
@@ -577,7 +487,7 @@
         String apnType = apnContextforRetry.getApnType();
         String reason =  apnContextforRetry.getReason();
 
-        if (!mSubscriptionManager.isActiveSubId(subId) || (subId != phoneSubId)) {
+        if (subId != phoneSubId) {
             log("onDataReconnect: invalid subId");
             return;
         }
@@ -1367,12 +1277,6 @@
             radioStateFromCarrier = true;
         }
 
-<<<<<<< HEAD
-        boolean recordsLoaded = mIccRecords.get() != null
-                && mIccRecords.get().getEssentialRecordsLoaded();
-
-=======
->>>>>>> 9a6853db
         boolean defaultDataSelected = SubscriptionManager.isValidSubscriptionId(
                 SubscriptionManager.getDefaultDataSubscriptionId());
 
@@ -1866,7 +1770,6 @@
     @VisibleForTesting
     public @NonNull ArrayList<ApnSetting> fetchDunApns() {
         int bearer = getDataRat();
-        IccRecords r = mIccRecords.get();
         String operator = mPhone.getOperatorNumeric();
         ArrayList<ApnSetting> dunCandidates = new ArrayList<ApnSetting>();
         ArrayList<ApnSetting> retDunSettings = new ArrayList<ApnSetting>();
@@ -2346,6 +2249,7 @@
 
         mAutoAttachEnabled.set(false);
         setDefaultDataRoamingEnabled();
+        mDataEnabledSettings.setDefaultMobileDataEnabled();
         read5GConfiguration();
         registerSettingsObserver();
 
@@ -3370,12 +3274,7 @@
             log("buildWaitingApns: usePreferred=" + usePreferred
                     + " canSetPreferApn=" + mCanSetPreferApn
                     + " mPreferredApn=" + mPreferredApn
-<<<<<<< HEAD
-                    + " operator=" + operator + " radioTech=" + radioTech
-                    + " IccRecords r=" + mIccRecords);
-=======
                     + " operator=" + operator + " radioTech=" + radioTech);
->>>>>>> 9a6853db
         }
 
         if (usePreferred && mCanSetPreferApn && mPreferredApn != null &&
@@ -3564,17 +3463,6 @@
         return null;
     }
 
-    void onRecordsLoaded() {
-        // If onRecordsLoadedOrSubIdChanged() is not called here, it should be called on
-        // onSubscriptionsChanged() when a valid subId is available.
-        int subId = mPhone.getSubId();
-        if (mSubscriptionManager.isActiveSubId(subId)) {
-            onRecordsLoadedOrSubIdChanged();
-        } else {
-            log("Ignoring EVENT_ESSENTIAL_SIM_RECORDS_LOADED as subId is not valid: " + subId);
-        }
-    }
-
     @Override
     public void handleMessage (Message msg) {
         if (VDBG) log("handleMessage msg=" + msg);
@@ -3585,28 +3473,6 @@
         int generation;
         int requestType;
         switch (msg.what) {
-<<<<<<< HEAD
-            case DctConstants.EVENT_RECORDS_LOADED:
-                mSimRecords = mPhone.getSIMRecords();
-                if ((mIccRecords.get() instanceof RuimRecords) && (mSimRecords != null)) {
-                    mSimRecords.registerForEssentialRecordsLoaded(
-                        this, EVENT_ESSENTIAL_SIM_RECORDS_LOADED, null);
-                } else {
-                    onRecordsLoaded();
-                }
-                break;
-
-            case EVENT_ESSENTIAL_SIM_RECORDS_LOADED:
-                if (DBG) log("EVENT_ESSENTIAL_SIM_RECORDS_LOADED");
-                onRecordsLoaded();
-                if (mSimRecords != null) {
-                    mSimRecords.unregisterForEssentialRecordsLoaded(this);
-                    mSimRecords = null;
-                }
-                break;
-
-=======
->>>>>>> 9a6853db
             case DctConstants.EVENT_DATA_CONNECTION_DETACHED:
                 onDataConnectionDetached();
                 break;
@@ -4003,41 +3869,6 @@
         return cid;
     }
 
-<<<<<<< HEAD
-    private IccRecords getUiccRecords(int appFamily) {
-        return mUiccController.getIccRecords(mPhone.getPhoneId(), appFamily);
-    }
-
-
-    private void onUpdateIcc() {
-        if (mUiccController == null ) {
-            return;
-        }
-
-        IccRecords newIccRecords = mPhone.getIccRecords();
-
-        IccRecords r = mIccRecords.get();
-        if (r != newIccRecords) {
-            if (r != null) {
-                log("Removing stale icc objects.");
-                r.unregisterForRecordsLoaded(this);
-                mIccRecords.set(null);
-            }
-            if (newIccRecords != null) {
-                if (mSubscriptionManager.isActiveSubId(mPhone.getSubId())) {
-                    log("New records found.");
-                    mIccRecords.set(newIccRecords);
-                    newIccRecords.registerForEssentialRecordsLoaded(
-                            this, DctConstants.EVENT_RECORDS_LOADED, null);
-                }
-            } else {
-                onSimNotReady();
-            }
-        }
-    }
-
-=======
->>>>>>> 9a6853db
     /**
      * Update link bandwidth estimate default values from carrier config.
      * @param bandwidths String array of "RAT:upstream,downstream" for each RAT
