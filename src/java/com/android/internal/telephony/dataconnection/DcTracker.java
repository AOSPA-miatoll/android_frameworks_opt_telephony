--- conflicted
+++ resolved
@@ -1294,10 +1294,7 @@
         createAllApnList();
         setInitialAttachApn();
         cleanUpAllConnections(!isDisconnected, Phone.REASON_APN_CHANGED);
-<<<<<<< HEAD
-=======
         // FIXME: See bug 17426028 maybe no conditional is needed.
->>>>>>> 8f6f52e4
         if (mPhone.getSubId() == SubscriptionManager.getDefaultDataSubId()) {
             setupDataOnConnectableApns(Phone.REASON_APN_CHANGED);
         }
