--- conflicted
+++ resolved
@@ -1725,13 +1725,9 @@
             log("fetchDunApns: net.tethering.noprovisioning=true ret: empty list");
             return new ArrayList<ApnSetting>(0);
         }
-<<<<<<< HEAD
-        int bearer = mPhone.getServiceState().getRilDataRadioTechnology();
+        int bearer = getDataRat();
         IccRecords r = mIccRecords.get();
         String operator = mPhone.getOperatorNumeric();
-=======
-        int bearer = getDataRat();
->>>>>>> 8c354b46
         ArrayList<ApnSetting> dunCandidates = new ArrayList<ApnSetting>();
         ArrayList<ApnSetting> retDunSettings = new ArrayList<ApnSetting>();
 
