--- conflicted
+++ resolved
@@ -1882,11 +1882,7 @@
         }
     }
 
-<<<<<<< HEAD
     protected boolean isPermanentFailure(@FailCause int dcFailCause) {
-=======
-    boolean isPermanentFailure(@FailCause int dcFailCause) {
->>>>>>> d3b8f283
         return (DataFailCause.isPermanentFailure(mPhone.getContext(), dcFailCause,
                 mPhone.getSubId())
                 && (mAttached.get() == false || dcFailCause != DataFailCause.SIGNAL_LOST));
