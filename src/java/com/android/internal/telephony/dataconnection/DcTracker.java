/*
 * Copyright (C) 2006 The Android Open Source Project
 *
 * Licensed under the Apache License, Version 2.0 (the "License");
 * you may not use this file except in compliance with the License.
 * You may obtain a copy of the License at
 *
 *      http://www.apache.org/licenses/LICENSE-2.0
 *
 * Unless required by applicable law or agreed to in writing, software
 * distributed under the License is distributed on an "AS IS" BASIS,
 * WITHOUT WARRANTIES OR CONDITIONS OF ANY KIND, either express or implied.
 * See the License for the specific language governing permissions and
 * limitations under the License.
 */

package com.android.internal.telephony.dataconnection;

import android.app.AlarmManager;
import android.app.PendingIntent;
import android.app.ProgressDialog;
import android.content.ActivityNotFoundException;
import android.content.BroadcastReceiver;
import android.content.ContentResolver;
import android.content.ContentValues;
import android.content.Context;
import android.content.Intent;
import android.content.IntentFilter;
import android.content.SharedPreferences;
import android.content.res.Resources;
import android.database.ContentObserver;
import android.database.Cursor;
import android.net.ConnectivityManager;
import android.net.LinkProperties;
import android.net.NetworkCapabilities;
import android.net.NetworkConfig;
import android.net.NetworkInfo;
import android.net.NetworkRequest;
import android.net.NetworkUtils;
import android.net.ProxyInfo;
import android.net.TrafficStats;
import android.net.Uri;
import android.net.wifi.WifiManager;
import android.os.AsyncResult;
import android.os.Build;
import android.os.Bundle;
import android.os.Handler;
import android.os.HandlerThread;
import android.os.Message;
import android.os.PersistableBundle;
import android.os.RegistrantList;
import android.os.ServiceManager;
import android.os.SystemClock;
import android.os.SystemProperties;
import android.preference.PreferenceManager;
import android.provider.Settings;
import android.provider.Settings.SettingNotFoundException;
import android.provider.Telephony;
import android.telephony.CarrierConfigManager;
import android.telephony.CellLocation;
import android.telephony.PcoData;
import android.telephony.Rlog;
import android.telephony.ServiceState;
import android.telephony.SubscriptionManager;
import android.telephony.SubscriptionManager.OnSubscriptionsChangedListener;
import android.telephony.TelephonyManager;
import android.telephony.cdma.CdmaCellLocation;
import android.telephony.gsm.GsmCellLocation;
import android.text.TextUtils;
import android.util.EventLog;
import android.util.LocalLog;
import android.util.Pair;
import android.util.SparseArray;
import android.view.WindowManager;

import com.android.internal.R;
import com.android.internal.annotations.VisibleForTesting;
import com.android.internal.telephony.CarrierActionAgent;
import com.android.internal.telephony.DctConstants;
import com.android.internal.telephony.EventLogTags;
import com.android.internal.telephony.GsmCdmaPhone;
import com.android.internal.telephony.ITelephony;
import com.android.internal.telephony.Phone;
import com.android.internal.telephony.PhoneConstants;
import com.android.internal.telephony.PhoneFactory;
import com.android.internal.telephony.RILConstants;
import com.android.internal.telephony.TelephonyIntents;
import com.android.internal.telephony.dataconnection.DataConnectionReasons.DataAllowedReasonType;
import com.android.internal.telephony.dataconnection.DataConnectionReasons.DataDisallowedReasonType;
import com.android.internal.telephony.metrics.TelephonyMetrics;
import com.android.internal.telephony.uicc.IccRecords;
import com.android.internal.telephony.uicc.UiccController;
import com.android.internal.util.ArrayUtils;
import com.android.internal.util.AsyncChannel;

import java.io.FileDescriptor;
import java.io.PrintWriter;
import java.util.ArrayList;
import java.util.Arrays;
import java.util.Comparator;
import java.util.HashMap;
import java.util.Map.Entry;
import java.util.Objects;
import java.util.PriorityQueue;
import java.util.Set;
import java.util.concurrent.ConcurrentHashMap;
import java.util.concurrent.atomic.AtomicBoolean;
import java.util.concurrent.atomic.AtomicInteger;
import java.util.concurrent.atomic.AtomicReference;
/**
 * {@hide}
 */
public class DcTracker extends Handler {
    private static final String LOG_TAG = "DCT";
    private static final boolean DBG = true;
    private static final boolean VDBG = false; // STOPSHIP if true
    private static final boolean VDBG_STALL = false; // STOPSHIP if true
    private static final boolean RADIO_TESTS = false;

    public AtomicBoolean isCleanupRequired = new AtomicBoolean(false);

    private final AlarmManager mAlarmManager;

    /* Currently requested APN type (TODO: This should probably be a parameter not a member) */
    private String mRequestedApnType = PhoneConstants.APN_TYPE_DEFAULT;

    // All data enabling/disabling related settings
    private final DataEnabledSettings mDataEnabledSettings = new DataEnabledSettings();


    /**
     * After detecting a potential connection problem, this is the max number
     * of subsequent polls before attempting recovery.
     */
    // 1 sec. default polling interval when screen is on.
    private static final int POLL_NETSTAT_MILLIS = 1000;
    // 10 min. default polling interval when screen is off.
    private static final int POLL_NETSTAT_SCREEN_OFF_MILLIS = 1000*60*10;
    // Default sent packets without ack which triggers initial recovery steps
    private static final int NUMBER_SENT_PACKETS_OF_HANG = 10;

    // Default for the data stall alarm while non-aggressive stall detection
    private static final int DATA_STALL_ALARM_NON_AGGRESSIVE_DELAY_IN_MS_DEFAULT = 1000 * 60 * 6;
    // Default for the data stall alarm for aggressive stall detection
    private static final int DATA_STALL_ALARM_AGGRESSIVE_DELAY_IN_MS_DEFAULT = 1000 * 60;
    // Tag for tracking stale alarms
    private static final String DATA_STALL_ALARM_TAG_EXTRA = "data.stall.alram.tag";

    private static final boolean DATA_STALL_SUSPECTED = true;
    private static final boolean DATA_STALL_NOT_SUSPECTED = false;

    private String RADIO_RESET_PROPERTY = "gsm.radioreset";

    private static final String INTENT_RECONNECT_ALARM =
            "com.android.internal.telephony.data-reconnect";
    private static final String INTENT_RECONNECT_ALARM_EXTRA_TYPE = "reconnect_alarm_extra_type";
    private static final String INTENT_RECONNECT_ALARM_EXTRA_REASON =
            "reconnect_alarm_extra_reason";

    private static final String INTENT_DATA_STALL_ALARM =
            "com.android.internal.telephony.data-stall";

    private DcTesterFailBringUpAll mDcTesterFailBringUpAll;
    private DcController mDcc;

    /** kept in sync with mApnContexts
     * Higher numbers are higher priority and sorted so highest priority is first */
    private final PriorityQueue<ApnContext>mPrioritySortedApnContexts =
            new PriorityQueue<ApnContext>(5,
            new Comparator<ApnContext>() {
                public int compare(ApnContext c1, ApnContext c2) {
                    return c2.priority - c1.priority;
                }
            } );

    /** allApns holds all apns */
    private ArrayList<ApnSetting> mAllApnSettings = null;

    /** preferred apn */
    private ApnSetting mPreferredApn = null;

    /** Is packet service restricted by network */
    private boolean mIsPsRestricted = false;

    /** emergency apn Setting*/
    private ApnSetting mEmergencyApn = null;

    /* Once disposed dont handle any messages */
    private boolean mIsDisposed = false;

    private ContentResolver mResolver;

    /* Set to true with CMD_ENABLE_MOBILE_PROVISIONING */
    private boolean mIsProvisioning = false;

    /* The Url passed as object parameter in CMD_ENABLE_MOBILE_PROVISIONING */
    private String mProvisioningUrl = null;

    /* Intent for the provisioning apn alarm */
    private static final String INTENT_PROVISIONING_APN_ALARM =
            "com.android.internal.telephony.provisioning_apn_alarm";

    /* Tag for tracking stale alarms */
    private static final String PROVISIONING_APN_ALARM_TAG_EXTRA = "provisioning.apn.alarm.tag";

    /* Debug property for overriding the PROVISIONING_APN_ALARM_DELAY_IN_MS */
    private static final String DEBUG_PROV_APN_ALARM = "persist.debug.prov_apn_alarm";

    /* Default for the provisioning apn alarm timeout */
    private static final int PROVISIONING_APN_ALARM_DELAY_IN_MS_DEFAULT = 1000 * 60 * 15;

    /* The provision apn alarm intent used to disable the provisioning apn */
    private PendingIntent mProvisioningApnAlarmIntent = null;

    /* Used to track stale provisioning apn alarms */
    private int mProvisioningApnAlarmTag = (int) SystemClock.elapsedRealtime();

    private AsyncChannel mReplyAc = new AsyncChannel();

    private final BroadcastReceiver mIntentReceiver = new BroadcastReceiver () {
        @Override
        public void onReceive(Context context, Intent intent) {
            String action = intent.getAction();

            if (action.equals(Intent.ACTION_SCREEN_ON)) {
                // TODO: Evaluate hooking this up with DeviceStateMonitor
                if (DBG) log("screen on");
                mIsScreenOn = true;
                stopNetStatPoll();
                startNetStatPoll();
                restartDataStallAlarm();
            } else if (action.equals(Intent.ACTION_SCREEN_OFF)) {
                if (DBG) log("screen off");
                mIsScreenOn = false;
                stopNetStatPoll();
                startNetStatPoll();
                restartDataStallAlarm();
            } else if (action.startsWith(INTENT_RECONNECT_ALARM)) {
                if (DBG) log("Reconnect alarm. Previous state was " + mState);
                onActionIntentReconnectAlarm(intent);
            } else if (action.equals(INTENT_DATA_STALL_ALARM)) {
                if (DBG) log("Data stall alarm");
                onActionIntentDataStallAlarm(intent);
            } else if (action.equals(INTENT_PROVISIONING_APN_ALARM)) {
                if (DBG) log("Provisioning apn alarm");
                onActionIntentProvisioningApnAlarm(intent);
            } else if (action.equals(WifiManager.NETWORK_STATE_CHANGED_ACTION)) {
                final android.net.NetworkInfo networkInfo = (NetworkInfo)
                intent.getParcelableExtra(WifiManager.EXTRA_NETWORK_INFO);
                mIsWifiConnected = (networkInfo != null && networkInfo.isConnected());
                if (DBG) log("NETWORK_STATE_CHANGED_ACTION: mIsWifiConnected=" + mIsWifiConnected);
            } else if (action.equals(WifiManager.WIFI_STATE_CHANGED_ACTION)) {
                if (DBG) log("Wifi state changed");
                final boolean enabled = intent.getIntExtra(WifiManager.EXTRA_WIFI_STATE,
                        WifiManager.WIFI_STATE_UNKNOWN) == WifiManager.WIFI_STATE_ENABLED;
                if (!enabled) {
                    // when WiFi got disabled, the NETWORK_STATE_CHANGED_ACTION
                    // quit and won't report disconnected until next enabling.
                    mIsWifiConnected = false;
                }
                if (DBG) {
                    log("WIFI_STATE_CHANGED_ACTION: enabled=" + enabled
                            + " mIsWifiConnected=" + mIsWifiConnected);
                }
            } else if (action.equals(CarrierConfigManager.ACTION_CARRIER_CONFIG_CHANGED)) {
                CarrierConfigManager configMgr = (CarrierConfigManager)
                        mPhone.getContext().getSystemService(Context.CARRIER_CONFIG_SERVICE);
                if (configMgr != null) {
                    PersistableBundle cfg = configMgr.getConfigForSubId(mPhone.getSubId());
                    if (cfg != null) mAllowUserEditTetherApn =
                            cfg.getBoolean(CarrierConfigManager.KEY_EDITABLE_TETHER_APN_BOOL);
                }
            } else {
                if (DBG) log("onReceive: Unknown action=" + action);
            }
        }
    };

    private final Runnable mPollNetStat = new Runnable() {
        @Override
        public void run() {
            updateDataActivity();

            if (mIsScreenOn) {
                mNetStatPollPeriod = Settings.Global.getInt(mResolver,
                        Settings.Global.PDP_WATCHDOG_POLL_INTERVAL_MS, POLL_NETSTAT_MILLIS);
            } else {
                mNetStatPollPeriod = Settings.Global.getInt(mResolver,
                        Settings.Global.PDP_WATCHDOG_LONG_POLL_INTERVAL_MS,
                        POLL_NETSTAT_SCREEN_OFF_MILLIS);
            }

            if (mNetStatPollEnabled) {
                mDataConnectionTracker.postDelayed(this, mNetStatPollPeriod);
            }
        }
    };

    private SubscriptionManager mSubscriptionManager;
    private final OnSubscriptionsChangedListener mOnSubscriptionsChangedListener =
            new OnSubscriptionsChangedListener() {
                public final AtomicInteger mPreviousSubId =
                        new AtomicInteger(SubscriptionManager.INVALID_SUBSCRIPTION_ID);

                /**
                 * Callback invoked when there is any change to any SubscriptionInfo. Typically
                 * this method invokes {@link SubscriptionManager#getActiveSubscriptionInfoList}
                 */
                @Override
                public void onSubscriptionsChanged() {
                    if (DBG) log("SubscriptionListener.onSubscriptionInfoChanged");
                    // Set the network type, in case the radio does not restore it.
                    int subId = mPhone.getSubId();
                    if (SubscriptionManager.isValidSubscriptionId(subId)) {
                        registerSettingsObserver();
                    }
                    if (mPreviousSubId.getAndSet(subId) != subId &&
                            SubscriptionManager.isValidSubscriptionId(subId)) {
                        onRecordsLoadedOrSubIdChanged();
                    }
                }
            };

    private static class SettingsObserver extends ContentObserver {
        final private HashMap<Uri, Integer> mUriEventMap;
        final private Context mContext;
        final private Handler mHandler;
        final private static String TAG = "DcTracker.SettingsObserver";

        SettingsObserver(Context context, Handler handler) {
            super(null);
            mUriEventMap = new HashMap<Uri, Integer>();
            mContext = context;
            mHandler = handler;
        }

        void observe(Uri uri, int what) {
            mUriEventMap.put(uri, what);
            final ContentResolver resolver = mContext.getContentResolver();
            resolver.registerContentObserver(uri, false, this);
        }

        void unobserve() {
            final ContentResolver resolver = mContext.getContentResolver();
            resolver.unregisterContentObserver(this);
        }

        @Override
        public void onChange(boolean selfChange) {
            Rlog.e(TAG, "Should never be reached.");
        }

        @Override
        public void onChange(boolean selfChange, Uri uri) {
            final Integer what = mUriEventMap.get(uri);
            if (what != null) {
                mHandler.obtainMessage(what.intValue()).sendToTarget();
            } else {
                Rlog.e(TAG, "No matching event to send for URI=" + uri);
            }
        }
    }

    private final SettingsObserver mSettingsObserver;

    private void registerSettingsObserver() {
        mSettingsObserver.unobserve();
        String simSuffix = "";
        if (TelephonyManager.getDefault().getSimCount() > 1) {
            simSuffix = Integer.toString(mPhone.getSubId());
        }

        mSettingsObserver.observe(
                Settings.Global.getUriFor(Settings.Global.DATA_ROAMING + simSuffix),
                DctConstants.EVENT_ROAMING_ON);
        mSettingsObserver.observe(
                Settings.Global.getUriFor(Settings.Global.DEVICE_PROVISIONED),
                DctConstants.EVENT_DEVICE_PROVISIONED_CHANGE);
        mSettingsObserver.observe(
                Settings.Global.getUriFor(Settings.Global.DEVICE_PROVISIONING_MOBILE_DATA_ENABLED),
                DctConstants.EVENT_DEVICE_PROVISIONED_CHANGE);
    }

    /**
     * Maintain the sum of transmit and receive packets.
     *
     * The packet counts are initialized and reset to -1 and
     * remain -1 until they can be updated.
     */
    public static class TxRxSum {
        public long txPkts;
        public long rxPkts;

        public TxRxSum() {
            reset();
        }

        public TxRxSum(long txPkts, long rxPkts) {
            this.txPkts = txPkts;
            this.rxPkts = rxPkts;
        }

        public TxRxSum(TxRxSum sum) {
            txPkts = sum.txPkts;
            rxPkts = sum.rxPkts;
        }

        public void reset() {
            txPkts = -1;
            rxPkts = -1;
        }

        @Override
        public String toString() {
            return "{txSum=" + txPkts + " rxSum=" + rxPkts + "}";
        }

        public void updateTxRxSum() {
            this.txPkts = TrafficStats.getMobileTcpTxPackets();
            this.rxPkts = TrafficStats.getMobileTcpRxPackets();
        }
    }

    private void onActionIntentReconnectAlarm(Intent intent) {
        Message msg = obtainMessage(DctConstants.EVENT_DATA_RECONNECT);
        msg.setData(intent.getExtras());
        sendMessage(msg);
    }

    private void onDataReconnect(Bundle bundle) {
        String reason = bundle.getString(INTENT_RECONNECT_ALARM_EXTRA_REASON);
        String apnType = bundle.getString(INTENT_RECONNECT_ALARM_EXTRA_TYPE);

        int phoneSubId = mPhone.getSubId();
        int currSubId = bundle.getInt(PhoneConstants.SUBSCRIPTION_KEY,
                SubscriptionManager.INVALID_SUBSCRIPTION_ID);
        log("onDataReconnect: currSubId = " + currSubId + " phoneSubId=" + phoneSubId);

        // Stop reconnect if not current subId is not correct.
        // FIXME STOPSHIP - phoneSubId is coming up as -1 way after boot and failing this?
        if (!SubscriptionManager.isValidSubscriptionId(currSubId) || (currSubId != phoneSubId)) {
            log("receive ReconnectAlarm but subId incorrect, ignore");
            return;
        }

        ApnContext apnContext = mApnContexts.get(apnType);

        if (DBG) {
            log("onDataReconnect: mState=" + mState + " reason=" + reason + " apnType=" + apnType
                    + " apnContext=" + apnContext + " mDataConnectionAsyncChannels="
                    + mDataConnectionAcHashMap);
        }

        if ((apnContext != null) && (apnContext.isEnabled())) {
            apnContext.setReason(reason);
            DctConstants.State apnContextState = apnContext.getState();
            if (DBG) {
                log("onDataReconnect: apnContext state=" + apnContextState);
            }
            if ((apnContextState == DctConstants.State.FAILED)
                    || (apnContextState == DctConstants.State.IDLE)) {
                if (DBG) {
                    log("onDataReconnect: state is FAILED|IDLE, disassociate");
                }
                DcAsyncChannel dcac = apnContext.getDcAc();
                if (dcac != null) {
                    if (DBG) {
                        log("onDataReconnect: tearDown apnContext=" + apnContext);
                    }
                    dcac.tearDown(apnContext, "", null);
                }
                apnContext.setDataConnectionAc(null);
                apnContext.setState(DctConstants.State.IDLE);
            } else {
                if (DBG) log("onDataReconnect: keep associated");
            }
            // TODO: IF already associated should we send the EVENT_TRY_SETUP_DATA???
            sendMessage(obtainMessage(DctConstants.EVENT_TRY_SETUP_DATA, apnContext));

            apnContext.setReconnectIntent(null);
        }
    }

    private void onActionIntentDataStallAlarm(Intent intent) {
        if (VDBG_STALL) log("onActionIntentDataStallAlarm: action=" + intent.getAction());
        Message msg = obtainMessage(DctConstants.EVENT_DATA_STALL_ALARM,
                intent.getAction());
        msg.arg1 = intent.getIntExtra(DATA_STALL_ALARM_TAG_EXTRA, 0);
        sendMessage(msg);
    }

    private final ConnectivityManager mCm;

    /**
     * List of messages that are waiting to be posted, when data call disconnect
     * is complete
     */
    private ArrayList<Message> mDisconnectAllCompleteMsgList = new ArrayList<Message>();

    private RegistrantList mAllDataDisconnectedRegistrants = new RegistrantList();

    // member variables
    private final Phone mPhone;
    private final UiccController mUiccController;
    private final AtomicReference<IccRecords> mIccRecords = new AtomicReference<IccRecords>();
    private DctConstants.Activity mActivity = DctConstants.Activity.NONE;
    private DctConstants.State mState = DctConstants.State.IDLE;
    private final Handler mDataConnectionTracker;

    private long mTxPkts;
    private long mRxPkts;
    private int mNetStatPollPeriod;
    private boolean mNetStatPollEnabled = false;

    private TxRxSum mDataStallTxRxSum = new TxRxSum(0, 0);
    // Used to track stale data stall alarms.
    private int mDataStallAlarmTag = (int) SystemClock.elapsedRealtime();
    // The current data stall alarm intent
    private PendingIntent mDataStallAlarmIntent = null;
    // Number of packets sent since the last received packet
    private long mSentSinceLastRecv;
    // Controls when a simple recovery attempt it to be tried
    private int mNoRecvPollCount = 0;
    // Reference counter for enabling fail fast
    private static int sEnableFailFastRefCounter = 0;
    // True if data stall detection is enabled
    private volatile boolean mDataStallDetectionEnabled = true;

    private volatile boolean mFailFast = false;

    // True when in voice call
    private boolean mInVoiceCall = false;

    // wifi connection status will be updated by sticky intent
    private boolean mIsWifiConnected = false;

    /** Intent sent when the reconnect alarm fires. */
    private PendingIntent mReconnectIntent = null;

    // When false we will not auto attach and manually attaching is required.
    private boolean mAutoAttachOnCreationConfig = false;
    private AtomicBoolean mAutoAttachOnCreation = new AtomicBoolean(false);

    // State of screen
    // (TODO: Reconsider tying directly to screen, maybe this is
    //        really a lower power mode")
    private boolean mIsScreenOn = true;

    // Indicates if we found mvno-specific APNs in the full APN list.
    // used to determine if we can accept mno-specific APN for tethering.
    private boolean mMvnoMatched = false;

    /** Allows the generation of unique Id's for DataConnection objects */
    private AtomicInteger mUniqueIdGenerator = new AtomicInteger(0);

    /** The data connections. */
    private HashMap<Integer, DataConnection> mDataConnections =
            new HashMap<Integer, DataConnection>();

    /** The data connection async channels */
    private HashMap<Integer, DcAsyncChannel> mDataConnectionAcHashMap =
            new HashMap<Integer, DcAsyncChannel>();

    /** Convert an ApnType string to Id (TODO: Use "enumeration" instead of String for ApnType) */
    private HashMap<String, Integer> mApnToDataConnectionId = new HashMap<String, Integer>();

    /** Phone.APN_TYPE_* ===> ApnContext */
    private final ConcurrentHashMap<String, ApnContext> mApnContexts =
            new ConcurrentHashMap<String, ApnContext>();

    private final SparseArray<ApnContext> mApnContextsById = new SparseArray<ApnContext>();

    private int mDisconnectPendingCount = 0;

    /** Indicate if metered APNs are disabled.
     *  set to block all the metered APNs from continuously sending requests, which causes
     *  undesired network load */
    private boolean mMeteredApnDisabled = false;

    /**
     * int to remember whether has setDataProfiles and with roaming or not.
     * 0: default, has never set data profile
     * 1: has set data profile with home protocol
     * 2: has set data profile with roaming protocol
     * This is not needed once RIL command is updated to support both home and roaming protocol.
     */
    private int mSetDataProfileStatus = 0;

    /**
     * Whether carrier allow user edited tether APN. Updated by carrier config
     * KEY_EDITABLE_TETHER_APN_BOOL
     * If true, APN with dun type from database will be used, see fetchDunApn for details.
     */
    private boolean mAllowUserEditTetherApn = false;

    /**
     * Handles changes to the APN db.
     */
    private class ApnChangeObserver extends ContentObserver {
        public ApnChangeObserver () {
            super(mDataConnectionTracker);
        }

        @Override
        public void onChange(boolean selfChange) {
            sendMessage(obtainMessage(DctConstants.EVENT_APN_CHANGED));
        }
    }

    //***** Instance Variables

    private boolean mReregisterOnReconnectFailure = false;


    //***** Constants

    // Used by puppetmaster/*/radio_stress.py
    private static final String PUPPET_MASTER_RADIO_STRESS_TEST = "gsm.defaultpdpcontext.active";

    private static final int POLL_PDP_MILLIS = 5 * 1000;

    private static final int PROVISIONING_SPINNER_TIMEOUT_MILLIS = 120 * 1000;

    static final Uri PREFERAPN_NO_UPDATE_URI_USING_SUBID =
                        Uri.parse("content://telephony/carriers/preferapn_no_update/subId/");
    static final String APN_ID = "apn_id";

    private boolean mCanSetPreferApn = false;

    private AtomicBoolean mAttached = new AtomicBoolean(false);

    /** Watches for changes to the APN db. */
    private ApnChangeObserver mApnObserver;

    private final String mProvisionActionName;
    private BroadcastReceiver mProvisionBroadcastReceiver;
    private ProgressDialog mProvisioningSpinner;

    public boolean mImsRegistrationState = false;

    //***** Constructor
    public DcTracker(Phone phone) {
        super();
        mPhone = phone;

        if (DBG) log("DCT.constructor");

        mResolver = mPhone.getContext().getContentResolver();
        mUiccController = UiccController.getInstance();
        mUiccController.registerForIccChanged(this, DctConstants.EVENT_ICC_CHANGED, null);
        mAlarmManager =
                (AlarmManager) mPhone.getContext().getSystemService(Context.ALARM_SERVICE);
        mCm = (ConnectivityManager) mPhone.getContext().getSystemService(
                Context.CONNECTIVITY_SERVICE);


        IntentFilter filter = new IntentFilter();
        filter.addAction(Intent.ACTION_SCREEN_ON);
        filter.addAction(Intent.ACTION_SCREEN_OFF);
        filter.addAction(WifiManager.NETWORK_STATE_CHANGED_ACTION);
        filter.addAction(WifiManager.WIFI_STATE_CHANGED_ACTION);
        filter.addAction(INTENT_DATA_STALL_ALARM);
        filter.addAction(INTENT_PROVISIONING_APN_ALARM);
        filter.addAction(CarrierConfigManager.ACTION_CARRIER_CONFIG_CHANGED);

        // TODO - redundent with update call below?
        mDataEnabledSettings.setUserDataEnabled(getDataEnabled());

        mPhone.getContext().registerReceiver(mIntentReceiver, filter, null, mPhone);

        SharedPreferences sp = PreferenceManager.getDefaultSharedPreferences(mPhone.getContext());
        mAutoAttachOnCreation.set(sp.getBoolean(Phone.DATA_DISABLED_ON_BOOT_KEY, false));

        mSubscriptionManager = SubscriptionManager.from(mPhone.getContext());
        mSubscriptionManager.addOnSubscriptionsChangedListener(mOnSubscriptionsChangedListener);

        HandlerThread dcHandlerThread = new HandlerThread("DcHandlerThread");
        dcHandlerThread.start();
        Handler dcHandler = new Handler(dcHandlerThread.getLooper());
        mDcc = DcController.makeDcc(mPhone, this, dcHandler);
        mDcTesterFailBringUpAll = new DcTesterFailBringUpAll(mPhone, dcHandler);

        mDataConnectionTracker = this;
        registerForAllEvents();
        update();
        mApnObserver = new ApnChangeObserver();
        phone.getContext().getContentResolver().registerContentObserver(
                Telephony.Carriers.CONTENT_URI, true, mApnObserver);

        initApnContexts();

        for (ApnContext apnContext : mApnContexts.values()) {
            // Register the reconnect and restart actions.
            filter = new IntentFilter();
            filter.addAction(INTENT_RECONNECT_ALARM + '.' + apnContext.getApnType());
            mPhone.getContext().registerReceiver(mIntentReceiver, filter, null, mPhone);
        }

        // Add Emergency APN to APN setting list by default to support EPDN in sim absent cases
        initEmergencyApnSetting();
        addEmergencyApnSetting();

        mProvisionActionName = "com.android.internal.telephony.PROVISION" + phone.getPhoneId();

        mSettingsObserver = new SettingsObserver(mPhone.getContext(), this);
        registerSettingsObserver();
    }

    @VisibleForTesting
    public DcTracker() {
        mAlarmManager = null;
        mCm = null;
        mPhone = null;
        mUiccController = null;
        mDataConnectionTracker = null;
        mProvisionActionName = null;
        mSettingsObserver = new SettingsObserver(null, this);
    }

    public void registerServiceStateTrackerEvents() {
        mPhone.getServiceStateTracker().registerForDataConnectionAttached(this,
                DctConstants.EVENT_DATA_CONNECTION_ATTACHED, null);
        mPhone.getServiceStateTracker().registerForDataConnectionDetached(this,
                DctConstants.EVENT_DATA_CONNECTION_DETACHED, null);
        mPhone.getServiceStateTracker().registerForDataRoamingOn(this,
                DctConstants.EVENT_ROAMING_ON, null);
        mPhone.getServiceStateTracker().registerForDataRoamingOff(this,
                DctConstants.EVENT_ROAMING_OFF, null);
        mPhone.getServiceStateTracker().registerForPsRestrictedEnabled(this,
                DctConstants.EVENT_PS_RESTRICT_ENABLED, null);
        mPhone.getServiceStateTracker().registerForPsRestrictedDisabled(this,
                DctConstants.EVENT_PS_RESTRICT_DISABLED, null);
        mPhone.getServiceStateTracker().registerForDataRegStateOrRatChanged(this,
                DctConstants.EVENT_DATA_RAT_CHANGED, null);
    }

    public void unregisterServiceStateTrackerEvents() {
        mPhone.getServiceStateTracker().unregisterForDataConnectionAttached(this);
        mPhone.getServiceStateTracker().unregisterForDataConnectionDetached(this);
        mPhone.getServiceStateTracker().unregisterForDataRoamingOn(this);
        mPhone.getServiceStateTracker().unregisterForDataRoamingOff(this);
        mPhone.getServiceStateTracker().unregisterForPsRestrictedEnabled(this);
        mPhone.getServiceStateTracker().unregisterForPsRestrictedDisabled(this);
        mPhone.getServiceStateTracker().unregisterForDataRegStateOrRatChanged(this);
    }

    private void registerForAllEvents() {
        mPhone.mCi.registerForAvailable(this, DctConstants.EVENT_RADIO_AVAILABLE, null);
        mPhone.mCi.registerForOffOrNotAvailable(this,
                DctConstants.EVENT_RADIO_OFF_OR_NOT_AVAILABLE, null);
        mPhone.mCi.registerForDataCallListChanged(this,
                DctConstants.EVENT_DATA_STATE_CHANGED, null);
        // Note, this is fragile - the Phone is now presenting a merged picture
        // of PS (volte) & CS and by diving into its internals you're just seeing
        // the CS data.  This works well for the purposes this is currently used for
        // but that may not always be the case.  Should probably be redesigned to
        // accurately reflect what we're really interested in (registerForCSVoiceCallEnded).
        mPhone.getCallTracker().registerForVoiceCallEnded(this,
                DctConstants.EVENT_VOICE_CALL_ENDED, null);
        mPhone.getCallTracker().registerForVoiceCallStarted(this,
                DctConstants.EVENT_VOICE_CALL_STARTED, null);
        registerServiceStateTrackerEvents();
     //   SubscriptionManager.registerForDdsSwitch(this,
     //          DctConstants.EVENT_CLEAN_UP_ALL_CONNECTIONS, null);
        mPhone.mCi.registerForPcoData(this, DctConstants.EVENT_PCO_DATA_RECEIVED, null);
        mPhone.getCarrierActionAgent().registerForCarrierAction(
                CarrierActionAgent.CARRIER_ACTION_SET_METERED_APNS_ENABLED, this,
                DctConstants.EVENT_SET_CARRIER_DATA_ENABLED, null, false);
    }

    public void dispose() {
        if (DBG) log("DCT.dispose");

        if (mProvisionBroadcastReceiver != null) {
            mPhone.getContext().unregisterReceiver(mProvisionBroadcastReceiver);
            mProvisionBroadcastReceiver = null;
        }
        if (mProvisioningSpinner != null) {
            mProvisioningSpinner.dismiss();
            mProvisioningSpinner = null;
        }

        cleanUpAllConnections(true, null);

        for (DcAsyncChannel dcac : mDataConnectionAcHashMap.values()) {
            dcac.disconnect();
        }
        mDataConnectionAcHashMap.clear();
        mIsDisposed = true;
        mPhone.getContext().unregisterReceiver(mIntentReceiver);
        mUiccController.unregisterForIccChanged(this);
        mSettingsObserver.unobserve();

        mSubscriptionManager
                .removeOnSubscriptionsChangedListener(mOnSubscriptionsChangedListener);
        mDcc.dispose();
        mDcTesterFailBringUpAll.dispose();

        mPhone.getContext().getContentResolver().unregisterContentObserver(mApnObserver);
        mApnContexts.clear();
        mApnContextsById.clear();
        mPrioritySortedApnContexts.clear();
        unregisterForAllEvents();

        destroyDataConnections();
    }

    private void unregisterForAllEvents() {
         //Unregister for all events
        mPhone.mCi.unregisterForAvailable(this);
        mPhone.mCi.unregisterForOffOrNotAvailable(this);
        IccRecords r = mIccRecords.get();
        if (r != null) {
            r.unregisterForRecordsLoaded(this);
            mIccRecords.set(null);
        }
        mPhone.mCi.unregisterForDataCallListChanged(this);
        mPhone.getCallTracker().unregisterForVoiceCallEnded(this);
        mPhone.getCallTracker().unregisterForVoiceCallStarted(this);
        unregisterServiceStateTrackerEvents();
        //SubscriptionManager.unregisterForDdsSwitch(this);
        mPhone.mCi.unregisterForPcoData(this);
        mPhone.getCarrierActionAgent().unregisterForCarrierAction(this,
                CarrierActionAgent.CARRIER_ACTION_SET_METERED_APNS_ENABLED);
    }

    /**
     * Called when EVENT_RESET_DONE is received so goto
     * IDLE state and send notifications to those interested.
     *
     * TODO - currently unused.  Needs to be hooked into DataConnection cleanup
     * TODO - needs to pass some notion of which connection is reset..
     */
    private void onResetDone(AsyncResult ar) {
        if (DBG) log("EVENT_RESET_DONE");
        String reason = null;
        if (ar.userObj instanceof String) {
            reason = (String) ar.userObj;
        }
        gotoIdleAndNotifyDataConnection(reason);
    }

    /**
     * Modify {@link android.provider.Settings.Global#MOBILE_DATA} value.
     */
    public void setDataEnabled(boolean enable) {
        Message msg = obtainMessage(DctConstants.CMD_SET_USER_DATA_ENABLE);
        msg.arg1 = enable ? 1 : 0;
        if (DBG) log("setDataEnabled: sendMessage: enable=" + enable);
        sendMessage(msg);
    }

    private void onSetUserDataEnabled(boolean enabled) {
        synchronized (mDataEnabledSettings) {
            if (mDataEnabledSettings.isUserDataEnabled() != enabled) {
                mDataEnabledSettings.setUserDataEnabled(enabled);

                //TODO: We should move the followings into DataEnabledSettings class.
                // For single SIM phones, this is a per phone property.
                if (TelephonyManager.getDefault().getSimCount() == 1) {
                    Settings.Global.putInt(mResolver, Settings.Global.MOBILE_DATA, enabled ? 1 : 0);
                } else {
                    int phoneSubId = mPhone.getSubId();
                    Settings.Global.putInt(mResolver, Settings.Global.MOBILE_DATA + phoneSubId,
                            enabled ? 1 : 0);
                }
                if (!getDataRoamingEnabled() && mPhone.getServiceState().getDataRoaming()) {
                    if (enabled) {
                        notifyOffApnsOfAvailability(Phone.REASON_ROAMING_ON);
                    } else {
                        notifyOffApnsOfAvailability(Phone.REASON_DATA_DISABLED);
                    }
                }

                // TODO: We should register for DataEnabledSetting's data enabled/disabled event and
                // handle the rest from there.
                if (enabled) {
                    reevaluateDataConnections();
                    onTrySetupData(Phone.REASON_DATA_ENABLED);
                } else {
                    onCleanUpAllConnections(Phone.REASON_DATA_SPECIFIC_DISABLED);
                }
            }
        }
    }

    /**
     * Reevaluate existing data connections when conditions change.
     *
     * For example, handle reverting restricted networks back to unrestricted. If we're changing
     * user data to enabled and this makes data truly enabled (not disabled by other factors) we
     * need to tear down any metered apn type that was enabled anyway by a privileged request.
     * This allows us to reconnect to it in an unrestricted way.
     *
     * Or when we brought up a unmetered data connection while data is off, we only limit this
     * data connection for unmetered use only. When data is turned back on, we need to tear that
     * down so a full capable data connection can be re-established.
     */
    private void reevaluateDataConnections() {
        if (mDataEnabledSettings.isDataEnabled()) {
            for (ApnContext apnContext : mApnContexts.values()) {
                if (apnContext.isConnectedOrConnecting()) {
                    final DcAsyncChannel dcac = apnContext.getDcAc();
                    if (dcac != null) {
                        final NetworkCapabilities netCaps = dcac.getNetworkCapabilitiesSync();
                        if (netCaps != null && !netCaps.hasCapability(NetworkCapabilities
                                .NET_CAPABILITY_NOT_RESTRICTED)) {
                            if (DBG) {
                                log("Tearing down restricted net:" + apnContext);
                            }
                            // Tearing down the restricted data call (metered or unmetered) when
                            // conditions change. This will allow reestablishing a new unrestricted
                            // data connection.
                            apnContext.setReason(Phone.REASON_DATA_ENABLED);
                            cleanUpConnection(true, apnContext);
                        } else if (apnContext.getApnSetting().isMetered(mPhone.getContext(),
                                mPhone.getSubId(), mPhone.getServiceState().getDataRoaming())
                                && (netCaps != null && netCaps.hasCapability(
                                        NetworkCapabilities.NET_CAPABILITY_NOT_METERED))) {
                            if (DBG) {
                                log("Tearing down unmetered net:" + apnContext);
                            }
                            // The APN settings is metered, but the data was still marked as
                            // unmetered data, must be the unmetered data connection brought up when
                            // data is off. We need to tear that down when data is enabled again.
                            // This will allow reestablishing a new full capability data connection.
                            apnContext.setReason(Phone.REASON_DATA_ENABLED);
                            cleanUpConnection(true, apnContext);
                        }
                    }
                }
            }
        }
    }

    private void onDeviceProvisionedChange() {
        if (getDataEnabled()) {
            mDataEnabledSettings.setUserDataEnabled(true);
            reevaluateDataConnections();
            onTrySetupData(Phone.REASON_DATA_ENABLED);
        } else {
            mDataEnabledSettings.setUserDataEnabled(false);
            onCleanUpAllConnections(Phone.REASON_DATA_SPECIFIC_DISABLED);
        }
    }


    public long getSubId() {
        return mPhone.getSubId();
    }

    public DctConstants.Activity getActivity() {
        return mActivity;
    }

    private void setActivity(DctConstants.Activity activity) {
        log("setActivity = " + activity);
        mActivity = activity;
        mPhone.notifyDataActivity();
    }

    public void requestNetwork(NetworkRequest networkRequest, LocalLog log) {
        final int apnId = ApnContext.apnIdForNetworkRequest(networkRequest);
        final ApnContext apnContext = mApnContextsById.get(apnId);
        log.log("DcTracker.requestNetwork for " + networkRequest + " found " + apnContext);
        if (apnContext != null) apnContext.requestNetwork(networkRequest, log);
    }

    public void releaseNetwork(NetworkRequest networkRequest, LocalLog log) {
        final int apnId = ApnContext.apnIdForNetworkRequest(networkRequest);
        final ApnContext apnContext = mApnContextsById.get(apnId);
        log.log("DcTracker.releaseNetwork for " + networkRequest + " found " + apnContext);
        if (apnContext != null) apnContext.releaseNetwork(networkRequest, log);
    }

    public boolean isApnSupported(String name) {
        if (name == null) {
            loge("isApnSupported: name=null");
            return false;
        }
        ApnContext apnContext = mApnContexts.get(name);
        if (apnContext == null) {
            loge("Request for unsupported mobile name: " + name);
            return false;
        }
        return true;
    }

    public int getApnPriority(String name) {
        ApnContext apnContext = mApnContexts.get(name);
        if (apnContext == null) {
            loge("Request for unsupported mobile name: " + name);
        }
        return apnContext.priority;
    }

    // Turn telephony radio on or off.
    private void setRadio(boolean on) {
        final ITelephony phone = ITelephony.Stub.asInterface(ServiceManager.checkService("phone"));
        try {
            phone.setRadio(on);
        } catch (Exception e) {
            // Ignore.
        }
    }

    // Class to handle Intent dispatched with user selects the "Sign-in to network"
    // notification.
    private class ProvisionNotificationBroadcastReceiver extends BroadcastReceiver {
        private final String mNetworkOperator;
        // Mobile provisioning URL.  Valid while provisioning notification is up.
        // Set prior to notification being posted as URL contains ICCID which
        // disappears when radio is off (which is the case when notification is up).
        private final String mProvisionUrl;

        public ProvisionNotificationBroadcastReceiver(String provisionUrl, String networkOperator) {
            mNetworkOperator = networkOperator;
            mProvisionUrl = provisionUrl;
        }

        private void setEnableFailFastMobileData(int enabled) {
            sendMessage(obtainMessage(DctConstants.CMD_SET_ENABLE_FAIL_FAST_MOBILE_DATA, enabled, 0));
        }

        private void enableMobileProvisioning() {
            final Message msg = obtainMessage(DctConstants.CMD_ENABLE_MOBILE_PROVISIONING);
            msg.setData(Bundle.forPair(DctConstants.PROVISIONING_URL_KEY, mProvisionUrl));
            sendMessage(msg);
        }

        @Override
        public void onReceive(Context context, Intent intent) {
            // Turning back on the radio can take time on the order of a minute, so show user a
            // spinner so they know something is going on.
            log("onReceive : ProvisionNotificationBroadcastReceiver");
            mProvisioningSpinner = new ProgressDialog(context);
            mProvisioningSpinner.setTitle(mNetworkOperator);
            mProvisioningSpinner.setMessage(
                    // TODO: Don't borrow "Connecting..." i18n string; give Telephony a version.
                    context.getText(com.android.internal.R.string.media_route_status_connecting));
            mProvisioningSpinner.setIndeterminate(true);
            mProvisioningSpinner.setCancelable(true);
            // Allow non-Activity Service Context to create a View.
            mProvisioningSpinner.getWindow().setType(
                    WindowManager.LayoutParams.TYPE_KEYGUARD_DIALOG);
            mProvisioningSpinner.show();
            // After timeout, hide spinner so user can at least use their device.
            // TODO: Indicate to user that it is taking an unusually long time to connect?
            sendMessageDelayed(obtainMessage(DctConstants.CMD_CLEAR_PROVISIONING_SPINNER,
                    mProvisioningSpinner), PROVISIONING_SPINNER_TIMEOUT_MILLIS);
            // This code is almost identical to the old
            // ConnectivityService.handleMobileProvisioningAction code.
            setRadio(true);
            setEnableFailFastMobileData(DctConstants.ENABLED);
            enableMobileProvisioning();
        }
    }

    @Override
    protected void finalize() {
        if(DBG && mPhone != null) log("finalize");
    }

    private ApnContext addApnContext(String type, NetworkConfig networkConfig) {
        ApnContext apnContext = new ApnContext(mPhone, type, LOG_TAG, networkConfig, this);
        mApnContexts.put(type, apnContext);
        mApnContextsById.put(ApnContext.apnIdForApnName(type), apnContext);
        mPrioritySortedApnContexts.add(apnContext);
        return apnContext;
    }

    private void initApnContexts() {
        log("initApnContexts: E");
        // Load device network attributes from resources
        String[] networkConfigStrings = mPhone.getContext().getResources().getStringArray(
                com.android.internal.R.array.networkAttributes);
        for (String networkConfigString : networkConfigStrings) {
            NetworkConfig networkConfig = new NetworkConfig(networkConfigString);
            ApnContext apnContext = null;

            switch (networkConfig.type) {
            case ConnectivityManager.TYPE_MOBILE:
                apnContext = addApnContext(PhoneConstants.APN_TYPE_DEFAULT, networkConfig);
                break;
            case ConnectivityManager.TYPE_MOBILE_MMS:
                apnContext = addApnContext(PhoneConstants.APN_TYPE_MMS, networkConfig);
                break;
            case ConnectivityManager.TYPE_MOBILE_SUPL:
                apnContext = addApnContext(PhoneConstants.APN_TYPE_SUPL, networkConfig);
                break;
            case ConnectivityManager.TYPE_MOBILE_DUN:
                apnContext = addApnContext(PhoneConstants.APN_TYPE_DUN, networkConfig);
                break;
            case ConnectivityManager.TYPE_MOBILE_HIPRI:
                apnContext = addApnContext(PhoneConstants.APN_TYPE_HIPRI, networkConfig);
                break;
            case ConnectivityManager.TYPE_MOBILE_FOTA:
                apnContext = addApnContext(PhoneConstants.APN_TYPE_FOTA, networkConfig);
                break;
            case ConnectivityManager.TYPE_MOBILE_IMS:
                apnContext = addApnContext(PhoneConstants.APN_TYPE_IMS, networkConfig);
                break;
            case ConnectivityManager.TYPE_MOBILE_CBS:
                apnContext = addApnContext(PhoneConstants.APN_TYPE_CBS, networkConfig);
                break;
            case ConnectivityManager.TYPE_MOBILE_IA:
                apnContext = addApnContext(PhoneConstants.APN_TYPE_IA, networkConfig);
                break;
            case ConnectivityManager.TYPE_MOBILE_EMERGENCY:
                apnContext = addApnContext(PhoneConstants.APN_TYPE_EMERGENCY, networkConfig);
                break;
            default:
                log("initApnContexts: skipping unknown type=" + networkConfig.type);
                continue;
            }
            log("initApnContexts: apnContext=" + apnContext);
        }

        if (VDBG) log("initApnContexts: X mApnContexts=" + mApnContexts);
    }

    public LinkProperties getLinkProperties(String apnType) {
        ApnContext apnContext = mApnContexts.get(apnType);
        if (apnContext != null) {
            DcAsyncChannel dcac = apnContext.getDcAc();
            if (dcac != null) {
                if (DBG) log("return link properites for " + apnType);
                return dcac.getLinkPropertiesSync();
            }
        }
        if (DBG) log("return new LinkProperties");
        return new LinkProperties();
    }

    public NetworkCapabilities getNetworkCapabilities(String apnType) {
        ApnContext apnContext = mApnContexts.get(apnType);
        if (apnContext!=null) {
            DcAsyncChannel dataConnectionAc = apnContext.getDcAc();
            if (dataConnectionAc != null) {
                if (DBG) {
                    log("get active pdp is not null, return NetworkCapabilities for " + apnType);
                }
                return dataConnectionAc.getNetworkCapabilitiesSync();
            }
        }
        if (DBG) log("return new NetworkCapabilities");
        return new NetworkCapabilities();
    }

    // Return all active apn types
    public String[] getActiveApnTypes() {
        if (DBG) log("get all active apn types");
        ArrayList<String> result = new ArrayList<String>();

        for (ApnContext apnContext : mApnContexts.values()) {
            if (mAttached.get() && apnContext.isReady()) {
                result.add(apnContext.getApnType());
            }
        }

        return result.toArray(new String[0]);
    }

    // Return active apn of specific apn type
    public String getActiveApnString(String apnType) {
        if (VDBG) log( "get active apn string for type:" + apnType);
        ApnContext apnContext = mApnContexts.get(apnType);
        if (apnContext != null) {
            ApnSetting apnSetting = apnContext.getApnSetting();
            if (apnSetting != null) {
                return apnSetting.apn;
            }
        }
        return null;
    }

    // Return state of specific apn type
    public DctConstants.State getState(String apnType) {
        ApnContext apnContext = mApnContexts.get(apnType);
        if (apnContext != null) {
            return apnContext.getState();
        }
        return DctConstants.State.FAILED;
    }

    // Return if apn type is a provisioning apn.
    private boolean isProvisioningApn(String apnType) {
        ApnContext apnContext = mApnContexts.get(apnType);
        if (apnContext != null) {
            return apnContext.isProvisioningApn();
        }
        return false;
    }

    // Return state of overall
    public DctConstants.State getOverallState() {
        boolean isConnecting = false;
        boolean isFailed = true; // All enabled Apns should be FAILED.
        boolean isAnyEnabled = false;

        for (ApnContext apnContext : mApnContexts.values()) {
            if (apnContext.isEnabled()) {
                isAnyEnabled = true;
                switch (apnContext.getState()) {
                case CONNECTED:
                case DISCONNECTING:
                    if (VDBG) log("overall state is CONNECTED");
                    return DctConstants.State.CONNECTED;
                case RETRYING:
                case CONNECTING:
                    isConnecting = true;
                    isFailed = false;
                    break;
                case IDLE:
                case SCANNING:
                    isFailed = false;
                    break;
                default:
                    isAnyEnabled = true;
                    break;
                }
            }
        }

        if (!isAnyEnabled) { // Nothing enabled. return IDLE.
            if (VDBG) log( "overall state is IDLE");
            return DctConstants.State.IDLE;
        }

        if (isConnecting) {
            if (VDBG) log( "overall state is CONNECTING");
            return DctConstants.State.CONNECTING;
        } else if (!isFailed) {
            if (VDBG) log( "overall state is IDLE");
            return DctConstants.State.IDLE;
        } else {
            if (VDBG) log( "overall state is FAILED");
            return DctConstants.State.FAILED;
        }
    }

    @VisibleForTesting
    public boolean isDataEnabled() {
        return mDataEnabledSettings.isDataEnabled();
    }

    //****** Called from ServiceStateTracker
    /**
     * Invoked when ServiceStateTracker observes a transition from GPRS
     * attach to detach.
     */
    private void onDataConnectionDetached() {
        /*
         * We presently believe it is unnecessary to tear down the PDP context
         * when GPRS detaches, but we should stop the network polling.
         */
        if (DBG) log ("onDataConnectionDetached: stop polling and notify detached");
        stopNetStatPoll();
        stopDataStallAlarm();
        notifyDataConnection(Phone.REASON_DATA_DETACHED);
        mAttached.set(false);
    }

    private void onDataConnectionAttached() {
        if (DBG) log("onDataConnectionAttached");
        mAttached.set(true);
        if (getOverallState() == DctConstants.State.CONNECTED) {
            if (DBG) log("onDataConnectionAttached: start polling notify attached");
            startNetStatPoll();
            startDataStallAlarm(DATA_STALL_NOT_SUSPECTED);
            notifyDataConnection(Phone.REASON_DATA_ATTACHED);
        } else {
            // update APN availability so that APN can be enabled.
            notifyOffApnsOfAvailability(Phone.REASON_DATA_ATTACHED);
        }
        if (mAutoAttachOnCreationConfig) {
            mAutoAttachOnCreation.set(true);
        }
        setupDataOnConnectableApns(Phone.REASON_DATA_ATTACHED);
    }

    /**
     * Check if it is allowed to make a data connection (without checking APN context specific
     * conditions).
     *
     * @param dataConnectionReasons Data connection allowed or disallowed reasons as the output
     *                              param. It's okay to pass null here and no reasons will be
     *                              provided.
     * @return True if data connection is allowed, otherwise false.
     */
    public boolean isDataAllowed(DataConnectionReasons dataConnectionReasons) {
        return isDataAllowed(null, dataConnectionReasons);
    }

    /**
     * Check if it is allowed to make a data connection for a given APN type.
     *
     * @param apnContext APN context. If passing null, then will only check general but not APN
     *                   specific conditions (e.g. APN state, metered/unmetered APN).
     * @param dataConnectionReasons Data connection allowed or disallowed reasons as the output
     *                              param. It's okay to pass null here and no reasons will be
     *                              provided.
     * @return True if data connection is allowed, otherwise false.
     */
    boolean isDataAllowed(ApnContext apnContext, DataConnectionReasons dataConnectionReasons) {
        // Step 1: Get all environment conditions.
        // Step 2: Special handling for emergency APN.
        // Step 3. Build disallowed reasons.
        // Step 4: Determine if data should be allowed in some special conditions.

        DataConnectionReasons reasons = new DataConnectionReasons();

        // Step 1: Get all environment conditions.
        final boolean internalDataEnabled = mDataEnabledSettings.isInternalDataEnabled();
        boolean attachedState = mAttached.get();
        boolean desiredPowerState = mPhone.getServiceStateTracker().getDesiredPowerState();
        boolean radioStateFromCarrier = mPhone.getServiceStateTracker().getPowerStateFromCarrier();
        // TODO: Remove this hack added by ag/641832.
        int radioTech = mPhone.getServiceState().getRilDataRadioTechnology();
        if (radioTech == ServiceState.RIL_RADIO_TECHNOLOGY_IWLAN) {
            desiredPowerState = true;
            radioStateFromCarrier = true;
        }

        boolean recordsLoaded = mIccRecords.get() != null && mIccRecords.get().getRecordsLoaded();

        boolean defaultDataSelected = SubscriptionManager.isValidSubscriptionId(
                SubscriptionManager.getDefaultDataSubscriptionId());

        boolean isMeteredApnType = apnContext == null
                || ApnSetting.isMeteredApnType(apnContext.getApnType(), mPhone.getContext(),
                        mPhone.getSubId(), mPhone.getServiceState().getDataRoaming());

        PhoneConstants.State phoneState = PhoneConstants.State.IDLE;
        // Note this is explicitly not using mPhone.getState.  See b/19090488.
        // mPhone.getState reports the merge of CS and PS (volte) voice call state
        // but we only care about CS calls here for data/voice concurrency issues.
        // Calling getCallTracker currently gives you just the CS side where the
        // ImsCallTracker is held internally where applicable.
        // This should be redesigned to ask explicitly what we want:
        // voiceCallStateAllowDataCall, or dataCallAllowed or something similar.
        if (mPhone.getCallTracker() != null) {
            phoneState = mPhone.getCallTracker().getState();
        }

        // Step 2: Special handling for emergency APN.
        if (apnContext != null
                && apnContext.getApnType().equals(PhoneConstants.APN_TYPE_EMERGENCY)
                && apnContext.isConnectable()) {
            // If this is an emergency APN, as long as the APN is connectable, we
            // should allow it.
            if (dataConnectionReasons != null) {
                dataConnectionReasons.add(DataAllowedReasonType.EMERGENCY_APN);
            }
            // Bail out without further checks.
            return true;
        }

        // Step 3. Build disallowed reasons.
        if (apnContext != null && !apnContext.isConnectable()) {
            reasons.add(DataDisallowedReasonType.APN_NOT_CONNECTABLE);
        }

        // If RAT is IWLAN then don't allow default/IA PDP at all.
        // Rest of APN types can be evaluated for remaining conditions.
        if ((apnContext != null && (apnContext.getApnType().equals(PhoneConstants.APN_TYPE_DEFAULT)
                || apnContext.getApnType().equals(PhoneConstants.APN_TYPE_IA)))
                && (radioTech == ServiceState.RIL_RADIO_TECHNOLOGY_IWLAN)) {
            reasons.add(DataDisallowedReasonType.ON_IWLAN);
        }

        if (isEmergency()) {
            reasons.add(DataDisallowedReasonType.IN_ECBM);
        }

        if (!(attachedState || mAutoAttachOnCreation.get())) {
            reasons.add(DataDisallowedReasonType.NOT_ATTACHED);
        }
        if (!recordsLoaded) {
            reasons.add(DataDisallowedReasonType.RECORD_NOT_LOADED);
        }
        if (phoneState != PhoneConstants.State.IDLE
                && !mPhone.getServiceStateTracker().isConcurrentVoiceAndDataAllowed()) {
            reasons.add(DataDisallowedReasonType.INVALID_PHONE_STATE);
            reasons.add(DataDisallowedReasonType.CONCURRENT_VOICE_DATA_NOT_ALLOWED);
        }
        if (!internalDataEnabled) {
            reasons.add(DataDisallowedReasonType.INTERNAL_DATA_DISABLED);
        }
        if (!defaultDataSelected) {
            reasons.add(DataDisallowedReasonType.DEFAULT_DATA_UNSELECTED);
        }
        if (mPhone.getServiceState().getDataRoaming() && !getDataRoamingEnabled()) {
            reasons.add(DataDisallowedReasonType.ROAMING_DISABLED);
        }
        if (mIsPsRestricted) {
            reasons.add(DataDisallowedReasonType.PS_RESTRICTED);
        }
        if (!desiredPowerState) {
            reasons.add(DataDisallowedReasonType.UNDESIRED_POWER_STATE);
        }
        if (!radioStateFromCarrier) {
            reasons.add(DataDisallowedReasonType.RADIO_DISABLED_BY_CARRIER);
        }
        if (!mDataEnabledSettings.isDataEnabled()) {
            reasons.add(DataDisallowedReasonType.DATA_DISABLED);
        }

        // If there are hard disallowed reasons, we should not allow data connection no matter what.
        if (reasons.containsHardDisallowedReasons()) {
            if (dataConnectionReasons != null) {
                dataConnectionReasons.copyFrom(reasons);
            }
            return false;
        }

        // Step 4: Determine if data should be allowed in some special conditions.

        // At this point, if data is not allowed, it must be because of the soft reasons. We
        // should start to check some special conditions that data will be allowed.

        // If the request APN type is unmetered and there are soft disallowed reasons (e.g. data
        // disabled, data roaming disabled) existing, we should allow the data because the user
        // won't be charged anyway.
        if (!isMeteredApnType && !reasons.allowed()) {
            reasons.add(DataAllowedReasonType.UNMETERED_APN);
        }

        // If the request is restricted and there are only soft disallowed reasons (e.g. data
        // disabled, data roaming disabled) existing, we should allow the data.
        if (apnContext != null
                && !apnContext.hasNoRestrictedRequests(true)
                && !reasons.allowed()) {
            reasons.add(DataAllowedReasonType.RESTRICTED_REQUEST);
        }

        // If at this point, we still haven't built any disallowed reasons, we should allow data.
        if (reasons.allowed()) {
            reasons.add(DataAllowedReasonType.NORMAL);
        }

        if (dataConnectionReasons != null) {
            dataConnectionReasons.copyFrom(reasons);
        }

        return reasons.allowed();
    }

    // arg for setupDataOnConnectableApns
    private enum RetryFailures {
        // retry failed networks always (the old default)
        ALWAYS,
        // retry only when a substantial change has occurred.  Either:
        // 1) we were restricted by voice/data concurrency and aren't anymore
        // 2) our apn list has change
        ONLY_ON_CHANGE
    };

    private void setupDataOnConnectableApns(String reason) {
        setupDataOnConnectableApns(reason, RetryFailures.ALWAYS);
    }

    private void setupDataOnConnectableApns(String reason, RetryFailures retryFailures) {
        if (VDBG) log("setupDataOnConnectableApns: " + reason);

        if (DBG && !VDBG) {
            StringBuilder sb = new StringBuilder(120);
            for (ApnContext apnContext : mPrioritySortedApnContexts) {
                sb.append(apnContext.getApnType());
                sb.append(":[state=");
                sb.append(apnContext.getState());
                sb.append(",enabled=");
                sb.append(apnContext.isEnabled());
                sb.append("] ");
            }
            log("setupDataOnConnectableApns: " + reason + " " + sb);
        }

        for (ApnContext apnContext : mPrioritySortedApnContexts) {
            ArrayList<ApnSetting> waitingApns = null;

            if (VDBG) log("setupDataOnConnectableApns: apnContext " + apnContext);

            if (apnContext.getState() == DctConstants.State.FAILED
                    || apnContext.getState() == DctConstants.State.SCANNING) {
                if (retryFailures == RetryFailures.ALWAYS) {
                    apnContext.releaseDataConnection(reason);
                } else if (apnContext.isConcurrentVoiceAndDataAllowed() == false &&
                        mPhone.getServiceStateTracker().isConcurrentVoiceAndDataAllowed()) {
                    // RetryFailures.ONLY_ON_CHANGE - check if voice concurrency has changed
                    apnContext.releaseDataConnection(reason);
                } else {
                    // RetryFailures.ONLY_ON_CHANGE - check if the apns have changed
                    int radioTech = mPhone.getServiceState().getRilDataRadioTechnology();
                    ArrayList<ApnSetting> originalApns = apnContext.getWaitingApns();
                    if (originalApns != null && originalApns.isEmpty() == false) {
                        waitingApns = buildWaitingApns(apnContext.getApnType(), radioTech);
                        if (originalApns.size() != waitingApns.size() ||
                                originalApns.containsAll(waitingApns) == false) {
                            apnContext.releaseDataConnection(reason);
                        } else {
                            continue;
                        }
                    } else {
                        continue;
                    }
                }
            }
            if (apnContext.isConnectable()) {
                log("isConnectable() call trySetupData");
                apnContext.setReason(reason);
                trySetupData(apnContext, waitingApns);
            }
        }
    }

    boolean isEmergency() {
        final boolean result = mPhone.isInEcm() || mPhone.isInEmergencyCall();
        log("isEmergency: result=" + result);
        return result;
    }

    private boolean trySetupData(ApnContext apnContext) {
        return trySetupData(apnContext, null);
    }

    private boolean trySetupData(ApnContext apnContext, ArrayList<ApnSetting> waitingApns) {

        if (mPhone.getSimulatedRadioControl() != null) {
            // Assume data is connected on the simulator
            // FIXME  this can be improved
            apnContext.setState(DctConstants.State.CONNECTED);
            mPhone.notifyDataConnection(apnContext.getReason(), apnContext.getApnType());

            log("trySetupData: X We're on the simulator; assuming connected retValue=true");
            return true;
        }

        DataConnectionReasons dataConnectionReasons = new DataConnectionReasons();
        boolean isDataAllowed = isDataAllowed(apnContext, dataConnectionReasons);
        String logStr = "trySetupData for APN type " + apnContext.getApnType() + ", reason: "
                + apnContext.getReason() + ". " + dataConnectionReasons.toString();
        if (DBG) log(logStr);
        apnContext.requestLog(logStr);
        if (isDataAllowed) {
            if (apnContext.getState() == DctConstants.State.FAILED) {
                String str = "trySetupData: make a FAILED ApnContext IDLE so its reusable";
                if (DBG) log(str);
                apnContext.requestLog(str);
                apnContext.setState(DctConstants.State.IDLE);
            }
            int radioTech = mPhone.getServiceState().getRilDataRadioTechnology();
            apnContext.setConcurrentVoiceAndDataAllowed(mPhone.getServiceStateTracker()
                    .isConcurrentVoiceAndDataAllowed());
            if (apnContext.getState() == DctConstants.State.IDLE) {
                if (waitingApns == null) {
                    waitingApns = buildWaitingApns(apnContext.getApnType(), radioTech);
                }
                if (waitingApns.isEmpty()) {
                    notifyNoData(DcFailCause.MISSING_UNKNOWN_APN, apnContext);
                    notifyOffApnsOfAvailability(apnContext.getReason());
                    String str = "trySetupData: X No APN found retValue=false";
                    if (DBG) log(str);
                    apnContext.requestLog(str);
                    return false;
                } else {
                    apnContext.setWaitingApns(waitingApns);
                    if (DBG) {
                        log ("trySetupData: Create from mAllApnSettings : "
                                    + apnListToString(mAllApnSettings));
                    }
                }
            }

            boolean retValue = setupData(apnContext, radioTech, dataConnectionReasons.contains(
                    DataAllowedReasonType.UNMETERED_APN));
            notifyOffApnsOfAvailability(apnContext.getReason());

            if (DBG) log("trySetupData: X retValue=" + retValue);
            return retValue;
        } else {
            if (!apnContext.getApnType().equals(PhoneConstants.APN_TYPE_DEFAULT)
                    && apnContext.isConnectable()) {
                mPhone.notifyDataConnectionFailed(apnContext.getReason(), apnContext.getApnType());
            }
            notifyOffApnsOfAvailability(apnContext.getReason());

            StringBuilder str = new StringBuilder();

<<<<<<< HEAD
            str.append("trySetupData failed. apnContext = [type=" + apnContext.getApnType() +
                    ", mState=" + apnContext.getState() + ", mDataEnabled=" +
                    apnContext.isEnabled() + ", mDependencyMet=" +
                    apnContext.getDependencyMet() + "].");

            if (!apnContext.isConnectable()) {
                str.append(" isConnectable = false.");
            }
            if (!isDataAllowed) {
                str.append(" data not allowed: " + failureReason.getDataAllowFailReason() + ".");
            }
            if (!isDataAllowedForApn(apnContext)) {
                str.append(" isDataAllowedForApn = false. RAT = "
                        + mPhone.getServiceState().getRilDataRadioTechnology() + ".");
            }
            if (!mDataEnabledSettings.isDataEnabled()) {
                str.append(" isDataEnabled() = false. "
                        + "isInternalDataEnabled = " + mDataEnabledSettings.isInternalDataEnabled()
                        + ", userDataEnabled = " + mDataEnabledSettings.isUserDataEnabled()
                        + ", isPolicyDataEnabled = " + mDataEnabledSettings.isPolicyDataEnabled()
                        + ", isCarrierDataEnabled = "
                        + mDataEnabledSettings.isCarrierDataEnabled() + ".");
            }
            if (isEmergency()) {
                str.append(" emergency = true.");
=======
            str.append("trySetupData failed. apnContext = [type=" + apnContext.getApnType()
                    + ", mState=" + apnContext.getState() + ", apnEnabled="
                    + apnContext.isEnabled() + ", mDependencyMet="
                    + apnContext.getDependencyMet() + "] ");

            if (!mDataEnabledSettings.isDataEnabled()) {
                str.append("isDataEnabled() = false. " + mDataEnabledSettings);
>>>>>>> 5a68f376
            }

            // If this is a data retry, we should set the APN state to FAILED so it won't stay
            // in SCANNING forever.
            if (apnContext.getState() == DctConstants.State.SCANNING) {
                apnContext.setState(DctConstants.State.FAILED);
                str.append(" Stop retrying.");
            }

            if (DBG) log(str.toString());
            apnContext.requestLog(str.toString());
            return false;
        }
    }

    // Disabled apn's still need avail/unavail notifications - send them out
    private void notifyOffApnsOfAvailability(String reason) {
        for (ApnContext apnContext : mApnContexts.values()) {
            if (!mAttached.get() || !apnContext.isReady()) {
                if (VDBG) log("notifyOffApnOfAvailability type:" + apnContext.getApnType());
                mPhone.notifyDataConnection(reason != null ? reason : apnContext.getReason(),
                                            apnContext.getApnType(),
                                            PhoneConstants.DataState.DISCONNECTED);
            } else {
                if (VDBG) {
                    log("notifyOffApnsOfAvailability skipped apn due to attached && isReady " +
                            apnContext.toString());
                }
            }
        }
    }

    /**
     * If tearDown is true, this only tears down a CONNECTED session. Presently,
     * there is no mechanism for abandoning an CONNECTING session,
     * but would likely involve cancelling pending async requests or
     * setting a flag or new state to ignore them when they came in
     * @param tearDown true if the underlying DataConnection should be
     * disconnected.
     * @param reason reason for the clean up.
     * @return boolean - true if we did cleanup any connections, false if they
     *                   were already all disconnected.
     */
    private boolean cleanUpAllConnections(boolean tearDown, String reason) {
        if (DBG) log("cleanUpAllConnections: tearDown=" + tearDown + " reason=" + reason);
        boolean didDisconnect = false;
        boolean disableMeteredOnly = false;

        // reasons that only metered apn will be torn down
        if (!TextUtils.isEmpty(reason)) {
            disableMeteredOnly = reason.equals(Phone.REASON_DATA_SPECIFIC_DISABLED) ||
                    reason.equals(Phone.REASON_ROAMING_ON) ||
                    reason.equals(Phone.REASON_CARRIER_ACTION_DISABLE_METERED_APN);
        }

        for (ApnContext apnContext : mApnContexts.values()) {
            if (apnContext.isDisconnected() == false) didDisconnect = true;
            if (disableMeteredOnly) {
                // Use ApnSetting to decide metered or non-metered.
                // Tear down all metered data connections.
                ApnSetting apnSetting = apnContext.getApnSetting();
                if (apnSetting != null && apnSetting.isMetered(mPhone.getContext(),
                        mPhone.getSubId(), mPhone.getServiceState().getDataRoaming())) {
                    if (DBG) log("clean up metered ApnContext Type: " + apnContext.getApnType());
                    apnContext.setReason(reason);
                    cleanUpConnection(tearDown, apnContext);
                }
            } else {
                // TODO - only do cleanup if not disconnected
                apnContext.setReason(reason);
                cleanUpConnection(tearDown, apnContext);
            }
        }

        stopNetStatPoll();
        stopDataStallAlarm();

        // TODO: Do we need mRequestedApnType?
        mRequestedApnType = PhoneConstants.APN_TYPE_DEFAULT;

        log("cleanUpConnection: mDisconnectPendingCount = " + mDisconnectPendingCount);
        if (tearDown && mDisconnectPendingCount == 0) {
            notifyDataDisconnectComplete();
            notifyAllDataDisconnected();
        }

        return didDisconnect;
    }

    /**
     * Cleanup all connections.
     *
     * TODO: Cleanup only a specified connection passed as a parameter.
     *       Also, make sure when you clean up a conn, if it is last apply
     *       logic as though it is cleanupAllConnections
     *
     * @param cause for the clean up.
     */
    private void onCleanUpAllConnections(String cause) {
        cleanUpAllConnections(true, cause);
    }

    void sendCleanUpConnection(boolean tearDown, ApnContext apnContext) {
        if (DBG) log("sendCleanUpConnection: tearDown=" + tearDown + " apnContext=" + apnContext);
        Message msg = obtainMessage(DctConstants.EVENT_CLEAN_UP_CONNECTION);
        msg.arg1 = tearDown ? 1 : 0;
        msg.arg2 = 0;
        msg.obj = apnContext;
        sendMessage(msg);
    }

    private void cleanUpConnection(boolean tearDown, ApnContext apnContext) {
        if (apnContext == null) {
            if (DBG) log("cleanUpConnection: apn context is null");
            return;
        }

        DcAsyncChannel dcac = apnContext.getDcAc();
        String str = "cleanUpConnection: tearDown=" + tearDown + " reason=" +
                apnContext.getReason();
        if (VDBG) log(str + " apnContext=" + apnContext);
        apnContext.requestLog(str);
        if (tearDown) {
            if (apnContext.isDisconnected()) {
                // The request is tearDown and but ApnContext is not connected.
                // If apnContext is not enabled anymore, break the linkage to the DCAC/DC.
                apnContext.setState(DctConstants.State.IDLE);
                if (!apnContext.isReady()) {
                    if (dcac != null) {
                        str = "cleanUpConnection: teardown, disconnected, !ready";
                        if (DBG) log(str + " apnContext=" + apnContext);
                        apnContext.requestLog(str);
                        dcac.tearDown(apnContext, "", null);
                    }
                    apnContext.setDataConnectionAc(null);
                }
            } else {
                // Connection is still there. Try to clean up.
                if (dcac != null) {
                    if (apnContext.getState() != DctConstants.State.DISCONNECTING) {
                        boolean disconnectAll = false;
                        if (PhoneConstants.APN_TYPE_DUN.equals(apnContext.getApnType())) {
                            // CAF_MSIM is this below condition required.
                            // if (PhoneConstants.APN_TYPE_DUN.equals(PhoneConstants.APN_TYPE_DEFAULT)) {
                            if (teardownForDun()) {
                                if (DBG) {
                                    log("cleanUpConnection: disconnectAll DUN connection");
                                }
                                // we need to tear it down - we brought it up just for dun and
                                // other people are camped on it and now dun is done.  We need
                                // to stop using it and let the normal apn list get used to find
                                // connections for the remaining desired connections
                                disconnectAll = true;
                            }
                        }
                        final int generation = apnContext.getConnectionGeneration();
                        str = "cleanUpConnection: tearing down" + (disconnectAll ? " all" : "") +
                                " using gen#" + generation;
                        if (DBG) log(str + "apnContext=" + apnContext);
                        apnContext.requestLog(str);
                        Pair<ApnContext, Integer> pair =
                                new Pair<ApnContext, Integer>(apnContext, generation);
                        Message msg = obtainMessage(DctConstants.EVENT_DISCONNECT_DONE, pair);
                        if (disconnectAll) {
                            apnContext.getDcAc().tearDownAll(apnContext.getReason(), msg);
                        } else {
                            apnContext.getDcAc()
                                .tearDown(apnContext, apnContext.getReason(), msg);
                        }
                        apnContext.setState(DctConstants.State.DISCONNECTING);
                        mDisconnectPendingCount++;
                    }
                } else {
                    // apn is connected but no reference to dcac.
                    // Should not be happen, but reset the state in case.
                    apnContext.setState(DctConstants.State.IDLE);
                    apnContext.requestLog("cleanUpConnection: connected, bug no DCAC");
                    mPhone.notifyDataConnection(apnContext.getReason(),
                                                apnContext.getApnType());
                }
            }
        } else {
            // force clean up the data connection.
            if (dcac != null) dcac.reqReset();
            apnContext.setState(DctConstants.State.IDLE);
            mPhone.notifyDataConnection(apnContext.getReason(), apnContext.getApnType());
            apnContext.setDataConnectionAc(null);
        }

        // Make sure reconnection alarm is cleaned up if there is no ApnContext
        // associated to the connection.
        if (dcac != null) {
            cancelReconnectAlarm(apnContext);
        }
        str = "cleanUpConnection: X tearDown=" + tearDown + " reason=" + apnContext.getReason();
        if (DBG) log(str + " apnContext=" + apnContext + " dcac=" + apnContext.getDcAc());
        apnContext.requestLog(str);
    }

    ApnSetting fetchDunApn() {
        if (SystemProperties.getBoolean("net.tethering.noprovisioning", false)) {
            log("fetchDunApn: net.tethering.noprovisioning=true ret: null");
            return null;
        }
        int bearer = mPhone.getServiceState().getRilDataRadioTechnology();
        IccRecords r = mIccRecords.get();
        String operator = (r != null) ? r.getOperatorNumeric() : "";
        ArrayList<ApnSetting> dunCandidates = new ArrayList<ApnSetting>();
        ApnSetting retDunSetting = null;

        // Places to look for tether APN in order: TETHER_DUN_APN setting, APN database if
        // carrier allows it, and config_tether_apndata resource.
        String apnData = Settings.Global.getString(mResolver, Settings.Global.TETHER_DUN_APN);
        if (!TextUtils.isEmpty(apnData)) {
            dunCandidates.addAll(ApnSetting.arrayFromString(apnData));
            if (VDBG) log("fetchDunApn: dunCandidates from Setting: " + dunCandidates);
        } else if (mAllowUserEditTetherApn) {
            for (ApnSetting apn : mAllApnSettings) {
                if (apn.canHandleType(PhoneConstants.APN_TYPE_DUN)) {
                    dunCandidates.add(apn);
                }
            }
            if (VDBG) log("fetchDunApn: dunCandidates from database: " + dunCandidates);
        }
        // If TETHER_DUN_APN isn't set or
        // mAllowUserEditTetherApn is true but APN database doesn't have dun APN,
        // try the resource as last resort.
        if (dunCandidates.isEmpty()) {
            String[] apnArrayData = mPhone.getContext().getResources()
                .getStringArray(R.array.config_tether_apndata);
            for (String apnString : apnArrayData) {
                ApnSetting apn = ApnSetting.fromString(apnString);
                // apn may be null if apnString isn't valid or has error parsing
                if (apn != null) dunCandidates.add(apn);
            }
            if (VDBG) log("fetchDunApn: dunCandidates from resource: " + dunCandidates);
        }

        for (ApnSetting dunSetting : dunCandidates) {
            if (!ServiceState.bitmaskHasTech(dunSetting.bearerBitmask, bearer)) continue;
            if (dunSetting.numeric.equals(operator)) {
                if (dunSetting.hasMvnoParams()) {
                    if (r != null && ApnSetting.mvnoMatches(r, dunSetting.mvnoType,
                            dunSetting.mvnoMatchData)) {
                        retDunSetting = dunSetting;
                        break;
                    }
                } else if (mMvnoMatched == false) {
                    retDunSetting = dunSetting;
                    break;
                }
            }
        }

        if (VDBG) log("fetchDunApn: dunSetting=" + retDunSetting);
        return retDunSetting;
    }

    public boolean hasMatchedTetherApnSetting() {
        ApnSetting matched = fetchDunApn();
        log("hasMatchedTetherApnSetting: APN=" + matched);
        return matched != null;
    }

    /**
     * Determine if DUN connection is special and we need to teardown on start/stop
     */
    private boolean teardownForDun() {
        // CDMA always needs to do this the profile id is correct
        final int rilRat = mPhone.getServiceState().getRilDataRadioTechnology();
        if (ServiceState.isCdma(rilRat)) return true;

        return (fetchDunApn() != null);
    }

    /**
     * Cancels the alarm associated with apnContext.
     *
     * @param apnContext on which the alarm should be stopped.
     */
    private void cancelReconnectAlarm(ApnContext apnContext) {
        if (apnContext == null) return;

        PendingIntent intent = apnContext.getReconnectIntent();

        if (intent != null) {
                AlarmManager am =
                    (AlarmManager) mPhone.getContext().getSystemService(Context.ALARM_SERVICE);
                am.cancel(intent);
                apnContext.setReconnectIntent(null);
        }
    }

    /**
     * @param types comma delimited list of APN types
     * @return array of APN types
     */
    private String[] parseTypes(String types) {
        String[] result;
        // If unset, set to DEFAULT.
        if (types == null || types.equals("")) {
            result = new String[1];
            result[0] = PhoneConstants.APN_TYPE_ALL;
        } else {
            result = types.split(",");
        }
        return result;
    }

    boolean isPermanentFailure(DcFailCause dcFailCause) {
        return (dcFailCause.isPermanentFailure(mPhone.getContext(), mPhone.getSubId()) &&
                (mAttached.get() == false || dcFailCause != DcFailCause.SIGNAL_LOST));
    }

    private ApnSetting makeApnSetting(Cursor cursor) {
        String[] types = parseTypes(
                cursor.getString(cursor.getColumnIndexOrThrow(Telephony.Carriers.TYPE)));
        ApnSetting apn = new ApnSetting(
                cursor.getInt(cursor.getColumnIndexOrThrow(Telephony.Carriers._ID)),
                cursor.getString(cursor.getColumnIndexOrThrow(Telephony.Carriers.NUMERIC)),
                cursor.getString(cursor.getColumnIndexOrThrow(Telephony.Carriers.NAME)),
                cursor.getString(cursor.getColumnIndexOrThrow(Telephony.Carriers.APN)),
                NetworkUtils.trimV4AddrZeros(
                        cursor.getString(
                        cursor.getColumnIndexOrThrow(Telephony.Carriers.PROXY))),
                cursor.getString(cursor.getColumnIndexOrThrow(Telephony.Carriers.PORT)),
                NetworkUtils.trimV4AddrZeros(
                        cursor.getString(
                        cursor.getColumnIndexOrThrow(Telephony.Carriers.MMSC))),
                NetworkUtils.trimV4AddrZeros(
                        cursor.getString(
                        cursor.getColumnIndexOrThrow(Telephony.Carriers.MMSPROXY))),
                cursor.getString(cursor.getColumnIndexOrThrow(Telephony.Carriers.MMSPORT)),
                cursor.getString(cursor.getColumnIndexOrThrow(Telephony.Carriers.USER)),
                cursor.getString(cursor.getColumnIndexOrThrow(Telephony.Carriers.PASSWORD)),
                cursor.getInt(cursor.getColumnIndexOrThrow(Telephony.Carriers.AUTH_TYPE)),
                types,
                cursor.getString(cursor.getColumnIndexOrThrow(Telephony.Carriers.PROTOCOL)),
                cursor.getString(cursor.getColumnIndexOrThrow(
                        Telephony.Carriers.ROAMING_PROTOCOL)),
                cursor.getInt(cursor.getColumnIndexOrThrow(
                        Telephony.Carriers.CARRIER_ENABLED)) == 1,
                cursor.getInt(cursor.getColumnIndexOrThrow(Telephony.Carriers.BEARER)),
                cursor.getInt(cursor.getColumnIndexOrThrow(Telephony.Carriers.BEARER_BITMASK)),
                cursor.getInt(cursor.getColumnIndexOrThrow(Telephony.Carriers.PROFILE_ID)),
                cursor.getInt(cursor.getColumnIndexOrThrow(
                        Telephony.Carriers.MODEM_COGNITIVE)) == 1,
                cursor.getInt(cursor.getColumnIndexOrThrow(Telephony.Carriers.MAX_CONNS)),
                cursor.getInt(cursor.getColumnIndexOrThrow(
                        Telephony.Carriers.WAIT_TIME)),
                cursor.getInt(cursor.getColumnIndexOrThrow(Telephony.Carriers.MAX_CONNS_TIME)),
                cursor.getInt(cursor.getColumnIndexOrThrow(Telephony.Carriers.MTU)),
                cursor.getString(cursor.getColumnIndexOrThrow(Telephony.Carriers.MVNO_TYPE)),
                cursor.getString(cursor.getColumnIndexOrThrow(Telephony.Carriers.MVNO_MATCH_DATA)));
        return apn;
    }

    private ArrayList<ApnSetting> createApnList(Cursor cursor) {
        ArrayList<ApnSetting> mnoApns = new ArrayList<ApnSetting>();
        ArrayList<ApnSetting> mvnoApns = new ArrayList<ApnSetting>();
        IccRecords r = mIccRecords.get();

        if (cursor.moveToFirst()) {
            do {
                ApnSetting apn = makeApnSetting(cursor);
                if (apn == null) {
                    continue;
                }

                if (apn.hasMvnoParams()) {
                    if (r != null && ApnSetting.mvnoMatches(r, apn.mvnoType, apn.mvnoMatchData)) {
                        mvnoApns.add(apn);
                    }
                } else {
                    mnoApns.add(apn);
                }
            } while (cursor.moveToNext());
        }

        ArrayList<ApnSetting> result;
        if (mvnoApns.isEmpty()) {
            result = mnoApns;
            mMvnoMatched = false;
        } else {
            result = mvnoApns;
            mMvnoMatched = true;
        }
        if (DBG) log("createApnList: X result=" + result);
        return result;
    }

    private boolean dataConnectionNotInUse(DcAsyncChannel dcac) {
        if (DBG) log("dataConnectionNotInUse: check if dcac is inuse dcac=" + dcac);
        for (ApnContext apnContext : mApnContexts.values()) {
            if (apnContext.getDcAc() == dcac) {
                if (DBG) log("dataConnectionNotInUse: in use by apnContext=" + apnContext);
                return false;
            }
        }
        // TODO: Fix retry handling so free DataConnections have empty apnlists.
        // Probably move retry handling into DataConnections and reduce complexity
        // of DCT.
        if (DBG) log("dataConnectionNotInUse: tearDownAll");
        dcac.tearDownAll("No connection", null);
        if (DBG) log("dataConnectionNotInUse: not in use return true");
        return true;
    }

    private DcAsyncChannel findFreeDataConnection() {
        for (DcAsyncChannel dcac : mDataConnectionAcHashMap.values()) {
            if (dcac.isInactiveSync() && dataConnectionNotInUse(dcac)) {
                if (DBG) {
                    log("findFreeDataConnection: found free DataConnection=" +
                        " dcac=" + dcac);
                }
                return dcac;
            }
        }
        log("findFreeDataConnection: NO free DataConnection");
        return null;
    }

    /**
     * Setup a data connection based on given APN type.
     *
     * @param apnContext APN context
     * @param radioTech RAT of the data connection
     * @param unmeteredUseOnly True if this data connection should be only used for unmetered
     *                         purposes only.
     * @return True if successful, otherwise false.
     */
    private boolean setupData(ApnContext apnContext, int radioTech, boolean unmeteredUseOnly) {
        if (DBG) log("setupData: apnContext=" + apnContext);
        apnContext.requestLog("setupData");
        ApnSetting apnSetting;
        DcAsyncChannel dcac = null;

        apnSetting = apnContext.getNextApnSetting();

        if (apnSetting == null) {
            if (DBG) log("setupData: return for no apn found!");
            return false;
        }

        int profileId = apnSetting.profileId;
        if (profileId == 0) {
            profileId = getApnProfileID(apnContext.getApnType());
        }

        // On CDMA, if we're explicitly asking for DUN, we need have
        // a dun-profiled connection so we can't share an existing one
        // On GSM/LTE we can share existing apn connections provided they support
        // this type.
        if (apnContext.getApnType() != PhoneConstants.APN_TYPE_DUN ||
                teardownForDun() == false) {
            dcac = checkForCompatibleConnectedApnContext(apnContext);
            if (dcac != null) {
                // Get the dcacApnSetting for the connection we want to share.
                ApnSetting dcacApnSetting = dcac.getApnSettingSync();
                if (dcacApnSetting != null) {
                    // Setting is good, so use it.
                    apnSetting = dcacApnSetting;
                }
            }
        }
        if (dcac == null) {
            if (isOnlySingleDcAllowed(radioTech)) {
                if (isHigherPriorityApnContextActive(apnContext)) {
                    if (DBG) {
                        log("setupData: Higher priority ApnContext active.  Ignoring call");
                    }
                    return false;
                }

                // Only lower priority calls left.  Disconnect them all in this single PDP case
                // so that we can bring up the requested higher priority call (once we receive
                // response for deactivate request for the calls we are about to disconnect
                if (cleanUpAllConnections(true, Phone.REASON_SINGLE_PDN_ARBITRATION)) {
                    // If any call actually requested to be disconnected, means we can't
                    // bring up this connection yet as we need to wait for those data calls
                    // to be disconnected.
                    if (DBG) log("setupData: Some calls are disconnecting first.  Wait and retry");
                    return false;
                }

                // No other calls are active, so proceed
                if (DBG) log("setupData: Single pdp. Continue setting up data call.");
            }

            dcac = findFreeDataConnection();

            if (dcac == null) {
                dcac = createDataConnection();
            }

            if (dcac == null) {
                if (DBG) log("setupData: No free DataConnection and couldn't create one, WEIRD");
                return false;
            }
        }
        final int generation = apnContext.incAndGetConnectionGeneration();
        if (DBG) {
            log("setupData: dcac=" + dcac + " apnSetting=" + apnSetting + " gen#=" + generation);
        }

        apnContext.setDataConnectionAc(dcac);
        apnContext.setApnSetting(apnSetting);
        apnContext.setState(DctConstants.State.CONNECTING);
        mPhone.notifyDataConnection(apnContext.getReason(), apnContext.getApnType());

        Message msg = obtainMessage();
        msg.what = DctConstants.EVENT_DATA_SETUP_COMPLETE;
        msg.obj = new Pair<ApnContext, Integer>(apnContext, generation);
        dcac.bringUp(apnContext, profileId, radioTech, unmeteredUseOnly, msg, generation);

        if (DBG) log("setupData: initing!");
        return true;
    }

    private void setInitialAttachApn() {
        ApnSetting iaApnSetting = null;
        ApnSetting defaultApnSetting = null;
        ApnSetting firstApnSetting = null;

        log("setInitialApn: E mPreferredApn=" + mPreferredApn);

        if (mPreferredApn != null && mPreferredApn.canHandleType(PhoneConstants.APN_TYPE_IA)) {
              iaApnSetting = mPreferredApn;
        } else if (mAllApnSettings != null && !mAllApnSettings.isEmpty()) {
            firstApnSetting = mAllApnSettings.get(0);
            log("setInitialApn: firstApnSetting=" + firstApnSetting);

            // Search for Initial APN setting and the first apn that can handle default
            for (ApnSetting apn : mAllApnSettings) {
                if (apn.canHandleType(PhoneConstants.APN_TYPE_IA)) {
                    // The Initial Attach APN is highest priority so use it if there is one
                    log("setInitialApn: iaApnSetting=" + apn);
                    iaApnSetting = apn;
                    break;
                } else if ((defaultApnSetting == null)
                        && (apn.canHandleType(PhoneConstants.APN_TYPE_DEFAULT))) {
                    // Use the first default apn if no better choice
                    log("setInitialApn: defaultApnSetting=" + apn);
                    defaultApnSetting = apn;
                }
            }
        }

        // The priority of apn candidates from highest to lowest is:
        //   1) APN_TYPE_IA (Initial Attach)
        //   2) mPreferredApn, i.e. the current preferred apn
        //   3) The first apn that than handle APN_TYPE_DEFAULT
        //   4) The first APN we can find.

        ApnSetting initialAttachApnSetting = null;
        if (iaApnSetting != null) {
            if (DBG) log("setInitialAttachApn: using iaApnSetting");
            initialAttachApnSetting = iaApnSetting;
        } else if (mPreferredApn != null) {
            if (DBG) log("setInitialAttachApn: using mPreferredApn");
            initialAttachApnSetting = mPreferredApn;
        } else if (defaultApnSetting != null) {
            if (DBG) log("setInitialAttachApn: using defaultApnSetting");
            initialAttachApnSetting = defaultApnSetting;
        } else if (firstApnSetting != null) {
            if (DBG) log("setInitialAttachApn: using firstApnSetting");
            initialAttachApnSetting = firstApnSetting;
        }

        if (initialAttachApnSetting == null) {
            if (DBG) log("setInitialAttachApn: X There in no available apn");
        } else {
            if (DBG) log("setInitialAttachApn: X selected Apn=" + initialAttachApnSetting);

            mPhone.mCi.setInitialAttachApn(new DataProfile(initialAttachApnSetting),
                    mPhone.getServiceState().getDataRoaming(), null);
        }
    }

    /**
     * Handles changes to the APN database.
     */
    private void onApnChanged() {
        DctConstants.State overallState = getOverallState();
        boolean isDisconnected = (overallState == DctConstants.State.IDLE ||
                overallState == DctConstants.State.FAILED);

        if (mPhone instanceof GsmCdmaPhone) {
            // The "current" may no longer be valid.  MMS depends on this to send properly. TBD
            ((GsmCdmaPhone)mPhone).updateCurrentCarrierInProvider();
        }

        // TODO: It'd be nice to only do this if the changed entrie(s)
        // match the current operator.
        if (DBG) log("onApnChanged: createAllApnList and cleanUpAllConnections");
        createAllApnList();
        setInitialAttachApn();
        cleanUpConnectionsOnUpdatedApns(!isDisconnected);

        // FIXME: See bug 17426028 maybe no conditional is needed.
        if (mPhone.getSubId() == SubscriptionManager.getDefaultDataSubscriptionId()) {
            setupDataOnConnectableApns(Phone.REASON_APN_CHANGED);
        }
    }

    /**
     * @param cid Connection id provided from RIL.
     * @return DataConnectionAc associated with specified cid.
     */
    private DcAsyncChannel findDataConnectionAcByCid(int cid) {
        for (DcAsyncChannel dcac : mDataConnectionAcHashMap.values()) {
            if (dcac.getCidSync() == cid) {
                return dcac;
            }
        }
        return null;
    }

    // TODO: For multiple Active APNs not exactly sure how to do this.
    private void gotoIdleAndNotifyDataConnection(String reason) {
        if (DBG) log("gotoIdleAndNotifyDataConnection: reason=" + reason);
        notifyDataConnection(reason);
    }

    /**
     * "Active" here means ApnContext isEnabled() and not in FAILED state
     * @param apnContext to compare with
     * @return true if higher priority active apn found
     */
    private boolean isHigherPriorityApnContextActive(ApnContext apnContext) {
        for (ApnContext otherContext : mPrioritySortedApnContexts) {
            if (apnContext.getApnType().equalsIgnoreCase(otherContext.getApnType())) return false;
            if (otherContext.isEnabled() && otherContext.getState() != DctConstants.State.FAILED) {
                return true;
            }
        }
        return false;
    }

    /**
     * Reports if we support multiple connections or not.
     * This is a combination of factors, based on carrier and RAT.
     * @param rilRadioTech the RIL Radio Tech currently in use
     * @return true if only single DataConnection is allowed
     */
    private boolean isOnlySingleDcAllowed(int rilRadioTech) {
        // Default single dc rats with no knowledge of carrier
        int[] singleDcRats = null;
        // get the carrier specific value, if it exists, from CarrierConfigManager.
        // generally configManager and bundle should not be null, but if they are it should be okay
        // to leave singleDcRats null as well
        CarrierConfigManager configManager = (CarrierConfigManager)
                mPhone.getContext().getSystemService(Context.CARRIER_CONFIG_SERVICE);
        if (configManager != null) {
            PersistableBundle bundle = configManager.getConfig();
            if (bundle != null) {
                singleDcRats = bundle.getIntArray(
                        CarrierConfigManager.KEY_ONLY_SINGLE_DC_ALLOWED_INT_ARRAY);
            }
        }
        boolean onlySingleDcAllowed = false;
        if (Build.IS_DEBUGGABLE &&
                SystemProperties.getBoolean("persist.telephony.test.singleDc", false)) {
            onlySingleDcAllowed = true;
        }
        if (singleDcRats != null) {
            for (int i=0; i < singleDcRats.length && onlySingleDcAllowed == false; i++) {
                if (rilRadioTech == singleDcRats[i]) onlySingleDcAllowed = true;
            }
        }

        if (DBG) log("isOnlySingleDcAllowed(" + rilRadioTech + "): " + onlySingleDcAllowed);
        return onlySingleDcAllowed;
    }

    void sendRestartRadio() {
        if (DBG)log("sendRestartRadio:");
        Message msg = obtainMessage(DctConstants.EVENT_RESTART_RADIO);
        sendMessage(msg);
    }

    private void restartRadio() {
        if (DBG) log("restartRadio: ************TURN OFF RADIO**************");
        cleanUpAllConnections(true, Phone.REASON_RADIO_TURNED_OFF);
        mPhone.getServiceStateTracker().powerOffRadioSafely(this);
        /* Note: no need to call setRadioPower(true).  Assuming the desired
         * radio power state is still ON (as tracked by ServiceStateTracker),
         * ServiceStateTracker will call setRadioPower when it receives the
         * RADIO_STATE_CHANGED notification for the power off.  And if the
         * desired power state has changed in the interim, we don't want to
         * override it with an unconditional power on.
         */

        int reset = Integer.parseInt(SystemProperties.get("net.ppp.reset-by-timeout", "0"));
        SystemProperties.set("net.ppp.reset-by-timeout", String.valueOf(reset + 1));
    }

    /**
     * Return true if data connection need to be setup after disconnected due to
     * reason.
     *
     * @param apnContext APN context
     * @return true if try setup data connection is need for this reason
     */
    private boolean retryAfterDisconnected(ApnContext apnContext) {
        boolean retry = true;
        String reason = apnContext.getReason();

        if ( Phone.REASON_RADIO_TURNED_OFF.equals(reason) ||
                (isOnlySingleDcAllowed(mPhone.getServiceState().getRilDataRadioTechnology())
                 && isHigherPriorityApnContextActive(apnContext))) {
            retry = false;
        }
        return retry;
    }

    private void startAlarmForReconnect(long delay, ApnContext apnContext) {
        String apnType = apnContext.getApnType();

        Intent intent = new Intent(INTENT_RECONNECT_ALARM + "." + apnType);
        intent.putExtra(INTENT_RECONNECT_ALARM_EXTRA_REASON, apnContext.getReason());
        intent.putExtra(INTENT_RECONNECT_ALARM_EXTRA_TYPE, apnType);
        intent.addFlags(Intent.FLAG_RECEIVER_FOREGROUND);

        // Get current sub id.
        int subId = SubscriptionManager.getDefaultDataSubscriptionId();
        intent.putExtra(PhoneConstants.SUBSCRIPTION_KEY, subId);

        if (DBG) {
            log("startAlarmForReconnect: delay=" + delay + " action=" + intent.getAction()
                    + " apn=" + apnContext);
        }

        PendingIntent alarmIntent = PendingIntent.getBroadcast(mPhone.getContext(), 0,
                                        intent, PendingIntent.FLAG_UPDATE_CURRENT);
        apnContext.setReconnectIntent(alarmIntent);

        // Use the exact timer instead of the inexact one to provide better user experience.
        // In some extreme cases, we saw the retry was delayed for few minutes.
        // Note that if the stated trigger time is in the past, the alarm will be triggered
        // immediately.
        mAlarmManager.setExact(AlarmManager.ELAPSED_REALTIME_WAKEUP,
                SystemClock.elapsedRealtime() + delay, alarmIntent);
    }

    private void notifyNoData(DcFailCause lastFailCauseCode,
                              ApnContext apnContext) {
        if (DBG) log( "notifyNoData: type=" + apnContext.getApnType());
        if (isPermanentFailure(lastFailCauseCode)
            && (!apnContext.getApnType().equals(PhoneConstants.APN_TYPE_DEFAULT))) {
            mPhone.notifyDataConnectionFailed(apnContext.getReason(), apnContext.getApnType());
        }
    }

    public boolean getAutoAttachOnCreation() {
        return mAutoAttachOnCreation.get();
    }

    private void onRecordsLoadedOrSubIdChanged() {
        if (DBG) log("onRecordsLoadedOrSubIdChanged: createAllApnList");
        mAutoAttachOnCreationConfig = mPhone.getContext().getResources()
                .getBoolean(com.android.internal.R.bool.config_auto_attach_data_on_creation);

        createAllApnList();
        setInitialAttachApn();
        if (mPhone.mCi.getRadioState().isOn()) {
            if (DBG) log("onRecordsLoadedOrSubIdChanged: notifying data availability");
            notifyOffApnsOfAvailability(Phone.REASON_SIM_LOADED);
        }
        setupDataOnConnectableApns(Phone.REASON_SIM_LOADED);
    }

    /**
     * Action set from carrier signalling broadcast receivers to enable/disable metered apns.
     */
    private void onSetCarrierDataEnabled(AsyncResult ar) {
        if (ar.exception != null) {
            Rlog.e(LOG_TAG, "CarrierDataEnable exception: " + ar.exception);
            return;
        }
        synchronized (mDataEnabledSettings) {
            boolean enabled = (boolean) ar.result;
            if (enabled != mDataEnabledSettings.isCarrierDataEnabled()) {
                if (DBG) {
                    log("carrier Action: set metered apns enabled: " + enabled);
                }

                // Disable/enable all metered apns
                mDataEnabledSettings.setCarrierDataEnabled(enabled);

                if (!enabled) {
                    // Send otasp_sim_unprovisioned so that SuW is able to proceed and notify users
                    mPhone.notifyOtaspChanged(TelephonyManager.OTASP_SIM_UNPROVISIONED);
                    // Tear down all metered apns
                    cleanUpAllConnections(true, Phone.REASON_CARRIER_ACTION_DISABLE_METERED_APN);
                } else {
                    // Re-evaluate Otasp state
                    int otaspState = mPhone.getServiceStateTracker().getOtasp();
                    mPhone.notifyOtaspChanged(otaspState);

                    reevaluateDataConnections();
                    setupDataOnConnectableApns(Phone.REASON_DATA_ENABLED);
                }
            }
        }
    }

    private void onSimNotReady() {
        if (DBG) log("onSimNotReady");

        cleanUpAllConnections(true, Phone.REASON_SIM_NOT_READY);
        mAllApnSettings = null;
        mAutoAttachOnCreationConfig = false;
        // Clear auto attach as modem is expected to do a new attach once SIM is ready
        mAutoAttachOnCreation.set(false);
    }

    private void onSetDependencyMet(String apnType, boolean met) {
        // don't allow users to tweak hipri to work around default dependency not met
        if (PhoneConstants.APN_TYPE_HIPRI.equals(apnType)) return;

        ApnContext apnContext = mApnContexts.get(apnType);
        if (apnContext == null) {
            loge("onSetDependencyMet: ApnContext not found in onSetDependencyMet(" +
                    apnType + ", " + met + ")");
            return;
        }
        applyNewState(apnContext, apnContext.isEnabled(), met);
        if (PhoneConstants.APN_TYPE_DEFAULT.equals(apnType)) {
            // tie actions on default to similar actions on HIPRI regarding dependencyMet
            apnContext = mApnContexts.get(PhoneConstants.APN_TYPE_HIPRI);
            if (apnContext != null) applyNewState(apnContext, apnContext.isEnabled(), met);
        }
    }

    public void setPolicyDataEnabled(boolean enabled) {
        if (DBG) log("setPolicyDataEnabled: " + enabled);
        Message msg = obtainMessage(DctConstants.CMD_SET_POLICY_DATA_ENABLE);
        msg.arg1 = (enabled ? DctConstants.ENABLED : DctConstants.DISABLED);
        sendMessage(msg);
    }

    private void onSetPolicyDataEnabled(boolean enabled) {
        synchronized (mDataEnabledSettings) {
            final boolean prevEnabled = isDataEnabled();
            if (mDataEnabledSettings.isPolicyDataEnabled() != enabled) {
                mDataEnabledSettings.setPolicyDataEnabled(enabled);
                // TODO: We should register for DataEnabledSetting's data enabled/disabled event and
                // handle the rest from there.
                if (prevEnabled != isDataEnabled()) {
                    if (!prevEnabled) {
                        reevaluateDataConnections();
                        onTrySetupData(Phone.REASON_DATA_ENABLED);
                    } else {
                        onCleanUpAllConnections(Phone.REASON_DATA_SPECIFIC_DISABLED);
                    }
                }
            }
        }
    }

    private void applyNewState(ApnContext apnContext, boolean enabled, boolean met) {
        boolean cleanup = false;
        boolean trySetup = false;
        String str ="applyNewState(" + apnContext.getApnType() + ", " + enabled +
                "(" + apnContext.isEnabled() + "), " + met + "(" +
                apnContext.getDependencyMet() +"))";
        if (DBG) log(str);
        apnContext.requestLog(str);

        if (apnContext.isReady()) {
            cleanup = true;
            if (enabled && met) {
                DctConstants.State state = apnContext.getState();
                switch(state) {
                    case CONNECTING:
                    case CONNECTED:
                    case DISCONNECTING:
                        // We're "READY" and active so just return
                        if (DBG) log("applyNewState: 'ready' so return");
                        apnContext.requestLog("applyNewState state=" + state + ", so return");
                        return;
                    case IDLE:
                        // fall through: this is unexpected but if it happens cleanup and try setup
                    case FAILED:
                    case SCANNING:
                    case RETRYING: {
                        // We're "READY" but not active so disconnect (cleanup = true) and
                        // connect (trySetup = true) to be sure we retry the connection.
                        trySetup = true;
                        apnContext.setReason(Phone.REASON_DATA_ENABLED);
                        break;
                    }
                }
            } else if (met) {
                apnContext.setReason(Phone.REASON_DATA_DISABLED);
                // If ConnectivityService has disabled this network, stop trying to bring
                // it up, but do not tear it down - ConnectivityService will do that
                // directly by talking with the DataConnection.
                //
                // This doesn't apply to DUN, however.  Those connections have special
                // requirements from carriers and we need stop using them when the dun
                // request goes away.  This applies to both CDMA and GSM because they both
                // can declare the DUN APN sharable by default traffic, thus still satisfying
                // those requests and not torn down organically.
                if ((apnContext.getApnType() == PhoneConstants.APN_TYPE_DUN && teardownForDun())
                        || apnContext.getState() != DctConstants.State.CONNECTED) {
                    str = "Clean up the connection. Apn type = " + apnContext.getApnType()
                            + ", state = " + apnContext.getState();
                    if (DBG) log(str);
                    apnContext.requestLog(str);
                    cleanup = true;
                } else {
                    cleanup = false;
                }
            } else {
                apnContext.setReason(Phone.REASON_DATA_DEPENDENCY_UNMET);
            }
        } else {
            if (enabled && met) {
                if (apnContext.isEnabled()) {
                    apnContext.setReason(Phone.REASON_DATA_DEPENDENCY_MET);
                } else {
                    apnContext.setReason(Phone.REASON_DATA_ENABLED);
                }
                if (apnContext.getState() == DctConstants.State.FAILED) {
                    apnContext.setState(DctConstants.State.IDLE);
                }
                trySetup = true;
            }
        }
        apnContext.setEnabled(enabled);
        apnContext.setDependencyMet(met);
        if (cleanup) cleanUpConnection(true, apnContext);
        if (trySetup) {
            apnContext.resetErrorCodeRetries();
            trySetupData(apnContext);
        }
    }

    private DcAsyncChannel checkForCompatibleConnectedApnContext(ApnContext apnContext) {
        String apnType = apnContext.getApnType();
        ApnSetting dunSetting = null;

        if (PhoneConstants.APN_TYPE_DUN.equals(apnType)) {
            dunSetting = fetchDunApn();
        }
        if (DBG) {
            log("checkForCompatibleConnectedApnContext: apnContext=" + apnContext );
        }

        DcAsyncChannel potentialDcac = null;
        ApnContext potentialApnCtx = null;
        for (ApnContext curApnCtx : mApnContexts.values()) {
            DcAsyncChannel curDcac = curApnCtx.getDcAc();
            if (curDcac != null) {
                ApnSetting apnSetting = curApnCtx.getApnSetting();
                log("apnSetting: " + apnSetting);
                if (dunSetting != null) {
                    if (dunSetting.equals(apnSetting)) {
                        switch (curApnCtx.getState()) {
                            case CONNECTED:
                                if (DBG) {
                                    log("checkForCompatibleConnectedApnContext:"
                                            + " found dun conn=" + curDcac
                                            + " curApnCtx=" + curApnCtx);
                                }
                                return curDcac;
                            case RETRYING:
                            case CONNECTING:
                                potentialDcac = curDcac;
                                potentialApnCtx = curApnCtx;
                            default:
                                // Not connected, potential unchanged
                                break;
                        }
                    }
                } else if (apnSetting != null && apnSetting.canHandleType(apnType)) {
                    switch (curApnCtx.getState()) {
                        case CONNECTED:
                            if (DBG) {
                                log("checkForCompatibleConnectedApnContext:"
                                        + " found canHandle conn=" + curDcac
                                        + " curApnCtx=" + curApnCtx);
                            }
                            return curDcac;
                        case RETRYING:
                        case CONNECTING:
                            potentialDcac = curDcac;
                            potentialApnCtx = curApnCtx;
                        default:
                            // Not connected, potential unchanged
                            break;
                    }
                }
            } else {
                if (VDBG) {
                    log("checkForCompatibleConnectedApnContext: not conn curApnCtx=" + curApnCtx);
                }
            }
        }
        if (potentialDcac != null) {
            if (DBG) {
                log("checkForCompatibleConnectedApnContext: found potential conn=" + potentialDcac
                        + " curApnCtx=" + potentialApnCtx);
            }
            return potentialDcac;
        }

        if (DBG) log("checkForCompatibleConnectedApnContext: NO conn apnContext=" + apnContext);
        return null;
    }

    public void setEnabled(int id, boolean enable) {
        Message msg = obtainMessage(DctConstants.EVENT_ENABLE_NEW_APN);
        msg.arg1 = id;
        msg.arg2 = (enable ? DctConstants.ENABLED : DctConstants.DISABLED);
        sendMessage(msg);
    }

    private void onEnableApn(int apnId, int enabled) {
        ApnContext apnContext = mApnContextsById.get(apnId);
        if (apnContext == null) {
            loge("onEnableApn(" + apnId + ", " + enabled + "): NO ApnContext");
            return;
        }
        // TODO change our retry manager to use the appropriate numbers for the new APN
        if (DBG) log("onEnableApn: apnContext=" + apnContext + " call applyNewState");
        applyNewState(apnContext, enabled == DctConstants.ENABLED, apnContext.getDependencyMet());

        if ((enabled == DctConstants.DISABLED) &&
            isOnlySingleDcAllowed(mPhone.getServiceState().getRilDataRadioTechnology()) &&
            !isHigherPriorityApnContextActive(apnContext)) {

            if(DBG) log("onEnableApn: isOnlySingleDcAllowed true & higher priority APN disabled");
            // If the highest priority APN is disabled and only single
            // data call is allowed, try to setup data call on other connectable APN.
            setupDataOnConnectableApns(Phone.REASON_SINGLE_PDN_ARBITRATION);
        }
    }

    // TODO: We shouldnt need this.
    private boolean onTrySetupData(String reason) {
        if (DBG) log("onTrySetupData: reason=" + reason);
        setupDataOnConnectableApns(reason);
        return true;
    }

    private boolean onTrySetupData(ApnContext apnContext) {
        if (DBG) log("onTrySetupData: apnContext=" + apnContext);
        return trySetupData(apnContext);
    }

    /**
     * Return current {@link android.provider.Settings.Global#MOBILE_DATA} value.
     */
    //TODO: Merge this into DataSettings. And probably should rename to getUserDataEnabled().
    public boolean getDataEnabled() {
        final int device_provisioned =
                Settings.Global.getInt(mResolver, Settings.Global.DEVICE_PROVISIONED, 0);

        boolean retVal = "true".equalsIgnoreCase(SystemProperties.get(
                "ro.com.android.mobiledata", "true"));
        if (TelephonyManager.getDefault().getSimCount() == 1) {
            retVal = Settings.Global.getInt(mResolver, Settings.Global.MOBILE_DATA,
                    retVal ? 1 : 0) != 0;
        } else {
            int phoneSubId = mPhone.getSubId();
            try {
                retVal = TelephonyManager.getIntWithSubId(mResolver,
                        Settings.Global.MOBILE_DATA, phoneSubId) != 0;
            } catch (SettingNotFoundException e) {
                // use existing retVal
            }
        }
        if (VDBG) log("getDataEnabled: retVal=" + retVal);
        if (device_provisioned == 0) {
            // device is still getting provisioned - use whatever setting they
            // want during this process
            //
            // use the normal data_enabled setting (retVal, determined above)
            // as the default if nothing else is set
            final String prov_property = SystemProperties.get("ro.com.android.prov_mobiledata",
                  retVal ? "true" : "false");
            retVal = "true".equalsIgnoreCase(prov_property);

            final int prov_mobile_data = Settings.Global.getInt(mResolver,
                    Settings.Global.DEVICE_PROVISIONING_MOBILE_DATA_ENABLED,
                    retVal ? 1 : 0);
            retVal = prov_mobile_data != 0;
            log("getDataEnabled during provisioning retVal=" + retVal + " - (" + prov_property +
                    ", " + prov_mobile_data + ")");
        }

        return retVal;
    }

    /**
     * Modify {@link android.provider.Settings.Global#DATA_ROAMING} value.
     */
    public void setDataRoamingEnabled(boolean enabled) {
        final int phoneSubId = mPhone.getSubId();
        if (getDataRoamingEnabled() != enabled) {
            int roaming = enabled ? 1 : 0;

            // For single SIM phones, this is a per phone property.
            if (TelephonyManager.getDefault().getSimCount() == 1) {
                Settings.Global.putInt(mResolver, Settings.Global.DATA_ROAMING, roaming);
            } else {
                Settings.Global.putInt(mResolver, Settings.Global.DATA_ROAMING +
                         phoneSubId, roaming);
            }

            mSubscriptionManager.setDataRoaming(roaming, phoneSubId);
            // will trigger handleDataOnRoamingChange() through observer
            if (DBG) {
                log("setDataRoamingEnabled: set phoneSubId=" + phoneSubId
                        + " isRoaming=" + enabled);
            }
        } else {
            if (DBG) {
                log("setDataRoamingEnabled: unchanged phoneSubId=" + phoneSubId
                        + " isRoaming=" + enabled);
             }
        }
    }

    /**
     * Return current {@link android.provider.Settings.Global#DATA_ROAMING} value.
     */
    public boolean getDataRoamingEnabled() {
        boolean isDataRoamingEnabled = "true".equalsIgnoreCase(SystemProperties.get(
                "ro.com.android.dataroaming", "false"));
        final int phoneSubId = mPhone.getSubId();

        try {
            // For single SIM phones, this is a per phone property.
            if (TelephonyManager.getDefault().getSimCount() == 1) {
                isDataRoamingEnabled = Settings.Global.getInt(mResolver,
                        Settings.Global.DATA_ROAMING, isDataRoamingEnabled ? 1 : 0) != 0;
            } else {
                isDataRoamingEnabled = TelephonyManager.getIntWithSubId(mResolver,
                        Settings.Global.DATA_ROAMING, phoneSubId) != 0;
            }
        } catch (SettingNotFoundException snfe) {
            if (DBG) log("getDataRoamingEnabled: SettingNofFoundException snfe=" + snfe);
        }
        if (VDBG) {
            log("getDataRoamingEnabled: phoneSubId=" + phoneSubId
                    + " isDataRoamingEnabled=" + isDataRoamingEnabled);
        }
        return isDataRoamingEnabled;
    }

    // When the data roaming status changes from roaming to non-roaming.
    private void onDataRoamingOff() {
        if (DBG) log("onDataRoamingOff");

        if (!getDataRoamingEnabled()) {
            // TODO: Remove this once all old vendor RILs are gone. We don't need to set initial apn
            // attach and send the data profile again as the modem should have both roaming and
            // non-roaming protocol in place. Modem should choose the right protocol based on the
            // roaming condition.
            setInitialAttachApn();
            setDataProfilesAsNeeded();

            // If the user did not enable data roaming, now when we transit from roaming to
            // non-roaming, we should try to reestablish the data connection.

            notifyOffApnsOfAvailability(Phone.REASON_ROAMING_OFF);
            setupDataOnConnectableApns(Phone.REASON_ROAMING_OFF);
        } else {
            notifyDataConnection(Phone.REASON_ROAMING_OFF);
        }
    }

    // This method is called
    // 1. When the data roaming status changes from non-roaming to roaming.
    // 2. When allowed data roaming settings is changed by the user.
    private void onDataRoamingOnOrSettingsChanged() {
        if (DBG) log("onDataRoamingOnOrSettingsChanged");

        // Check if the device is actually data roaming
        if (!mPhone.getServiceState().getDataRoaming()) {
            if (DBG) log("device is not roaming. ignored the request.");
            return;
        }

        if (getDataRoamingEnabled()) {
            if (DBG) log("onDataRoamingOnOrSettingsChanged: setup data on roaming");

            setupDataOnConnectableApns(Phone.REASON_ROAMING_ON);
            notifyDataConnection(Phone.REASON_ROAMING_ON);
        } else {
            // If the user does not turn on data roaming, when we transit from non-roaming to
            // roaming, we need to tear down the data connection otherwise the user might be
            // charged for data roaming usage.
            if (DBG) log("onDataRoamingOnOrSettingsChanged: Tear down data connection on roaming.");
            cleanUpAllConnections(true, Phone.REASON_ROAMING_ON);
            notifyOffApnsOfAvailability(Phone.REASON_ROAMING_ON);
        }
    }

    private void onRadioAvailable() {
        if (DBG) log("onRadioAvailable");
        if (mPhone.getSimulatedRadioControl() != null) {
            // Assume data is connected on the simulator
            // FIXME  this can be improved
            // setState(DctConstants.State.CONNECTED);
            notifyDataConnection(null);

            log("onRadioAvailable: We're on the simulator; assuming data is connected");
        }

        IccRecords r = mIccRecords.get();
        if (r != null && r.getRecordsLoaded()) {
            notifyOffApnsOfAvailability(null);
        }

        if (getOverallState() != DctConstants.State.IDLE) {
            cleanUpConnection(true, null);
        }
    }

    private void onRadioOffOrNotAvailable() {
        // Make sure our reconnect delay starts at the initial value
        // next time the radio comes on

        mReregisterOnReconnectFailure = false;

        // Clear auto attach as modem is expected to do a new attach
        mAutoAttachOnCreation.set(false);

        if (mPhone.getSimulatedRadioControl() != null) {
            // Assume data is connected on the simulator
            // FIXME  this can be improved
            log("We're on the simulator; assuming radio off is meaningless");
        } else {
            if (DBG) log("onRadioOffOrNotAvailable: is off and clean up all connections");
            cleanUpAllConnections(false, Phone.REASON_RADIO_TURNED_OFF);
        }
        notifyOffApnsOfAvailability(null);
    }

    private void completeConnection(ApnContext apnContext) {

        if (DBG) log("completeConnection: successful, notify the world apnContext=" + apnContext);

        if (mIsProvisioning && !TextUtils.isEmpty(mProvisioningUrl)) {
            if (DBG) {
                log("completeConnection: MOBILE_PROVISIONING_ACTION url="
                        + mProvisioningUrl);
            }
            Intent newIntent = Intent.makeMainSelectorActivity(Intent.ACTION_MAIN,
                    Intent.CATEGORY_APP_BROWSER);
            newIntent.setData(Uri.parse(mProvisioningUrl));
            newIntent.setFlags(Intent.FLAG_ACTIVITY_BROUGHT_TO_FRONT |
                    Intent.FLAG_ACTIVITY_NEW_TASK);
            try {
                mPhone.getContext().startActivity(newIntent);
            } catch (ActivityNotFoundException e) {
                loge("completeConnection: startActivityAsUser failed" + e);
            }
        }
        mIsProvisioning = false;
        mProvisioningUrl = null;
        if (mProvisioningSpinner != null) {
            sendMessage(obtainMessage(DctConstants.CMD_CLEAR_PROVISIONING_SPINNER,
                    mProvisioningSpinner));
        }

        mPhone.notifyDataConnection(apnContext.getReason(), apnContext.getApnType());
        startNetStatPoll();
        startDataStallAlarm(DATA_STALL_NOT_SUSPECTED);
    }

    /**
     * A SETUP (aka bringUp) has completed, possibly with an error. If
     * there is an error this method will call {@link #onDataSetupCompleteError}.
     */
    private void onDataSetupComplete(AsyncResult ar) {

        DcFailCause cause = DcFailCause.UNKNOWN;
        boolean handleError = false;
        ApnContext apnContext = getValidApnContext(ar, "onDataSetupComplete");

        if (apnContext == null) return;

        if (ar.exception == null) {
            DcAsyncChannel dcac = apnContext.getDcAc();

            if (RADIO_TESTS) {
                // Note: To change radio.test.onDSC.null.dcac from command line you need to
                // adb root and adb remount and from the command line you can only change the
                // value to 1 once. To change it a second time you can reboot or execute
                // adb shell stop and then adb shell start. The command line to set the value is:
                // adb shell sqlite3 /data/data/com.android.providers.settings/databases/settings.db "insert into system (name,value) values ('radio.test.onDSC.null.dcac', '1');"
                ContentResolver cr = mPhone.getContext().getContentResolver();
                String radioTestProperty = "radio.test.onDSC.null.dcac";
                if (Settings.System.getInt(cr, radioTestProperty, 0) == 1) {
                    log("onDataSetupComplete: " + radioTestProperty +
                            " is true, set dcac to null and reset property to false");
                    dcac = null;
                    Settings.System.putInt(cr, radioTestProperty, 0);
                    log("onDataSetupComplete: " + radioTestProperty + "=" +
                            Settings.System.getInt(mPhone.getContext().getContentResolver(),
                                    radioTestProperty, -1));
                }
            }
            if (dcac == null) {
                log("onDataSetupComplete: no connection to DC, handle as error");
                cause = DcFailCause.CONNECTION_TO_DATACONNECTIONAC_BROKEN;
                handleError = true;
            } else {
                ApnSetting apn = apnContext.getApnSetting();
                if (DBG) {
                    log("onDataSetupComplete: success apn=" + (apn == null ? "unknown" : apn.apn));
                }
                if (apn != null && apn.proxy != null && apn.proxy.length() != 0) {
                    try {
                        String port = apn.port;
                        if (TextUtils.isEmpty(port)) port = "8080";
                        ProxyInfo proxy = new ProxyInfo(apn.proxy,
                                Integer.parseInt(port), null);
                        dcac.setLinkPropertiesHttpProxySync(proxy);
                    } catch (NumberFormatException e) {
                        loge("onDataSetupComplete: NumberFormatException making ProxyProperties (" +
                                apn.port + "): " + e);
                    }
                }

                // everything is setup
                if(TextUtils.equals(apnContext.getApnType(),PhoneConstants.APN_TYPE_DEFAULT)) {
                    try {
                        SystemProperties.set(PUPPET_MASTER_RADIO_STRESS_TEST, "true");
                    } catch (RuntimeException ex) {
                        log("Failed to set PUPPET_MASTER_RADIO_STRESS_TEST to true");
                    }
                    if (mCanSetPreferApn && mPreferredApn == null) {
                        if (DBG) log("onDataSetupComplete: PREFERRED APN is null");
                        mPreferredApn = apn;
                        if (mPreferredApn != null) {
                            setPreferredApn(mPreferredApn.id);
                        }
                    }
                } else {
                    try {
                        SystemProperties.set(PUPPET_MASTER_RADIO_STRESS_TEST, "false");
                    } catch (RuntimeException ex) {
                        log("Failed to set PUPPET_MASTER_RADIO_STRESS_TEST to false");
                    }
                }

                // A connection is setup
                apnContext.setState(DctConstants.State.CONNECTED);

                boolean isProvApn = apnContext.isProvisioningApn();
                final ConnectivityManager cm = ConnectivityManager.from(mPhone.getContext());
                if (mProvisionBroadcastReceiver != null) {
                    mPhone.getContext().unregisterReceiver(mProvisionBroadcastReceiver);
                    mProvisionBroadcastReceiver = null;
                }
                if ((!isProvApn) || mIsProvisioning) {
                    // Hide any provisioning notification.
                    cm.setProvisioningNotificationVisible(false, ConnectivityManager.TYPE_MOBILE,
                            mProvisionActionName);
                    // Complete the connection normally notifying the world we're connected.
                    // We do this if this isn't a special provisioning apn or if we've been
                    // told its time to provision.
                    completeConnection(apnContext);
                } else {
                    // This is a provisioning APN that we're reporting as connected. Later
                    // when the user desires to upgrade this to a "default" connection,
                    // mIsProvisioning == true, we'll go through the code path above.
                    // mIsProvisioning becomes true when CMD_ENABLE_MOBILE_PROVISIONING
                    // is sent to the DCT.
                    if (DBG) {
                        log("onDataSetupComplete: successful, BUT send connected to prov apn as"
                                + " mIsProvisioning:" + mIsProvisioning + " == false"
                                + " && (isProvisioningApn:" + isProvApn + " == true");
                    }

                    // While radio is up, grab provisioning URL.  The URL contains ICCID which
                    // disappears when radio is off.
                    mProvisionBroadcastReceiver = new ProvisionNotificationBroadcastReceiver(
                            cm.getMobileProvisioningUrl(),
                            TelephonyManager.getDefault().getNetworkOperatorName());
                    mPhone.getContext().registerReceiver(mProvisionBroadcastReceiver,
                            new IntentFilter(mProvisionActionName));
                    // Put up user notification that sign-in is required.
                    cm.setProvisioningNotificationVisible(true, ConnectivityManager.TYPE_MOBILE,
                            mProvisionActionName);
                    // Turn off radio to save battery and avoid wasting carrier resources.
                    // The network isn't usable and network validation will just fail anyhow.
                    setRadio(false);
                }
                if (DBG) {
                    log("onDataSetupComplete: SETUP complete type=" + apnContext.getApnType()
                        + ", reason:" + apnContext.getReason());
                }
                if (Build.IS_DEBUGGABLE) {
                    // adb shell setprop persist.radio.test.pco [pco_val]
                    String radioTestProperty = "persist.radio.test.pco";
                    int pcoVal = SystemProperties.getInt(radioTestProperty, -1);
                    if (pcoVal != -1) {
                        log("PCO testing: read pco value from persist.radio.test.pco " + pcoVal);
                        final byte[] value = new byte[1];
                        value[0] = (byte) pcoVal;
                        final Intent intent =
                                new Intent(TelephonyIntents.ACTION_CARRIER_SIGNAL_PCO_VALUE);
                        intent.putExtra(TelephonyIntents.EXTRA_APN_TYPE_KEY, "default");
                        intent.putExtra(TelephonyIntents.EXTRA_APN_PROTO_KEY, "IPV4V6");
                        intent.putExtra(TelephonyIntents.EXTRA_PCO_ID_KEY, 0xFF00);
                        intent.putExtra(TelephonyIntents.EXTRA_PCO_VALUE_KEY, value);
                        mPhone.getCarrierSignalAgent().notifyCarrierSignalReceivers(intent);
                    }
                }
            }
        } else {
            cause = (DcFailCause) (ar.result);
            if (DBG) {
                ApnSetting apn = apnContext.getApnSetting();
                log(String.format("onDataSetupComplete: error apn=%s cause=%s",
                        (apn == null ? "unknown" : apn.apn), cause));
            }
            if (cause.isEventLoggable()) {
                // Log this failure to the Event Logs.
                int cid = getCellLocationId();
                EventLog.writeEvent(EventLogTags.PDP_SETUP_FAIL,
                        cause.ordinal(), cid, TelephonyManager.getDefault().getNetworkType());
            }
            ApnSetting apn = apnContext.getApnSetting();
            mPhone.notifyPreciseDataConnectionFailed(apnContext.getReason(),
                    apnContext.getApnType(), apn != null ? apn.apn : "unknown", cause.toString());

            // Compose broadcast intent send to the specific carrier signaling receivers
            Intent intent = new Intent(TelephonyIntents
                    .ACTION_CARRIER_SIGNAL_REQUEST_NETWORK_FAILED);
            intent.putExtra(TelephonyIntents.EXTRA_ERROR_CODE_KEY, cause.getErrorCode());
            intent.putExtra(TelephonyIntents.EXTRA_APN_TYPE_KEY, apnContext.getApnType());
            mPhone.getCarrierSignalAgent().notifyCarrierSignalReceivers(intent);

            if (cause.isRestartRadioFail(mPhone.getContext(), mPhone.getSubId()) ||
                    apnContext.restartOnError(cause.getErrorCode())) {
                if (DBG) log("Modem restarted.");
                sendRestartRadio();
            }

            // If the data call failure cause is a permanent failure, we mark the APN as permanent
            // failed.
            if (isPermanentFailure(cause)) {
                log("cause = " + cause + ", mark apn as permanent failed. apn = " + apn);
                apnContext.markApnPermanentFailed(apn);
            }

            handleError = true;
        }

        if (handleError) {
            onDataSetupCompleteError(ar);
        }

        /* If flag is set to false after SETUP_DATA_CALL is invoked, we need
         * to clean data connections.
         */
        if (!mDataEnabledSettings.isInternalDataEnabled()) {
            cleanUpAllConnections(Phone.REASON_DATA_DISABLED);
        }

    }

    /**
     * check for obsolete messages.  Return ApnContext if valid, null if not
     */
    private ApnContext getValidApnContext(AsyncResult ar, String logString) {
        if (ar != null && ar.userObj instanceof Pair) {
            Pair<ApnContext, Integer>pair = (Pair<ApnContext, Integer>)ar.userObj;
            ApnContext apnContext = pair.first;
            if (apnContext != null) {
                final int generation = apnContext.getConnectionGeneration();
                if (DBG) {
                    log("getValidApnContext (" + logString + ") on " + apnContext + " got " +
                            generation + " vs " + pair.second);
                }
                if (generation == pair.second) {
                    return apnContext;
                } else {
                    log("ignoring obsolete " + logString);
                    return null;
                }
            }
        }
        throw new RuntimeException(logString + ": No apnContext");
    }

    /**
     * Error has occurred during the SETUP {aka bringUP} request and the DCT
     * should either try the next waiting APN or start over from the
     * beginning if the list is empty. Between each SETUP request there will
     * be a delay defined by {@link #getApnDelay()}.
     */
    private void onDataSetupCompleteError(AsyncResult ar) {

        ApnContext apnContext = getValidApnContext(ar, "onDataSetupCompleteError");

        if (apnContext == null) return;

        long delay = apnContext.getDelayForNextApn(mFailFast);

        // Check if we need to retry or not.
        if (delay >= 0) {
            if (DBG) log("onDataSetupCompleteError: Try next APN. delay = " + delay);
            apnContext.setState(DctConstants.State.SCANNING);
            // Wait a bit before trying the next APN, so that
            // we're not tying up the RIL command channel
            startAlarmForReconnect(delay, apnContext);
        } else {
            // If we are not going to retry any APN, set this APN context to failed state.
            // This would be the final state of a data connection.
            apnContext.setState(DctConstants.State.FAILED);
            mPhone.notifyDataConnection(Phone.REASON_APN_FAILED, apnContext.getApnType());
            apnContext.setDataConnectionAc(null);
            log("onDataSetupCompleteError: Stop retrying APNs.");
        }
    }

    /**
     * Called when EVENT_REDIRECTION_DETECTED is received.
     */
    private void onDataConnectionRedirected(String redirectUrl) {
        if (!TextUtils.isEmpty(redirectUrl)) {
            Intent intent = new Intent(TelephonyIntents.ACTION_CARRIER_SIGNAL_REDIRECTED);
            intent.putExtra(TelephonyIntents.EXTRA_REDIRECTION_URL_KEY, redirectUrl);
            mPhone.getCarrierSignalAgent().notifyCarrierSignalReceivers(intent);
            log("Notify carrier signal receivers with redirectUrl: " + redirectUrl);
        }
    }

    /**
     * Called when EVENT_DISCONNECT_DONE is received.
     */
    private void onDisconnectDone(AsyncResult ar) {
        ApnContext apnContext = getValidApnContext(ar, "onDisconnectDone");
        if (apnContext == null) return;

        if(DBG) log("onDisconnectDone: EVENT_DISCONNECT_DONE apnContext=" + apnContext);
        apnContext.setState(DctConstants.State.IDLE);

        mPhone.notifyDataConnection(apnContext.getReason(), apnContext.getApnType());

        // if all data connection are gone, check whether Airplane mode request was
        // pending.
        if (isDisconnected()) {
            if (mPhone.getServiceStateTracker().processPendingRadioPowerOffAfterDataOff()) {
                if (DBG) log("onDisconnectDone: radio will be turned off, no retries");
                // Radio will be turned off. No need to retry data setup
                apnContext.setApnSetting(null);
                apnContext.setDataConnectionAc(null);

                // Need to notify disconnect as well, in the case of switching Airplane mode.
                // Otherwise, it would cause 30s delayed to turn on Airplane mode.
                if (mDisconnectPendingCount > 0) {
                    mDisconnectPendingCount--;
                }

                if (mDisconnectPendingCount == 0) {
                    notifyDataDisconnectComplete();
                    notifyAllDataDisconnected();
                }
                return;
            }
        }
        // If APN is still enabled, try to bring it back up automatically
        if (mAttached.get() && apnContext.isReady() && retryAfterDisconnected(apnContext)) {
            try {
                SystemProperties.set(PUPPET_MASTER_RADIO_STRESS_TEST, "false");
            } catch (RuntimeException ex) {
                log("Failed to set PUPPET_MASTER_RADIO_STRESS_TEST to false");
            }
            // Wait a bit before trying the next APN, so that
            // we're not tying up the RIL command channel.
            // This also helps in any external dependency to turn off the context.
            if (DBG) log("onDisconnectDone: attached, ready and retry after disconnect");
            long delay = apnContext.getInterApnDelay(mFailFast);
            if (delay > 0) {
                // Data connection is in IDLE state, so when we reconnect later, we'll rebuild
                // the waiting APN list, which will also reset/reconfigure the retry manager.
                startAlarmForReconnect(delay, apnContext);
            }
        } else {
            boolean restartRadioAfterProvisioning = mPhone.getContext().getResources().getBoolean(
                    com.android.internal.R.bool.config_restartRadioAfterProvisioning);

            if (apnContext.isProvisioningApn() && restartRadioAfterProvisioning) {
                log("onDisconnectDone: restartRadio after provisioning");
                restartRadio();
            }
            apnContext.setApnSetting(null);
            apnContext.setDataConnectionAc(null);
            if (isOnlySingleDcAllowed(mPhone.getServiceState().getRilDataRadioTechnology())) {
                if(DBG) log("onDisconnectDone: isOnlySigneDcAllowed true so setup single apn");
                setupDataOnConnectableApns(Phone.REASON_SINGLE_PDN_ARBITRATION);
            } else {
                if(DBG) log("onDisconnectDone: not retrying");
            }
        }

        if (mDisconnectPendingCount > 0)
            mDisconnectPendingCount--;

        if (mDisconnectPendingCount == 0) {
            apnContext.setConcurrentVoiceAndDataAllowed(
                    mPhone.getServiceStateTracker().isConcurrentVoiceAndDataAllowed());
            notifyDataDisconnectComplete();
            notifyAllDataDisconnected();
        }

    }

    /**
     * Called when EVENT_DISCONNECT_DC_RETRYING is received.
     */
    private void onDisconnectDcRetrying(AsyncResult ar) {
        // We could just do this in DC!!!
        ApnContext apnContext = getValidApnContext(ar, "onDisconnectDcRetrying");
        if (apnContext == null) return;

        apnContext.setState(DctConstants.State.RETRYING);
        if(DBG) log("onDisconnectDcRetrying: apnContext=" + apnContext);

        mPhone.notifyDataConnection(apnContext.getReason(), apnContext.getApnType());
    }

    private void onVoiceCallStarted() {
        if (DBG) log("onVoiceCallStarted");
        mInVoiceCall = true;
        if (isConnected() && ! mPhone.getServiceStateTracker().isConcurrentVoiceAndDataAllowed()) {
            if (DBG) log("onVoiceCallStarted stop polling");
            stopNetStatPoll();
            stopDataStallAlarm();
            notifyDataConnection(Phone.REASON_VOICE_CALL_STARTED);
        }
    }

    private void onVoiceCallEnded() {
        if (DBG) log("onVoiceCallEnded");
        mInVoiceCall = false;
        if (isConnected()) {
            if (!mPhone.getServiceStateTracker().isConcurrentVoiceAndDataAllowed()) {
                startNetStatPoll();
                startDataStallAlarm(DATA_STALL_NOT_SUSPECTED);
                notifyDataConnection(Phone.REASON_VOICE_CALL_ENDED);
            } else {
                // clean slate after call end.
                resetPollStats();
            }
        }
        // reset reconnect timer
        setupDataOnConnectableApns(Phone.REASON_VOICE_CALL_ENDED);
    }

    private void onCleanUpConnection(boolean tearDown, int apnId, String reason) {
        if (DBG) log("onCleanUpConnection");
        ApnContext apnContext = mApnContextsById.get(apnId);
        if (apnContext != null) {
            apnContext.setReason(reason);
            cleanUpConnection(tearDown, apnContext);
        }
    }

    private boolean isConnected() {
        for (ApnContext apnContext : mApnContexts.values()) {
            if (apnContext.getState() == DctConstants.State.CONNECTED) {
                // At least one context is connected, return true
                return true;
            }
        }
        // There are not any contexts connected, return false
        return false;
    }

    public boolean isDisconnected() {
        for (ApnContext apnContext : mApnContexts.values()) {
            if (!apnContext.isDisconnected()) {
                // At least one context was not disconnected return false
                return false;
            }
        }
        // All contexts were disconnected so return true
        return true;
    }

    private void notifyDataConnection(String reason) {
        if (DBG) log("notifyDataConnection: reason=" + reason);
        for (ApnContext apnContext : mApnContexts.values()) {
            if (mAttached.get() && apnContext.isReady()) {
                if (DBG) log("notifyDataConnection: type:" + apnContext.getApnType());
                mPhone.notifyDataConnection(reason != null ? reason : apnContext.getReason(),
                        apnContext.getApnType());
            }
        }
        notifyOffApnsOfAvailability(reason);
    }

    private void setDataProfilesAsNeeded() {
        if (DBG) log("setDataProfilesAsNeeded");
        if (mAllApnSettings != null && !mAllApnSettings.isEmpty()) {
            ArrayList<DataProfile> dps = new ArrayList<DataProfile>();
            for (ApnSetting apn : mAllApnSettings) {
                if (apn.modemCognitive) {
                    DataProfile dp = new DataProfile(apn);
                    if (!dps.contains(dp)) {
                        dps.add(dp);
                    }
                }
            }
            if (dps.size() > 0) {
                mPhone.mCi.setDataProfile(dps.toArray(new DataProfile[0]),
                        mPhone.getServiceState().getDataRoaming(), null);
            }
        }
    }

    /**
     * Based on the sim operator numeric, create a list for all possible
     * Data Connections and setup the preferredApn.
     */
    private void createAllApnList() {
        mMvnoMatched = false;
        mAllApnSettings = new ArrayList<>();
        IccRecords r = mIccRecords.get();
        String operator = (r != null) ? r.getOperatorNumeric() : "";
        if (operator != null) {
            String selection = Telephony.Carriers.NUMERIC + " = '" + operator + "'";
            // query only enabled apn.
            // carrier_enabled : 1 means enabled apn, 0 disabled apn.
            // selection += " and carrier_enabled = 1";
            if (DBG) log("createAllApnList: selection=" + selection);

            // ORDER BY Telephony.Carriers._ID ("_id")
            Cursor cursor = mPhone.getContext().getContentResolver().query(
                    Telephony.Carriers.CONTENT_URI, null, selection, null, Telephony.Carriers._ID);

            if (cursor != null) {
                if (cursor.getCount() > 0) {
                    mAllApnSettings = createApnList(cursor);
                }
                cursor.close();
            }
        }

        addEmergencyApnSetting();

        dedupeApnSettings();

        if (mAllApnSettings.isEmpty()) {
            if (DBG) log("createAllApnList: No APN found for carrier: " + operator);
            mPreferredApn = null;
            // TODO: What is the right behavior?
            //notifyNoData(DataConnection.FailCause.MISSING_UNKNOWN_APN);
        } else {
            mPreferredApn = getPreferredApn();
            if (mPreferredApn != null && !mPreferredApn.numeric.equals(operator)) {
                mPreferredApn = null;
                setPreferredApn(-1);
            }
            if (DBG) log("createAllApnList: mPreferredApn=" + mPreferredApn);
        }
        if (DBG) log("createAllApnList: X mAllApnSettings=" + mAllApnSettings);

        setDataProfilesAsNeeded();
    }

    private void dedupeApnSettings() {
        ArrayList<ApnSetting> resultApns = new ArrayList<ApnSetting>();

        // coalesce APNs if they are similar enough to prevent
        // us from bringing up two data calls with the same interface
        int i = 0;
        while (i < mAllApnSettings.size() - 1) {
            ApnSetting first = mAllApnSettings.get(i);
            ApnSetting second = null;
            int j = i + 1;
            while (j < mAllApnSettings.size()) {
                second = mAllApnSettings.get(j);
                if (apnsSimilar(first, second)) {
                    ApnSetting newApn = mergeApns(first, second);
                    mAllApnSettings.set(i, newApn);
                    first = newApn;
                    mAllApnSettings.remove(j);
                } else {
                    j++;
                }
            }
            i++;
        }
    }

    //check whether the types of two APN same (even only one type of each APN is same)
    private boolean apnTypeSameAny(ApnSetting first, ApnSetting second) {
        if(VDBG) {
            StringBuilder apnType1 = new StringBuilder(first.apn + ": ");
            for(int index1 = 0; index1 < first.types.length; index1++) {
                apnType1.append(first.types[index1]);
                apnType1.append(",");
            }

            StringBuilder apnType2 = new StringBuilder(second.apn + ": ");
            for(int index1 = 0; index1 < second.types.length; index1++) {
                apnType2.append(second.types[index1]);
                apnType2.append(",");
            }
            log("APN1: is " + apnType1);
            log("APN2: is " + apnType2);
        }

        for(int index1 = 0; index1 < first.types.length; index1++) {
            for(int index2 = 0; index2 < second.types.length; index2++) {
                if(first.types[index1].equals(PhoneConstants.APN_TYPE_ALL) ||
                        second.types[index2].equals(PhoneConstants.APN_TYPE_ALL) ||
                        first.types[index1].equals(second.types[index2])) {
                    if(VDBG)log("apnTypeSameAny: return true");
                    return true;
                }
            }
        }

        if(VDBG)log("apnTypeSameAny: return false");
        return false;
    }

    // Check if neither mention DUN and are substantially similar
    private boolean apnsSimilar(ApnSetting first, ApnSetting second) {
        return (!first.canHandleType(PhoneConstants.APN_TYPE_DUN)
                && !second.canHandleType(PhoneConstants.APN_TYPE_DUN)
                && Objects.equals(first.apn, second.apn)
                && !apnTypeSameAny(first, second)
                && xorEquals(first.proxy, second.proxy)
                && xorEquals(first.port, second.port)
                && xorEquals(first.protocol, second.protocol)
                && xorEquals(first.roamingProtocol, second.roamingProtocol)
                && first.carrierEnabled == second.carrierEnabled
                && first.bearerBitmask == second.bearerBitmask
                && first.profileId == second.profileId
                && Objects.equals(first.mvnoType, second.mvnoType)
                && Objects.equals(first.mvnoMatchData, second.mvnoMatchData)
                && xorEquals(first.mmsc, second.mmsc)
                && xorEquals(first.mmsProxy, second.mmsProxy)
                && xorEquals(first.mmsPort, second.mmsPort));
    }

    // equal or one is not specified
    private boolean xorEquals(String first, String second) {
        return (Objects.equals(first, second) ||
                TextUtils.isEmpty(first) ||
                TextUtils.isEmpty(second));
    }

    private ApnSetting mergeApns(ApnSetting dest, ApnSetting src) {
        int id = dest.id;
        ArrayList<String> resultTypes = new ArrayList<String>();
        resultTypes.addAll(Arrays.asList(dest.types));
        for (String srcType : src.types) {
            if (resultTypes.contains(srcType) == false) resultTypes.add(srcType);
            if (srcType.equals(PhoneConstants.APN_TYPE_DEFAULT)) id = src.id;
        }
        String mmsc = (TextUtils.isEmpty(dest.mmsc) ? src.mmsc : dest.mmsc);
        String mmsProxy = (TextUtils.isEmpty(dest.mmsProxy) ? src.mmsProxy : dest.mmsProxy);
        String mmsPort = (TextUtils.isEmpty(dest.mmsPort) ? src.mmsPort : dest.mmsPort);
        String proxy = (TextUtils.isEmpty(dest.proxy) ? src.proxy : dest.proxy);
        String port = (TextUtils.isEmpty(dest.port) ? src.port : dest.port);
        String protocol = src.protocol.equals("IPV4V6") ? src.protocol : dest.protocol;
        String roamingProtocol = src.roamingProtocol.equals("IPV4V6") ? src.roamingProtocol :
                dest.roamingProtocol;
        int bearerBitmask = (dest.bearerBitmask == 0 || src.bearerBitmask == 0) ?
                0 : (dest.bearerBitmask | src.bearerBitmask);

        return new ApnSetting(id, dest.numeric, dest.carrier, dest.apn,
                proxy, port, mmsc, mmsProxy, mmsPort, dest.user, dest.password,
                dest.authType, resultTypes.toArray(new String[0]), protocol,
                roamingProtocol, dest.carrierEnabled, 0, bearerBitmask, dest.profileId,
                (dest.modemCognitive || src.modemCognitive), dest.maxConns, dest.waitTime,
                dest.maxConnsTime, dest.mtu, dest.mvnoType, dest.mvnoMatchData);
    }

    /** Return the DC AsyncChannel for the new data connection */
    private DcAsyncChannel createDataConnection() {
        if (DBG) log("createDataConnection E");

        int id = mUniqueIdGenerator.getAndIncrement();
        DataConnection conn = DataConnection.makeDataConnection(mPhone, id,
                                                this, mDcTesterFailBringUpAll, mDcc);
        mDataConnections.put(id, conn);
        DcAsyncChannel dcac = new DcAsyncChannel(conn, LOG_TAG);
        int status = dcac.fullyConnectSync(mPhone.getContext(), this, conn.getHandler());
        if (status == AsyncChannel.STATUS_SUCCESSFUL) {
            mDataConnectionAcHashMap.put(dcac.getDataConnectionIdSync(), dcac);
        } else {
            loge("createDataConnection: Could not connect to dcac=" + dcac + " status=" + status);
        }

        if (DBG) log("createDataConnection() X id=" + id + " dc=" + conn);
        return dcac;
    }

    private void destroyDataConnections() {
        if(mDataConnections != null) {
            if (DBG) log("destroyDataConnections: clear mDataConnectionList");
            mDataConnections.clear();
        } else {
            if (DBG) log("destroyDataConnections: mDataConnecitonList is empty, ignore");
        }
    }

    /**
     * Build a list of APNs to be used to create PDP's.
     *
     * @param requestedApnType
     * @return waitingApns list to be used to create PDP
     *          error when waitingApns.isEmpty()
     */
    private ArrayList<ApnSetting> buildWaitingApns(String requestedApnType, int radioTech) {
        if (DBG) log("buildWaitingApns: E requestedApnType=" + requestedApnType);
        ArrayList<ApnSetting> apnList = new ArrayList<ApnSetting>();

        if (requestedApnType.equals(PhoneConstants.APN_TYPE_DUN)) {
            ApnSetting dun = fetchDunApn();
            if (dun != null) {
                apnList.add(dun);
                if (DBG) log("buildWaitingApns: X added APN_TYPE_DUN apnList=" + apnList);
                return apnList;
            }
        }

        IccRecords r = mIccRecords.get();
        String operator = (r != null) ? r.getOperatorNumeric() : "";

        // This is a workaround for a bug (7305641) where we don't failover to other
        // suitable APNs if our preferred APN fails.  On prepaid ATT sims we need to
        // failover to a provisioning APN, but once we've used their default data
        // connection we are locked to it for life.  This change allows ATT devices
        // to say they don't want to use preferred at all.
        boolean usePreferred = true;
        try {
            usePreferred = ! mPhone.getContext().getResources().getBoolean(com.android.
                    internal.R.bool.config_dontPreferApn);
        } catch (Resources.NotFoundException e) {
            if (DBG) log("buildWaitingApns: usePreferred NotFoundException set to true");
            usePreferred = true;
        }
        if (usePreferred) {
            mPreferredApn = getPreferredApn();
        }
        if (DBG) {
            log("buildWaitingApns: usePreferred=" + usePreferred
                    + " canSetPreferApn=" + mCanSetPreferApn
                    + " mPreferredApn=" + mPreferredApn
                    + " operator=" + operator + " radioTech=" + radioTech
                    + " IccRecords r=" + r);
        }

        if (usePreferred && mCanSetPreferApn && mPreferredApn != null &&
                mPreferredApn.canHandleType(requestedApnType)) {
            if (DBG) {
                log("buildWaitingApns: Preferred APN:" + operator + ":"
                        + mPreferredApn.numeric + ":" + mPreferredApn);
            }
            if (mPreferredApn.numeric.equals(operator)) {
                if (ServiceState.bitmaskHasTech(mPreferredApn.bearerBitmask, radioTech)) {
                    apnList.add(mPreferredApn);
                    if (DBG) log("buildWaitingApns: X added preferred apnList=" + apnList);
                    return apnList;
                } else {
                    if (DBG) log("buildWaitingApns: no preferred APN");
                    setPreferredApn(-1);
                    mPreferredApn = null;
                }
            } else {
                if (DBG) log("buildWaitingApns: no preferred APN");
                setPreferredApn(-1);
                mPreferredApn = null;
            }
        }
        if (mAllApnSettings != null) {
            if (DBG) log("buildWaitingApns: mAllApnSettings=" + mAllApnSettings);
            for (ApnSetting apn : mAllApnSettings) {
                if (apn.canHandleType(requestedApnType)) {
                    if (ServiceState.bitmaskHasTech(apn.bearerBitmask, radioTech)) {
                        if (DBG) log("buildWaitingApns: adding apn=" + apn);
                        apnList.add(apn);
                    } else {
                        if (DBG) {
                            log("buildWaitingApns: bearerBitmask:" + apn.bearerBitmask + " does " +
                                    "not include radioTech:" + radioTech);
                        }
                    }
                } else if (DBG) {
                    log("buildWaitingApns: couldn't handle requested ApnType="
                            + requestedApnType);
                }
            }
        } else {
            loge("mAllApnSettings is null!");
        }
        if (DBG) log("buildWaitingApns: " + apnList.size() + " APNs in the list: " + apnList);
        return apnList;
    }

    private String apnListToString (ArrayList<ApnSetting> apns) {
        StringBuilder result = new StringBuilder();
        for (int i = 0, size = apns.size(); i < size; i++) {
            result.append('[')
                  .append(apns.get(i).toString())
                  .append(']');
        }
        return result.toString();
    }

    private void setPreferredApn(int pos) {
        if (!mCanSetPreferApn) {
            log("setPreferredApn: X !canSEtPreferApn");
            return;
        }

        String subId = Long.toString(mPhone.getSubId());
        Uri uri = Uri.withAppendedPath(PREFERAPN_NO_UPDATE_URI_USING_SUBID, subId);
        log("setPreferredApn: delete");
        ContentResolver resolver = mPhone.getContext().getContentResolver();
        resolver.delete(uri, null, null);

        if (pos >= 0) {
            log("setPreferredApn: insert");
            ContentValues values = new ContentValues();
            values.put(APN_ID, pos);
            resolver.insert(uri, values);
        }
    }

    private ApnSetting getPreferredApn() {
        if (mAllApnSettings == null || mAllApnSettings.isEmpty()) {
            log("getPreferredApn: mAllApnSettings is " + ((mAllApnSettings == null)?"null":"empty"));
            return null;
        }

        String subId = Long.toString(mPhone.getSubId());
        Uri uri = Uri.withAppendedPath(PREFERAPN_NO_UPDATE_URI_USING_SUBID, subId);
        Cursor cursor = mPhone.getContext().getContentResolver().query(
                uri, new String[] { "_id", "name", "apn" },
                null, null, Telephony.Carriers.DEFAULT_SORT_ORDER);

        if (cursor != null) {
            mCanSetPreferApn = true;
        } else {
            mCanSetPreferApn = false;
        }
        log("getPreferredApn: mRequestedApnType=" + mRequestedApnType + " cursor=" + cursor
                + " cursor.count=" + ((cursor != null) ? cursor.getCount() : 0));

        if (mCanSetPreferApn && cursor.getCount() > 0) {
            int pos;
            cursor.moveToFirst();
            pos = cursor.getInt(cursor.getColumnIndexOrThrow(Telephony.Carriers._ID));
            for(ApnSetting p : mAllApnSettings) {
                log("getPreferredApn: apnSetting=" + p);
                if (p.id == pos && p.canHandleType(mRequestedApnType)) {
                    log("getPreferredApn: X found apnSetting" + p);
                    cursor.close();
                    return p;
                }
            }
        }

        if (cursor != null) {
            cursor.close();
        }

        log("getPreferredApn: X not found");
        return null;
    }

    @Override
    public void handleMessage (Message msg) {
        if (VDBG) log("handleMessage msg=" + msg);

        switch (msg.what) {
            case DctConstants.EVENT_RECORDS_LOADED:
                // If onRecordsLoadedOrSubIdChanged() is not called here, it should be called on
                // onSubscriptionsChanged() when a valid subId is available.
                int subId = mPhone.getSubId();
                if (SubscriptionManager.isValidSubscriptionId(subId)) {
                    onRecordsLoadedOrSubIdChanged();
                } else {
                    log("Ignoring EVENT_RECORDS_LOADED as subId is not valid: " + subId);
                }
                break;

            case DctConstants.EVENT_DATA_CONNECTION_DETACHED:
                onDataConnectionDetached();
                break;

            case DctConstants.EVENT_DATA_CONNECTION_ATTACHED:
                onDataConnectionAttached();
                break;

            case DctConstants.EVENT_DO_RECOVERY:
                doRecovery();
                break;

            case DctConstants.EVENT_APN_CHANGED:
                onApnChanged();
                break;

            case DctConstants.EVENT_PS_RESTRICT_ENABLED:
                /**
                 * We don't need to explicitly to tear down the PDP context
                 * when PS restricted is enabled. The base band will deactive
                 * PDP context and notify us with PDP_CONTEXT_CHANGED.
                 * But we should stop the network polling and prevent reset PDP.
                 */
                if (DBG) log("EVENT_PS_RESTRICT_ENABLED " + mIsPsRestricted);
                stopNetStatPoll();
                stopDataStallAlarm();
                mIsPsRestricted = true;
                break;

            case DctConstants.EVENT_PS_RESTRICT_DISABLED:
                /**
                 * When PS restrict is removed, we need setup PDP connection if
                 * PDP connection is down.
                 */
                if (DBG) log("EVENT_PS_RESTRICT_DISABLED " + mIsPsRestricted);
                mIsPsRestricted  = false;
                if (isConnected()) {
                    startNetStatPoll();
                    startDataStallAlarm(DATA_STALL_NOT_SUSPECTED);
                } else {
                    // TODO: Should all PDN states be checked to fail?
                    if (mState == DctConstants.State.FAILED) {
                        cleanUpAllConnections(false, Phone.REASON_PS_RESTRICT_ENABLED);
                        mReregisterOnReconnectFailure = false;
                    }
                    ApnContext apnContext = mApnContextsById.get(DctConstants.APN_DEFAULT_ID);
                    if (apnContext != null) {
                        apnContext.setReason(Phone.REASON_PS_RESTRICT_ENABLED);
                        trySetupData(apnContext);
                    } else {
                        loge("**** Default ApnContext not found ****");
                        if (Build.IS_DEBUGGABLE) {
                            throw new RuntimeException("Default ApnContext not found");
                        }
                    }
                }
                break;

            case DctConstants.EVENT_TRY_SETUP_DATA:
                if (msg.obj instanceof ApnContext) {
                    onTrySetupData((ApnContext)msg.obj);
                } else if (msg.obj instanceof String) {
                    onTrySetupData((String)msg.obj);
                } else {
                    loge("EVENT_TRY_SETUP request w/o apnContext or String");
                }
                break;

            case DctConstants.EVENT_CLEAN_UP_CONNECTION:
                boolean tearDown = (msg.arg1 == 0) ? false : true;
                if (DBG) log("EVENT_CLEAN_UP_CONNECTION tearDown=" + tearDown);
                if (msg.obj instanceof ApnContext) {
                    cleanUpConnection(tearDown, (ApnContext)msg.obj);
                } else {
                    onCleanUpConnection(tearDown, msg.arg2, (String) msg.obj);
                }
                break;
            case DctConstants.EVENT_SET_INTERNAL_DATA_ENABLE: {
                final boolean enabled = (msg.arg1 == DctConstants.ENABLED) ? true : false;
                onSetInternalDataEnabled(enabled, (Message) msg.obj);
                break;
            }
            case DctConstants.EVENT_CLEAN_UP_ALL_CONNECTIONS:
                if ((msg.obj != null) && (msg.obj instanceof String == false)) {
                    msg.obj = null;
                }
                onCleanUpAllConnections((String) msg.obj);
                break;

            case DctConstants.EVENT_DATA_RAT_CHANGED:
                //May new Network allow setupData, so try it here
                setupDataOnConnectableApns(Phone.REASON_NW_TYPE_CHANGED,
                        RetryFailures.ONLY_ON_CHANGE);
                break;

            case DctConstants.CMD_CLEAR_PROVISIONING_SPINNER:
                // Check message sender intended to clear the current spinner.
                if (mProvisioningSpinner == msg.obj) {
                    mProvisioningSpinner.dismiss();
                    mProvisioningSpinner = null;
                }
                break;
            case AsyncChannel.CMD_CHANNEL_DISCONNECTED: {
                log("DISCONNECTED_CONNECTED: msg=" + msg);
                DcAsyncChannel dcac = (DcAsyncChannel) msg.obj;
                mDataConnectionAcHashMap.remove(dcac.getDataConnectionIdSync());
                dcac.disconnected();
                break;
            }
            case DctConstants.EVENT_ENABLE_NEW_APN:
                onEnableApn(msg.arg1, msg.arg2);
                break;

            case DctConstants.EVENT_DATA_STALL_ALARM:
                onDataStallAlarm(msg.arg1);
                break;

            case DctConstants.EVENT_ROAMING_OFF:
                onDataRoamingOff();
                break;

            case DctConstants.EVENT_ROAMING_ON:
                onDataRoamingOnOrSettingsChanged();
                break;

            case DctConstants.EVENT_DEVICE_PROVISIONED_CHANGE:
                onDeviceProvisionedChange();
                break;

            case DctConstants.EVENT_REDIRECTION_DETECTED:
                String url = (String) msg.obj;
                log("dataConnectionTracker.handleMessage: EVENT_REDIRECTION_DETECTED=" + url);
                onDataConnectionRedirected(url);

            case DctConstants.EVENT_RADIO_AVAILABLE:
                onRadioAvailable();
                break;

            case DctConstants.EVENT_RADIO_OFF_OR_NOT_AVAILABLE:
                onRadioOffOrNotAvailable();
                break;

            case DctConstants.EVENT_DATA_SETUP_COMPLETE:
                onDataSetupComplete((AsyncResult) msg.obj);
                break;

            case DctConstants.EVENT_DATA_SETUP_COMPLETE_ERROR:
                onDataSetupCompleteError((AsyncResult) msg.obj);
                break;

            case DctConstants.EVENT_DISCONNECT_DONE:
                log("DataConnectionTracker.handleMessage: EVENT_DISCONNECT_DONE msg=" + msg);
                onDisconnectDone((AsyncResult) msg.obj);
                break;

            case DctConstants.EVENT_DISCONNECT_DC_RETRYING:
                log("DataConnectionTracker.handleMessage: EVENT_DISCONNECT_DC_RETRYING msg=" + msg);
                onDisconnectDcRetrying((AsyncResult) msg.obj);
                break;

            case DctConstants.EVENT_VOICE_CALL_STARTED:
                onVoiceCallStarted();
                break;

            case DctConstants.EVENT_VOICE_CALL_ENDED:
                onVoiceCallEnded();
                break;

            case DctConstants.EVENT_RESET_DONE: {
                if (DBG) log("EVENT_RESET_DONE");
                onResetDone((AsyncResult) msg.obj);
                break;
            }
            case DctConstants.CMD_SET_USER_DATA_ENABLE: {
                final boolean enabled = (msg.arg1 == DctConstants.ENABLED) ? true : false;
                if (DBG) log("CMD_SET_USER_DATA_ENABLE enabled=" + enabled);
                onSetUserDataEnabled(enabled);
                break;
            }
            // TODO - remove
            case DctConstants.CMD_SET_DEPENDENCY_MET: {
                boolean met = (msg.arg1 == DctConstants.ENABLED) ? true : false;
                if (DBG) log("CMD_SET_DEPENDENCY_MET met=" + met);
                Bundle bundle = msg.getData();
                if (bundle != null) {
                    String apnType = (String)bundle.get(DctConstants.APN_TYPE_KEY);
                    if (apnType != null) {
                        onSetDependencyMet(apnType, met);
                    }
                }
                break;
            }
            case DctConstants.CMD_SET_POLICY_DATA_ENABLE: {
                final boolean enabled = (msg.arg1 == DctConstants.ENABLED) ? true : false;
                onSetPolicyDataEnabled(enabled);
                break;
            }
            case DctConstants.CMD_SET_ENABLE_FAIL_FAST_MOBILE_DATA: {
                sEnableFailFastRefCounter += (msg.arg1 == DctConstants.ENABLED) ? 1 : -1;
                if (DBG) {
                    log("CMD_SET_ENABLE_FAIL_FAST_MOBILE_DATA: "
                            + " sEnableFailFastRefCounter=" + sEnableFailFastRefCounter);
                }
                if (sEnableFailFastRefCounter < 0) {
                    final String s = "CMD_SET_ENABLE_FAIL_FAST_MOBILE_DATA: "
                            + "sEnableFailFastRefCounter:" + sEnableFailFastRefCounter + " < 0";
                    loge(s);
                    sEnableFailFastRefCounter = 0;
                }
                final boolean enabled = sEnableFailFastRefCounter > 0;
                if (DBG) {
                    log("CMD_SET_ENABLE_FAIL_FAST_MOBILE_DATA: enabled=" + enabled
                            + " sEnableFailFastRefCounter=" + sEnableFailFastRefCounter);
                }
                if (mFailFast != enabled) {
                    mFailFast = enabled;

                    mDataStallDetectionEnabled = !enabled;
                    if (mDataStallDetectionEnabled
                            && (getOverallState() == DctConstants.State.CONNECTED)
                            && (!mInVoiceCall ||
                                    mPhone.getServiceStateTracker()
                                        .isConcurrentVoiceAndDataAllowed())) {
                        if (DBG) log("CMD_SET_ENABLE_FAIL_FAST_MOBILE_DATA: start data stall");
                        stopDataStallAlarm();
                        startDataStallAlarm(DATA_STALL_NOT_SUSPECTED);
                    } else {
                        if (DBG) log("CMD_SET_ENABLE_FAIL_FAST_MOBILE_DATA: stop data stall");
                        stopDataStallAlarm();
                    }
                }

                break;
            }
            case DctConstants.CMD_ENABLE_MOBILE_PROVISIONING: {
                Bundle bundle = msg.getData();
                if (bundle != null) {
                    try {
                        mProvisioningUrl = (String)bundle.get(DctConstants.PROVISIONING_URL_KEY);
                    } catch(ClassCastException e) {
                        loge("CMD_ENABLE_MOBILE_PROVISIONING: provisioning url not a string" + e);
                        mProvisioningUrl = null;
                    }
                }
                if (TextUtils.isEmpty(mProvisioningUrl)) {
                    loge("CMD_ENABLE_MOBILE_PROVISIONING: provisioning url is empty, ignoring");
                    mIsProvisioning = false;
                    mProvisioningUrl = null;
                } else {
                    loge("CMD_ENABLE_MOBILE_PROVISIONING: provisioningUrl=" + mProvisioningUrl);
                    mIsProvisioning = true;
                    startProvisioningApnAlarm();
                }
                break;
            }
            case DctConstants.EVENT_PROVISIONING_APN_ALARM: {
                if (DBG) log("EVENT_PROVISIONING_APN_ALARM");
                ApnContext apnCtx = mApnContextsById.get(DctConstants.APN_DEFAULT_ID);
                if (apnCtx.isProvisioningApn() && apnCtx.isConnectedOrConnecting()) {
                    if (mProvisioningApnAlarmTag == msg.arg1) {
                        if (DBG) log("EVENT_PROVISIONING_APN_ALARM: Disconnecting");
                        mIsProvisioning = false;
                        mProvisioningUrl = null;
                        stopProvisioningApnAlarm();
                        sendCleanUpConnection(true, apnCtx);
                    } else {
                        if (DBG) {
                            log("EVENT_PROVISIONING_APN_ALARM: ignore stale tag,"
                                    + " mProvisioningApnAlarmTag:" + mProvisioningApnAlarmTag
                                    + " != arg1:" + msg.arg1);
                        }
                    }
                } else {
                    if (DBG) log("EVENT_PROVISIONING_APN_ALARM: Not connected ignore");
                }
                break;
            }
            case DctConstants.CMD_IS_PROVISIONING_APN: {
                if (DBG) log("CMD_IS_PROVISIONING_APN");
                boolean isProvApn;
                try {
                    String apnType = null;
                    Bundle bundle = msg.getData();
                    if (bundle != null) {
                        apnType = (String)bundle.get(DctConstants.APN_TYPE_KEY);
                    }
                    if (TextUtils.isEmpty(apnType)) {
                        loge("CMD_IS_PROVISIONING_APN: apnType is empty");
                        isProvApn = false;
                    } else {
                        isProvApn = isProvisioningApn(apnType);
                    }
                } catch (ClassCastException e) {
                    loge("CMD_IS_PROVISIONING_APN: NO provisioning url ignoring");
                    isProvApn = false;
                }
                if (DBG) log("CMD_IS_PROVISIONING_APN: ret=" + isProvApn);
                mReplyAc.replyToMessage(msg, DctConstants.CMD_IS_PROVISIONING_APN,
                        isProvApn ? DctConstants.ENABLED : DctConstants.DISABLED);
                break;
            }
            case DctConstants.EVENT_ICC_CHANGED: {
                onUpdateIcc();
                break;
            }
            case DctConstants.EVENT_RESTART_RADIO: {
                restartRadio();
                break;
            }
            case DctConstants.CMD_NET_STAT_POLL: {
                if (msg.arg1 == DctConstants.ENABLED) {
                    handleStartNetStatPoll((DctConstants.Activity)msg.obj);
                } else if (msg.arg1 == DctConstants.DISABLED) {
                    handleStopNetStatPoll((DctConstants.Activity)msg.obj);
                }
                break;
            }
            case DctConstants.EVENT_DATA_STATE_CHANGED: {
                // no longer do anything, but still registered - clean up log
                // TODO - why are we still registering?
                break;
            }
            case DctConstants.EVENT_PCO_DATA_RECEIVED: {
                handlePcoData((AsyncResult)msg.obj);
                break;
            }
            case DctConstants.EVENT_SET_CARRIER_DATA_ENABLED:
                onSetCarrierDataEnabled((AsyncResult) msg.obj);
                break;
            case DctConstants.EVENT_DATA_RECONNECT:
                onDataReconnect(msg.getData());
                break;
            default:
                Rlog.e("DcTracker", "Unhandled event=" + msg);
                break;

        }
    }

    private int getApnProfileID(String apnType) {
        if (TextUtils.equals(apnType, PhoneConstants.APN_TYPE_IMS)) {
            return RILConstants.DATA_PROFILE_IMS;
        } else if (TextUtils.equals(apnType, PhoneConstants.APN_TYPE_FOTA)) {
            return RILConstants.DATA_PROFILE_FOTA;
        } else if (TextUtils.equals(apnType, PhoneConstants.APN_TYPE_CBS)) {
            return RILConstants.DATA_PROFILE_CBS;
        } else if (TextUtils.equals(apnType, PhoneConstants.APN_TYPE_IA)) {
            return RILConstants.DATA_PROFILE_DEFAULT; // DEFAULT for now
        } else if (TextUtils.equals(apnType, PhoneConstants.APN_TYPE_DUN)) {
            return RILConstants.DATA_PROFILE_TETHERED;
        } else {
            return RILConstants.DATA_PROFILE_DEFAULT;
        }
    }

    private int getCellLocationId() {
        int cid = -1;
        CellLocation loc = mPhone.getCellLocation();

        if (loc != null) {
            if (loc instanceof GsmCellLocation) {
                cid = ((GsmCellLocation)loc).getCid();
            } else if (loc instanceof CdmaCellLocation) {
                cid = ((CdmaCellLocation)loc).getBaseStationId();
            }
        }
        return cid;
    }

    private IccRecords getUiccRecords(int appFamily) {
        return mUiccController.getIccRecords(mPhone.getPhoneId(), appFamily);
    }


    private void onUpdateIcc() {
        if (mUiccController == null ) {
            return;
        }

        IccRecords newIccRecords = getUiccRecords(UiccController.APP_FAM_3GPP);

        IccRecords r = mIccRecords.get();
        if (r != newIccRecords) {
            if (r != null) {
                log("Removing stale icc objects.");
                r.unregisterForRecordsLoaded(this);
                mIccRecords.set(null);
            }
            if (newIccRecords != null) {
                if (SubscriptionManager.isValidSubscriptionId(mPhone.getSubId())) {
                    log("New records found.");
                    mIccRecords.set(newIccRecords);
                    newIccRecords.registerForRecordsLoaded(
                            this, DctConstants.EVENT_RECORDS_LOADED, null);
                }
            } else {
                onSimNotReady();
            }
        }
    }

    public void update() {
        log("update sub = " + mPhone.getSubId());
        log("update(): Active DDS, register for all events now!");
        onUpdateIcc();

        mDataEnabledSettings.setUserDataEnabled(getDataEnabled());
        mAutoAttachOnCreation.set(false);

        ((GsmCdmaPhone)mPhone).updateCurrentCarrierInProvider();
    }

    public void cleanUpAllConnections(String cause) {
        cleanUpAllConnections(cause, null);
    }

    public void updateRecords() {
        onUpdateIcc();
    }

    public void cleanUpAllConnections(String cause, Message disconnectAllCompleteMsg) {
        log("cleanUpAllConnections");
        if (disconnectAllCompleteMsg != null) {
            mDisconnectAllCompleteMsgList.add(disconnectAllCompleteMsg);
        }

        Message msg = obtainMessage(DctConstants.EVENT_CLEAN_UP_ALL_CONNECTIONS);
        msg.obj = cause;
        sendMessage(msg);
    }

    private void notifyDataDisconnectComplete() {
        log("notifyDataDisconnectComplete");
        for (Message m: mDisconnectAllCompleteMsgList) {
            m.sendToTarget();
        }
        mDisconnectAllCompleteMsgList.clear();
    }


    private void notifyAllDataDisconnected() {
        sEnableFailFastRefCounter = 0;
        mFailFast = false;
        mAllDataDisconnectedRegistrants.notifyRegistrants();
    }

    public void registerForAllDataDisconnected(Handler h, int what, Object obj) {
        mAllDataDisconnectedRegistrants.addUnique(h, what, obj);

        if (isDisconnected()) {
            log("notify All Data Disconnected");
            notifyAllDataDisconnected();
        }
    }

    public void unregisterForAllDataDisconnected(Handler h) {
        mAllDataDisconnectedRegistrants.remove(h);
    }

    public void registerForDataEnabledChanged(Handler h, int what, Object obj) {
        mDataEnabledSettings.registerForDataEnabledChanged(h, what, obj);
    }

    public void unregisterForDataEnabledChanged(Handler h) {
        mDataEnabledSettings.unregisterForDataEnabledChanged(h);
    }

    private void onSetInternalDataEnabled(boolean enabled, Message onCompleteMsg) {
        synchronized (mDataEnabledSettings) {
            if (DBG) log("onSetInternalDataEnabled: enabled=" + enabled);
            boolean sendOnComplete = true;

            mDataEnabledSettings.setInternalDataEnabled(enabled);
            if (enabled) {
                log("onSetInternalDataEnabled: changed to enabled, try to setup data call");
                onTrySetupData(Phone.REASON_DATA_ENABLED);
            } else {
                sendOnComplete = false;
                log("onSetInternalDataEnabled: changed to disabled, cleanUpAllConnections");
                cleanUpAllConnections(Phone.REASON_DATA_DISABLED, onCompleteMsg);
            }

            if (sendOnComplete) {
                if (onCompleteMsg != null) {
                    onCompleteMsg.sendToTarget();
                }
            }
        }
    }

    public boolean setInternalDataEnabled(boolean enable) {
        return setInternalDataEnabled(enable, null);
    }

    public boolean setInternalDataEnabled(boolean enable, Message onCompleteMsg) {
        if (DBG) log("setInternalDataEnabled(" + enable + ")");

        Message msg = obtainMessage(DctConstants.EVENT_SET_INTERNAL_DATA_ENABLE, onCompleteMsg);
        msg.arg1 = (enable ? DctConstants.ENABLED : DctConstants.DISABLED);
        sendMessage(msg);
        return true;
    }

    private void log(String s) {
        Rlog.d(LOG_TAG, "[" + mPhone.getPhoneId() + "]" + s);
    }

    private void loge(String s) {
        Rlog.e(LOG_TAG, "[" + mPhone.getPhoneId() + "]" + s);
    }

    public void dump(FileDescriptor fd, PrintWriter pw, String[] args) {
        pw.println("DcTracker:");
        pw.println(" RADIO_TESTS=" + RADIO_TESTS);
        pw.println(" mDataEnabledSettings=" + mDataEnabledSettings);
        pw.println(" isDataAllowed=" + isDataAllowed(null));
        pw.flush();
        pw.println(" mRequestedApnType=" + mRequestedApnType);
        pw.println(" mPhone=" + mPhone.getPhoneName());
        pw.println(" mActivity=" + mActivity);
        pw.println(" mState=" + mState);
        pw.println(" mTxPkts=" + mTxPkts);
        pw.println(" mRxPkts=" + mRxPkts);
        pw.println(" mNetStatPollPeriod=" + mNetStatPollPeriod);
        pw.println(" mNetStatPollEnabled=" + mNetStatPollEnabled);
        pw.println(" mDataStallTxRxSum=" + mDataStallTxRxSum);
        pw.println(" mDataStallAlarmTag=" + mDataStallAlarmTag);
        pw.println(" mDataStallDetectionEnabled=" + mDataStallDetectionEnabled);
        pw.println(" mSentSinceLastRecv=" + mSentSinceLastRecv);
        pw.println(" mNoRecvPollCount=" + mNoRecvPollCount);
        pw.println(" mResolver=" + mResolver);
        pw.println(" mIsWifiConnected=" + mIsWifiConnected);
        pw.println(" mReconnectIntent=" + mReconnectIntent);
        pw.println(" mAutoAttachOnCreation=" + mAutoAttachOnCreation.get());
        pw.println(" mIsScreenOn=" + mIsScreenOn);
        pw.println(" mUniqueIdGenerator=" + mUniqueIdGenerator);
        pw.flush();
        pw.println(" ***************************************");
        DcController dcc = mDcc;
        if (dcc != null) {
            dcc.dump(fd, pw, args);
        } else {
            pw.println(" mDcc=null");
        }
        pw.println(" ***************************************");
        HashMap<Integer, DataConnection> dcs = mDataConnections;
        if (dcs != null) {
            Set<Entry<Integer, DataConnection> > mDcSet = mDataConnections.entrySet();
            pw.println(" mDataConnections: count=" + mDcSet.size());
            for (Entry<Integer, DataConnection> entry : mDcSet) {
                pw.printf(" *** mDataConnection[%d] \n", entry.getKey());
                entry.getValue().dump(fd, pw, args);
            }
        } else {
            pw.println("mDataConnections=null");
        }
        pw.println(" ***************************************");
        pw.flush();
        HashMap<String, Integer> apnToDcId = mApnToDataConnectionId;
        if (apnToDcId != null) {
            Set<Entry<String, Integer>> apnToDcIdSet = apnToDcId.entrySet();
            pw.println(" mApnToDataConnectonId size=" + apnToDcIdSet.size());
            for (Entry<String, Integer> entry : apnToDcIdSet) {
                pw.printf(" mApnToDataConnectonId[%s]=%d\n", entry.getKey(), entry.getValue());
            }
        } else {
            pw.println("mApnToDataConnectionId=null");
        }
        pw.println(" ***************************************");
        pw.flush();
        ConcurrentHashMap<String, ApnContext> apnCtxs = mApnContexts;
        if (apnCtxs != null) {
            Set<Entry<String, ApnContext>> apnCtxsSet = apnCtxs.entrySet();
            pw.println(" mApnContexts size=" + apnCtxsSet.size());
            for (Entry<String, ApnContext> entry : apnCtxsSet) {
                entry.getValue().dump(fd, pw, args);
            }
            pw.println(" ***************************************");
        } else {
            pw.println(" mApnContexts=null");
        }
        pw.flush();
        ArrayList<ApnSetting> apnSettings = mAllApnSettings;
        if (apnSettings != null) {
            pw.println(" mAllApnSettings size=" + apnSettings.size());
            for (int i=0; i < apnSettings.size(); i++) {
                pw.printf(" mAllApnSettings[%d]: %s\n", i, apnSettings.get(i));
            }
            pw.flush();
        } else {
            pw.println(" mAllApnSettings=null");
        }
        pw.println(" mPreferredApn=" + mPreferredApn);
        pw.println(" mIsPsRestricted=" + mIsPsRestricted);
        pw.println(" mIsDisposed=" + mIsDisposed);
        pw.println(" mIntentReceiver=" + mIntentReceiver);
        pw.println(" mReregisterOnReconnectFailure=" + mReregisterOnReconnectFailure);
        pw.println(" canSetPreferApn=" + mCanSetPreferApn);
        pw.println(" mApnObserver=" + mApnObserver);
        pw.println(" getOverallState=" + getOverallState());
        pw.println(" mDataConnectionAsyncChannels=%s\n" + mDataConnectionAcHashMap);
        pw.println(" mAttached=" + mAttached.get());
        pw.flush();
    }

    public String[] getPcscfAddress(String apnType) {
        log("getPcscfAddress()");
        ApnContext apnContext = null;

        if(apnType == null){
            log("apnType is null, return null");
            return null;
        }

        if (TextUtils.equals(apnType, PhoneConstants.APN_TYPE_EMERGENCY)) {
            apnContext = mApnContextsById.get(DctConstants.APN_EMERGENCY_ID);
        } else if (TextUtils.equals(apnType, PhoneConstants.APN_TYPE_IMS)) {
            apnContext = mApnContextsById.get(DctConstants.APN_IMS_ID);
        } else {
            log("apnType is invalid, return null");
            return null;
        }

        if (apnContext == null) {
            log("apnContext is null, return null");
            return null;
        }

        DcAsyncChannel dcac = apnContext.getDcAc();
        String[] result = null;

        if (dcac != null) {
            result = dcac.getPcscfAddr();

            for (int i = 0; i < result.length; i++) {
                log("Pcscf[" + i + "]: " + result[i]);
            }
            return result;
        }
        return null;
    }

    /**
     * Read APN configuration from Telephony.db for Emergency APN
     * All opertors recognize the connection request for EPDN based on APN type
     * PLMN name,APN name are not mandatory parameters
     */
    private void initEmergencyApnSetting() {
        // Operator Numeric is not available when sim records are not loaded.
        // Query Telephony.db with APN type as EPDN request does not
        // require APN name, plmn and all operators support same APN config.
        // DB will contain only one entry for Emergency APN
        String selection = "type=\"emergency\"";
        Cursor cursor = mPhone.getContext().getContentResolver().query(
                Telephony.Carriers.CONTENT_URI, null, selection, null, null);

        if (cursor != null) {
            if (cursor.getCount() > 0) {
                if (cursor.moveToFirst()) {
                    mEmergencyApn = makeApnSetting(cursor);
                }
            }
            cursor.close();
        }
    }

    /**
     * Add the Emergency APN settings to APN settings list
     */
    private void addEmergencyApnSetting() {
        if(mEmergencyApn != null) {
            if(mAllApnSettings == null) {
                mAllApnSettings = new ArrayList<ApnSetting>();
            } else {
                boolean hasEmergencyApn = false;
                for (ApnSetting apn : mAllApnSettings) {
                    if (ArrayUtils.contains(apn.types, PhoneConstants.APN_TYPE_EMERGENCY)) {
                        hasEmergencyApn = true;
                        break;
                    }
                }

                if(hasEmergencyApn == false) {
                    mAllApnSettings.add(mEmergencyApn);
                } else {
                    log("addEmergencyApnSetting - E-APN setting is already present");
                }
            }
        }
    }

    private void cleanUpConnectionsOnUpdatedApns(boolean tearDown) {
        if (DBG) log("cleanUpConnectionsOnUpdatedApns: tearDown=" + tearDown);
        if (mAllApnSettings.isEmpty()) {
            cleanUpAllConnections(tearDown, Phone.REASON_APN_CHANGED);
        } else {
            for (ApnContext apnContext : mApnContexts.values()) {
                if (VDBG) log("cleanUpConnectionsOnUpdatedApns for "+ apnContext);

                boolean cleanUpApn = true;
                ArrayList<ApnSetting> currentWaitingApns = apnContext.getWaitingApns();

                if ((currentWaitingApns != null) && (!apnContext.isDisconnected())) {
                    int radioTech = mPhone.getServiceState().getRilDataRadioTechnology();
                    ArrayList<ApnSetting> waitingApns = buildWaitingApns(
                            apnContext.getApnType(), radioTech);
                    if (VDBG) log("new waitingApns:" + waitingApns);
                    if (waitingApns.size() == currentWaitingApns.size()) {
                        cleanUpApn = false;
                        for (int i = 0; i < waitingApns.size(); i++) {
                            if (!currentWaitingApns.get(i).equals(waitingApns.get(i))) {
                                if (VDBG) log("new waiting apn is different at " + i);
                                cleanUpApn = true;
                                apnContext.setWaitingApns(waitingApns);
                                break;
                            }
                        }
                    }
                }

                if (cleanUpApn) {
                    apnContext.setReason(Phone.REASON_APN_CHANGED);
                    cleanUpConnection(true, apnContext);
                }
            }
        }

        if (!isConnected()) {
            stopNetStatPoll();
            stopDataStallAlarm();
        }

        mRequestedApnType = PhoneConstants.APN_TYPE_DEFAULT;

        if (DBG) log("mDisconnectPendingCount = " + mDisconnectPendingCount);
        if (tearDown && mDisconnectPendingCount == 0) {
            notifyDataDisconnectComplete();
            notifyAllDataDisconnected();
        }
    }

    /**
     * Polling stuff
     */
    private void resetPollStats() {
        mTxPkts = -1;
        mRxPkts = -1;
        mNetStatPollPeriod = POLL_NETSTAT_MILLIS;
    }

    private void startNetStatPoll() {
        if (getOverallState() == DctConstants.State.CONNECTED
                && mNetStatPollEnabled == false) {
            if (DBG) {
                log("startNetStatPoll");
            }
            resetPollStats();
            mNetStatPollEnabled = true;
            mPollNetStat.run();
        }
        if (mPhone != null) {
            mPhone.notifyDataActivity();
        }
    }

    private void stopNetStatPoll() {
        mNetStatPollEnabled = false;
        removeCallbacks(mPollNetStat);
        if (DBG) {
            log("stopNetStatPoll");
        }

        // To sync data activity icon in the case of switching data connection to send MMS.
        if (mPhone != null) {
            mPhone.notifyDataActivity();
        }
    }

    public void sendStartNetStatPoll(DctConstants.Activity activity) {
        Message msg = obtainMessage(DctConstants.CMD_NET_STAT_POLL);
        msg.arg1 = DctConstants.ENABLED;
        msg.obj = activity;
        sendMessage(msg);
    }

    private void handleStartNetStatPoll(DctConstants.Activity activity) {
        startNetStatPoll();
        startDataStallAlarm(DATA_STALL_NOT_SUSPECTED);
        setActivity(activity);
    }

    public void sendStopNetStatPoll(DctConstants.Activity activity) {
        Message msg = obtainMessage(DctConstants.CMD_NET_STAT_POLL);
        msg.arg1 = DctConstants.DISABLED;
        msg.obj = activity;
        sendMessage(msg);
    }

    private void handleStopNetStatPoll(DctConstants.Activity activity) {
        stopNetStatPoll();
        stopDataStallAlarm();
        setActivity(activity);
    }

    private void updateDataActivity() {
        long sent, received;

        DctConstants.Activity newActivity;

        TxRxSum preTxRxSum = new TxRxSum(mTxPkts, mRxPkts);
        TxRxSum curTxRxSum = new TxRxSum();
        curTxRxSum.updateTxRxSum();
        mTxPkts = curTxRxSum.txPkts;
        mRxPkts = curTxRxSum.rxPkts;

        if (VDBG) {
            log("updateDataActivity: curTxRxSum=" + curTxRxSum + " preTxRxSum=" + preTxRxSum);
        }

        if (mNetStatPollEnabled && (preTxRxSum.txPkts > 0 || preTxRxSum.rxPkts > 0)) {
            sent = mTxPkts - preTxRxSum.txPkts;
            received = mRxPkts - preTxRxSum.rxPkts;

            if (VDBG)
                log("updateDataActivity: sent=" + sent + " received=" + received);
            if (sent > 0 && received > 0) {
                newActivity = DctConstants.Activity.DATAINANDOUT;
            } else if (sent > 0 && received == 0) {
                newActivity = DctConstants.Activity.DATAOUT;
            } else if (sent == 0 && received > 0) {
                newActivity = DctConstants.Activity.DATAIN;
            } else {
                newActivity = (mActivity == DctConstants.Activity.DORMANT) ?
                        mActivity : DctConstants.Activity.NONE;
            }

            if (mActivity != newActivity && mIsScreenOn) {
                if (VDBG)
                    log("updateDataActivity: newActivity=" + newActivity);
                mActivity = newActivity;
                mPhone.notifyDataActivity();
            }
        }
    }

    private void handlePcoData(AsyncResult ar) {
        if (ar.exception != null) {
            Rlog.e(LOG_TAG, "PCO_DATA exception: " + ar.exception);
            return;
        }
        PcoData pcoData = (PcoData)(ar.result);
        ArrayList<DataConnection> dcList = new ArrayList<>();
        DataConnection temp = mDcc.getActiveDcByCid(pcoData.cid);
        if (temp != null) {
            dcList.add(temp);
        }
        if (dcList.size() == 0) {
            Rlog.e(LOG_TAG, "PCO_DATA for unknown cid: " + pcoData.cid + ", inferring");
            for (DataConnection dc : mDataConnections.values()) {
                final int cid = dc.getCid();
                if (cid == pcoData.cid) {
                    if (VDBG) Rlog.d(LOG_TAG, "  found " + dc);
                    dcList.clear();
                    dcList.add(dc);
                    break;
                }
                // check if this dc is still connecting
                if (cid == -1) {
                    for (ApnContext apnContext : dc.mApnContexts.keySet()) {
                        if (apnContext.getState() == DctConstants.State.CONNECTING) {
                            if (VDBG) Rlog.d(LOG_TAG, "  found potential " + dc);
                            dcList.add(dc);
                            break;
                        }
                    }
                }
            }
        }
        if (dcList.size() == 0) {
            Rlog.e(LOG_TAG, "PCO_DATA - couldn't infer cid");
            return;
        }
        for (DataConnection dc : dcList) {
            if (dc.mApnContexts.size() == 0) {
                break;
            }
            // send one out for each apn type in play
            for (ApnContext apnContext : dc.mApnContexts.keySet()) {
                String apnType = apnContext.getApnType();

                final Intent intent = new Intent(TelephonyIntents.ACTION_CARRIER_SIGNAL_PCO_VALUE);
                intent.putExtra(TelephonyIntents.EXTRA_APN_TYPE_KEY, apnType);
                intent.putExtra(TelephonyIntents.EXTRA_APN_PROTO_KEY, pcoData.bearerProto);
                intent.putExtra(TelephonyIntents.EXTRA_PCO_ID_KEY, pcoData.pcoId);
                intent.putExtra(TelephonyIntents.EXTRA_PCO_VALUE_KEY, pcoData.contents);
                mPhone.getCarrierSignalAgent().notifyCarrierSignalReceivers(intent);
            }
        }
    }

    /**
     * Data-Stall
     */
    // Recovery action taken in case of data stall
    private static class RecoveryAction {
        public static final int GET_DATA_CALL_LIST      = 0;
        public static final int CLEANUP                 = 1;
        public static final int REREGISTER              = 2;
        public static final int RADIO_RESTART           = 3;
        public static final int RADIO_RESTART_WITH_PROP = 4;

        private static boolean isAggressiveRecovery(int value) {
            return ((value == RecoveryAction.CLEANUP) ||
                    (value == RecoveryAction.REREGISTER) ||
                    (value == RecoveryAction.RADIO_RESTART) ||
                    (value == RecoveryAction.RADIO_RESTART_WITH_PROP));
        }
    }

    private int getRecoveryAction() {
        int action = Settings.System.getInt(mResolver,
                "radio.data.stall.recovery.action", RecoveryAction.GET_DATA_CALL_LIST);
        if (VDBG_STALL) log("getRecoveryAction: " + action);
        return action;
    }

    private void putRecoveryAction(int action) {
        Settings.System.putInt(mResolver, "radio.data.stall.recovery.action", action);
        if (VDBG_STALL) log("putRecoveryAction: " + action);
    }

    private void doRecovery() {
        if (getOverallState() == DctConstants.State.CONNECTED) {
            // Go through a series of recovery steps, each action transitions to the next action
            final int recoveryAction = getRecoveryAction();
            TelephonyMetrics.getInstance().writeDataStallEvent(mPhone.getPhoneId(), recoveryAction);
            switch (recoveryAction) {
            case RecoveryAction.GET_DATA_CALL_LIST:
                EventLog.writeEvent(EventLogTags.DATA_STALL_RECOVERY_GET_DATA_CALL_LIST,
                        mSentSinceLastRecv);
                if (DBG) log("doRecovery() get data call list");
                mPhone.mCi.getDataCallList(obtainMessage(DctConstants.EVENT_DATA_STATE_CHANGED));
                putRecoveryAction(RecoveryAction.CLEANUP);
                break;
            case RecoveryAction.CLEANUP:
                EventLog.writeEvent(EventLogTags.DATA_STALL_RECOVERY_CLEANUP, mSentSinceLastRecv);
                if (DBG) log("doRecovery() cleanup all connections");
                cleanUpAllConnections(Phone.REASON_PDP_RESET);
                putRecoveryAction(RecoveryAction.REREGISTER);
                break;
            case RecoveryAction.REREGISTER:
                EventLog.writeEvent(EventLogTags.DATA_STALL_RECOVERY_REREGISTER,
                        mSentSinceLastRecv);
                if (DBG) log("doRecovery() re-register");
                mPhone.getServiceStateTracker().reRegisterNetwork(null);
                putRecoveryAction(RecoveryAction.RADIO_RESTART);
                break;
            case RecoveryAction.RADIO_RESTART:
                EventLog.writeEvent(EventLogTags.DATA_STALL_RECOVERY_RADIO_RESTART,
                        mSentSinceLastRecv);
                if (DBG) log("restarting radio");
                putRecoveryAction(RecoveryAction.RADIO_RESTART_WITH_PROP);
                restartRadio();
                break;
            case RecoveryAction.RADIO_RESTART_WITH_PROP:
                // This is in case radio restart has not recovered the data.
                // It will set an additional "gsm.radioreset" property to tell
                // RIL or system to take further action.
                // The implementation of hard reset recovery action is up to OEM product.
                // Once RADIO_RESET property is consumed, it is expected to set back
                // to false by RIL.
                EventLog.writeEvent(EventLogTags.DATA_STALL_RECOVERY_RADIO_RESTART_WITH_PROP, -1);
                if (DBG) log("restarting radio with gsm.radioreset to true");
                SystemProperties.set(RADIO_RESET_PROPERTY, "true");
                // give 1 sec so property change can be notified.
                try {
                    Thread.sleep(1000);
                } catch (InterruptedException e) {}
                restartRadio();
                putRecoveryAction(RecoveryAction.GET_DATA_CALL_LIST);
                break;
            default:
                throw new RuntimeException("doRecovery: Invalid recoveryAction=" +
                    recoveryAction);
            }
            mSentSinceLastRecv = 0;
        }
    }

    private void updateDataStallInfo() {
        long sent, received;

        TxRxSum preTxRxSum = new TxRxSum(mDataStallTxRxSum);
        mDataStallTxRxSum.updateTxRxSum();

        if (VDBG_STALL) {
            log("updateDataStallInfo: mDataStallTxRxSum=" + mDataStallTxRxSum +
                    " preTxRxSum=" + preTxRxSum);
        }

        sent = mDataStallTxRxSum.txPkts - preTxRxSum.txPkts;
        received = mDataStallTxRxSum.rxPkts - preTxRxSum.rxPkts;

        if (RADIO_TESTS) {
            if (SystemProperties.getBoolean("radio.test.data.stall", false)) {
                log("updateDataStallInfo: radio.test.data.stall true received = 0;");
                received = 0;
            }
        }
        if ( sent > 0 && received > 0 ) {
            if (VDBG_STALL) log("updateDataStallInfo: IN/OUT");
            mSentSinceLastRecv = 0;
            putRecoveryAction(RecoveryAction.GET_DATA_CALL_LIST);
        } else if (sent > 0 && received == 0) {
            if (isPhoneStateIdle()) {
                mSentSinceLastRecv += sent;
            } else {
                mSentSinceLastRecv = 0;
            }
            if (DBG) {
                log("updateDataStallInfo: OUT sent=" + sent +
                        " mSentSinceLastRecv=" + mSentSinceLastRecv);
            }
        } else if (sent == 0 && received > 0) {
            if (VDBG_STALL) log("updateDataStallInfo: IN");
            mSentSinceLastRecv = 0;
            putRecoveryAction(RecoveryAction.GET_DATA_CALL_LIST);
        } else {
            if (VDBG_STALL) log("updateDataStallInfo: NONE");
        }
    }

    private boolean isPhoneStateIdle() {
        for (int i = 0; i < TelephonyManager.getDefault().getPhoneCount(); i++) {
            Phone phone = PhoneFactory.getPhone(i);
            if (phone != null && phone.getState() != PhoneConstants.State.IDLE) {
                log("isPhoneStateIdle false: Voice call active on phone " + i);
                return false;
            }
        }
        return true;
    }

    private void onDataStallAlarm(int tag) {
        if (mDataStallAlarmTag != tag) {
            if (DBG) {
                log("onDataStallAlarm: ignore, tag=" + tag + " expecting " + mDataStallAlarmTag);
            }
            return;
        }
        updateDataStallInfo();

        int hangWatchdogTrigger = Settings.Global.getInt(mResolver,
                Settings.Global.PDP_WATCHDOG_TRIGGER_PACKET_COUNT,
                NUMBER_SENT_PACKETS_OF_HANG);

        boolean suspectedStall = DATA_STALL_NOT_SUSPECTED;
        if (mSentSinceLastRecv >= hangWatchdogTrigger) {
            if (DBG) {
                log("onDataStallAlarm: tag=" + tag + " do recovery action=" + getRecoveryAction());
            }
            suspectedStall = DATA_STALL_SUSPECTED;
            sendMessage(obtainMessage(DctConstants.EVENT_DO_RECOVERY));
        } else {
            if (VDBG_STALL) {
                log("onDataStallAlarm: tag=" + tag + " Sent " + String.valueOf(mSentSinceLastRecv) +
                    " pkts since last received, < watchdogTrigger=" + hangWatchdogTrigger);
            }
        }
        startDataStallAlarm(suspectedStall);
    }

    private void startDataStallAlarm(boolean suspectedStall) {
        int nextAction = getRecoveryAction();
        int delayInMs;

        if (mDataStallDetectionEnabled && getOverallState() == DctConstants.State.CONNECTED) {
            // If screen is on or data stall is currently suspected, set the alarm
            // with an aggressive timeout.
            if (mIsScreenOn || suspectedStall || RecoveryAction.isAggressiveRecovery(nextAction)) {
                delayInMs = Settings.Global.getInt(mResolver,
                        Settings.Global.DATA_STALL_ALARM_AGGRESSIVE_DELAY_IN_MS,
                        DATA_STALL_ALARM_AGGRESSIVE_DELAY_IN_MS_DEFAULT);
            } else {
                delayInMs = Settings.Global.getInt(mResolver,
                        Settings.Global.DATA_STALL_ALARM_NON_AGGRESSIVE_DELAY_IN_MS,
                        DATA_STALL_ALARM_NON_AGGRESSIVE_DELAY_IN_MS_DEFAULT);
            }

            mDataStallAlarmTag += 1;
            if (VDBG_STALL) {
                log("startDataStallAlarm: tag=" + mDataStallAlarmTag +
                        " delay=" + (delayInMs / 1000) + "s");
            }
            Intent intent = new Intent(INTENT_DATA_STALL_ALARM);
            intent.putExtra(DATA_STALL_ALARM_TAG_EXTRA, mDataStallAlarmTag);
            mDataStallAlarmIntent = PendingIntent.getBroadcast(mPhone.getContext(), 0, intent,
                    PendingIntent.FLAG_UPDATE_CURRENT);
            mAlarmManager.set(AlarmManager.ELAPSED_REALTIME,
                    SystemClock.elapsedRealtime() + delayInMs, mDataStallAlarmIntent);
        } else {
            if (VDBG_STALL) {
                log("startDataStallAlarm: NOT started, no connection tag=" + mDataStallAlarmTag);
            }
        }
    }

    private void stopDataStallAlarm() {
        if (VDBG_STALL) {
            log("stopDataStallAlarm: current tag=" + mDataStallAlarmTag +
                    " mDataStallAlarmIntent=" + mDataStallAlarmIntent);
        }
        mDataStallAlarmTag += 1;
        if (mDataStallAlarmIntent != null) {
            mAlarmManager.cancel(mDataStallAlarmIntent);
            mDataStallAlarmIntent = null;
        }
    }

    private void restartDataStallAlarm() {
        if (isConnected() == false) return;
        // To be called on screen status change.
        // Do not cancel the alarm if it is set with aggressive timeout.
        int nextAction = getRecoveryAction();

        if (RecoveryAction.isAggressiveRecovery(nextAction)) {
            if (DBG) log("restartDataStallAlarm: action is pending. not resetting the alarm.");
            return;
        }
        if (VDBG_STALL) log("restartDataStallAlarm: stop then start.");
        stopDataStallAlarm();
        startDataStallAlarm(DATA_STALL_NOT_SUSPECTED);
    }

    /**
     * Provisioning APN
     */
    private void onActionIntentProvisioningApnAlarm(Intent intent) {
        if (DBG) log("onActionIntentProvisioningApnAlarm: action=" + intent.getAction());
        Message msg = obtainMessage(DctConstants.EVENT_PROVISIONING_APN_ALARM,
                intent.getAction());
        msg.arg1 = intent.getIntExtra(PROVISIONING_APN_ALARM_TAG_EXTRA, 0);
        sendMessage(msg);
    }

    private void startProvisioningApnAlarm() {
        int delayInMs = Settings.Global.getInt(mResolver,
                                Settings.Global.PROVISIONING_APN_ALARM_DELAY_IN_MS,
                                PROVISIONING_APN_ALARM_DELAY_IN_MS_DEFAULT);
        if (Build.IS_DEBUGGABLE) {
            // Allow debug code to use a system property to provide another value
            String delayInMsStrg = Integer.toString(delayInMs);
            delayInMsStrg = System.getProperty(DEBUG_PROV_APN_ALARM, delayInMsStrg);
            try {
                delayInMs = Integer.parseInt(delayInMsStrg);
            } catch (NumberFormatException e) {
                loge("startProvisioningApnAlarm: e=" + e);
            }
        }
        mProvisioningApnAlarmTag += 1;
        if (DBG) {
            log("startProvisioningApnAlarm: tag=" + mProvisioningApnAlarmTag +
                    " delay=" + (delayInMs / 1000) + "s");
        }
        Intent intent = new Intent(INTENT_PROVISIONING_APN_ALARM);
        intent.putExtra(PROVISIONING_APN_ALARM_TAG_EXTRA, mProvisioningApnAlarmTag);
        mProvisioningApnAlarmIntent = PendingIntent.getBroadcast(mPhone.getContext(), 0, intent,
                PendingIntent.FLAG_UPDATE_CURRENT);
        mAlarmManager.set(AlarmManager.ELAPSED_REALTIME_WAKEUP,
                SystemClock.elapsedRealtime() + delayInMs, mProvisioningApnAlarmIntent);
    }

    private void stopProvisioningApnAlarm() {
        if (DBG) {
            log("stopProvisioningApnAlarm: current tag=" + mProvisioningApnAlarmTag +
                    " mProvsioningApnAlarmIntent=" + mProvisioningApnAlarmIntent);
        }
        mProvisioningApnAlarmTag += 1;
        if (mProvisioningApnAlarmIntent != null) {
            mAlarmManager.cancel(mProvisioningApnAlarmIntent);
            mProvisioningApnAlarmIntent = null;
        }
    }

}<|MERGE_RESOLUTION|>--- conflicted
+++ resolved
@@ -1587,33 +1587,6 @@
 
             StringBuilder str = new StringBuilder();
 
-<<<<<<< HEAD
-            str.append("trySetupData failed. apnContext = [type=" + apnContext.getApnType() +
-                    ", mState=" + apnContext.getState() + ", mDataEnabled=" +
-                    apnContext.isEnabled() + ", mDependencyMet=" +
-                    apnContext.getDependencyMet() + "].");
-
-            if (!apnContext.isConnectable()) {
-                str.append(" isConnectable = false.");
-            }
-            if (!isDataAllowed) {
-                str.append(" data not allowed: " + failureReason.getDataAllowFailReason() + ".");
-            }
-            if (!isDataAllowedForApn(apnContext)) {
-                str.append(" isDataAllowedForApn = false. RAT = "
-                        + mPhone.getServiceState().getRilDataRadioTechnology() + ".");
-            }
-            if (!mDataEnabledSettings.isDataEnabled()) {
-                str.append(" isDataEnabled() = false. "
-                        + "isInternalDataEnabled = " + mDataEnabledSettings.isInternalDataEnabled()
-                        + ", userDataEnabled = " + mDataEnabledSettings.isUserDataEnabled()
-                        + ", isPolicyDataEnabled = " + mDataEnabledSettings.isPolicyDataEnabled()
-                        + ", isCarrierDataEnabled = "
-                        + mDataEnabledSettings.isCarrierDataEnabled() + ".");
-            }
-            if (isEmergency()) {
-                str.append(" emergency = true.");
-=======
             str.append("trySetupData failed. apnContext = [type=" + apnContext.getApnType()
                     + ", mState=" + apnContext.getState() + ", apnEnabled="
                     + apnContext.isEnabled() + ", mDependencyMet="
@@ -1621,7 +1594,6 @@
 
             if (!mDataEnabledSettings.isDataEnabled()) {
                 str.append("isDataEnabled() = false. " + mDataEnabledSettings);
->>>>>>> 5a68f376
             }
 
             // If this is a data retry, we should set the APN state to FAILED so it won't stay
