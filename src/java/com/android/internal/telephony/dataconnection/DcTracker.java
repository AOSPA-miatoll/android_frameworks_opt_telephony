/*
 * Copyright (C) 2006 The Android Open Source Project
 *
 * Licensed under the Apache License, Version 2.0 (the "License");
 * you may not use this file except in compliance with the License.
 * You may obtain a copy of the License at
 *
 *      http://www.apache.org/licenses/LICENSE-2.0
 *
 * Unless required by applicable law or agreed to in writing, software
 * distributed under the License is distributed on an "AS IS" BASIS,
 * WITHOUT WARRANTIES OR CONDITIONS OF ANY KIND, either express or implied.
 * See the License for the specific language governing permissions and
 * limitations under the License.
 */

package com.android.internal.telephony.dataconnection;

import static android.Manifest.permission.READ_PRIVILEGED_PHONE_STATE;

import static com.android.internal.telephony.RILConstants.DATA_PROFILE_DEFAULT;
import static com.android.internal.telephony.RILConstants.DATA_PROFILE_INVALID;

import android.annotation.IntDef;
import android.annotation.NonNull;
import android.annotation.Nullable;
import android.app.AlarmManager;
import android.app.PendingIntent;
import android.app.ProgressDialog;
import android.content.ActivityNotFoundException;
import android.content.BroadcastReceiver;
import android.content.ContentResolver;
import android.content.ContentValues;
import android.content.Context;
import android.content.Intent;
import android.content.IntentFilter;
import android.content.SharedPreferences;
import android.content.res.Resources;
import android.database.ContentObserver;
import android.database.Cursor;
import android.net.ConnectivityManager;
import android.net.LinkProperties;
import android.net.NetworkAgent;
import android.net.NetworkCapabilities;
import android.net.NetworkConfig;
import android.net.NetworkRequest;
import android.net.ProxyInfo;
import android.net.TrafficStats;
import android.net.Uri;
import android.os.AsyncResult;
import android.os.Build;
import android.os.Bundle;
import android.os.Handler;
import android.os.HandlerThread;
import android.os.Message;
import android.os.PersistableBundle;
import android.os.RegistrantList;
import android.os.ServiceManager;
import android.os.SystemClock;
import android.os.SystemProperties;
import android.preference.PreferenceManager;
import android.provider.Settings;
import android.provider.Settings.SettingNotFoundException;
import android.provider.Telephony;
import android.telephony.AccessNetworkConstants.TransportType;
import android.telephony.CarrierConfigManager;
import android.telephony.CellLocation;
import android.telephony.DataFailCause;
import android.telephony.PcoData;
import android.telephony.Rlog;
import android.telephony.ServiceState;
import android.telephony.SubscriptionManager;
import android.telephony.SubscriptionManager.OnSubscriptionsChangedListener;
import android.telephony.TelephonyManager;
import android.telephony.cdma.CdmaCellLocation;
import android.telephony.data.ApnSetting;
import android.telephony.data.DataProfile;
import android.telephony.gsm.GsmCellLocation;
import android.text.TextUtils;
import android.util.EventLog;
import android.util.LocalLog;
import android.util.Pair;
import android.util.SparseArray;
import android.view.WindowManager;

import com.android.internal.annotations.VisibleForTesting;
import com.android.internal.telephony.DctConstants;
import com.android.internal.telephony.EventLogTags;
import com.android.internal.telephony.GsmCdmaPhone;
import com.android.internal.telephony.ITelephony;
import com.android.internal.telephony.Phone;
import com.android.internal.telephony.PhoneConstants;
import com.android.internal.telephony.PhoneFactory;
import com.android.internal.telephony.RILConstants;
import com.android.internal.telephony.SettingsObserver;
import com.android.internal.telephony.TelephonyIntents;
import com.android.internal.telephony.dataconnection.DataConnectionReasons.DataAllowedReasonType;
import com.android.internal.telephony.dataconnection.DataConnectionReasons.DataDisallowedReasonType;
import com.android.internal.telephony.dataconnection.DataEnabledSettings.DataEnabledChangedReason;
import com.android.internal.telephony.metrics.TelephonyMetrics;
import com.android.internal.telephony.uicc.IccRecords;
import com.android.internal.telephony.uicc.RuimRecords;
import com.android.internal.telephony.uicc.SIMRecords;
import com.android.internal.telephony.uicc.UiccController;
import com.android.internal.util.ArrayUtils;
import com.android.internal.util.AsyncChannel;

import java.io.FileDescriptor;
import java.io.PrintWriter;
import java.lang.annotation.Retention;
import java.lang.annotation.RetentionPolicy;
import java.util.ArrayList;
import java.util.Comparator;
import java.util.HashMap;
import java.util.List;
import java.util.Map.Entry;
import java.util.PriorityQueue;
import java.util.Set;
import java.util.concurrent.ConcurrentHashMap;
import java.util.concurrent.atomic.AtomicBoolean;
import java.util.concurrent.atomic.AtomicInteger;
import java.util.concurrent.atomic.AtomicReference;
/**
 * {@hide}
 */
public class DcTracker extends Handler {
    protected static final boolean DBG = true;
    private static final boolean VDBG = false; // STOPSHIP if true
    private static final boolean VDBG_STALL = false; // STOPSHIP if true
    private static final boolean RADIO_TESTS = false;

    @IntDef(value = {
            REQUEST_TYPE_NORMAL,
            REQUEST_TYPE_HANDOVER,
    })
    @Retention(RetentionPolicy.SOURCE)
    public @interface RequestNetworkType {}

    /**
     * Normal request for {@link #requestNetwork(NetworkRequest, int, LocalLog)}. For request
     * network, this adds the request to the {@link ApnContext}. If there were no network request
     * attached to the {@link ApnContext} earlier, this request setups a data connection.
     */
    public static final int REQUEST_TYPE_NORMAL = 1;

    /**
     * Handover request for {@link #requestNetwork(NetworkRequest, int, LocalLog)} or
     * {@link #releaseNetwork(NetworkRequest, int, LocalLog)}. For request network, this
     * initiates the handover data setup process. The existing data connection will be seamlessly
     * handover to the new network. For release network, this performs a data connection softly
     * clean up at the underlying layer (versus normal data release).
     */
    public static final int REQUEST_TYPE_HANDOVER = 2;

    @IntDef(value = {
            RELEASE_TYPE_NORMAL,
            RELEASE_TYPE_DETACH,
            RELEASE_TYPE_HANDOVER,
    })
    @Retention(RetentionPolicy.SOURCE)
    public @interface ReleaseNetworkType {}

    /**
     * For release network, this is just removing the network request from the {@link ApnContext}.
     * Note this does not tear down the physical data connection. Normally the data connection is
     * torn down by connectivity service directly calling {@link NetworkAgent#unwanted()}.
     */
    public static final int RELEASE_TYPE_NORMAL = 1;

    /**
     * Detach request for {@link #releaseNetwork(NetworkRequest, int, LocalLog)} only. This
     * forces the APN context detach from the data connection. If this {@link ApnContext} is the
     * last one attached to the data connection, the data connection will be torn down, otherwise
     * the data connection remains active.
     */
    public static final int RELEASE_TYPE_DETACH = 2;

    /**
     * Handover request for {@link #releaseNetwork(NetworkRequest, int, LocalLog)}. For release
     * network, this performs a data connection softly clean up at the underlying layer (versus
     * normal data release).
     */
    public static final int RELEASE_TYPE_HANDOVER = 3;

    private final String mLogTag;

    public AtomicBoolean isCleanupRequired = new AtomicBoolean(false);

    private final TelephonyManager mTelephonyManager;

    private final AlarmManager mAlarmManager;
    private SIMRecords mSimRecords;

    /* Currently requested APN type (TODO: This should probably be a parameter not a member) */
    private int mRequestedApnType = ApnSetting.TYPE_DEFAULT;

    // All data enabling/disabling related settings
    private final DataEnabledSettings mDataEnabledSettings;

    /**
     * After detecting a potential connection problem, this is the max number
     * of subsequent polls before attempting recovery.
     */
    // 1 sec. default polling interval when screen is on.
    private static final int POLL_NETSTAT_MILLIS = 1000;
    // 10 min. default polling interval when screen is off.
    private static final int POLL_NETSTAT_SCREEN_OFF_MILLIS = 1000*60*10;
    // Default sent packets without ack which triggers initial recovery steps
    private static final int NUMBER_SENT_PACKETS_OF_HANG = 10;

    private static final int EVENT_SIM_RECORDS_LOADED = 100;

    // Default for the data stall alarm while non-aggressive stall detection
    private static final int DATA_STALL_ALARM_NON_AGGRESSIVE_DELAY_IN_MS_DEFAULT = 1000 * 60 * 6;
    // Default for the data stall alarm for aggressive stall detection
    private static final int DATA_STALL_ALARM_AGGRESSIVE_DELAY_IN_MS_DEFAULT = 1000 * 60;

    private static final boolean DATA_STALL_SUSPECTED = true;
    private static final boolean DATA_STALL_NOT_SUSPECTED = false;

    private static final String INTENT_RECONNECT_ALARM =
            "com.android.internal.telephony.data-reconnect";
    private static final String INTENT_RECONNECT_ALARM_EXTRA_TYPE = "reconnect_alarm_extra_type";
    private static final String INTENT_RECONNECT_ALARM_EXTRA_REASON =
            "reconnect_alarm_extra_reason";
    private static final String INTENT_RECONNECT_ALARM_EXTRA_TRANSPORT_TYPE =
            "reconnect_alarm_extra_transport_type";

    private static final String INTENT_DATA_STALL_ALARM =
            "com.android.internal.telephony.data-stall";
    // Tag for tracking stale alarms
    private static final String INTENT_DATA_STALL_ALARM_EXTRA_TAG = "data_stall_alarm_extra_tag";
    private static final String INTENT_DATA_STALL_ALARM_EXTRA_TRANSPORT_TYPE =
            "data_stall_alarm_extra_transport_type";

    private DcTesterFailBringUpAll mDcTesterFailBringUpAll;
    private DcController mDcc;

    /** kept in sync with mApnContexts
     * Higher numbers are higher priority and sorted so highest priority is first */
    private final PriorityQueue<ApnContext>mPrioritySortedApnContexts =
            new PriorityQueue<ApnContext>(5,
            new Comparator<ApnContext>() {
                public int compare(ApnContext c1, ApnContext c2) {
                    return c2.priority - c1.priority;
                }
            } );

    /** all APN settings applicable to the current carrier */
    private ArrayList<ApnSetting> mAllApnSettings = new ArrayList<>();

    /** preferred apn */
    private ApnSetting mPreferredApn = null;

    /** Is packet service restricted by network */
    private boolean mIsPsRestricted = false;

    /** emergency apn Setting*/
    private ApnSetting mEmergencyApn = null;

    /* Once disposed dont handle any messages */
    private boolean mIsDisposed = false;

    private ContentResolver mResolver;

    /* Set to true with CMD_ENABLE_MOBILE_PROVISIONING */
    private boolean mIsProvisioning = false;

    /* The Url passed as object parameter in CMD_ENABLE_MOBILE_PROVISIONING */
    private String mProvisioningUrl = null;

    /* Indicating data service is bound or not */
    private boolean mDataServiceBound = false;

    /* Intent for the provisioning apn alarm */
    private static final String INTENT_PROVISIONING_APN_ALARM =
            "com.android.internal.telephony.provisioning_apn_alarm";

    /* Tag for tracking stale alarms */
    private static final String PROVISIONING_APN_ALARM_TAG_EXTRA = "provisioning.apn.alarm.tag";

    /* Debug property for overriding the PROVISIONING_APN_ALARM_DELAY_IN_MS */
    private static final String DEBUG_PROV_APN_ALARM = "persist.debug.prov_apn_alarm";

    /* Default for the provisioning apn alarm timeout */
    private static final int PROVISIONING_APN_ALARM_DELAY_IN_MS_DEFAULT = 1000 * 60 * 15;

    /* The provision apn alarm intent used to disable the provisioning apn */
    private PendingIntent mProvisioningApnAlarmIntent = null;

    /* Used to track stale provisioning apn alarms */
    private int mProvisioningApnAlarmTag = (int) SystemClock.elapsedRealtime();

    private AsyncChannel mReplyAc = new AsyncChannel();

    private final LocalLog mDataRoamingLeakageLog = new LocalLog(50);
    private final LocalLog mApnSettingsInitializationLog = new LocalLog(50);

    private final BroadcastReceiver mIntentReceiver = new BroadcastReceiver () {
        @Override
        public void onReceive(Context context, Intent intent) {
            String action = intent.getAction();

            if (action.equals(Intent.ACTION_SCREEN_ON)) {
                // TODO: Evaluate hooking this up with DeviceStateMonitor
                if (DBG) log("screen on");
                mIsScreenOn = true;
                stopNetStatPoll();
                startNetStatPoll();
                restartDataStallAlarm();
            } else if (action.equals(Intent.ACTION_SCREEN_OFF)) {
                if (DBG) log("screen off");
                mIsScreenOn = false;
                stopNetStatPoll();
                startNetStatPoll();
                restartDataStallAlarm();
            } else if (action.startsWith(INTENT_RECONNECT_ALARM)) {
                onActionIntentReconnectAlarm(intent);
            } else if (action.equals(INTENT_DATA_STALL_ALARM)) {
                onActionIntentDataStallAlarm(intent);
            } else if (action.equals(INTENT_PROVISIONING_APN_ALARM)) {
                if (DBG) log("Provisioning apn alarm");
                onActionIntentProvisioningApnAlarm(intent);
            } else if (action.equals(CarrierConfigManager.ACTION_CARRIER_CONFIG_CHANGED)) {
                if (DBG) log("received carrier config change");
                if (mIccRecords.get() != null && mIccRecords.get().getRecordsLoaded()) {
                    setDefaultDataRoamingEnabled();
                    mDataEnabledSettings.setDefaultMobileDataEnabled();
                }
            } else {
                if (DBG) log("onReceive: Unknown action=" + action);
            }
        }
    };

    private final Runnable mPollNetStat = new Runnable() {
        @Override
        public void run() {
            updateDataActivity();

            if (mIsScreenOn) {
                mNetStatPollPeriod = Settings.Global.getInt(mResolver,
                        Settings.Global.PDP_WATCHDOG_POLL_INTERVAL_MS, POLL_NETSTAT_MILLIS);
            } else {
                mNetStatPollPeriod = Settings.Global.getInt(mResolver,
                        Settings.Global.PDP_WATCHDOG_LONG_POLL_INTERVAL_MS,
                        POLL_NETSTAT_SCREEN_OFF_MILLIS);
            }

            if (mNetStatPollEnabled) {
                mDataConnectionTracker.postDelayed(this, mNetStatPollPeriod);
            }
        }
    };

    private SubscriptionManager mSubscriptionManager;
    private final DctOnSubscriptionsChangedListener
            mOnSubscriptionsChangedListener = new DctOnSubscriptionsChangedListener();

    private class DctOnSubscriptionsChangedListener extends OnSubscriptionsChangedListener {
        public final AtomicInteger mPreviousSubId =
                new AtomicInteger(SubscriptionManager.INVALID_SUBSCRIPTION_ID);

        /**
         * Callback invoked when there is any change to any SubscriptionInfo. Typically
         * this method invokes {@link SubscriptionManager#getActiveSubscriptionInfoList}
         */
        @Override
        public void onSubscriptionsChanged() {
            if (DBG) log("SubscriptionListener.onSubscriptionInfoChanged");
            // Set the network type, in case the radio does not restore it.
            int subId = mPhone.getSubId();
            if (mSubscriptionManager.isActiveSubId(subId)) {
                registerSettingsObserver();
            }
            if (mSubscriptionManager.isActiveSubId(subId) &&
                    mPreviousSubId.getAndSet(subId) != subId) {
                onRecordsLoadedOrSubIdChanged();
            }
        }
    };

    private final SettingsObserver mSettingsObserver;

    private void registerSettingsObserver() {
        mSettingsObserver.unobserve();
        String simSuffix = "";
        if (TelephonyManager.getDefault().getSimCount() > 1) {
            simSuffix = Integer.toString(mPhone.getSubId());
        }

        mSettingsObserver.observe(
                Settings.Global.getUriFor(Settings.Global.DATA_ROAMING + simSuffix),
                DctConstants.EVENT_ROAMING_SETTING_CHANGE);
    }

    /**
     * Maintain the sum of transmit and receive packets.
     *
     * The packet counts are initialized and reset to -1 and
     * remain -1 until they can be updated.
     */
    public static class TxRxSum {
        public long txPkts;
        public long rxPkts;

        public TxRxSum() {
            reset();
        }

        public TxRxSum(long txPkts, long rxPkts) {
            this.txPkts = txPkts;
            this.rxPkts = rxPkts;
        }

        public TxRxSum(TxRxSum sum) {
            txPkts = sum.txPkts;
            rxPkts = sum.rxPkts;
        }

        public void reset() {
            txPkts = -1;
            rxPkts = -1;
        }

        @Override
        public String toString() {
            return "{txSum=" + txPkts + " rxSum=" + rxPkts + "}";
        }

        /**
         * Get Tcp Tx/Rx packet count from TrafficStats
         */
        public void updateTcpTxRxSum() {
            this.txPkts = TrafficStats.getMobileTcpTxPackets();
            this.rxPkts = TrafficStats.getMobileTcpRxPackets();
        }

        /**
         * Get total Tx/Rx packet count from TrafficStats
         */
        public void updateTotalTxRxSum() {
            this.txPkts = TrafficStats.getMobileTxPackets();
            this.rxPkts = TrafficStats.getMobileRxPackets();
        }
    }

    private void onActionIntentReconnectAlarm(Intent intent) {
        Message msg = obtainMessage(DctConstants.EVENT_DATA_RECONNECT);
        msg.setData(intent.getExtras());
        sendMessage(msg);
    }

    private void onDataReconnect(Bundle bundle) {
        String reason = bundle.getString(INTENT_RECONNECT_ALARM_EXTRA_REASON);
        String apnType = bundle.getString(INTENT_RECONNECT_ALARM_EXTRA_TYPE);

        int phoneSubId = mPhone.getSubId();
        int currSubId = bundle.getInt(PhoneConstants.SUBSCRIPTION_KEY,
                SubscriptionManager.INVALID_SUBSCRIPTION_ID);

        // Stop reconnect if not current subId is not correct.
        // FIXME STOPSHIP - phoneSubId is coming up as -1 way after boot and failing this?
        if (!mSubscriptionManager.isActiveSubId(currSubId) || (currSubId != phoneSubId)) {
            return;
        }

        int transportType = bundle.getInt(INTENT_RECONNECT_ALARM_EXTRA_TRANSPORT_TYPE, 0);
        if (transportType != mTransportType) {
            return;
        }

        ApnContext apnContext = mApnContexts.get(apnType);

        if (DBG) {
            log("onDataReconnect: mState=" + mState + " reason=" + reason + " apnType=" + apnType
                    + " apnContext=" + apnContext);
        }

        if ((apnContext != null) && (apnContext.isEnabled())) {
            apnContext.setReason(reason);
            DctConstants.State apnContextState = apnContext.getState();
            if (DBG) {
                log("onDataReconnect: apnContext state=" + apnContextState);
            }
            if ((apnContextState == DctConstants.State.FAILED)
                    || (apnContextState == DctConstants.State.IDLE)) {
                if (DBG) {
                    log("onDataReconnect: state is FAILED|IDLE, disassociate");
                }
                apnContext.releaseDataConnection("");
            } else {
                if (DBG) log("onDataReconnect: keep associated");
            }
            // TODO: IF already associated should we send the EVENT_TRY_SETUP_DATA???
            sendMessage(obtainMessage(DctConstants.EVENT_TRY_SETUP_DATA, apnContext));

            apnContext.setReconnectIntent(null);
        }
    }

    private void onActionIntentDataStallAlarm(Intent intent) {
        if (VDBG_STALL) log("onActionIntentDataStallAlarm: action=" + intent.getAction());

        int subId = intent.getIntExtra(PhoneConstants.SUBSCRIPTION_KEY,
                SubscriptionManager.INVALID_SUBSCRIPTION_ID);
        if (!SubscriptionManager.isValidSubscriptionId(subId) || (subId != mPhone.getSubId())) {
            return;
        }

        int transportType = intent.getIntExtra(INTENT_DATA_STALL_ALARM_EXTRA_TRANSPORT_TYPE, 0);
        if (transportType != mTransportType) {
            return;
        }

        Message msg = obtainMessage(DctConstants.EVENT_DATA_STALL_ALARM,
                intent.getAction());
        msg.arg1 = intent.getIntExtra(INTENT_DATA_STALL_ALARM_EXTRA_TAG, 0);
        sendMessage(msg);
    }

    private RegistrantList mAllDataDisconnectedRegistrants = new RegistrantList();

    // member variables
    protected final Phone mPhone;
    private final UiccController mUiccController;
    protected final AtomicReference<IccRecords> mIccRecords = new AtomicReference<IccRecords>();
    private DctConstants.Activity mActivity = DctConstants.Activity.NONE;
    private DctConstants.State mState = DctConstants.State.IDLE;
    private final Handler mDataConnectionTracker;

    private long mTxPkts;
    private long mRxPkts;
    private int mNetStatPollPeriod;
    private boolean mNetStatPollEnabled = false;

    private TxRxSum mDataStallTxRxSum = new TxRxSum(0, 0);
    // Used to track stale data stall alarms.
    private int mDataStallAlarmTag = (int) SystemClock.elapsedRealtime();
    // The current data stall alarm intent
    private PendingIntent mDataStallAlarmIntent = null;
    // Number of packets sent since the last received packet
    private long mSentSinceLastRecv;
    // Controls when a simple recovery attempt it to be tried
    private int mNoRecvPollCount = 0;
    // Reference counter for enabling fail fast
    private static int sEnableFailFastRefCounter = 0;
    // True if data stall detection is enabled
    private volatile boolean mDataStallNoRxEnabled = true;

    private volatile boolean mFailFast = false;

    // True when in voice call
    private boolean mInVoiceCall = false;

    /** Intent sent when the reconnect alarm fires. */
    private PendingIntent mReconnectIntent = null;

    // When false we will not auto attach and manually attaching is required.
    protected boolean mAutoAttachOnCreationConfig = false;
    private AtomicBoolean mAutoAttachOnCreation = new AtomicBoolean(false);

    // State of screen
    // (TODO: Reconsider tying directly to screen, maybe this is
    //        really a lower power mode")
    private boolean mIsScreenOn = true;

    /** Allows the generation of unique Id's for DataConnection objects */
    private AtomicInteger mUniqueIdGenerator = new AtomicInteger(0);

    /** The data connections. */
    private HashMap<Integer, DataConnection> mDataConnections =
            new HashMap<Integer, DataConnection>();

    /** Convert an ApnType string to Id (TODO: Use "enumeration" instead of String for ApnType) */
    private HashMap<String, Integer> mApnToDataConnectionId = new HashMap<String, Integer>();

    /** Phone.APN_TYPE_* ===> ApnContext */
    private final ConcurrentHashMap<String, ApnContext> mApnContexts =
            new ConcurrentHashMap<String, ApnContext>();

    private final SparseArray<ApnContext> mApnContextsByType = new SparseArray<ApnContext>();

    private int mDisconnectPendingCount = 0;

    private ArrayList<DataProfile> mLastDataProfileList = new ArrayList<>();

    /**
     * Handles changes to the APN db.
     */
    private class ApnChangeObserver extends ContentObserver {
        public ApnChangeObserver () {
            super(mDataConnectionTracker);
        }

        @Override
        public void onChange(boolean selfChange) {
            sendMessage(obtainMessage(DctConstants.EVENT_APN_CHANGED));
        }
    }

    //***** Instance Variables

    private boolean mReregisterOnReconnectFailure = false;


    //***** Constants

    // Used by puppetmaster/*/radio_stress.py
    private static final String PUPPET_MASTER_RADIO_STRESS_TEST = "gsm.defaultpdpcontext.active";

    private static final int POLL_PDP_MILLIS = 5 * 1000;

    private static final int PROVISIONING_SPINNER_TIMEOUT_MILLIS = 120 * 1000;

    static final Uri PREFERAPN_NO_UPDATE_URI_USING_SUBID =
                        Uri.parse("content://telephony/carriers/preferapn_no_update/subId/");
    static final String APN_ID = "apn_id";

    private boolean mCanSetPreferApn = false;

    private AtomicBoolean mAttached = new AtomicBoolean(false);

    /** Watches for changes to the APN db. */
    private ApnChangeObserver mApnObserver;

    private final String mProvisionActionName;
    private BroadcastReceiver mProvisionBroadcastReceiver;
    private ProgressDialog mProvisioningSpinner;

    private final DataServiceManager mDataServiceManager;

    private final int mTransportType;

    private DataStallRecoveryHandler mDsRecoveryHandler;

    //***** Constructor
    public DcTracker(Phone phone, int transportType) {
        super();
        mPhone = phone;
        if (DBG) log("DCT.constructor");
        mTelephonyManager = TelephonyManager.from(phone.getContext())
                .createForSubscriptionId(phone.getSubId());
        // The 'C' in tag indicates cellular, and 'I' indicates IWLAN. This is to distinguish
        // between two DcTrackers, one for each.
        String tag = "DCT-" + ((transportType == TransportType.WWAN) ? "C" : "I");
        if (mTelephonyManager.getPhoneCount() > 1) {
            tag += "-" + mPhone.getPhoneId();
        }
        mLogTag = tag;

        mTransportType = transportType;
        mDataServiceManager = new DataServiceManager(phone, transportType);

        mResolver = mPhone.getContext().getContentResolver();
        mUiccController = UiccController.getInstance();
        mUiccController.registerForIccChanged(this, DctConstants.EVENT_ICC_CHANGED, null);
        mAlarmManager =
                (AlarmManager) mPhone.getContext().getSystemService(Context.ALARM_SERVICE);

        mDsRecoveryHandler = new DataStallRecoveryHandler();

        IntentFilter filter = new IntentFilter();
        filter.addAction(Intent.ACTION_SCREEN_ON);
        filter.addAction(Intent.ACTION_SCREEN_OFF);
        filter.addAction(INTENT_DATA_STALL_ALARM);
        filter.addAction(INTENT_PROVISIONING_APN_ALARM);
        filter.addAction(CarrierConfigManager.ACTION_CARRIER_CONFIG_CHANGED);

        mDataEnabledSettings = mPhone.getDataEnabledSettings();

        mDataEnabledSettings.registerForDataEnabledChanged(this,
                DctConstants.EVENT_DATA_ENABLED_CHANGED, null);

        mPhone.getContext().registerReceiver(mIntentReceiver, filter, null, mPhone);

        SharedPreferences sp = PreferenceManager.getDefaultSharedPreferences(mPhone.getContext());
        mAutoAttachOnCreation.set(sp.getBoolean(Phone.DATA_DISABLED_ON_BOOT_KEY, false));

        mSubscriptionManager = SubscriptionManager.from(mPhone.getContext());
        mSubscriptionManager.addOnSubscriptionsChangedListener(mOnSubscriptionsChangedListener);

        HandlerThread dcHandlerThread = new HandlerThread("DcHandlerThread");
        dcHandlerThread.start();
        Handler dcHandler = new Handler(dcHandlerThread.getLooper());
        mDcc = DcController.makeDcc(mPhone, this, mDataServiceManager, dcHandler);
        mDcTesterFailBringUpAll = new DcTesterFailBringUpAll(mPhone, dcHandler);

        mDataConnectionTracker = this;
        registerForAllEvents();
        update();
        mApnObserver = new ApnChangeObserver();
        phone.getContext().getContentResolver().registerContentObserver(
                Telephony.Carriers.CONTENT_URI, true, mApnObserver);

        initApnContexts();

        for (ApnContext apnContext : mApnContexts.values()) {
            // Register the reconnect and restart actions.
            filter = new IntentFilter();
            filter.addAction(INTENT_RECONNECT_ALARM + '.' + apnContext.getApnType());
            mPhone.getContext().registerReceiver(mIntentReceiver, filter, null, mPhone);
        }

        initEmergencyApnSetting();

        mProvisionActionName = "com.android.internal.telephony.PROVISION" + phone.getPhoneId();

        mSettingsObserver = new SettingsObserver(mPhone.getContext(), this);
        registerSettingsObserver();
    }

    @VisibleForTesting
    public DcTracker() {
        mLogTag = "DCT";
        mTelephonyManager = null;
        mAlarmManager = null;
        mPhone = null;
        mUiccController = null;
        mDataConnectionTracker = null;
        mProvisionActionName = null;
        mSettingsObserver = new SettingsObserver(null, this);
        mDataEnabledSettings = null;
        mTransportType = 0;
        mDataServiceManager = null;
    }

    public void registerServiceStateTrackerEvents() {
        mPhone.getServiceStateTracker().registerForDataConnectionAttached(this,
                DctConstants.EVENT_DATA_CONNECTION_ATTACHED, null);
        mPhone.getServiceStateTracker().registerForDataConnectionDetached(this,
                DctConstants.EVENT_DATA_CONNECTION_DETACHED, null);
        mPhone.getServiceStateTracker().registerForDataRoamingOn(this,
                DctConstants.EVENT_ROAMING_ON, null);
        mPhone.getServiceStateTracker().registerForDataRoamingOff(this,
                DctConstants.EVENT_ROAMING_OFF, null, true);
        mPhone.getServiceStateTracker().registerForPsRestrictedEnabled(this,
                DctConstants.EVENT_PS_RESTRICT_ENABLED, null);
        mPhone.getServiceStateTracker().registerForPsRestrictedDisabled(this,
                DctConstants.EVENT_PS_RESTRICT_DISABLED, null);
        mPhone.getServiceStateTracker().registerForDataRegStateOrRatChanged(this,
                DctConstants.EVENT_DATA_RAT_CHANGED, null);
    }

    public void unregisterServiceStateTrackerEvents() {
        mPhone.getServiceStateTracker().unregisterForDataConnectionAttached(this);
        mPhone.getServiceStateTracker().unregisterForDataConnectionDetached(this);
        mPhone.getServiceStateTracker().unregisterForDataRoamingOn(this);
        mPhone.getServiceStateTracker().unregisterForDataRoamingOff(this);
        mPhone.getServiceStateTracker().unregisterForPsRestrictedEnabled(this);
        mPhone.getServiceStateTracker().unregisterForPsRestrictedDisabled(this);
        mPhone.getServiceStateTracker().unregisterForDataRegStateOrRatChanged(this);
    }

    private void registerForAllEvents() {
        if (mTransportType == TransportType.WWAN) {
            mPhone.mCi.registerForAvailable(this, DctConstants.EVENT_RADIO_AVAILABLE, null);
            mPhone.mCi.registerForOffOrNotAvailable(this,
                    DctConstants.EVENT_RADIO_OFF_OR_NOT_AVAILABLE, null);
            mPhone.mCi.registerForPcoData(this, DctConstants.EVENT_PCO_DATA_RECEIVED, null);
        }

        // Note, this is fragile - the Phone is now presenting a merged picture
        // of PS (volte) & CS and by diving into its internals you're just seeing
        // the CS data.  This works well for the purposes this is currently used for
        // but that may not always be the case.  Should probably be redesigned to
        // accurately reflect what we're really interested in (registerForCSVoiceCallEnded).
        mPhone.getCallTracker().registerForVoiceCallEnded(this,
                DctConstants.EVENT_VOICE_CALL_ENDED, null);
        mPhone.getCallTracker().registerForVoiceCallStarted(this,
                DctConstants.EVENT_VOICE_CALL_STARTED, null);
        registerServiceStateTrackerEvents();
        mDataServiceManager.registerForServiceBindingChanged(this,
                DctConstants.EVENT_DATA_SERVICE_BINDING_CHANGED, null);
    }

    public void dispose() {
        if (DBG) log("DCT.dispose");

        if (mProvisionBroadcastReceiver != null) {
            mPhone.getContext().unregisterReceiver(mProvisionBroadcastReceiver);
            mProvisionBroadcastReceiver = null;
        }
        if (mProvisioningSpinner != null) {
            mProvisioningSpinner.dismiss();
            mProvisioningSpinner = null;
        }

        cleanUpAllConnectionsInternal(true, null);

        mIsDisposed = true;
        mPhone.getContext().unregisterReceiver(mIntentReceiver);
        mUiccController.unregisterForIccChanged(this);
        mSettingsObserver.unobserve();

        mSubscriptionManager
                .removeOnSubscriptionsChangedListener(mOnSubscriptionsChangedListener);
        mDcc.dispose();
        mDcTesterFailBringUpAll.dispose();

        mPhone.getContext().getContentResolver().unregisterContentObserver(mApnObserver);
        mApnContexts.clear();
        mApnContextsByType.clear();
        mPrioritySortedApnContexts.clear();
        unregisterForAllEvents();

        destroyDataConnections();
    }

    private void unregisterForAllEvents() {
         //Unregister for all events
        if (mTransportType == TransportType.WWAN) {
            mPhone.mCi.unregisterForAvailable(this);
            mPhone.mCi.unregisterForOffOrNotAvailable(this);
            mPhone.mCi.unregisterForPcoData(this);
        }

        IccRecords r = mIccRecords.get();
        if (r != null) {
            r.unregisterForRecordsLoaded(this);
            mIccRecords.set(null);
        }
        mPhone.getCallTracker().unregisterForVoiceCallEnded(this);
        mPhone.getCallTracker().unregisterForVoiceCallStarted(this);
        unregisterServiceStateTrackerEvents();
        mDataServiceManager.unregisterForServiceBindingChanged(this);
    }

    /**
     * Reevaluate existing data connections when conditions change.
     *
     * For example, handle reverting restricted networks back to unrestricted. If we're changing
     * user data to enabled and this makes data truly enabled (not disabled by other factors) we
     * need to reevaluate and possibly add NET_CAPABILITY_NOT_RESTRICTED capability to the data
     * connection. This allows non-privilege apps to use the network.
     *
     * Or when we brought up a unmetered data connection while data is off, we only limit this
     * data connection for unmetered use only. When data is turned back on, we need to tear that
     * down so a full capable data connection can be re-established.
     */
    private void reevaluateDataConnections() {
        for (DataConnection dataConnection : mDataConnections.values()) {
            dataConnection.reevaluateRestrictedState();
        }
    }

    public long getSubId() {
        return mPhone.getSubId();
    }

    public DctConstants.Activity getActivity() {
        return mActivity;
    }

    private void setActivity(DctConstants.Activity activity) {
        log("setActivity = " + activity);
        mActivity = activity;
        mPhone.notifyDataActivity();
    }

    public void requestNetwork(NetworkRequest networkRequest, @RequestNetworkType int type,
                               LocalLog log) {
        final int apnType = ApnContext.getApnTypeFromNetworkRequest(networkRequest);
        final ApnContext apnContext = mApnContextsByType.get(apnType);
        log.log("DcTracker.requestNetwork for " + networkRequest + " found " + apnContext
                + ", type=" + requestTypeToString(type));
        if (apnContext != null) {
            apnContext.requestNetwork(networkRequest, type, log);
        }
    }

    public void releaseNetwork(NetworkRequest networkRequest, @ReleaseNetworkType int type,
                               LocalLog log) {
        final int apnType = ApnContext.getApnTypeFromNetworkRequest(networkRequest);
        final ApnContext apnContext = mApnContextsByType.get(apnType);
        log.log("DcTracker.releaseNetwork for " + networkRequest + " found " + apnContext
                + ", type=" + releaseTypeToString(type));
        if (apnContext != null) {
            apnContext.releaseNetwork(networkRequest, type, log);
        }
    }

    // Turn telephony radio on or off.
    private void setRadio(boolean on) {
        final ITelephony phone = ITelephony.Stub.asInterface(ServiceManager.checkService("phone"));
        try {
            phone.setRadio(on);
        } catch (Exception e) {
            // Ignore.
        }
    }

    // Class to handle Intent dispatched with user selects the "Sign-in to network"
    // notification.
    private class ProvisionNotificationBroadcastReceiver extends BroadcastReceiver {
        private final String mNetworkOperator;
        // Mobile provisioning URL.  Valid while provisioning notification is up.
        // Set prior to notification being posted as URL contains ICCID which
        // disappears when radio is off (which is the case when notification is up).
        private final String mProvisionUrl;

        public ProvisionNotificationBroadcastReceiver(String provisionUrl, String networkOperator) {
            mNetworkOperator = networkOperator;
            mProvisionUrl = provisionUrl;
        }

        private void setEnableFailFastMobileData(int enabled) {
            sendMessage(obtainMessage(DctConstants.CMD_SET_ENABLE_FAIL_FAST_MOBILE_DATA, enabled, 0));
        }

        private void enableMobileProvisioning() {
            final Message msg = obtainMessage(DctConstants.CMD_ENABLE_MOBILE_PROVISIONING);
            msg.setData(Bundle.forPair(DctConstants.PROVISIONING_URL_KEY, mProvisionUrl));
            sendMessage(msg);
        }

        @Override
        public void onReceive(Context context, Intent intent) {
            // Turning back on the radio can take time on the order of a minute, so show user a
            // spinner so they know something is going on.
            log("onReceive : ProvisionNotificationBroadcastReceiver");
            mProvisioningSpinner = new ProgressDialog(context);
            mProvisioningSpinner.setTitle(mNetworkOperator);
            mProvisioningSpinner.setMessage(
                    // TODO: Don't borrow "Connecting..." i18n string; give Telephony a version.
                    context.getText(com.android.internal.R.string.media_route_status_connecting));
            mProvisioningSpinner.setIndeterminate(true);
            mProvisioningSpinner.setCancelable(true);
            // Allow non-Activity Service Context to create a View.
            mProvisioningSpinner.getWindow().setType(
                    WindowManager.LayoutParams.TYPE_KEYGUARD_DIALOG);
            mProvisioningSpinner.show();
            // After timeout, hide spinner so user can at least use their device.
            // TODO: Indicate to user that it is taking an unusually long time to connect?
            sendMessageDelayed(obtainMessage(DctConstants.CMD_CLEAR_PROVISIONING_SPINNER,
                    mProvisioningSpinner), PROVISIONING_SPINNER_TIMEOUT_MILLIS);
            // This code is almost identical to the old
            // ConnectivityService.handleMobileProvisioningAction code.
            setRadio(true);
            setEnableFailFastMobileData(DctConstants.ENABLED);
            enableMobileProvisioning();
        }
    }

    @Override
    protected void finalize() {
        if(DBG && mPhone != null) log("finalize");
    }

    private ApnContext addApnContext(String type, NetworkConfig networkConfig) {
        ApnContext apnContext = new ApnContext(mPhone, type, mLogTag, networkConfig, this);
        mApnContexts.put(type, apnContext);
        mApnContextsByType.put(ApnSetting.getApnTypesBitmaskFromString(type), apnContext);
        mPrioritySortedApnContexts.add(apnContext);
        return apnContext;
    }

    private void initApnContexts() {
        log("initApnContexts: E");
        // Load device network attributes from resources
        String[] networkConfigStrings = mPhone.getContext().getResources().getStringArray(
                com.android.internal.R.array.networkAttributes);
        for (String networkConfigString : networkConfigStrings) {
            NetworkConfig networkConfig = new NetworkConfig(networkConfigString);
            ApnContext apnContext = null;

            switch (networkConfig.type) {
            case ConnectivityManager.TYPE_MOBILE:
                apnContext = addApnContext(PhoneConstants.APN_TYPE_DEFAULT, networkConfig);
                break;
            case ConnectivityManager.TYPE_MOBILE_MMS:
                apnContext = addApnContext(PhoneConstants.APN_TYPE_MMS, networkConfig);
                break;
            case ConnectivityManager.TYPE_MOBILE_SUPL:
                apnContext = addApnContext(PhoneConstants.APN_TYPE_SUPL, networkConfig);
                break;
            case ConnectivityManager.TYPE_MOBILE_DUN:
                apnContext = addApnContext(PhoneConstants.APN_TYPE_DUN, networkConfig);
                break;
            case ConnectivityManager.TYPE_MOBILE_HIPRI:
                apnContext = addApnContext(PhoneConstants.APN_TYPE_HIPRI, networkConfig);
                break;
            case ConnectivityManager.TYPE_MOBILE_FOTA:
                apnContext = addApnContext(PhoneConstants.APN_TYPE_FOTA, networkConfig);
                break;
            case ConnectivityManager.TYPE_MOBILE_IMS:
                apnContext = addApnContext(PhoneConstants.APN_TYPE_IMS, networkConfig);
                break;
            case ConnectivityManager.TYPE_MOBILE_CBS:
                apnContext = addApnContext(PhoneConstants.APN_TYPE_CBS, networkConfig);
                break;
            case ConnectivityManager.TYPE_MOBILE_IA:
                apnContext = addApnContext(PhoneConstants.APN_TYPE_IA, networkConfig);
                break;
            case ConnectivityManager.TYPE_MOBILE_EMERGENCY:
                apnContext = addApnContext(PhoneConstants.APN_TYPE_EMERGENCY, networkConfig);
                break;
            default:
                log("initApnContexts: skipping unknown type=" + networkConfig.type);
                continue;
            }
            log("initApnContexts: apnContext=" + apnContext);
        }

        if (VDBG) log("initApnContexts: X mApnContexts=" + mApnContexts);
    }

    public LinkProperties getLinkProperties(String apnType) {
        ApnContext apnContext = mApnContexts.get(apnType);
        if (apnContext != null) {
            DataConnection dataConnection = apnContext.getDataConnection();
            if (dataConnection != null) {
                if (DBG) log("return link properties for " + apnType);
                return dataConnection.getLinkProperties();
            }
        }
        if (DBG) log("return new LinkProperties");
        return new LinkProperties();
    }

    public NetworkCapabilities getNetworkCapabilities(String apnType) {
        ApnContext apnContext = mApnContexts.get(apnType);
        if (apnContext!=null) {
            DataConnection dataConnection = apnContext.getDataConnection();
            if (dataConnection != null) {
                if (DBG) {
                    log("get active pdp is not null, return NetworkCapabilities for " + apnType);
                }
                return dataConnection.getNetworkCapabilities();
            }
        }
        if (DBG) log("return new NetworkCapabilities");
        return new NetworkCapabilities();
    }

    // Return all active apn types
    public String[] getActiveApnTypes() {
        if (DBG) log("get all active apn types");
        ArrayList<String> result = new ArrayList<String>();

        for (ApnContext apnContext : mApnContexts.values()) {
            if (mAttached.get() && apnContext.isReady()) {
                result.add(apnContext.getApnType());
            }
        }

        return result.toArray(new String[0]);
    }

    // Return active apn of specific apn type
    public String getActiveApnString(String apnType) {
        if (VDBG) log( "get active apn string for type:" + apnType);
        ApnContext apnContext = mApnContexts.get(apnType);
        if (apnContext != null) {
            ApnSetting apnSetting = apnContext.getApnSetting();
            if (apnSetting != null) {
                return apnSetting.getApnName();
            }
        }
        return null;
    }

    /**
     * Returns {@link DctConstants.State} based on the state of the {@link DataConnection} that
     * contains a {@link ApnSetting} that supported the given apn type {@code anpType}.
     *
     * <p>
     * Assumes there is less than one {@link ApnSetting} can support the given apn type.
     */
    public DctConstants.State getState(String apnType) {
        final int apnTypeBitmask = ApnSetting.getApnTypesBitmaskFromString(apnType);
        for (DataConnection dc : mDataConnections.values()) {
            ApnSetting apnSetting = dc.getApnSetting();
            if (apnSetting != null && apnSetting.canHandleType(apnTypeBitmask)) {
                if (dc.isActive()) {
                    return DctConstants.State.CONNECTED;
                } else if (dc.isActivating()) {
                    return DctConstants.State.CONNECTING;
                } else if (dc.isInactive()) {
                    return DctConstants.State.IDLE;
                } else if (dc.isDisconnecting()) {
                    return DctConstants.State.DISCONNECTING;
                }
            }
        }

        return DctConstants.State.IDLE;
    }

    // Return if apn type is a provisioning apn.
    private boolean isProvisioningApn(String apnType) {
        ApnContext apnContext = mApnContexts.get(apnType);
        if (apnContext != null) {
            return apnContext.isProvisioningApn();
        }
        return false;
    }

    // Return state of overall
    public DctConstants.State getOverallState() {
        boolean isConnecting = false;
        boolean isFailed = true; // All enabled Apns should be FAILED.
        boolean isAnyEnabled = false;

        for (ApnContext apnContext : mApnContexts.values()) {
            if (apnContext.isEnabled()) {
                isAnyEnabled = true;
                switch (apnContext.getState()) {
                    case CONNECTED:
                    case DISCONNECTING:
                        if (VDBG) log("overall state is CONNECTED");
                        return DctConstants.State.CONNECTED;
                    case CONNECTING:
                        isConnecting = true;
                        isFailed = false;
                        break;
                    case IDLE:
                    case RETRYING:
                        isFailed = false;
                        break;
                    default:
                        isAnyEnabled = true;
                        break;
                }
            }
        }

        if (!isAnyEnabled) { // Nothing enabled. return IDLE.
            if (VDBG) log( "overall state is IDLE");
            return DctConstants.State.IDLE;
        }

        if (isConnecting) {
            if (VDBG) log( "overall state is CONNECTING");
            return DctConstants.State.CONNECTING;
        } else if (!isFailed) {
            if (VDBG) log( "overall state is IDLE");
            return DctConstants.State.IDLE;
        } else {
            if (VDBG) log( "overall state is FAILED");
            return DctConstants.State.FAILED;
        }
    }

    //****** Called from ServiceStateTracker
    /**
     * Invoked when ServiceStateTracker observes a transition from GPRS
     * attach to detach.
     */
    private void onDataConnectionDetached() {
        /*
         * We presently believe it is unnecessary to tear down the PDP context
         * when GPRS detaches, but we should stop the network polling.
         */
        if (DBG) log ("onDataConnectionDetached: stop polling and notify detached");
        stopNetStatPoll();
        stopDataStallAlarm();
        notifyDataConnection();
        mAttached.set(false);
    }

    private void onDataConnectionAttached() {
        if (DBG) log("onDataConnectionAttached");
        mAttached.set(true);
        if (getOverallState() == DctConstants.State.CONNECTED) {
            if (DBG) log("onDataConnectionAttached: start polling notify attached");
            startNetStatPoll();
            startDataStallAlarm(DATA_STALL_NOT_SUSPECTED);
            notifyDataConnection();
        } else {
            // update APN availability so that APN can be enabled.
            notifyOffApnsOfAvailability();
        }
        if (mAutoAttachOnCreationConfig) {
            mAutoAttachOnCreation.set(true);
        }
        setupDataOnConnectableApns(Phone.REASON_DATA_ATTACHED, RetryFailures.ALWAYS);
    }

    protected boolean getAttachedStatus() {
        return mAttached.get();
    }

    /**
     * Check if it is allowed to make a data connection (without checking APN context specific
     * conditions).
     *
     * @param dataConnectionReasons Data connection allowed or disallowed reasons as the output
     *                              param. It's okay to pass null here and no reasons will be
     *                              provided.
     * @return True if data connection is allowed, otherwise false.
     */
    public boolean isDataAllowed(DataConnectionReasons dataConnectionReasons) {
        return isDataAllowed(null, dataConnectionReasons);
    }

    /**
     * Check if it is allowed to make a data connection for a given APN type.
     *
     * @param apnContext APN context. If passing null, then will only check general but not APN
     *                   specific conditions (e.g. APN state, metered/unmetered APN).
     * @param dataConnectionReasons Data connection allowed or disallowed reasons as the output
     *                              param. It's okay to pass null here and no reasons will be
     *                              provided.
     * @return True if data connection is allowed, otherwise false.
     */
    public boolean isDataAllowed(ApnContext apnContext,
                                 DataConnectionReasons dataConnectionReasons) {
        // Step 1: Get all environment conditions.
        // Step 2: Special handling for emergency APN.
        // Step 3. Build disallowed reasons.
        // Step 4: Determine if data should be allowed in some special conditions.

        DataConnectionReasons reasons = new DataConnectionReasons();

        // Step 1: Get all environment conditions.
        final boolean internalDataEnabled = mDataEnabledSettings.isInternalDataEnabled();
        boolean attachedState = getAttachedStatus();
        boolean desiredPowerState = mPhone.getServiceStateTracker().getDesiredPowerState();
        boolean radioStateFromCarrier = mPhone.getServiceStateTracker().getPowerStateFromCarrier();
        // TODO: Remove this hack added by ag/641832.
        int radioTech = mPhone.getServiceState().getRilDataRadioTechnology();
        if (radioTech == ServiceState.RIL_RADIO_TECHNOLOGY_IWLAN) {
            desiredPowerState = true;
            radioStateFromCarrier = true;
        }

        boolean recordsLoaded = mIccRecords.get() != null && mIccRecords.get().getRecordsLoaded();

        boolean defaultDataSelected = SubscriptionManager.isValidSubscriptionId(
                SubscriptionManager.getDefaultDataSubscriptionId());

        boolean isMeteredApnType = apnContext == null
                || ApnSettingUtils.isMeteredApnType(apnContext.getApnType(), mPhone);

        PhoneConstants.State phoneState = PhoneConstants.State.IDLE;
        // Note this is explicitly not using mPhone.getState.  See b/19090488.
        // mPhone.getState reports the merge of CS and PS (volte) voice call state
        // but we only care about CS calls here for data/voice concurrency issues.
        // Calling getCallTracker currently gives you just the CS side where the
        // ImsCallTracker is held internally where applicable.
        // This should be redesigned to ask explicitly what we want:
        // voiceCallStateAllowDataCall, or dataCallAllowed or something similar.
        if (mPhone.getCallTracker() != null) {
            phoneState = mPhone.getCallTracker().getState();
        }

        // Step 2: Special handling for emergency APN.
        if (apnContext != null
                && apnContext.getApnType().equals(PhoneConstants.APN_TYPE_EMERGENCY)
                && apnContext.isConnectable()) {
            // If this is an emergency APN, as long as the APN is connectable, we
            // should allow it.
            if (dataConnectionReasons != null) {
                dataConnectionReasons.add(DataAllowedReasonType.EMERGENCY_APN);
            }
            // Bail out without further checks.
            return true;
        }

        // Step 3. Build disallowed reasons.
        if (apnContext != null && !apnContext.isConnectable()) {
            reasons.add(DataDisallowedReasonType.APN_NOT_CONNECTABLE);
        }

        // If RAT is IWLAN then don't allow default/IA PDP at all.
        // Rest of APN types can be evaluated for remaining conditions.
        if ((apnContext != null && (apnContext.getApnType().equals(PhoneConstants.APN_TYPE_DEFAULT)
                || apnContext.getApnType().equals(PhoneConstants.APN_TYPE_IA)))
                && (radioTech == ServiceState.RIL_RADIO_TECHNOLOGY_IWLAN)) {
            reasons.add(DataDisallowedReasonType.ON_IWLAN);
        }

        if (isEmergency()) {
            reasons.add(DataDisallowedReasonType.IN_ECBM);
        }

        if (!(attachedState || mAutoAttachOnCreation.get())) {
            reasons.add(DataDisallowedReasonType.NOT_ATTACHED);
        }
        if (!recordsLoaded) {
            reasons.add(DataDisallowedReasonType.RECORD_NOT_LOADED);
        }
        if (phoneState != PhoneConstants.State.IDLE
                && !mPhone.getServiceStateTracker().isConcurrentVoiceAndDataAllowed()) {
            reasons.add(DataDisallowedReasonType.INVALID_PHONE_STATE);
            reasons.add(DataDisallowedReasonType.CONCURRENT_VOICE_DATA_NOT_ALLOWED);
        }
        if (!internalDataEnabled) {
            reasons.add(DataDisallowedReasonType.INTERNAL_DATA_DISABLED);
        }
        if (!defaultDataSelected) {
            reasons.add(DataDisallowedReasonType.DEFAULT_DATA_UNSELECTED);
        }
        if (mPhone.getServiceState().getDataRoaming() && !getDataRoamingEnabled()) {
            reasons.add(DataDisallowedReasonType.ROAMING_DISABLED);
        }
        if (mIsPsRestricted) {
            reasons.add(DataDisallowedReasonType.PS_RESTRICTED);
        }
        if (!desiredPowerState) {
            reasons.add(DataDisallowedReasonType.UNDESIRED_POWER_STATE);
        }
        if (!radioStateFromCarrier) {
            reasons.add(DataDisallowedReasonType.RADIO_DISABLED_BY_CARRIER);
        }
        if (!mDataEnabledSettings.isDataEnabled()) {
            reasons.add(DataDisallowedReasonType.DATA_DISABLED);
        }

        // If there are hard disallowed reasons, we should not allow data connection no matter what.
        if (reasons.containsHardDisallowedReasons()) {
            if (dataConnectionReasons != null) {
                dataConnectionReasons.copyFrom(reasons);
            }
            return false;
        }

        // Step 4: Determine if data should be allowed in some special conditions.

        // At this point, if data is not allowed, it must be because of the soft reasons. We
        // should start to check some special conditions that data will be allowed.

        // If the request APN type is unmetered and there are soft disallowed reasons (e.g. data
        // disabled, data roaming disabled) existing, we should allow the data because the user
        // won't be charged anyway.
        if (!isMeteredApnType && !reasons.allowed()) {
            reasons.add(DataAllowedReasonType.UNMETERED_APN);
        }

        // If the request is restricted and there are only soft disallowed reasons (e.g. data
        // disabled, data roaming disabled) existing, we should allow the data.
        if (apnContext != null
                && apnContext.hasRestrictedRequests(true)
                && !reasons.allowed()) {
            reasons.add(DataAllowedReasonType.RESTRICTED_REQUEST);
        }

        // If at this point, we still haven't built any disallowed reasons, we should allow data.
        if (reasons.allowed()) {
            reasons.add(DataAllowedReasonType.NORMAL);
        }

        if (dataConnectionReasons != null) {
            dataConnectionReasons.copyFrom(reasons);
        }

        return reasons.allowed();
    }

    // arg for setupDataOnConnectableApns
    private enum RetryFailures {
        // retry failed networks always (the old default)
        ALWAYS,
        // retry only when a substantial change has occurred.  Either:
        // 1) we were restricted by voice/data concurrency and aren't anymore
        // 2) our apn list has change
        ONLY_ON_CHANGE
    };

    protected void setupDataOnConnectableApns(String reason) {
        setupDataOnConnectableApns(reason, RetryFailures.ALWAYS);
    }

    private void setupDataOnConnectableApns(String reason, RetryFailures retryFailures) {
        if (VDBG) log("setupDataOnConnectableApns: " + reason);

        if (DBG && !VDBG) {
            StringBuilder sb = new StringBuilder(120);
            for (ApnContext apnContext : mPrioritySortedApnContexts) {
                sb.append(apnContext.getApnType());
                sb.append(":[state=");
                sb.append(apnContext.getState());
                sb.append(",enabled=");
                sb.append(apnContext.isEnabled());
                sb.append("] ");
            }
            log("setupDataOnConnectableApns: " + reason + " " + sb);
        }

        for (ApnContext apnContext : mPrioritySortedApnContexts) {
            if (VDBG) log("setupDataOnConnectableApns: apnContext " + apnContext);

            if (apnContext.getState() == DctConstants.State.FAILED
                    || apnContext.getState() == DctConstants.State.RETRYING) {
                if (retryFailures == RetryFailures.ALWAYS) {
                    apnContext.releaseDataConnection(reason);
                } else if (apnContext.isConcurrentVoiceAndDataAllowed() == false &&
                        mPhone.getServiceStateTracker().isConcurrentVoiceAndDataAllowed()) {
                    // RetryFailures.ONLY_ON_CHANGE - check if voice concurrency has changed
                    apnContext.releaseDataConnection(reason);
                }
            }
            if (apnContext.isConnectable()) {
                log("isConnectable() call trySetupData");
                apnContext.setReason(reason);
                trySetupData(apnContext, false);
            }
        }
    }

    boolean isEmergency() {
        final boolean result = mPhone.isInEcm() || mPhone.isInEmergencyCall();
        log("isEmergency: result=" + result);
        return result;
    }

    private boolean trySetupData(ApnContext apnContext, boolean isHandover) {

        if (mPhone.getSimulatedRadioControl() != null) {
            // Assume data is connected on the simulator
            // FIXME  this can be improved
            apnContext.setState(DctConstants.State.CONNECTED);
            mPhone.notifyDataConnection(apnContext.getApnType());

            log("trySetupData: X We're on the simulator; assuming connected retValue=true");
            return true;
        }

        DataConnectionReasons dataConnectionReasons = new DataConnectionReasons();
        boolean isDataAllowed = isDataAllowed(apnContext, dataConnectionReasons);
        String logStr = "trySetupData for APN type " + apnContext.getApnType() + ", reason: "
                + apnContext.getReason() + ", isHandover=" + isHandover + ". "
                + dataConnectionReasons.toString();
        if (DBG) log(logStr);
        apnContext.requestLog(logStr);
        if (isDataAllowed) {
            if (apnContext.getState() == DctConstants.State.FAILED) {
                String str = "trySetupData: make a FAILED ApnContext IDLE so its reusable";
                if (DBG) log(str);
                apnContext.requestLog(str);
                apnContext.setState(DctConstants.State.IDLE);
            }
            int radioTech = mPhone.getServiceState().getRilDataRadioTechnology();
            apnContext.setConcurrentVoiceAndDataAllowed(mPhone.getServiceStateTracker()
                    .isConcurrentVoiceAndDataAllowed());
            if (apnContext.getState() == DctConstants.State.IDLE) {
                String requestedApnType = apnContext.getApnType();
                /*when UICC card is not present, add default emergency apn to apnsettings
                  only if emergency apn is not present.
                */
                if(requestedApnType.equals(PhoneConstants.APN_TYPE_EMERGENCY)){
                    if(mAllApnSettings == null){
                        mAllApnSettings = new ArrayList<ApnSetting>();
                    }
                    addEmergencyApnSetting();
                }
                ArrayList<ApnSetting> waitingApns =
                        buildWaitingApns(requestedApnType, radioTech);
                if (waitingApns.isEmpty()) {
                    notifyNoData(DataFailCause.MISSING_UNKNOWN_APN, apnContext);
                    notifyOffApnsOfAvailability();
                    String str = "trySetupData: X No APN found retValue=false";
                    if (DBG) log(str);
                    apnContext.requestLog(str);
                    return false;
                } else {
                    apnContext.setWaitingApns(waitingApns);
                    if (DBG) {
                        log ("trySetupData: Create from mAllApnSettings : "
                                    + apnListToString(mAllApnSettings));
                    }
                }
            }

            boolean retValue = setupData(apnContext, radioTech, isHandover);
            notifyOffApnsOfAvailability();

            if (DBG) log("trySetupData: X retValue=" + retValue);
            return retValue;
        } else {
            if (!apnContext.getApnType().equals(PhoneConstants.APN_TYPE_DEFAULT)
                    && apnContext.isConnectable()) {
                mPhone.notifyDataConnectionFailed(apnContext.getApnType());
            }
            notifyOffApnsOfAvailability();

            StringBuilder str = new StringBuilder();

            str.append("trySetupData failed. apnContext = [type=" + apnContext.getApnType()
                    + ", mState=" + apnContext.getState() + ", apnEnabled="
                    + apnContext.isEnabled() + ", mDependencyMet="
                    + apnContext.isDependencyMet() + "] ");

            if (!mDataEnabledSettings.isDataEnabled()) {
                str.append("isDataEnabled() = false. " + mDataEnabledSettings);
            }

            // If this is a data retry, we should set the APN state to FAILED so it won't stay
            // in RETRYING forever.
            if (apnContext.getState() == DctConstants.State.RETRYING) {
                apnContext.setState(DctConstants.State.FAILED);
                str.append(" Stop retrying.");
            }

            if (DBG) log(str.toString());
            apnContext.requestLog(str.toString());
            return false;
        }
    }

    // Disabled apn's still need avail/unavail notifications - send them out
    protected void notifyOffApnsOfAvailability() {
        for (ApnContext apnContext : mApnContexts.values()) {
            if (!mAttached.get() || !apnContext.isReady()) {
                if (DBG) log("notifyOffApnOfAvailability type:" + apnContext.getApnType());
                mPhone.notifyDataConnection(apnContext.getApnType(),
                                            PhoneConstants.DataState.DISCONNECTED);
            } else {
                if (VDBG) {
                    log("notifyOffApnsOfAvailability skipped apn due to attached && isReady " +
                            apnContext.toString());
                }
            }
        }
    }

    /**
     * Clean up all data connections. Note this is just detach the APN context from the data
     * connection. After all APN contexts are detached from the data connection, the data
     * connection will be torn down.
     *
     * @param reason Reason for the clean up.
     */
    public void cleanUpAllConnections(String reason) {
        log("cleanUpAllConnections");
        Message msg = obtainMessage(DctConstants.EVENT_CLEAN_UP_ALL_CONNECTIONS);
        msg.obj = reason;
        sendMessage(msg);
    }

    /**
     * Clean up all data connections by detaching the APN contexts from the data connections, which
     * eventually tearing down all data connections after all APN contexts are detached from the
     * data connections.
     *
     * @param detach {@code true} if detaching APN context from the underlying data connection (when
     * no other APN context is attached to the data connection, the data connection will be torn
     * down.) {@code false} to only reset the data connection's state machine.
     *
     * @param reason reason for the clean up.
     * @return boolean - true if we did cleanup any connections, false if they
     *                   were already all disconnected.
     */
    private boolean cleanUpAllConnectionsInternal(boolean detach, String reason) {
        if (DBG) log("cleanUpAllConnections: detach=" + detach + " reason=" + reason);
        boolean didDisconnect = false;
        boolean disableMeteredOnly = false;

        // reasons that only metered apn will be torn down
        if (!TextUtils.isEmpty(reason)) {
            disableMeteredOnly = reason.equals(Phone.REASON_DATA_SPECIFIC_DISABLED) ||
                    reason.equals(Phone.REASON_ROAMING_ON) ||
                    reason.equals(Phone.REASON_CARRIER_ACTION_DISABLE_METERED_APN) ||
                    reason.equals(Phone.REASON_SINGLE_PDN_ARBITRATION) ||
                    reason.equals(Phone.REASON_PDP_RESET);
        }

        for (ApnContext apnContext : mApnContexts.values()) {
            if (disableMeteredOnly) {
<<<<<<< HEAD
                if (!apnContext.getApnType().equals(PhoneConstants.APN_TYPE_IMS)) {
                    // Use ApnSetting to decide metered or non-metered.
                    // Tear down all metered data connections.
                    ApnSetting apnSetting = apnContext.getApnSetting();
                    if (apnSetting != null && ApnSettingUtils.isMetered(apnSetting, mPhone)) {
                            if (apnContext.isDisconnected() == false) didDisconnect = true;
                            if (DBG) log("clean up metered ApnContext Type: " +
                                    apnContext.getApnType());
                            apnContext.setReason(reason);
                            cleanUpConnectionInternal(tearDown, apnContext);
                    }
=======
                // Use ApnSetting to decide metered or non-metered.
                // Tear down all metered data connections.
                ApnSetting apnSetting = apnContext.getApnSetting();
                if (apnSetting != null && ApnSettingUtils.isMetered(apnSetting, mPhone)) {
                    if (apnContext.isDisconnected() == false) didDisconnect = true;
                    if (DBG) log("clean up metered ApnContext Type: " + apnContext.getApnType());
                    apnContext.setReason(reason);
                    cleanUpConnectionInternal(detach, false, apnContext);
>>>>>>> 88b19259
                }
            } else {
                // Exclude the IMS APN from single data connection case.
                if (reason.equals(Phone.REASON_SINGLE_PDN_ARBITRATION)
                        && apnContext.getApnType().equals(PhoneConstants.APN_TYPE_IMS)) {
                    continue;
                }
                // TODO - only do cleanup if not disconnected
                if (apnContext.isDisconnected() == false) didDisconnect = true;
                apnContext.setReason(reason);
                cleanUpConnectionInternal(detach, false, apnContext);
            }
        }

        stopNetStatPoll();
        stopDataStallAlarm();

        // TODO: Do we need mRequestedApnType?
        mRequestedApnType = ApnSetting.TYPE_DEFAULT;

        log("cleanUpConnectionInternal: mDisconnectPendingCount = " + mDisconnectPendingCount);
        if (detach && mDisconnectPendingCount == 0) {
            notifyAllDataDisconnected();
        }

        return didDisconnect;
    }

    /**
     * Detach the APN context from the associated data connection. This data connection might be
     * torn down if no other APN context is attached to it.
     *
     * @param apnContext The APN context to be detached
     */
    void cleanUpConnection(ApnContext apnContext) {
        if (DBG) log("cleanUpConnection: apnContext=" + apnContext);
        Message msg = obtainMessage(DctConstants.EVENT_CLEAN_UP_CONNECTION);
        msg.arg2 = 0;
        msg.obj = apnContext;
        sendMessage(msg);
    }

    /**
     * Detach the APN context from the associated data connection. This data connection will be
     * torn down if no other APN context is attached to it.
     *
     * @param detach {@code true} if detaching APN context from the underlying data connection (when
     * no other APN context is attached to the data connection, the data connection will be torn
     * down.) {@code false} to only reset the data connection's state machine.
     * @param isHandover {@code true} if this is a handover request. When this is set to
     * {@code true}, {@code detach} also needs to be set to {@code true}.
     * @param apnContext The APN context to be detached.
     */
    private void cleanUpConnectionInternal(boolean detach, boolean isHandover,
                                           ApnContext apnContext) {
        if (apnContext == null) {
            if (DBG) log("cleanUpConnectionInternal: apn context is null");
            return;
        }

        DataConnection dataConnection = apnContext.getDataConnection();
        String str = "cleanUpConnectionInternal: detach=" + detach + " reason="
                + apnContext.getReason();
        if (VDBG) log(str + " apnContext=" + apnContext);
        apnContext.requestLog(str);
        if (detach) {
            if (apnContext.isDisconnected()) {
                // The request is detach and but ApnContext is not connected.
                // If apnContext is not enabled anymore, break the linkage to the data connection.
                apnContext.releaseDataConnection("");
            } else {
                // Connection is still there. Try to clean up.
                if (dataConnection != null) {
                    if (apnContext.getState() != DctConstants.State.DISCONNECTING) {
                        boolean disconnectAll = false;
                        if (PhoneConstants.APN_TYPE_DUN.equals(apnContext.getApnType())) {
                            // CAF_MSIM is this below condition required.
                            // if (PhoneConstants.APN_TYPE_DUN.equals(PhoneConstants.APN_TYPE_DEFAULT)) {
                            if (teardownForDun()) {
                                if (DBG) {
                                    log("cleanUpConnectionInternal: disconnectAll DUN connection");
                                }
                                // we need to tear it down - we brought it up just for dun and
                                // other people are camped on it and now dun is done.  We need
                                // to stop using it and let the normal apn list get used to find
                                // connections for the remaining desired connections
                                disconnectAll = true;
                            }
                        }
                        final int generation = apnContext.getConnectionGeneration();
                        str = "cleanUpConnectionInternal: tearing down"
                                + (disconnectAll ? " all" : "") + " using gen#" + generation;
                        if (DBG) log(str + "apnContext=" + apnContext);
                        apnContext.requestLog(str);
                        Pair<ApnContext, Integer> pair = new Pair<>(apnContext, generation);
                        Message msg = obtainMessage(DctConstants.EVENT_DISCONNECT_DONE, pair);

                        if (disconnectAll || isHandover) {
                            dataConnection.tearDownAll(apnContext.getReason(), isHandover, msg);
                        } else {
                            dataConnection.tearDown(apnContext, apnContext.getReason(), msg);
                        }

                        apnContext.setState(DctConstants.State.DISCONNECTING);
                        mDisconnectPendingCount++;
                    }
                } else {
                    // apn is connected but no reference to the data connection.
                    // Should not be happen, but reset the state in case.
                    apnContext.setState(DctConstants.State.IDLE);
                    apnContext.requestLog("cleanUpConnectionInternal: connected, bug no dc");
                    mPhone.notifyDataConnection(apnContext.getApnType());
                }
            }
        } else {
            // force clean up the data connection.
            if (dataConnection != null) dataConnection.reset();
            apnContext.setState(DctConstants.State.IDLE);
            mPhone.notifyDataConnection(apnContext.getApnType());
            apnContext.setDataConnection(null);
        }

        // Make sure reconnection alarm is cleaned up if there is no ApnContext
        // associated to the connection.
        if (dataConnection != null) {
            cancelReconnectAlarm(apnContext);
        }
        str = "cleanUpConnectionInternal: X detach=" + detach + " reason="
                + apnContext.getReason();
        if (DBG) log(str + " apnContext=" + apnContext + " dc=" + apnContext.getDataConnection());
        apnContext.requestLog(str);
    }

    /**
     * Fetch the DUN apns
     * @return a list of DUN ApnSetting objects
     */
    @VisibleForTesting
    public @NonNull ArrayList<ApnSetting> fetchDunApns() {
        if (SystemProperties.getBoolean("net.tethering.noprovisioning", false)) {
            log("fetchDunApns: net.tethering.noprovisioning=true ret: empty list");
            return new ArrayList<ApnSetting>(0);
        }
        int bearer = mPhone.getServiceState().getRilDataRadioTechnology();
        IccRecords r = mIccRecords.get();
        String operator = mPhone.getOperatorNumeric();
        ArrayList<ApnSetting> dunCandidates = new ArrayList<ApnSetting>();
        ArrayList<ApnSetting> retDunSettings = new ArrayList<ApnSetting>();

        // Places to look for tether APN in order: TETHER_DUN_APN setting (to be deprecated soon),
        // APN database
        String apnData = Settings.Global.getString(mResolver, Settings.Global.TETHER_DUN_APN);
        if (!TextUtils.isEmpty(apnData)) {
            dunCandidates.addAll(ApnSetting.arrayFromString(apnData));
            if (VDBG) log("fetchDunApns: dunCandidates from Setting: " + dunCandidates);
        }

        if (dunCandidates.isEmpty()) {
            if (!ArrayUtils.isEmpty(mAllApnSettings)) {
                for (ApnSetting apn : mAllApnSettings) {
                    if (apn.canHandleType(ApnSetting.TYPE_DUN)) {
                        dunCandidates.add(apn);
                    }
                }
                if (VDBG) log("fetchDunApns: dunCandidates from database: " + dunCandidates);
            }
        }

        for (ApnSetting dunSetting : dunCandidates) {
            if (!ServiceState.bitmaskHasTech(dunSetting.getNetworkTypeBitmask(),
                    ServiceState.rilRadioTechnologyToNetworkType(bearer))) {
                continue;
            }
            retDunSettings.add(dunSetting);
        }

        if (VDBG) log("fetchDunApns: dunSettings=" + retDunSettings);
        return retDunSettings;
    }

    private int getPreferredApnSetId() {
        Cursor c = mPhone.getContext().getContentResolver()
                .query(Uri.withAppendedPath(Telephony.Carriers.CONTENT_URI,
                    "preferapnset/subId/" + mPhone.getSubId()),
                        new String[] {Telephony.Carriers.APN_SET_ID}, null, null, null);
        if (c == null) {
            loge("getPreferredApnSetId: cursor is null");
            return Telephony.Carriers.NO_APN_SET_ID;
        }

        int setId;
        if (c.getCount() < 1) {
            loge("getPreferredApnSetId: no APNs found");
            setId = Telephony.Carriers.NO_APN_SET_ID;
        } else {
            c.moveToFirst();
            setId = c.getInt(0 /* index of Telephony.Carriers.APN_SET_ID */);
        }

        if (!c.isClosed()) {
            c.close();
        }
        return setId;
    }

    public boolean hasMatchedTetherApnSetting() {
        ArrayList<ApnSetting> matches = fetchDunApns();
        log("hasMatchedTetherApnSetting: APNs=" + matches);
        return matches.size() > 0;
    }

    /**
     * @return the {@link DataConnection} with the given context id {@code cid}.
     */
    public DataConnection getDataConnectionByContextId(int cid) {
        return mDcc.getActiveDcByCid(cid);
    }

    /**
     * @return the {@link DataConnection} with the given APN context. Null if no data connection
     * is found.
     */
    public @Nullable DataConnection getDataConnectionByApnType(String apnType) {
        // TODO: Clean up all APN type in string usage
        ApnContext apnContext = mApnContexts.get(apnType);
        if (apnContext != null) {
            return apnContext.getDataConnection();
        }
        return null;
    }

    /**
     * Determine if DUN connection is special and we need to teardown on start/stop
     */
    private boolean teardownForDun() {
        // CDMA always needs to do this the profile id is correct
        final int rilRat = mPhone.getServiceState().getRilDataRadioTechnology();
        if (ServiceState.isCdma(rilRat)) return true;

        ArrayList<ApnSetting> apns = fetchDunApns();
        return apns.size() > 0;
    }

    /**
     * Cancels the alarm associated with apnContext.
     *
     * @param apnContext on which the alarm should be stopped.
     */
    private void cancelReconnectAlarm(ApnContext apnContext) {
        if (apnContext == null) return;

        PendingIntent intent = apnContext.getReconnectIntent();

        if (intent != null) {
                AlarmManager am =
                    (AlarmManager) mPhone.getContext().getSystemService(Context.ALARM_SERVICE);
                am.cancel(intent);
                apnContext.setReconnectIntent(null);
        }
    }

    boolean isPermanentFailure(@DataFailCause.FailCause int dcFailCause) {
        return (DataFailCause.isPermanentFailure(mPhone.getContext(), dcFailCause,
                mPhone.getSubId())
                && (mAttached.get() == false || dcFailCause != DataFailCause.SIGNAL_LOST));
    }

    private DataConnection findFreeDataConnection() {
        for (DataConnection dataConnection : mDataConnections.values()) {
            boolean inUse = false;
            for (ApnContext apnContext : mApnContexts.values()) {
                if (apnContext.getDataConnection() == dataConnection) {
                    inUse = true;
                    break;
                }
            }
            if (!inUse) {
                if (DBG) {
                    log("findFreeDataConnection: found free DataConnection=" + dataConnection);
                }
                return dataConnection;
            }
        }
        log("findFreeDataConnection: NO free DataConnection");
        return null;
    }

    /**
     * Setup a data connection based on given APN type.
     *
     * @param apnContext APN context
     * @param radioTech RAT of the data connection
     * @param isHandover {@code true} if this is for data handover
     * @return True if successful, otherwise false.
     */
    private boolean setupData(ApnContext apnContext, int radioTech, boolean isHandover) {
        if (DBG) log("setupData: apnContext=" + apnContext + ", isHandover=" + isHandover);
        apnContext.requestLog("setupData. handover=" + isHandover);
        ApnSetting apnSetting;
        DataConnection dataConnection = null;

        apnSetting = apnContext.getNextApnSetting();

        if (apnSetting == null) {
            if (DBG) log("setupData: return for no apn found!");
            return false;
        }

        // profile id is only meaningful when the profile is persistent on the modem.
        int profileId = DATA_PROFILE_INVALID;
        if (apnSetting.isPersistent()) {
            profileId = apnSetting.getProfileId();
            if (profileId == DATA_PROFILE_DEFAULT) {
                profileId = getApnProfileID(apnContext.getApnType());
            }
        }

        // On CDMA, if we're explicitly asking for DUN, we need have
        // a dun-profiled connection so we can't share an existing one
        // On GSM/LTE we can share existing apn connections provided they support
        // this type.
        if (!apnContext.getApnType().equals(PhoneConstants.APN_TYPE_DUN)
                || ServiceState.isGsm(mPhone.getServiceState().getRilDataRadioTechnology())) {
            dataConnection = checkForCompatibleConnectedApnContext(apnContext);
            if (dataConnection != null) {
                // Get the apn setting used by the data connection
                ApnSetting dataConnectionApnSetting = dataConnection.getApnSetting();
                if (dataConnectionApnSetting != null) {
                    // Setting is good, so use it.
                    apnSetting = dataConnectionApnSetting;
                }
            }
        }
        if (dataConnection == null) {
            if (isOnlySingleDcAllowed(radioTech)) {
                if (isHigherPriorityApnContextActive(apnContext)) {
                    if (DBG) {
                        log("setupData: Higher priority ApnContext active.  Ignoring call");
                    }
                    return false;
                }

                if (!apnContext.getApnType().equals(PhoneConstants.APN_TYPE_IMS)) {
                    // Only lower priority calls left.  Disconnect them all in this single PDP case
                    // so that we can bring up the requested higher priority call (once we receive
                    // response for deactivate request for the calls we are about to disconnect
                    if (cleanUpAllConnectionsInternal(true, Phone.REASON_SINGLE_PDN_ARBITRATION)) {
                        // If any call actually requested to be disconnected, means we can't
                        // bring up this connection yet as we need to wait for those data calls
                        // to be disconnected.
                        if (DBG) log("setupData: Some calls are disconnecting first." +
                                " Wait and retry");
                        return false;
                    }
                }

                // No other calls are active, so proceed
                if (DBG) log("setupData: Single pdp. Continue setting up data call.");
            }

            dataConnection = findFreeDataConnection();

            if (dataConnection == null) {
                dataConnection = createDataConnection();
            }

            if (dataConnection == null) {
                if (DBG) log("setupData: No free DataConnection and couldn't create one, WEIRD");
                return false;
            }
        }
        final int generation = apnContext.incAndGetConnectionGeneration();
        if (DBG) {
            log("setupData: dc=" + dataConnection + " apnSetting=" + apnSetting + " gen#="
                    + generation);
        }

        apnContext.setDataConnection(dataConnection);
        apnContext.setApnSetting(apnSetting);
        apnContext.setState(DctConstants.State.CONNECTING);
        mPhone.notifyDataConnection(apnContext.getApnType());

        Message msg = obtainMessage();
        msg.what = DctConstants.EVENT_DATA_SETUP_COMPLETE;
        msg.obj = new Pair<ApnContext, Integer>(apnContext, generation);
        dataConnection.bringUp(apnContext, profileId, radioTech, msg, generation, isHandover);

        if (DBG) log("setupData: initing!");
        return true;
    }

    protected  void setInitialAttachApn() {
        ApnSetting iaApnSetting = null;
        ApnSetting defaultApnSetting = null;
        ApnSetting firstApnSetting = null;

        log("setInitialApn: E mPreferredApn=" + mPreferredApn);

        if (mPreferredApn != null && mPreferredApn.canHandleType(ApnSetting.TYPE_IA)) {
              iaApnSetting = mPreferredApn;
        } else if (!mAllApnSettings.isEmpty()) {
            firstApnSetting = mAllApnSettings.get(0);
            log("setInitialApn: firstApnSetting=" + firstApnSetting);

            // Search for Initial APN setting and the first apn that can handle default
            for (ApnSetting apn : mAllApnSettings) {
                if (apn.canHandleType(ApnSetting.TYPE_IA)) {
                    // The Initial Attach APN is highest priority so use it if there is one
                    log("setInitialApn: iaApnSetting=" + apn);
                    iaApnSetting = apn;
                    break;
                } else if ((defaultApnSetting == null)
                        && (apn.canHandleType(ApnSetting.TYPE_DEFAULT))) {
                    // Use the first default apn if no better choice
                    log("setInitialApn: defaultApnSetting=" + apn);
                    defaultApnSetting = apn;
                }
            }
        }

        if ((iaApnSetting == null) && (defaultApnSetting == null) &&
                !allowInitialAttachForOperator()) {
            log("Abort Initial attach");
            return;
        }
        // The priority of apn candidates from highest to lowest is:
        //   1) APN_TYPE_IA (Initial Attach)
        //   2) mPreferredApn, i.e. the current preferred apn
        //   3) The first apn that than handle APN_TYPE_DEFAULT
        //   4) The first APN we can find.

        ApnSetting initialAttachApnSetting = null;
        if (iaApnSetting != null) {
            if (DBG) log("setInitialAttachApn: using iaApnSetting");
            initialAttachApnSetting = iaApnSetting;
        } else if (mPreferredApn != null) {
            if (DBG) log("setInitialAttachApn: using mPreferredApn");
            initialAttachApnSetting = mPreferredApn;
        } else if (defaultApnSetting != null) {
            if (DBG) log("setInitialAttachApn: using defaultApnSetting");
            initialAttachApnSetting = defaultApnSetting;
        } else if (firstApnSetting != null) {
            if (DBG) log("setInitialAttachApn: using firstApnSetting");
            initialAttachApnSetting = firstApnSetting;
        }

        if (initialAttachApnSetting == null) {
            if (DBG) log("setInitialAttachApn: X There in no available apn");
        } else {
            String numeric = mPhone.getOperatorNumeric();
            if (numeric != null &&
                    !numeric.equalsIgnoreCase(initialAttachApnSetting.getOperatorNumeric())) {
                if (DBG) log("setInitialAttachApn: use empty apn");
                //Add empty apn and send attach request
                initialAttachApnSetting = ApnSetting.makeApnSetting(-1, numeric, "", "", "", -1,
                        null, "", -1, "", "", 0, ApnSetting.TYPE_IA, ApnSetting.PROTOCOL_IPV4V6,
                        ApnSetting.PROTOCOL_IPV4V6, true, 0, 0, false, 0, 0, 0, 0, -1, "");
             }

            if (DBG) log("setInitialAttachApn: X selected Apn=" + initialAttachApnSetting);
            mDataServiceManager.setInitialAttachApn(createDataProfile(initialAttachApnSetting,
                            initialAttachApnSetting.equals(getPreferredApn())),
                    mPhone.getServiceState().getDataRoamingFromRegistration(), null);
        }
    }

    protected boolean allowInitialAttachForOperator() {
        return true;
    }

    /**
     * Handles changes to the APN database.
     */
    private void onApnChanged() {
        DctConstants.State overallState = getOverallState();
        boolean isDisconnected = (overallState == DctConstants.State.IDLE ||
                overallState == DctConstants.State.FAILED);

        if (mPhone instanceof GsmCdmaPhone) {
            // The "current" may no longer be valid.  MMS depends on this to send properly. TBD
            ((GsmCdmaPhone)mPhone).updateCurrentCarrierInProvider();
        }

        // TODO: It'd be nice to only do this if the changed entrie(s)
        // match the current operator.
        if (DBG) log("onApnChanged: createAllApnList and cleanUpAllConnections");
        createAllApnList();
        setDataProfilesAsNeeded();
        setInitialAttachApn();
        cleanUpConnectionsOnUpdatedApns(!isDisconnected, Phone.REASON_APN_CHANGED);

        // FIXME: See bug 17426028 maybe no conditional is needed.
        if (mPhone.getSubId() == SubscriptionManager.getDefaultDataSubscriptionId()) {
            setupDataOnConnectableApns(Phone.REASON_APN_CHANGED, RetryFailures.ALWAYS);
        }
    }

    /**
     * "Active" here means ApnContext isEnabled() and not in FAILED state
     * @param apnContext to compare with
     * @return true if higher priority active apn found
     */
    private boolean isHigherPriorityApnContextActive(ApnContext apnContext) {
        if (apnContext.getApnType().equals(PhoneConstants.APN_TYPE_IMS)) {
            return false;
        }

        for (ApnContext otherContext : mPrioritySortedApnContexts) {
            if (otherContext.getApnType().equals(PhoneConstants.APN_TYPE_IMS)) {
                continue;
            }
            if (apnContext.getApnType().equalsIgnoreCase(otherContext.getApnType())) return false;
            if (otherContext.isEnabled() && otherContext.getState() != DctConstants.State.FAILED) {
                return true;
            }
        }
        return false;
    }

    /**
     * Reports if we support multiple connections or not.
     * This is a combination of factors, based on carrier and RAT.
     * @param rilRadioTech the RIL Radio Tech currently in use
     * @return true if only single DataConnection is allowed
     */
    private boolean isOnlySingleDcAllowed(int rilRadioTech) {
        // Default single dc rats with no knowledge of carrier
        int[] singleDcRats = null;
        // get the carrier specific value, if it exists, from CarrierConfigManager.
        // generally configManager and bundle should not be null, but if they are it should be okay
        // to leave singleDcRats null as well
        CarrierConfigManager configManager = (CarrierConfigManager)
                mPhone.getContext().getSystemService(Context.CARRIER_CONFIG_SERVICE);
        if (configManager != null) {
            PersistableBundle bundle = configManager.getConfigForSubId(mPhone.getSubId());
            if (bundle != null) {
                singleDcRats = bundle.getIntArray(
                        CarrierConfigManager.KEY_ONLY_SINGLE_DC_ALLOWED_INT_ARRAY);
            }
        }
        boolean onlySingleDcAllowed = false;
        if (Build.IS_DEBUGGABLE &&
                SystemProperties.getBoolean("persist.telephony.test.singleDc", false)) {
            onlySingleDcAllowed = true;
        }
        if (singleDcRats != null) {
            for (int i=0; i < singleDcRats.length && onlySingleDcAllowed == false; i++) {
                if (rilRadioTech == singleDcRats[i]) onlySingleDcAllowed = true;
            }
        }

        if (DBG) log("isOnlySingleDcAllowed(" + rilRadioTech + "): " + onlySingleDcAllowed);
        return onlySingleDcAllowed;
    }

    void sendRestartRadio() {
        if (DBG)log("sendRestartRadio:");
        Message msg = obtainMessage(DctConstants.EVENT_RESTART_RADIO);
        sendMessage(msg);
    }

    private void restartRadio() {
        if (DBG) log("restartRadio: ************TURN OFF RADIO**************");
        cleanUpAllConnectionsInternal(true, Phone.REASON_RADIO_TURNED_OFF);
        mPhone.getServiceStateTracker().powerOffRadioSafely();
        /* Note: no need to call setRadioPower(true).  Assuming the desired
         * radio power state is still ON (as tracked by ServiceStateTracker),
         * ServiceStateTracker will call setRadioPower when it receives the
         * RADIO_STATE_CHANGED notification for the power off.  And if the
         * desired power state has changed in the interim, we don't want to
         * override it with an unconditional power on.
         */

        int reset = Integer.parseInt(SystemProperties.get("net.ppp.reset-by-timeout", "0"));
        try {
            SystemProperties.set("net.ppp.reset-by-timeout", String.valueOf(reset + 1));
        } catch (RuntimeException ex) {
            log("Failed to set net.ppp.reset-by-timeout");
        }
    }

    /**
     * Return true if data connection need to be setup after disconnected due to
     * reason.
     *
     * @param apnContext APN context
     * @return true if try setup data connection is need for this reason
     */
    private boolean retryAfterDisconnected(ApnContext apnContext) {
        boolean retry = true;
        String reason = apnContext.getReason();

        if ( Phone.REASON_RADIO_TURNED_OFF.equals(reason) ||
                (isOnlySingleDcAllowed(mPhone.getServiceState().getRilDataRadioTechnology())
                 && isHigherPriorityApnContextActive(apnContext))) {
            retry = false;
        }
        return retry;
    }

    private void startAlarmForReconnect(long delay, ApnContext apnContext) {
        String apnType = apnContext.getApnType();

        Intent intent = new Intent(INTENT_RECONNECT_ALARM + "." + apnType);
        intent.putExtra(INTENT_RECONNECT_ALARM_EXTRA_REASON, apnContext.getReason());
        intent.putExtra(INTENT_RECONNECT_ALARM_EXTRA_TYPE, apnType);
        intent.putExtra(INTENT_RECONNECT_ALARM_EXTRA_TRANSPORT_TYPE, mTransportType);
        SubscriptionManager.putPhoneIdAndSubIdExtra(intent, mPhone.getPhoneId());
        intent.addFlags(Intent.FLAG_RECEIVER_FOREGROUND);

        if (DBG) {
            log("startAlarmForReconnect: delay=" + delay + " action=" + intent.getAction()
                    + " apn=" + apnContext);
        }

        PendingIntent alarmIntent = PendingIntent.getBroadcast(mPhone.getContext(), 0,
                                        intent, PendingIntent.FLAG_UPDATE_CURRENT);
        apnContext.setReconnectIntent(alarmIntent);

        // Use the exact timer instead of the inexact one to provide better user experience.
        // In some extreme cases, we saw the retry was delayed for few minutes.
        // Note that if the stated trigger time is in the past, the alarm will be triggered
        // immediately.
        mAlarmManager.setExact(AlarmManager.ELAPSED_REALTIME_WAKEUP,
                SystemClock.elapsedRealtime() + delay, alarmIntent);
    }

    private void notifyNoData(@DataFailCause.FailCause int lastFailCauseCode,
                              ApnContext apnContext) {
        if (DBG) log( "notifyNoData: type=" + apnContext.getApnType());
        if (isPermanentFailure(lastFailCauseCode)
            && (!apnContext.getApnType().equals(PhoneConstants.APN_TYPE_DEFAULT))) {
            mPhone.notifyDataConnectionFailed(apnContext.getApnType());
        }
    }

    public boolean getAutoAttachOnCreation() {
        return mAutoAttachOnCreation.get();
    }

    protected void onRecordsLoadedOrSubIdChanged() {
        if (DBG) log("onRecordsLoadedOrSubIdChanged: createAllApnList");
        mAutoAttachOnCreationConfig = mPhone.getContext().getResources()
                .getBoolean(com.android.internal.R.bool.config_auto_attach_data_on_creation);

        createAllApnList();
        setDataProfilesAsNeeded();
        setInitialAttachApn();
        if (mPhone.mCi.getRadioState() == TelephonyManager.RADIO_POWER_ON) {
            if (DBG) log("onRecordsLoadedOrSubIdChanged: notifying data availability");
            notifyOffApnsOfAvailability();
        }
        setupDataOnConnectableApns(Phone.REASON_SIM_LOADED, RetryFailures.ALWAYS);
    }

    private void onSimNotReady() {
        if (DBG) log("onSimNotReady");

        cleanUpAllConnectionsInternal(true, Phone.REASON_SIM_NOT_READY);
        mAllApnSettings.clear();
        mAutoAttachOnCreationConfig = false;
        // Clear auto attach as modem is expected to do a new attach once SIM is ready
        mAutoAttachOnCreation.set(false);
        mOnSubscriptionsChangedListener.mPreviousSubId.set(
                SubscriptionManager.INVALID_SUBSCRIPTION_ID);
        // In no-sim case, we should still send the emergency APN to the modem, if there is any.
        createAllApnList();
        setDataProfilesAsNeeded();
    }

    private DataConnection checkForCompatibleConnectedApnContext(ApnContext apnContext) {
        int apnType = apnContext.getApnTypeBitmask();
        ArrayList<ApnSetting> dunSettings = null;

        if (ApnSetting.TYPE_DUN == apnType) {
            dunSettings = sortApnListByPreferred(fetchDunApns());
        }
        if (DBG) {
            log("checkForCompatibleConnectedApnContext: apnContext=" + apnContext );
        }

        DataConnection potentialDc = null;
        ApnContext potentialApnCtx = null;
        for (ApnContext curApnCtx : mApnContexts.values()) {
            DataConnection curDc = curApnCtx.getDataConnection();
            if (curDc != null) {
                ApnSetting apnSetting = curApnCtx.getApnSetting();
                log("apnSetting: " + apnSetting);
                if (dunSettings != null && dunSettings.size() > 0) {
                    for (ApnSetting dunSetting : dunSettings) {
                        if (dunSetting.equals(apnSetting)) {
                            switch (curApnCtx.getState()) {
                                case CONNECTED:
                                    if (DBG) {
                                        log("checkForCompatibleConnectedApnContext:"
                                                + " found dun conn=" + curDc
                                                + " curApnCtx=" + curApnCtx);
                                    }
                                    return curDc;
                                case CONNECTING:
                                    potentialDc = curDc;
                                    potentialApnCtx = curApnCtx;
                                    break;
                                default:
                                    // Not connected, potential unchanged
                                    break;
                            }
                        }
                    }
                } else if (apnSetting != null && apnSetting.canHandleType(apnType)) {
                    switch (curApnCtx.getState()) {
                        case CONNECTED:
                            if (DBG) {
                                log("checkForCompatibleConnectedApnContext:"
                                        + " found canHandle conn=" + curDc
                                        + " curApnCtx=" + curApnCtx);
                            }
                            return curDc;
                        case CONNECTING:
                            potentialDc = curDc;
                            potentialApnCtx = curApnCtx;
                            break;
                        default:
                            // Not connected, potential unchanged
                            break;
                    }
                }
            } else {
                if (VDBG) {
                    log("checkForCompatibleConnectedApnContext: not conn curApnCtx=" + curApnCtx);
                }
            }
        }
        if (potentialDc != null) {
            if (DBG) {
                log("checkForCompatibleConnectedApnContext: found potential conn=" + potentialDc
                        + " curApnCtx=" + potentialApnCtx);
            }
            return potentialDc;
        }

        if (DBG) log("checkForCompatibleConnectedApnContext: NO conn apnContext=" + apnContext);
        return null;
    }

    public void enableApn(@ApnSetting.ApnType int apnType, @RequestNetworkType int requestType) {
        sendMessage(obtainMessage(DctConstants.EVENT_ENABLE_APN, apnType, requestType));
    }

    private void onEnableApn(@ApnSetting.ApnType int apnType, @RequestNetworkType int requestType) {
        ApnContext apnContext = mApnContextsByType.get(apnType);
        if (apnContext == null) {
            loge("onEnableApn(" + apnType + "): NO ApnContext");
            return;
        }

        boolean trySetup = false;
        String str = "onEnableApn: apnType=" + ApnSetting.getApnTypeString(apnType)
                + ", request type=" + requestType;
        if (DBG) log(str);
        apnContext.requestLog(str);

        if (!apnContext.isDependencyMet()) {
            apnContext.setReason(Phone.REASON_DATA_DEPENDENCY_UNMET);
            apnContext.setEnabled(true);
            str = "onEnableApn: dependency is not met.";
            if (DBG) log(str);
            apnContext.requestLog(str);
            return;
        }

        if (apnContext.isReady()) {
            DctConstants.State state = apnContext.getState();
            switch(state) {
                case CONNECTING:
                case CONNECTED:
                case DISCONNECTING:
                    // We're "READY" and active so just return
                    if (DBG) log("onEnableApn: 'ready' so return");
                    apnContext.requestLog("onEnableApn state=" + state + ", so return");
                    return;
                case IDLE:
                    // fall through: this is unexpected but if it happens cleanup and try setup
                case FAILED:
                case RETRYING:
                    // We're "READY" but not active so disconnect (cleanup = true) and
                    // connect (trySetup = true) to be sure we retry the connection.
                    trySetup = true;
                    apnContext.setReason(Phone.REASON_DATA_ENABLED);
                    break;
            }
        } else {
            if (apnContext.isEnabled()) {
                apnContext.setReason(Phone.REASON_DATA_DEPENDENCY_MET);
            } else {
                apnContext.setReason(Phone.REASON_DATA_ENABLED);
            }
            if (apnContext.getState() == DctConstants.State.FAILED) {
                apnContext.setState(DctConstants.State.IDLE);
            }
            trySetup = true;
        }
        apnContext.setEnabled(true);
        if (trySetup) {
            apnContext.resetErrorCodeRetries();
            trySetupData(apnContext, requestType == REQUEST_TYPE_HANDOVER);
        }
    }

    public void disableApn(@ApnSetting.ApnType int apnType, @ReleaseNetworkType int releaseType) {
        sendMessage(obtainMessage(DctConstants.EVENT_DISABLE_APN, apnType, releaseType));
    }

    private void onDisableApn(@ApnSetting.ApnType int apnType,
                              @ReleaseNetworkType int releaseType) {
        ApnContext apnContext = mApnContextsByType.get(apnType);
        if (apnContext == null) {
            loge("disableApn(" + apnType + "): NO ApnContext");
            return;
        }

        boolean cleanup = false;
        String str = "onDisableApn: apnType=" + ApnSetting.getApnTypeString(apnType)
                + ", release type=" + releaseType;
        if (DBG) log(str);
        apnContext.requestLog(str);

        if (apnContext.isReady()) {
            cleanup = (releaseType == RELEASE_TYPE_DETACH
                    || releaseType == RELEASE_TYPE_HANDOVER);
            if (apnContext.isDependencyMet()) {
                apnContext.setReason(Phone.REASON_DATA_DISABLED_INTERNAL);
                // If ConnectivityService has disabled this network, stop trying to bring
                // it up, but do not tear it down - ConnectivityService will do that
                // directly by talking with the DataConnection.
                //
                // This doesn't apply to DUN, however.  Those connections have special
                // requirements from carriers and we need stop using them when the dun
                // request goes away.  This applies to both CDMA and GSM because they both
                // can declare the DUN APN sharable by default traffic, thus still satisfying
                // those requests and not torn down organically.
                if ((PhoneConstants.APN_TYPE_DUN.equals(apnContext.getApnType())
                        && teardownForDun())
                        || apnContext.getState() != DctConstants.State.CONNECTED) {
                    str = "Clean up the connection. Apn type = " + apnContext.getApnType()
                            + ", state = " + apnContext.getState();
                    if (DBG) log(str);
                    apnContext.requestLog(str);
                    cleanup = true;
                }
            } else {
                apnContext.setReason(Phone.REASON_DATA_DEPENDENCY_UNMET);
            }
        }

        apnContext.setEnabled(false);
        if (cleanup) {
            cleanUpConnectionInternal(true, releaseType == RELEASE_TYPE_HANDOVER, apnContext);
        }

        if (isOnlySingleDcAllowed(mPhone.getServiceState().getRilDataRadioTechnology())
                && !isHigherPriorityApnContextActive(apnContext)) {
            if (DBG) log("disableApn:isOnlySingleDcAllowed true & higher priority APN disabled");
            // If the highest priority APN is disabled and only single
            // data call is allowed, try to setup data call on other connectable APN.
            setupDataOnConnectableApns(Phone.REASON_SINGLE_PDN_ARBITRATION, RetryFailures.ALWAYS);
        }
    }

    /**
     * Modify {@link android.provider.Settings.Global#DATA_ROAMING} value for user modification only
     */
    public void setDataRoamingEnabledByUser(boolean enabled) {
        final int phoneSubId = mPhone.getSubId();
        if (getDataRoamingEnabled() != enabled) {
            int roaming = enabled ? 1 : 0;

            // For single SIM phones, this is a per phone property.
            if (mTelephonyManager.getSimCount() == 1) {
                Settings.Global.putInt(mResolver, Settings.Global.DATA_ROAMING, roaming);
                setDataRoamingFromUserAction(true);
            } else {
                Settings.Global.putInt(mResolver, Settings.Global.DATA_ROAMING +
                         phoneSubId, roaming);
            }

            mSubscriptionManager.setDataRoaming(roaming, phoneSubId);
            // will trigger handleDataOnRoamingChange() through observer
            if (DBG) {
                log("setDataRoamingEnabledByUser: set phoneSubId=" + phoneSubId
                        + " isRoaming=" + enabled);
            }
        } else {
            if (DBG) {
                log("setDataRoamingEnabledByUser: unchanged phoneSubId=" + phoneSubId
                        + " isRoaming=" + enabled);
             }
        }
    }

    /**
     * Return current {@link android.provider.Settings.Global#DATA_ROAMING} value.
     */
    public boolean getDataRoamingEnabled() {
        boolean isDataRoamingEnabled;
        final int phoneSubId = mPhone.getSubId();

        // For single SIM phones, this is a per phone property.
        if (mTelephonyManager.getSimCount() == 1) {
            isDataRoamingEnabled = Settings.Global.getInt(mResolver,
                    Settings.Global.DATA_ROAMING,
                    getDefaultDataRoamingEnabled() ? 1 : 0) != 0;
        } else {
            isDataRoamingEnabled = Settings.Global.getInt(mResolver,
                    Settings.Global.DATA_ROAMING + phoneSubId,
                    getDefaultDataRoamingEnabled() ? 1 : 0) != 0;
        }

        if (VDBG) {
            log("getDataRoamingEnabled: phoneSubId=" + phoneSubId
                    + " isDataRoamingEnabled=" + isDataRoamingEnabled);
        }
        return isDataRoamingEnabled;
    }

    /**
     * get default values for {@link Settings.Global#DATA_ROAMING}
     * return {@code true} if either
     * {@link CarrierConfigManager#KEY_CARRIER_DEFAULT_DATA_ROAMING_ENABLED_BOOL} or
     * system property ro.com.android.dataroaming is set to true. otherwise return {@code false}
     */
    private boolean getDefaultDataRoamingEnabled() {
        final CarrierConfigManager configMgr = (CarrierConfigManager)
                mPhone.getContext().getSystemService(Context.CARRIER_CONFIG_SERVICE);
        boolean isDataRoamingEnabled = "true".equalsIgnoreCase(SystemProperties.get(
                "ro.com.android.dataroaming", "false"));
        isDataRoamingEnabled |= configMgr.getConfigForSubId(mPhone.getSubId()).getBoolean(
                CarrierConfigManager.KEY_CARRIER_DEFAULT_DATA_ROAMING_ENABLED_BOOL);
        return isDataRoamingEnabled;
    }

    /**
     * Set default value for {@link android.provider.Settings.Global#DATA_ROAMING}
     * if the setting is not from user actions. default value is based on carrier config and system
     * properties.
     */
    private void setDefaultDataRoamingEnabled() {
        // For single SIM phones, this is a per phone property.
        String setting = Settings.Global.DATA_ROAMING;
        boolean useCarrierSpecificDefault = false;
        if (mTelephonyManager.getSimCount() != 1) {
            setting = setting + mPhone.getSubId();
            try {
                Settings.Global.getInt(mResolver, setting);
            } catch (SettingNotFoundException ex) {
                // For msim, update to carrier default if uninitialized.
                useCarrierSpecificDefault = true;
            }
        } else if (!isDataRoamingFromUserAction()) {
            // for single sim device, update to carrier default if user action is not set
            useCarrierSpecificDefault = true;
        }
        log("setDefaultDataRoamingEnabled: useCarrierSpecificDefault "
                + useCarrierSpecificDefault);
        if (useCarrierSpecificDefault) {
            boolean defaultVal = getDefaultDataRoamingEnabled();
            log("setDefaultDataRoamingEnabled: " + setting + "default value: " + defaultVal);
            Settings.Global.putInt(mResolver, setting, defaultVal ? 1 : 0);
            mSubscriptionManager.setDataRoaming(defaultVal ? 1 : 0, mPhone.getSubId());
        }
    }

    private boolean isDataRoamingFromUserAction() {
        final SharedPreferences sp = PreferenceManager
                .getDefaultSharedPreferences(mPhone.getContext());
        // since we don't want to unset user preference from system update, pass true as the default
        // value if shared pref does not exist and set shared pref to false explicitly from factory
        // reset.
        if (!sp.contains(Phone.DATA_ROAMING_IS_USER_SETTING_KEY)
                && Settings.Global.getInt(mResolver, Settings.Global.DEVICE_PROVISIONED, 0) == 0) {
            sp.edit().putBoolean(Phone.DATA_ROAMING_IS_USER_SETTING_KEY, false).commit();
        }
        return sp.getBoolean(Phone.DATA_ROAMING_IS_USER_SETTING_KEY, true);
    }

    private void setDataRoamingFromUserAction(boolean isUserAction) {
        final SharedPreferences.Editor sp = PreferenceManager
                .getDefaultSharedPreferences(mPhone.getContext()).edit();
        sp.putBoolean(Phone.DATA_ROAMING_IS_USER_SETTING_KEY, isUserAction).commit();
    }

    // When the data roaming status changes from roaming to non-roaming.
    private void onDataRoamingOff() {
        if (DBG) log("onDataRoamingOff");

        reevaluateDataConnections();

        if (!getDataRoamingEnabled()) {
            // TODO: Remove this once all old vendor RILs are gone. We don't need to set initial apn
            // attach and send the data profile again as the modem should have both roaming and
            // non-roaming protocol in place. Modem should choose the right protocol based on the
            // roaming condition.
            setDataProfilesAsNeeded();
            setInitialAttachApn();

            // If the user did not enable data roaming, now when we transit from roaming to
            // non-roaming, we should try to reestablish the data connection.

            notifyOffApnsOfAvailability();
            setupDataOnConnectableApns(Phone.REASON_ROAMING_OFF, RetryFailures.ALWAYS);
        } else {
            notifyDataConnection();
        }
    }

    // This method is called
    // 1. When the data roaming status changes from non-roaming to roaming.
    // 2. When allowed data roaming settings is changed by the user.
    private void onDataRoamingOnOrSettingsChanged(int messageType) {
        if (DBG) log("onDataRoamingOnOrSettingsChanged");
        // Used to differentiate data roaming turned on vs settings changed.
        boolean settingChanged = (messageType == DctConstants.EVENT_ROAMING_SETTING_CHANGE);

        // Check if the device is actually data roaming
        if (!mPhone.getServiceState().getDataRoaming()) {
            if (DBG) log("device is not roaming. ignored the request.");
            return;
        }

        checkDataRoamingStatus(settingChanged);

        if (getDataRoamingEnabled()) {
            // If the restricted data was brought up when data roaming is disabled, and now users
            // enable data roaming, we need to re-evaluate the conditions and possibly change the
            // network's capability.
            if (settingChanged) {
                reevaluateDataConnections();
            }

            if (DBG) log("onDataRoamingOnOrSettingsChanged: setup data on roaming");

            setupDataOnConnectableApns(Phone.REASON_ROAMING_ON, RetryFailures.ALWAYS);
            notifyDataConnection();
        } else {
            // If the user does not turn on data roaming, when we transit from non-roaming to
            // roaming, we need to tear down the data connection otherwise the user might be
            // charged for data roaming usage.
            if (DBG) log("onDataRoamingOnOrSettingsChanged: Tear down data connection on roaming.");
            cleanUpAllConnectionsInternal(true, Phone.REASON_ROAMING_ON);
            notifyOffApnsOfAvailability();
        }
    }

    // We want to track possible roaming data leakage. Which is, if roaming setting
    // is disabled, yet we still setup a roaming data connection or have a connected ApnContext
    // switched to roaming. When this happens, we log it in a local log.
    private void checkDataRoamingStatus(boolean settingChanged) {
        if (!settingChanged && !getDataRoamingEnabled()
                && mPhone.getServiceState().getDataRoaming()) {
            for (ApnContext apnContext : mApnContexts.values()) {
                if (apnContext.getState() == DctConstants.State.CONNECTED) {
                    mDataRoamingLeakageLog.log("PossibleRoamingLeakage "
                            + " connection params: " + (apnContext.getDataConnection() != null
                            ? apnContext.getDataConnection().getConnectionParams() : ""));
                }
            }
        }
    }

    private void onRadioAvailable() {
        if (DBG) log("onRadioAvailable");
        if (mPhone.getSimulatedRadioControl() != null) {
            // Assume data is connected on the simulator
            // FIXME  this can be improved
            // setState(DctConstants.State.CONNECTED);
            notifyDataConnection();

            log("onRadioAvailable: We're on the simulator; assuming data is connected");
        }

        IccRecords r = mIccRecords.get();
        if (r != null && r.getRecordsLoaded()) {
            notifyOffApnsOfAvailability();
        }

        if (getOverallState() != DctConstants.State.IDLE) {
            cleanUpConnectionInternal(true, false, null);
        }
    }

    private void onRadioOffOrNotAvailable() {
        // Make sure our reconnect delay starts at the initial value
        // next time the radio comes on

        mReregisterOnReconnectFailure = false;

        // Clear auto attach as modem is expected to do a new attach
        mAutoAttachOnCreation.set(false);

        if (mPhone.getSimulatedRadioControl() != null) {
            // Assume data is connected on the simulator
            // FIXME  this can be improved
            log("We're on the simulator; assuming radio off is meaningless");
        } else {
            if (DBG) log("onRadioOffOrNotAvailable: is off and clean up all connections");
            cleanUpAllConnectionsInternal(false, Phone.REASON_RADIO_TURNED_OFF);
        }
        notifyOffApnsOfAvailability();
    }

    private void completeConnection(ApnContext apnContext) {

        if (DBG) log("completeConnection: successful, notify the world apnContext=" + apnContext);

        if (mIsProvisioning && !TextUtils.isEmpty(mProvisioningUrl)) {
            if (DBG) {
                log("completeConnection: MOBILE_PROVISIONING_ACTION url="
                        + mProvisioningUrl);
            }
            Intent newIntent = Intent.makeMainSelectorActivity(Intent.ACTION_MAIN,
                    Intent.CATEGORY_APP_BROWSER);
            newIntent.setData(Uri.parse(mProvisioningUrl));
            newIntent.setFlags(Intent.FLAG_ACTIVITY_BROUGHT_TO_FRONT |
                    Intent.FLAG_ACTIVITY_NEW_TASK);
            try {
                mPhone.getContext().startActivity(newIntent);
            } catch (ActivityNotFoundException e) {
                loge("completeConnection: startActivityAsUser failed" + e);
            }
        }
        mIsProvisioning = false;
        mProvisioningUrl = null;
        if (mProvisioningSpinner != null) {
            sendMessage(obtainMessage(DctConstants.CMD_CLEAR_PROVISIONING_SPINNER,
                    mProvisioningSpinner));
        }

        mPhone.notifyDataConnection(apnContext.getApnType());
        startNetStatPoll();
        startDataStallAlarm(DATA_STALL_NOT_SUSPECTED);
    }

    /**
     * A SETUP (aka bringUp) has completed, possibly with an error. If
     * there is an error this method will call {@link #onDataSetupCompleteError}.
     */
    private void onDataSetupComplete(ApnContext apnContext, boolean success, int cause,
                                     boolean isHandover) {
        if (success) {
            DataConnection dataConnection = apnContext.getDataConnection();

            if (RADIO_TESTS) {
                // Note: To change radio.test.onDSC.null.dcac from command line you need to
                // adb root and adb remount and from the command line you can only change the
                // value to 1 once. To change it a second time you can reboot or execute
                // adb shell stop and then adb shell start. The command line to set the value is:
                // adb shell sqlite3 /data/data/com.android.providers.settings/databases/settings.db "insert into system (name,value) values ('radio.test.onDSC.null.dcac', '1');"
                ContentResolver cr = mPhone.getContext().getContentResolver();
                String radioTestProperty = "radio.test.onDSC.null.dcac";
                if (Settings.System.getInt(cr, radioTestProperty, 0) == 1) {
                    log("onDataSetupComplete: " + radioTestProperty +
                            " is true, set dcac to null and reset property to false");
                    dataConnection = null;
                    Settings.System.putInt(cr, radioTestProperty, 0);
                    log("onDataSetupComplete: " + radioTestProperty + "=" +
                            Settings.System.getInt(mPhone.getContext().getContentResolver(),
                                    radioTestProperty, -1));
                }
            }
            if (dataConnection == null) {
                log("onDataSetupComplete: no connection to DC, handle as error");
                onDataSetupCompleteError(apnContext, isHandover);
            } else {
                ApnSetting apn = apnContext.getApnSetting();
                if (DBG) {
                    log("onDataSetupComplete: success apn=" + (apn == null ? "unknown"
                            : apn.getApnName()));
                }
                if (apn != null && !TextUtils.isEmpty(apn.getProxyAddressAsString())) {
                    try {
                        int port = apn.getProxyPort();
                        if (port == -1) {
                            port = 8080;
                        }
                        ProxyInfo proxy = new ProxyInfo(apn.getProxyAddressAsString(), port, null);
                        dataConnection.setLinkPropertiesHttpProxy(proxy);
                    } catch (NumberFormatException e) {
                        loge("onDataSetupComplete: NumberFormatException making ProxyProperties ("
                                + apn.getProxyPort() + "): " + e);
                    }
                }

                // everything is setup
                if (TextUtils.equals(apnContext.getApnType(), PhoneConstants.APN_TYPE_DEFAULT)) {
                    try {
                        SystemProperties.set(PUPPET_MASTER_RADIO_STRESS_TEST, "true");
                    } catch (RuntimeException ex) {
                        log("Failed to set PUPPET_MASTER_RADIO_STRESS_TEST to true");
                    }
                    if (mCanSetPreferApn && mPreferredApn == null) {
                        if (DBG) log("onDataSetupComplete: PREFERRED APN is null");
                        mPreferredApn = apn;
                        if (mPreferredApn != null) {
                            setPreferredApn(mPreferredApn.getId());
                        }
                    }
                } else {
                    try {
                        SystemProperties.set(PUPPET_MASTER_RADIO_STRESS_TEST, "false");
                    } catch (RuntimeException ex) {
                        log("Failed to set PUPPET_MASTER_RADIO_STRESS_TEST to false");
                    }
                }

                // A connection is setup
                apnContext.setState(DctConstants.State.CONNECTED);

                checkDataRoamingStatus(false);

                boolean isProvApn = apnContext.isProvisioningApn();
                final ConnectivityManager cm = ConnectivityManager.from(mPhone.getContext());
                if (mProvisionBroadcastReceiver != null) {
                    mPhone.getContext().unregisterReceiver(mProvisionBroadcastReceiver);
                    mProvisionBroadcastReceiver = null;
                }
                if ((!isProvApn) || mIsProvisioning) {
                    // Hide any provisioning notification.
                    cm.setProvisioningNotificationVisible(false, ConnectivityManager.TYPE_MOBILE,
                            mProvisionActionName);
                    // Complete the connection normally notifying the world we're connected.
                    // We do this if this isn't a special provisioning apn or if we've been
                    // told its time to provision.
                    completeConnection(apnContext);
                } else {
                    // This is a provisioning APN that we're reporting as connected. Later
                    // when the user desires to upgrade this to a "default" connection,
                    // mIsProvisioning == true, we'll go through the code path above.
                    // mIsProvisioning becomes true when CMD_ENABLE_MOBILE_PROVISIONING
                    // is sent to the DCT.
                    if (DBG) {
                        log("onDataSetupComplete: successful, BUT send connected to prov apn as"
                                + " mIsProvisioning:" + mIsProvisioning + " == false"
                                + " && (isProvisioningApn:" + isProvApn + " == true");
                    }

                    // While radio is up, grab provisioning URL.  The URL contains ICCID which
                    // disappears when radio is off.
                    mProvisionBroadcastReceiver = new ProvisionNotificationBroadcastReceiver(
                            cm.getMobileProvisioningUrl(),
                            mTelephonyManager.getNetworkOperatorName());
                    mPhone.getContext().registerReceiver(mProvisionBroadcastReceiver,
                            new IntentFilter(mProvisionActionName));
                    // Put up user notification that sign-in is required.
                    cm.setProvisioningNotificationVisible(true, ConnectivityManager.TYPE_MOBILE,
                            mProvisionActionName);
                    // Turn off radio to save battery and avoid wasting carrier resources.
                    // The network isn't usable and network validation will just fail anyhow.
                    setRadio(false);
                }
                if (DBG) {
                    log("onDataSetupComplete: SETUP complete type=" + apnContext.getApnType()
                        + ", reason:" + apnContext.getReason());
                }
                if (Build.IS_DEBUGGABLE) {
                    // adb shell setprop persist.radio.test.pco [pco_val]
                    String radioTestProperty = "persist.radio.test.pco";
                    int pcoVal = SystemProperties.getInt(radioTestProperty, -1);
                    if (pcoVal != -1) {
                        log("PCO testing: read pco value from persist.radio.test.pco " + pcoVal);
                        final byte[] value = new byte[1];
                        value[0] = (byte) pcoVal;
                        final Intent intent =
                                new Intent(TelephonyIntents.ACTION_CARRIER_SIGNAL_PCO_VALUE);
                        intent.putExtra(TelephonyIntents.EXTRA_APN_TYPE_KEY, "default");
                        intent.putExtra(TelephonyIntents.EXTRA_APN_PROTO_KEY, "IPV4V6");
                        intent.putExtra(TelephonyIntents.EXTRA_PCO_ID_KEY, 0xFF00);
                        intent.putExtra(TelephonyIntents.EXTRA_PCO_VALUE_KEY, value);
                        mPhone.getCarrierSignalAgent().notifyCarrierSignalReceivers(intent);
                    }
                }
            }
        } else {
            if (DBG) {
                ApnSetting apn = apnContext.getApnSetting();
                log("onDataSetupComplete: error apn=" + apn.getApnName() + ", cause=" + cause
                        + ", isHandover=" + isHandover);
            }
            if (DataFailCause.isEventLoggable(cause)) {
                // Log this failure to the Event Logs.
                int cid = getCellLocationId();
                EventLog.writeEvent(EventLogTags.PDP_SETUP_FAIL,
                        cause, cid, mTelephonyManager.getNetworkType());
            }
            ApnSetting apn = apnContext.getApnSetting();
            mPhone.notifyPreciseDataConnectionFailed(
                    apnContext.getApnType(), apn != null ? apn.getApnName()
                    : "unknown", cause);

            // Compose broadcast intent send to the specific carrier signaling receivers
            Intent intent = new Intent(TelephonyIntents
                    .ACTION_CARRIER_SIGNAL_REQUEST_NETWORK_FAILED);
            intent.putExtra(TelephonyIntents.EXTRA_ERROR_CODE_KEY, cause);
            intent.putExtra(TelephonyIntents.EXTRA_APN_TYPE_KEY, apnContext.getApnType());
            mPhone.getCarrierSignalAgent().notifyCarrierSignalReceivers(intent);

            if (DataFailCause.isRadioRestartFailure(mPhone.getContext(), cause, mPhone.getSubId())
                    || apnContext.restartOnError(cause)) {
                if (DBG) log("Modem restarted.");
                sendRestartRadio();
            }

            // If the data call failure cause is a permanent failure, we mark the APN as permanent
            // failed.
            if (isPermanentFailure(cause)) {
                log("cause = " + cause + ", mark apn as permanent failed. apn = " + apn);
                apnContext.markApnPermanentFailed(apn);
            }
            onDataSetupCompleteError(apnContext, isHandover);
        }
    }

    /**
     * Error has occurred during the SETUP {aka bringUP} request and the DCT
     * should either try the next waiting APN or start over from the
     * beginning if the list is empty. Between each SETUP request there will
     * be a delay defined by {@link #getApnDelay()}.
     */
    private void onDataSetupCompleteError(ApnContext apnContext, boolean isHandover) {
        long delay = apnContext.getDelayForNextApn(mFailFast);

        // Check if we need to retry or not.
        // TODO: We should support handover retry in the future.
        if (delay >= 0 && !isHandover) {
            if (DBG) log("onDataSetupCompleteError: Try next APN. delay = " + delay);
            apnContext.setState(DctConstants.State.RETRYING);
            // Wait a bit before trying the next APN, so that
            // we're not tying up the RIL command channel

            startAlarmForReconnect(delay, apnContext);
        } else {
            // If we are not going to retry any APN, set this APN context to failed state.
            // This would be the final state of a data connection.
            apnContext.setState(DctConstants.State.FAILED);
            mPhone.notifyDataConnection(apnContext.getApnType());
            apnContext.setDataConnection(null);
            log("onDataSetupCompleteError: Stop retrying APNs. delay=" + delay
                    + ", isHandover=" + isHandover);
        }
    }

    /**
     * Called when EVENT_NETWORK_STATUS_CHANGED is received.
     *
     * @param status One of {@code NetworkAgent.VALID_NETWORK} or
     * {@code NetworkAgent.INVALID_NETWORK}.
     * @param redirectUrl If the Internet probe was redirected, this
     * is the destination it was redirected to, otherwise {@code null}
     */
    private void onNetworkStatusChanged(int status, String redirectUrl) {
        if (!TextUtils.isEmpty(redirectUrl)) {
            Intent intent = new Intent(TelephonyIntents.ACTION_CARRIER_SIGNAL_REDIRECTED);
            intent.putExtra(TelephonyIntents.EXTRA_REDIRECTION_URL_KEY, redirectUrl);
            mPhone.getCarrierSignalAgent().notifyCarrierSignalReceivers(intent);
            log("Notify carrier signal receivers with redirectUrl: " + redirectUrl);
        } else {
            final boolean isValid = status == NetworkAgent.VALID_NETWORK;
            if (!mDsRecoveryHandler.isRecoveryOnBadNetworkEnabled()) {
                if (DBG) log("Skip data stall recovery on network status change with in threshold");
                return;
            }
            if (mTransportType != TransportType.WWAN) {
                if (DBG) log("Skip data stall recovery on non WWAN");
                return;
            }
            mDsRecoveryHandler.processNetworkStatusChanged(isValid);
        }
    }

    /**
     * Called when EVENT_DISCONNECT_DONE is received.
     */
    private void onDisconnectDone(ApnContext apnContext) {
        if(DBG) log("onDisconnectDone: EVENT_DISCONNECT_DONE apnContext=" + apnContext);
        apnContext.setState(DctConstants.State.IDLE);

        mPhone.notifyDataConnection(apnContext.getApnType());

        // if all data connection are gone, check whether Airplane mode request was
        // pending.
        if (isDisconnected()) {
            if (mPhone.getServiceStateTracker().processPendingRadioPowerOffAfterDataOff()) {
                if (DBG) log("onDisconnectDone: radio will be turned off, no retries");
                // Radio will be turned off. No need to retry data setup
                apnContext.setApnSetting(null);
                apnContext.setDataConnection(null);

                // Need to notify disconnect as well, in the case of switching Airplane mode.
                // Otherwise, it would cause 30s delayed to turn on Airplane mode.
                if (mDisconnectPendingCount > 0) {
                    mDisconnectPendingCount--;
                }

                if (mDisconnectPendingCount == 0) {
                    notifyAllDataDisconnected();
                }
                return;
            }
        }
        // If APN is still enabled, try to bring it back up automatically
        if (mAttached.get() && apnContext.isReady() && retryAfterDisconnected(apnContext)) {
            try {
                SystemProperties.set(PUPPET_MASTER_RADIO_STRESS_TEST, "false");
            } catch (RuntimeException ex) {
                log("Failed to set PUPPET_MASTER_RADIO_STRESS_TEST to false");
            }
            // Wait a bit before trying the next APN, so that
            // we're not tying up the RIL command channel.
            // This also helps in any external dependency to turn off the context.
            if (DBG) log("onDisconnectDone: attached, ready and retry after disconnect");
            long delay = apnContext.getRetryAfterDisconnectDelay();
            if (delay > 0) {
                // Data connection is in IDLE state, so when we reconnect later, we'll rebuild
                // the waiting APN list, which will also reset/reconfigure the retry manager.
                startAlarmForReconnect(delay, apnContext);
            }
        } else {
            boolean restartRadioAfterProvisioning = mPhone.getContext().getResources().getBoolean(
                    com.android.internal.R.bool.config_restartRadioAfterProvisioning);

            if (apnContext.isProvisioningApn() && restartRadioAfterProvisioning) {
                log("onDisconnectDone: restartRadio after provisioning");
                restartRadio();
            }
            apnContext.setApnSetting(null);
            apnContext.setDataConnection(null);
            if (isOnlySingleDcAllowed(mPhone.getServiceState().getRilDataRadioTechnology())) {
                if(DBG) log("onDisconnectDone: isOnlySigneDcAllowed true so setup single apn");
                setupDataOnConnectableApns(Phone.REASON_SINGLE_PDN_ARBITRATION,
                        RetryFailures.ALWAYS);
            } else {
                if(DBG) log("onDisconnectDone: not retrying");
            }
        }

        if (mDisconnectPendingCount > 0)
            mDisconnectPendingCount--;

        if (mDisconnectPendingCount == 0) {
            apnContext.setConcurrentVoiceAndDataAllowed(
                    mPhone.getServiceStateTracker().isConcurrentVoiceAndDataAllowed());
            notifyAllDataDisconnected();
        }

    }

    private void onVoiceCallStarted() {
        if (DBG) log("onVoiceCallStarted");
        mInVoiceCall = true;
        if (isConnected() && ! mPhone.getServiceStateTracker().isConcurrentVoiceAndDataAllowed()) {
            if (DBG) log("onVoiceCallStarted stop polling");
            stopNetStatPoll();
            stopDataStallAlarm();
            notifyDataConnection();
        }
    }

    private void onVoiceCallEnded() {
        if (DBG) log("onVoiceCallEnded");
        mInVoiceCall = false;
        if (isConnected()) {
            if (!mPhone.getServiceStateTracker().isConcurrentVoiceAndDataAllowed()) {
                startNetStatPoll();
                startDataStallAlarm(DATA_STALL_NOT_SUSPECTED);
                notifyDataConnection();
            } else {
                // clean slate after call end.
                resetPollStats();
            }
        }
        // reset reconnect timer
        setupDataOnConnectableApns(Phone.REASON_VOICE_CALL_ENDED, RetryFailures.ALWAYS);
    }

    private boolean isConnected() {
        for (ApnContext apnContext : mApnContexts.values()) {
            if (apnContext.getState() == DctConstants.State.CONNECTED) {
                // At least one context is connected, return true
                return true;
            }
        }
        // There are not any contexts connected, return false
        return false;
    }

    public boolean isDisconnected() {
        for (ApnContext apnContext : mApnContexts.values()) {
            if (!apnContext.isDisconnected()) {
                // At least one context was not disconnected return false
                return false;
            }
        }
        // All contexts were disconnected so return true
        return true;
    }

    private void notifyDataConnection() {
        for (ApnContext apnContext : mApnContexts.values()) {
            if (mAttached.get() && apnContext.isReady()) {
                if (DBG) log("notifyDataConnection: type:" + apnContext.getApnType());
                mPhone.notifyDataConnection(apnContext.getApnType());
            }
        }
        notifyOffApnsOfAvailability();
    }

    private void setDataProfilesAsNeeded() {
        if (DBG) log("setDataProfilesAsNeeded");

        ArrayList<DataProfile> dataProfileList = new ArrayList<>();

        for (ApnSetting apn : mAllApnSettings) {
            DataProfile dp = createDataProfile(apn, apn.equals(getPreferredApn()));
            if (!dataProfileList.contains(dp)) {
                dataProfileList.add(dp);
            }
        }

        // Check if the data profiles we are sending are same as we did last time. We don't want to
        // send the redundant profiles to the modem. Also if there the list is empty, we don't
        // send it to the modem.
        if (!dataProfileList.isEmpty()
                && (dataProfileList.size() != mLastDataProfileList.size()
                || !mLastDataProfileList.containsAll(dataProfileList))) {
            mDataServiceManager.setDataProfile(dataProfileList,
                    mPhone.getServiceState().getDataRoamingFromRegistration(), null);
        }
    }

    /**
     * Based on the sim operator numeric, create a list for all possible
     * Data Connections and setup the preferredApn.
     */
    protected void createAllApnList() {
        mAllApnSettings.clear();
        IccRecords r = mIccRecords.get();
        String operator = (r != null) ? r.getOperatorNumeric() : "";

        // ORDER BY Telephony.Carriers._ID ("_id")
        Cursor cursor = mPhone.getContext().getContentResolver().query(
                Uri.withAppendedPath(Telephony.Carriers.SIM_APN_URI, "filtered/subId/"
                        + mPhone.getSubId()), null, null, null, Telephony.Carriers._ID);

        if (cursor != null) {
            while (cursor.moveToNext()) {
                ApnSetting apn = ApnSetting.makeApnSetting(cursor);
                if (apn == null) {
                    continue;
                }
                mAllApnSettings.add(apn);
            }
            cursor.close();
        } else {
            if (DBG) log("createAllApnList: cursor is null");
            mApnSettingsInitializationLog.log("cursor is null for carrier, operator: "
                    + operator);
        }

        addEmergencyApnSetting();

        dedupeApnSettings();

        if (mAllApnSettings.isEmpty()) {
            log("createAllApnList: No APN found for carrier, operator: " + operator);
            mApnSettingsInitializationLog.log("no APN found for carrier, operator: "
                    + operator);
            mPreferredApn = null;
            // TODO: What is the right behavior?
            //notifyNoData(DataConnection.FailCause.MISSING_UNKNOWN_APN);
        } else {
            mPreferredApn = getPreferredApn();
            if (mPreferredApn != null && !mPreferredApn.getOperatorNumeric().equals(operator)) {
                mPreferredApn = null;
                setPreferredApn(-1);
            }
            if (DBG) log("createAllApnList: mPreferredApn=" + mPreferredApn);
        }
        if (DBG) log("createAllApnList: X mAllApnSettings=" + mAllApnSettings);
    }

    private void dedupeApnSettings() {
        ArrayList<ApnSetting> resultApns = new ArrayList<ApnSetting>();

        // coalesce APNs if they are similar enough to prevent
        // us from bringing up two data calls with the same interface
        int i = 0;
        while (i < mAllApnSettings.size() - 1) {
            ApnSetting first = mAllApnSettings.get(i);
            ApnSetting second = null;
            int j = i + 1;
            while (j < mAllApnSettings.size()) {
                second = mAllApnSettings.get(j);
                if (first.similar(second)) {
                    ApnSetting newApn = mergeApns(first, second);
                    mAllApnSettings.set(i, newApn);
                    first = newApn;
                    mAllApnSettings.remove(j);
                } else {
                    j++;
                }
            }
            i++;
        }
    }

    private ApnSetting mergeApns(ApnSetting dest, ApnSetting src) {
        int id = dest.getId();
        if ((src.getApnTypeBitmask() & ApnSetting.TYPE_DEFAULT) == ApnSetting.TYPE_DEFAULT) {
            id = src.getId();
        }
        final int resultApnType = src.getApnTypeBitmask() | dest.getApnTypeBitmask();
        Uri mmsc = (dest.getMmsc() == null ? src.getMmsc() : dest.getMmsc());
        String mmsProxy = TextUtils.isEmpty(dest.getMmsProxyAddressAsString())
                ? src.getMmsProxyAddressAsString() : dest.getMmsProxyAddressAsString();
        int mmsPort = dest.getMmsProxyPort() == -1 ? src.getMmsProxyPort() : dest.getMmsProxyPort();
        String proxy = TextUtils.isEmpty(dest.getProxyAddressAsString())
                ? src.getProxyAddressAsString() : dest.getProxyAddressAsString();
        int port = dest.getProxyPort() == -1 ? src.getProxyPort() : dest.getProxyPort();
        int protocol = src.getProtocol() == ApnSetting.PROTOCOL_IPV4V6 ? src.getProtocol()
                : dest.getProtocol();
        int roamingProtocol = src.getRoamingProtocol() == ApnSetting.PROTOCOL_IPV4V6
                ? src.getRoamingProtocol() : dest.getRoamingProtocol();
        int networkTypeBitmask = (dest.getNetworkTypeBitmask() == 0
                || src.getNetworkTypeBitmask() == 0)
                ? 0 : (dest.getNetworkTypeBitmask() | src.getNetworkTypeBitmask());

        return ApnSetting.makeApnSetting(id, dest.getOperatorNumeric(), dest.getEntryName(),
            dest.getApnName(), proxy, port, mmsc, mmsProxy, mmsPort, dest.getUser(),
            dest.getPassword(), dest.getAuthType(), resultApnType, protocol, roamingProtocol,
            dest.isEnabled(), networkTypeBitmask, dest.getProfileId(),
            (dest.isPersistent() || src.isPersistent()), dest.getMaxConns(),
            dest.getWaitTime(), dest.getMaxConnsTime(), dest.getMtu(), dest.getMvnoType(),
            dest.getMvnoMatchData(), dest.getApnSetId(), dest.getCarrierId());
    }

    private DataConnection createDataConnection() {
        if (DBG) log("createDataConnection E");

        int id = mUniqueIdGenerator.getAndIncrement();
        DataConnection dataConnection = DataConnection.makeDataConnection(mPhone, id, this,
                mDataServiceManager, mDcTesterFailBringUpAll, mDcc);
        mDataConnections.put(id, dataConnection);
        if (DBG) log("createDataConnection() X id=" + id + " dc=" + dataConnection);
        return dataConnection;
    }

    private void destroyDataConnections() {
        if(mDataConnections != null) {
            if (DBG) log("destroyDataConnections: clear mDataConnectionList");
            mDataConnections.clear();
        } else {
            if (DBG) log("destroyDataConnections: mDataConnecitonList is empty, ignore");
        }
    }

    /**
     * Build a list of APNs to be used to create PDP's.
     *
     * @param requestedApnType
     * @return waitingApns list to be used to create PDP
     *          error when waitingApns.isEmpty()
     */
    private ArrayList<ApnSetting> buildWaitingApns(String requestedApnType, int radioTech) {
        if (DBG) log("buildWaitingApns: E requestedApnType=" + requestedApnType);
        ArrayList<ApnSetting> apnList = new ArrayList<ApnSetting>();

        int requestedApnTypeBitmask = ApnSetting.getApnTypesBitmaskFromString(requestedApnType);
        if (requestedApnTypeBitmask == ApnSetting.TYPE_DUN) {
            ArrayList<ApnSetting> dunApns = fetchDunApns();
            if (dunApns.size() > 0) {
                for (ApnSetting dun : dunApns) {
                    apnList.add(dun);
                    if (DBG) log("buildWaitingApns: X added APN_TYPE_DUN apnList=" + apnList);
                }
                return sortApnListByPreferred(apnList);
            }
        }

        String operator = mPhone.getOperatorNumeric();

        // This is a workaround for a bug (7305641) where we don't failover to other
        // suitable APNs if our preferred APN fails.  On prepaid ATT sims we need to
        // failover to a provisioning APN, but once we've used their default data
        // connection we are locked to it for life.  This change allows ATT devices
        // to say they don't want to use preferred at all.
        boolean usePreferred = true;
        try {
            usePreferred = ! mPhone.getContext().getResources().getBoolean(com.android.
                    internal.R.bool.config_dontPreferApn);
        } catch (Resources.NotFoundException e) {
            if (DBG) log("buildWaitingApns: usePreferred NotFoundException set to true");
            usePreferred = true;
        }
        if (usePreferred) {
            mPreferredApn = getPreferredApn();
        }
        if (DBG) {
            log("buildWaitingApns: usePreferred=" + usePreferred
                    + " canSetPreferApn=" + mCanSetPreferApn
                    + " mPreferredApn=" + mPreferredApn
                    + " operator=" + operator + " radioTech=" + radioTech
                    + " IccRecords r=" + mIccRecords);
        }

        if (usePreferred && mCanSetPreferApn && mPreferredApn != null &&
                mPreferredApn.canHandleType(requestedApnTypeBitmask)) {
            if (DBG) {
                log("buildWaitingApns: Preferred APN:" + operator + ":"
                        + mPreferredApn.getOperatorNumeric() + ":" + mPreferredApn);
            }
            if (mPreferredApn.getOperatorNumeric().equals(operator)) {
                if (ServiceState.bitmaskHasTech(mPreferredApn.getNetworkTypeBitmask(),
                        ServiceState.rilRadioTechnologyToNetworkType(radioTech))) {
                    apnList.add(mPreferredApn);
                    apnList = sortApnListByPreferred(apnList);
                    if (DBG) log("buildWaitingApns: X added preferred apnList=" + apnList);
                    return apnList;
                } else {
                    if (DBG) log("buildWaitingApns: no preferred APN");
                    setPreferredApn(-1);
                    mPreferredApn = null;
                }
            } else {
                if (DBG) log("buildWaitingApns: no preferred APN");
                setPreferredApn(-1);
                mPreferredApn = null;
            }
        }

        if (DBG) log("buildWaitingApns: mAllApnSettings=" + mAllApnSettings);
        for (ApnSetting apn : mAllApnSettings) {
            if (apn.canHandleType(requestedApnTypeBitmask)) {
                if (ServiceState.bitmaskHasTech(apn.getNetworkTypeBitmask(),
                        ServiceState.rilRadioTechnologyToNetworkType(radioTech))) {
                    if (DBG) log("buildWaitingApns: adding apn=" + apn);
                    apnList.add(apn);
                } else {
                    if (DBG) {
                        log("buildWaitingApns: networkTypeBitmask:"
                                + apn.getNetworkTypeBitmask()
                                + " does not include radioTech:" + radioTech);
                    }
                }
            } else if (DBG) {
                log("buildWaitingApns: couldn't handle requested ApnType="
                        + requestedApnType);
            }
        }

        apnList = sortApnListByPreferred(apnList);
        if (DBG) log("buildWaitingApns: " + apnList.size() + " APNs in the list: " + apnList);
        return apnList;
    }

    /**
     * Sort a list of ApnSetting objects, with the preferred APNs at the front of the list
     *
     * e.g. if the preferred APN set = 2 and we have
     *   1. APN with apn_set_id = 0 = Carriers.NO_SET_SET (no set is set)
     *   2. APN with apn_set_id = 1 (not preferred set)
     *   3. APN with apn_set_id = 2 (preferred set)
     * Then the return order should be (3, 1, 2) or (3, 2, 1)
     *
     * e.g. if the preferred APN set = Carriers.NO_SET_SET (no preferred set) then the
     * return order can be anything
     */
    @VisibleForTesting
    public ArrayList<ApnSetting> sortApnListByPreferred(ArrayList<ApnSetting> list) {
        if (list == null || list.size() <= 1) return list;
        int preferredApnSetId = getPreferredApnSetId();
        if (preferredApnSetId != Telephony.Carriers.NO_APN_SET_ID) {
            list.sort(new Comparator<ApnSetting>() {
                @Override
                public int compare(ApnSetting apn1, ApnSetting apn2) {
                    if (apn1.getApnSetId() == preferredApnSetId) {
                        return -1;
                    }
                    if (apn2.getApnSetId() == preferredApnSetId) {
                        return 1;
                    }
                    return 0;
                }
            });
        }
        return list;
    }

    private String apnListToString (ArrayList<ApnSetting> apns) {
        StringBuilder result = new StringBuilder();
        for (int i = 0, size = apns.size(); i < size; i++) {
            result.append('[')
                  .append(apns.get(i).toString())
                  .append(']');
        }
        return result.toString();
    }

    private void setPreferredApn(int pos) {
        if (!mCanSetPreferApn) {
            log("setPreferredApn: X !canSEtPreferApn");
            return;
        }

        String subId = Long.toString(mPhone.getSubId());
        Uri uri = Uri.withAppendedPath(PREFERAPN_NO_UPDATE_URI_USING_SUBID, subId);
        log("setPreferredApn: delete");
        ContentResolver resolver = mPhone.getContext().getContentResolver();
        resolver.delete(uri, null, null);

        if (pos >= 0) {
            log("setPreferredApn: insert");
            ContentValues values = new ContentValues();
            values.put(APN_ID, pos);
            resolver.insert(uri, values);
        }
    }

    ApnSetting getPreferredApn() {
        if (mAllApnSettings == null || mAllApnSettings.isEmpty()) {
            log("getPreferredApn: mAllApnSettings is empty");
            return null;
        }

        String subId = Long.toString(mPhone.getSubId());
        Uri uri = Uri.withAppendedPath(PREFERAPN_NO_UPDATE_URI_USING_SUBID, subId);
        Cursor cursor = mPhone.getContext().getContentResolver().query(
                uri, new String[] { "_id", "name", "apn" },
                null, null, Telephony.Carriers.DEFAULT_SORT_ORDER);

        if (cursor != null) {
            mCanSetPreferApn = true;
        } else {
            mCanSetPreferApn = false;
        }
        log("getPreferredApn: mRequestedApnType=" + mRequestedApnType + " cursor=" + cursor
                + " cursor.count=" + ((cursor != null) ? cursor.getCount() : 0));

        if (mCanSetPreferApn && cursor.getCount() > 0) {
            int pos;
            cursor.moveToFirst();
            pos = cursor.getInt(cursor.getColumnIndexOrThrow(Telephony.Carriers._ID));
            for(ApnSetting p : mAllApnSettings) {
                log("getPreferredApn: apnSetting=" + p);
                if (p.getId() == pos && p.canHandleType(mRequestedApnType)) {
                    log("getPreferredApn: X found apnSetting" + p);
                    cursor.close();
                    return p;
                }
            }
        }

        if (cursor != null) {
            cursor.close();
        }

        log("getPreferredApn: X not found");
        return null;
    }

    void onRecordsLoaded() {
        // If onRecordsLoadedOrSubIdChanged() is not called here, it should be called on
        // onSubscriptionsChanged() when a valid subId is available.
        int subId = mPhone.getSubId();
        if (mSubscriptionManager.isActiveSubId(subId)) {
            onRecordsLoadedOrSubIdChanged();
        } else {
            log("Ignoring EVENT_RECORDS_LOADED as subId is not valid: " + subId);
        }
    }

    @Override
    public void handleMessage (Message msg) {
        if (VDBG) log("handleMessage msg=" + msg);

        AsyncResult ar;
        Pair<ApnContext, Integer> pair;
        ApnContext apnContext;
        int generation;
        boolean isHandover;
        switch (msg.what) {
            case DctConstants.EVENT_RECORDS_LOADED:
                mSimRecords = mPhone.getSIMRecords();
                if ((mIccRecords.get() instanceof RuimRecords) && (mSimRecords != null)) {
                    mSimRecords.registerForRecordsLoaded(this, EVENT_SIM_RECORDS_LOADED, null);
                } else {
                    onRecordsLoaded();
                }
                break;

            case EVENT_SIM_RECORDS_LOADED:
                onRecordsLoaded();
                if (mSimRecords != null) {
                    mSimRecords.unregisterForRecordsLoaded(this);
                    mSimRecords = null;
                }
                break;

            case DctConstants.EVENT_DATA_CONNECTION_DETACHED:
                onDataConnectionDetached();
                break;

            case DctConstants.EVENT_DATA_CONNECTION_ATTACHED:
                onDataConnectionAttached();
                break;

            case DctConstants.EVENT_DO_RECOVERY:
                mDsRecoveryHandler.doRecovery();
                break;

            case DctConstants.EVENT_APN_CHANGED:
                onApnChanged();
                break;

            case DctConstants.EVENT_PS_RESTRICT_ENABLED:
                /**
                 * We don't need to explicitly to tear down the PDP context
                 * when PS restricted is enabled. The base band will deactive
                 * PDP context and notify us with PDP_CONTEXT_CHANGED.
                 * But we should stop the network polling and prevent reset PDP.
                 */
                if (DBG) log("EVENT_PS_RESTRICT_ENABLED " + mIsPsRestricted);
                stopNetStatPoll();
                stopDataStallAlarm();
                mIsPsRestricted = true;
                break;

            case DctConstants.EVENT_PS_RESTRICT_DISABLED:
                /**
                 * When PS restrict is removed, we need setup PDP connection if
                 * PDP connection is down.
                 */
                if (DBG) log("EVENT_PS_RESTRICT_DISABLED " + mIsPsRestricted);
                mIsPsRestricted  = false;
                if (isConnected()) {
                    startNetStatPoll();
                    startDataStallAlarm(DATA_STALL_NOT_SUSPECTED);
                } else {
                    // TODO: Should all PDN states be checked to fail?
                    if (mState == DctConstants.State.FAILED) {
                        cleanUpAllConnectionsInternal(false, Phone.REASON_PS_RESTRICT_ENABLED);
                        mReregisterOnReconnectFailure = false;
                    }
                    apnContext = mApnContextsByType.get(ApnSetting.TYPE_DEFAULT);
                    if (apnContext != null) {
                        apnContext.setReason(Phone.REASON_PS_RESTRICT_ENABLED);
                        trySetupData(apnContext, false);
                    } else {
                        loge("**** Default ApnContext not found ****");
                        if (Build.IS_DEBUGGABLE) {
                            throw new RuntimeException("Default ApnContext not found");
                        }
                    }
                }
                break;

            case DctConstants.EVENT_TRY_SETUP_DATA:
                trySetupData((ApnContext) msg.obj, false);
                break;

            case DctConstants.EVENT_CLEAN_UP_CONNECTION:
                if (DBG) log("EVENT_CLEAN_UP_CONNECTION");
                cleanUpConnectionInternal(true, false, (ApnContext) msg.obj);
                break;
            case DctConstants.EVENT_CLEAN_UP_ALL_CONNECTIONS:
                if ((msg.obj != null) && (msg.obj instanceof String == false)) {
                    msg.obj = null;
                }
                cleanUpAllConnectionsInternal(true, (String) msg.obj);
                break;

            case DctConstants.EVENT_DATA_RAT_CHANGED:
                if (mPhone.getServiceState().getRilDataRadioTechnology()
                        == ServiceState.RIL_RADIO_TECHNOLOGY_UNKNOWN) {
                    // unknown rat is an exception for data rat change. It's only received when out
                    // of service and is not applicable for apn bearer bitmask. We should bypass the
                    // check of waiting apn list and keep the data connection on, and no need to
                    // setup a new one.
                    break;
                }
                cleanUpConnectionsOnUpdatedApns(false, Phone.REASON_NW_TYPE_CHANGED);
                //May new Network allow setupData, so try it here
                setupDataOnConnectableApns(Phone.REASON_NW_TYPE_CHANGED,
                        RetryFailures.ONLY_ON_CHANGE);
                break;

            case DctConstants.CMD_CLEAR_PROVISIONING_SPINNER:
                // Check message sender intended to clear the current spinner.
                if (mProvisioningSpinner == msg.obj) {
                    mProvisioningSpinner.dismiss();
                    mProvisioningSpinner = null;
                }
                break;

            case DctConstants.EVENT_ENABLE_APN:
                onEnableApn(msg.arg1, msg.arg2);
                break;

            case DctConstants.EVENT_DISABLE_APN:
                onDisableApn(msg.arg1, msg.arg2);
                break;

            case DctConstants.EVENT_DATA_STALL_ALARM:
                onDataStallAlarm(msg.arg1);
                break;

            case DctConstants.EVENT_ROAMING_OFF:
                onDataRoamingOff();
                break;

            case DctConstants.EVENT_ROAMING_ON:
            case DctConstants.EVENT_ROAMING_SETTING_CHANGE:
                onDataRoamingOnOrSettingsChanged(msg.what);
                break;

            case DctConstants.EVENT_DEVICE_PROVISIONED_CHANGE:
                // Update sharedPreference to false when exits new device provisioning, indicating
                // no users modifications on the settings for new devices. Thus carrier specific
                // default roaming settings can be applied for new devices till user modification.
                final SharedPreferences sp = PreferenceManager
                        .getDefaultSharedPreferences(mPhone.getContext());
                if (!sp.contains(Phone.DATA_ROAMING_IS_USER_SETTING_KEY)) {
                    sp.edit().putBoolean(Phone.DATA_ROAMING_IS_USER_SETTING_KEY, false).commit();
                }
                break;

            case DctConstants.EVENT_NETWORK_STATUS_CHANGED:
                int status = msg.arg1;
                String url = (String) msg.obj;
                onNetworkStatusChanged(status, url);
                break;

            case DctConstants.EVENT_RADIO_AVAILABLE:
                onRadioAvailable();
                break;

            case DctConstants.EVENT_RADIO_OFF_OR_NOT_AVAILABLE:
                onRadioOffOrNotAvailable();
                break;

            case DctConstants.EVENT_DATA_SETUP_COMPLETE:
                ar = (AsyncResult) msg.obj;
                pair = (Pair<ApnContext, Integer>) ar.userObj;
                apnContext = pair.first;
                generation = pair.second;
                isHandover = msg.arg2 != 0;
                if (apnContext.getConnectionGeneration() == generation) {
                    boolean success = true;
                    int cause = DataFailCause.UNKNOWN;
                    if (ar.exception != null) {
                        success = false;
                        cause = (int) ar.result;
                    }
                    onDataSetupComplete(apnContext, success, cause, isHandover);
                } else {
                    loge("EVENT_DATA_SETUP_COMPLETE: Dropped the event because generation "
                            + "did not match.");
                }
                break;

            case DctConstants.EVENT_DATA_SETUP_COMPLETE_ERROR:
                ar = (AsyncResult) msg.obj;
                pair = (Pair<ApnContext, Integer>) ar.userObj;
                apnContext = pair.first;
                generation = pair.second;
                isHandover = msg.arg1 != 0;
                if (apnContext.getConnectionGeneration() == generation) {
                    onDataSetupCompleteError(apnContext, isHandover);
                } else {
                    loge("EVENT_DATA_SETUP_COMPLETE_ERROR: Dropped the event because generation "
                            + "did not match.");
                }
                break;

            case DctConstants.EVENT_DISCONNECT_DONE:
                log("EVENT_DISCONNECT_DONE msg=" + msg);
                ar = (AsyncResult) msg.obj;
                pair = (Pair<ApnContext, Integer>) ar.userObj;
                apnContext = pair.first;
                generation = pair.second;
                if (apnContext.getConnectionGeneration() == generation) {
                    onDisconnectDone(apnContext);
                } else {
                    loge("EVENT_DISCONNECT_DONE: Dropped the event because generation "
                            + "did not match.");
                }
                break;

            case DctConstants.EVENT_VOICE_CALL_STARTED:
                onVoiceCallStarted();
                break;

            case DctConstants.EVENT_VOICE_CALL_ENDED:
                onVoiceCallEnded();
                break;
            case DctConstants.CMD_SET_ENABLE_FAIL_FAST_MOBILE_DATA: {
                sEnableFailFastRefCounter += (msg.arg1 == DctConstants.ENABLED) ? 1 : -1;
                if (DBG) {
                    log("CMD_SET_ENABLE_FAIL_FAST_MOBILE_DATA: "
                            + " sEnableFailFastRefCounter=" + sEnableFailFastRefCounter);
                }
                if (sEnableFailFastRefCounter < 0) {
                    final String s = "CMD_SET_ENABLE_FAIL_FAST_MOBILE_DATA: "
                            + "sEnableFailFastRefCounter:" + sEnableFailFastRefCounter + " < 0";
                    loge(s);
                    sEnableFailFastRefCounter = 0;
                }
                final boolean enabled = sEnableFailFastRefCounter > 0;
                if (DBG) {
                    log("CMD_SET_ENABLE_FAIL_FAST_MOBILE_DATA: enabled=" + enabled
                            + " sEnableFailFastRefCounter=" + sEnableFailFastRefCounter);
                }
                if (mFailFast != enabled) {
                    mFailFast = enabled;

                    mDataStallNoRxEnabled = !enabled;
                    if (mDsRecoveryHandler.isNoRxDataStallDetectionEnabled()
                            && (getOverallState() == DctConstants.State.CONNECTED)
                            && (!mInVoiceCall ||
                                    mPhone.getServiceStateTracker()
                                        .isConcurrentVoiceAndDataAllowed())) {
                        if (DBG) log("CMD_SET_ENABLE_FAIL_FAST_MOBILE_DATA: start data stall");
                        stopDataStallAlarm();
                        startDataStallAlarm(DATA_STALL_NOT_SUSPECTED);
                    } else {
                        if (DBG) log("CMD_SET_ENABLE_FAIL_FAST_MOBILE_DATA: stop data stall");
                        stopDataStallAlarm();
                    }
                }

                break;
            }
            case DctConstants.CMD_ENABLE_MOBILE_PROVISIONING: {
                Bundle bundle = msg.getData();
                if (bundle != null) {
                    try {
                        mProvisioningUrl = (String)bundle.get(DctConstants.PROVISIONING_URL_KEY);
                    } catch(ClassCastException e) {
                        loge("CMD_ENABLE_MOBILE_PROVISIONING: provisioning url not a string" + e);
                        mProvisioningUrl = null;
                    }
                }
                if (TextUtils.isEmpty(mProvisioningUrl)) {
                    loge("CMD_ENABLE_MOBILE_PROVISIONING: provisioning url is empty, ignoring");
                    mIsProvisioning = false;
                    mProvisioningUrl = null;
                } else {
                    loge("CMD_ENABLE_MOBILE_PROVISIONING: provisioningUrl=" + mProvisioningUrl);
                    mIsProvisioning = true;
                    startProvisioningApnAlarm();
                }
                break;
            }
            case DctConstants.EVENT_PROVISIONING_APN_ALARM: {
                if (DBG) log("EVENT_PROVISIONING_APN_ALARM");
                ApnContext apnCtx = mApnContextsByType.get(ApnSetting.TYPE_DEFAULT);
                if (apnCtx.isProvisioningApn() && apnCtx.isConnectedOrConnecting()) {
                    if (mProvisioningApnAlarmTag == msg.arg1) {
                        if (DBG) log("EVENT_PROVISIONING_APN_ALARM: Disconnecting");
                        mIsProvisioning = false;
                        mProvisioningUrl = null;
                        stopProvisioningApnAlarm();
                        cleanUpConnectionInternal(true, false, apnCtx);
                    } else {
                        if (DBG) {
                            log("EVENT_PROVISIONING_APN_ALARM: ignore stale tag,"
                                    + " mProvisioningApnAlarmTag:" + mProvisioningApnAlarmTag
                                    + " != arg1:" + msg.arg1);
                        }
                    }
                } else {
                    if (DBG) log("EVENT_PROVISIONING_APN_ALARM: Not connected ignore");
                }
                break;
            }
            case DctConstants.CMD_IS_PROVISIONING_APN: {
                if (DBG) log("CMD_IS_PROVISIONING_APN");
                boolean isProvApn;
                try {
                    String apnType = null;
                    Bundle bundle = msg.getData();
                    if (bundle != null) {
                        apnType = (String)bundle.get(DctConstants.APN_TYPE_KEY);
                    }
                    if (TextUtils.isEmpty(apnType)) {
                        loge("CMD_IS_PROVISIONING_APN: apnType is empty");
                        isProvApn = false;
                    } else {
                        isProvApn = isProvisioningApn(apnType);
                    }
                } catch (ClassCastException e) {
                    loge("CMD_IS_PROVISIONING_APN: NO provisioning url ignoring");
                    isProvApn = false;
                }
                if (DBG) log("CMD_IS_PROVISIONING_APN: ret=" + isProvApn);
                mReplyAc.replyToMessage(msg, DctConstants.CMD_IS_PROVISIONING_APN,
                        isProvApn ? DctConstants.ENABLED : DctConstants.DISABLED);
                break;
            }
            case DctConstants.EVENT_ICC_CHANGED: {
                onUpdateIcc();
                break;
            }
            case DctConstants.EVENT_RESTART_RADIO: {
                restartRadio();
                break;
            }
            case DctConstants.CMD_NET_STAT_POLL: {
                if (msg.arg1 == DctConstants.ENABLED) {
                    handleStartNetStatPoll((DctConstants.Activity)msg.obj);
                } else if (msg.arg1 == DctConstants.DISABLED) {
                    handleStopNetStatPoll((DctConstants.Activity)msg.obj);
                }
                break;
            }
            case DctConstants.EVENT_PCO_DATA_RECEIVED: {
                handlePcoData((AsyncResult)msg.obj);
                break;
            }
            case DctConstants.EVENT_DATA_RECONNECT:
                onDataReconnect(msg.getData());
                break;
            case DctConstants.EVENT_DATA_SERVICE_BINDING_CHANGED:
                onDataServiceBindingChanged((Boolean) ((AsyncResult) msg.obj).result);
                break;
            case DctConstants.EVENT_DATA_ENABLED_CHANGED:
                ar = (AsyncResult) msg.obj;
                if (ar.result instanceof Pair) {
                    Pair<Boolean, Integer> p = (Pair<Boolean, Integer>) ar.result;
                    boolean enabled = p.first;
                    int reason = p.second;
                    onDataEnabledChanged(enabled, reason);
                }
                break;
            default:
                Rlog.e("DcTracker", "Unhandled event=" + msg);
                break;

        }
    }

    private int getApnProfileID(String apnType) {
        if (TextUtils.equals(apnType, PhoneConstants.APN_TYPE_IMS)) {
            return RILConstants.DATA_PROFILE_IMS;
        } else if (TextUtils.equals(apnType, PhoneConstants.APN_TYPE_FOTA)) {
            return RILConstants.DATA_PROFILE_FOTA;
        } else if (TextUtils.equals(apnType, PhoneConstants.APN_TYPE_CBS)) {
            return RILConstants.DATA_PROFILE_CBS;
        } else if (TextUtils.equals(apnType, PhoneConstants.APN_TYPE_IA)) {
            return RILConstants.DATA_PROFILE_DEFAULT; // DEFAULT for now
        } else if (TextUtils.equals(apnType, PhoneConstants.APN_TYPE_DUN)) {
            return RILConstants.DATA_PROFILE_TETHERED;
        } else {
            return RILConstants.DATA_PROFILE_DEFAULT;
        }
    }

    private int getCellLocationId() {
        int cid = -1;
        CellLocation loc = mPhone.getCellLocation();

        if (loc != null) {
            if (loc instanceof GsmCellLocation) {
                cid = ((GsmCellLocation)loc).getCid();
            } else if (loc instanceof CdmaCellLocation) {
                cid = ((CdmaCellLocation)loc).getBaseStationId();
            }
        }
        return cid;
    }

    private IccRecords getUiccRecords(int appFamily) {
        return mUiccController.getIccRecords(mPhone.getPhoneId(), appFamily);
    }


    private void onUpdateIcc() {
        if (mUiccController == null ) {
            return;
        }

        IccRecords newIccRecords = mPhone.getIccRecords();

        IccRecords r = mIccRecords.get();
        if (r != newIccRecords) {
            if (r != null) {
                log("Removing stale icc objects.");
                r.unregisterForRecordsLoaded(this);
                mIccRecords.set(null);
            }
            if (newIccRecords != null) {
                if (mSubscriptionManager.isActiveSubId(mPhone.getSubId())) {
                    log("New records found.");
                    mIccRecords.set(newIccRecords);
                    newIccRecords.registerForRecordsLoaded(
                            this, DctConstants.EVENT_RECORDS_LOADED, null);
                }
            } else {
                onSimNotReady();
            }
        }
    }

    /**
     * Update DcTracker.
     *
     * TODO: This should be cleaned up. DcTracker should listen to those events.
     */
    public void update() {
        log("update sub = " + mPhone.getSubId());
        log("update(): Active DDS, register for all events now!");
        onUpdateIcc();

        mAutoAttachOnCreation.set(false);

        mPhone.updateCurrentCarrierInProvider();
    }

    private void notifyAllDataDisconnected() {
        sEnableFailFastRefCounter = 0;
        mFailFast = false;
        mAllDataDisconnectedRegistrants.notifyRegistrants();
    }

    public void registerForAllDataDisconnected(Handler h, int what) {
        mAllDataDisconnectedRegistrants.addUnique(h, what, null);

        if (isDisconnected()) {
            log("notify All Data Disconnected");
            notifyAllDataDisconnected();
        }
    }

    public void unregisterForAllDataDisconnected(Handler h) {
        mAllDataDisconnectedRegistrants.remove(h);
    }

    private void onDataEnabledChanged(boolean enable,
                                      @DataEnabledChangedReason int enabledChangedReason) {
        if (DBG) {
            log("onDataEnabledChanged: enable=" + enable + ", enabledChangedReason="
                    + enabledChangedReason);
        }

        if (enable) {
            reevaluateDataConnections();
            setupDataOnConnectableApns(Phone.REASON_DATA_ENABLED, RetryFailures.ALWAYS);
        } else {
            String cleanupReason;
            switch (enabledChangedReason) {
                case DataEnabledSettings.REASON_INTERNAL_DATA_ENABLED:
                    cleanupReason = Phone.REASON_DATA_DISABLED_INTERNAL;
                    break;
                case DataEnabledSettings.REASON_DATA_ENABLED_BY_CARRIER:
                    cleanupReason = Phone.REASON_CARRIER_ACTION_DISABLE_METERED_APN;
                    break;
                case DataEnabledSettings.REASON_USER_DATA_ENABLED:
                case DataEnabledSettings.REASON_POLICY_DATA_ENABLED:
                case DataEnabledSettings.REASON_PROVISIONED_CHANGED:
                case DataEnabledSettings.REASON_PROVISIONING_DATA_ENABLED_CHANGED:
                default:
                    cleanupReason = Phone.REASON_DATA_SPECIFIC_DISABLED;
                    break;

            }
            cleanUpAllConnectionsInternal(true, cleanupReason);
        }
    }

    protected void log(String s) {
        Rlog.d(mLogTag, s);
    }

    private void loge(String s) {
        Rlog.e(mLogTag, s);
    }

    public void dump(FileDescriptor fd, PrintWriter pw, String[] args) {
        pw.println("DcTracker:");
        pw.println(" RADIO_TESTS=" + RADIO_TESTS);
        pw.println(" mDataEnabledSettings=" + mDataEnabledSettings);
        pw.println(" isDataAllowed=" + isDataAllowed(null));
        pw.flush();
        pw.println(" mRequestedApnType=" + mRequestedApnType);
        pw.println(" mPhone=" + mPhone.getPhoneName());
        pw.println(" mActivity=" + mActivity);
        pw.println(" mState=" + mState);
        pw.println(" mTxPkts=" + mTxPkts);
        pw.println(" mRxPkts=" + mRxPkts);
        pw.println(" mNetStatPollPeriod=" + mNetStatPollPeriod);
        pw.println(" mNetStatPollEnabled=" + mNetStatPollEnabled);
        pw.println(" mDataStallTxRxSum=" + mDataStallTxRxSum);
        pw.println(" mDataStallAlarmTag=" + mDataStallAlarmTag);
        pw.println(" mDataStallNoRxEnabled=" + mDataStallNoRxEnabled);
        pw.println(" mSentSinceLastRecv=" + mSentSinceLastRecv);
        pw.println(" mNoRecvPollCount=" + mNoRecvPollCount);
        pw.println(" mResolver=" + mResolver);
        pw.println(" mReconnectIntent=" + mReconnectIntent);
        pw.println(" mAutoAttachOnCreation=" + mAutoAttachOnCreation.get());
        pw.println(" mIsScreenOn=" + mIsScreenOn);
        pw.println(" mUniqueIdGenerator=" + mUniqueIdGenerator);
        pw.println(" mDataServiceBound=" + mDataServiceBound);
        pw.println(" mDataRoamingLeakageLog= ");
        mDataRoamingLeakageLog.dump(fd, pw, args);
        pw.println(" mApnSettingsInitializationLog= ");
        mApnSettingsInitializationLog.dump(fd, pw, args);
        pw.flush();
        pw.println(" ***************************************");
        DcController dcc = mDcc;
        if (dcc != null) {
            if (mDataServiceBound) {
                dcc.dump(fd, pw, args);
            } else {
                pw.println(" Can't dump mDcc because data service is not bound.");
            }
        } else {
            pw.println(" mDcc=null");
        }
        pw.println(" ***************************************");
        HashMap<Integer, DataConnection> dcs = mDataConnections;
        if (dcs != null) {
            Set<Entry<Integer, DataConnection> > mDcSet = mDataConnections.entrySet();
            pw.println(" mDataConnections: count=" + mDcSet.size());
            for (Entry<Integer, DataConnection> entry : mDcSet) {
                pw.printf(" *** mDataConnection[%d] \n", entry.getKey());
                entry.getValue().dump(fd, pw, args);
            }
        } else {
            pw.println("mDataConnections=null");
        }
        pw.println(" ***************************************");
        pw.flush();
        HashMap<String, Integer> apnToDcId = mApnToDataConnectionId;
        if (apnToDcId != null) {
            Set<Entry<String, Integer>> apnToDcIdSet = apnToDcId.entrySet();
            pw.println(" mApnToDataConnectonId size=" + apnToDcIdSet.size());
            for (Entry<String, Integer> entry : apnToDcIdSet) {
                pw.printf(" mApnToDataConnectonId[%s]=%d\n", entry.getKey(), entry.getValue());
            }
        } else {
            pw.println("mApnToDataConnectionId=null");
        }
        pw.println(" ***************************************");
        pw.flush();
        ConcurrentHashMap<String, ApnContext> apnCtxs = mApnContexts;
        if (apnCtxs != null) {
            Set<Entry<String, ApnContext>> apnCtxsSet = apnCtxs.entrySet();
            pw.println(" mApnContexts size=" + apnCtxsSet.size());
            for (Entry<String, ApnContext> entry : apnCtxsSet) {
                entry.getValue().dump(fd, pw, args);
            }
            pw.println(" ***************************************");
        } else {
            pw.println(" mApnContexts=null");
        }
        pw.flush();

        pw.println(" mAllApnSettings size=" + mAllApnSettings.size());
        for (int i = 0; i < mAllApnSettings.size(); i++) {
            pw.printf(" mAllApnSettings[%d]: %s\n", i, mAllApnSettings.get(i));
        }
        pw.flush();

        pw.println(" mPreferredApn=" + mPreferredApn);
        pw.println(" mIsPsRestricted=" + mIsPsRestricted);
        pw.println(" mIsDisposed=" + mIsDisposed);
        pw.println(" mIntentReceiver=" + mIntentReceiver);
        pw.println(" mReregisterOnReconnectFailure=" + mReregisterOnReconnectFailure);
        pw.println(" canSetPreferApn=" + mCanSetPreferApn);
        pw.println(" mApnObserver=" + mApnObserver);
        pw.println(" getOverallState=" + getOverallState());
        pw.println(" mAttached=" + mAttached.get());
        mDataEnabledSettings.dump(fd, pw, args);
        pw.flush();
    }

    public String[] getPcscfAddress(String apnType) {
        log("getPcscfAddress()");
        ApnContext apnContext = null;

        if(apnType == null){
            log("apnType is null, return null");
            return null;
        }

        if (TextUtils.equals(apnType, PhoneConstants.APN_TYPE_EMERGENCY)) {
            apnContext = mApnContextsByType.get(ApnSetting.TYPE_EMERGENCY);
        } else if (TextUtils.equals(apnType, PhoneConstants.APN_TYPE_IMS)) {
            apnContext = mApnContextsByType.get(ApnSetting.TYPE_IMS);
        } else {
            log("apnType is invalid, return null");
            return null;
        }

        if (apnContext == null) {
            log("apnContext is null, return null");
            return null;
        }

        DataConnection dataConnection = apnContext.getDataConnection();
        String[] result = null;

        if (dataConnection != null) {
            result = dataConnection.getPcscfAddresses();

            if (result != null) {
                for (int i = 0; i < result.length; i++) {
                    log("Pcscf[" + i + "]: " + result[i]);
                }
            }
            return result;
        }
        return null;
    }

    /**
     * Read APN configuration from Telephony.db for Emergency APN
     * All opertors recognize the connection request for EPDN based on APN type
     * PLMN name,APN name are not mandatory parameters
     */
    private void initEmergencyApnSetting() {
        // Operator Numeric is not available when sim records are not loaded.
        // Query Telephony.db with APN type as EPDN request does not
        // require APN name, plmn and all operators support same APN config.
        // DB will contain only one entry for Emergency APN
        String selection = "type=\"emergency\"";
        Cursor cursor = mPhone.getContext().getContentResolver().query(
                Uri.withAppendedPath(Telephony.Carriers.CONTENT_URI, "filtered"),
                null, selection, null, null);

        if (cursor != null) {
            if (cursor.getCount() > 0) {
                if (cursor.moveToFirst()) {
                    mEmergencyApn = ApnSetting.makeApnSetting(cursor);
                }
            }
            cursor.close();
        }
    }

    /**
     * Add the Emergency APN settings to APN settings list
     */
    private void addEmergencyApnSetting() {
        if(mEmergencyApn != null) {
            for (ApnSetting apn : mAllApnSettings) {
                if (apn.canHandleType(ApnSetting.TYPE_EMERGENCY)) {
                    log("addEmergencyApnSetting - E-APN setting is already present");
                    return;
                }
            }

            // If all of the APN settings cannot handle emergency, we add the emergency APN to the
            // list explicitly.
            if (!mAllApnSettings.contains(mEmergencyApn)) {
                mAllApnSettings.add(mEmergencyApn);
                log("Adding emergency APN : " + mEmergencyApn);
            }
        }
    }

    private boolean containsAllApns(ArrayList<ApnSetting> oldApnList,
                                    ArrayList<ApnSetting> newApnList) {
        for (ApnSetting newApnSetting : newApnList) {
            boolean canHandle = false;
            for (ApnSetting oldApnSetting : oldApnList) {
                // Make sure at least one of the APN from old list can cover the new APN
                if (oldApnSetting.equals(newApnSetting,
                        mPhone.getServiceState().getDataRoamingFromRegistration())) {
                    canHandle = true;
                    break;
                }
            }
            if (!canHandle) return false;
        }
        return true;
    }

    private void cleanUpConnectionsOnUpdatedApns(boolean detach, String reason) {
        if (DBG) log("cleanUpConnectionsOnUpdatedApns: detach=" + detach);
        if (mAllApnSettings.isEmpty()) {
            cleanUpAllConnectionsInternal(detach, Phone.REASON_APN_CHANGED);
        } else {
            int radioTech = mPhone.getServiceState().getRilDataRadioTechnology();
            if (radioTech == ServiceState.RIL_RADIO_TECHNOLOGY_UNKNOWN) {
                // unknown rat is an exception for data rat change. Its only received when out of
                // service and is not applicable for apn bearer bitmask. We should bypass the check
                // of waiting apn list and keep the data connection on.
                return;
            }
            for (ApnContext apnContext : mApnContexts.values()) {
                ArrayList<ApnSetting> currentWaitingApns = apnContext.getWaitingApns();
                ArrayList<ApnSetting> waitingApns = buildWaitingApns(
                        apnContext.getApnType(),
                        mPhone.getServiceState().getRilDataRadioTechnology());
                if (VDBG) log("new waitingApns:" + waitingApns);
                if ((currentWaitingApns != null)
                        && ((waitingApns.size() != currentWaitingApns.size())
                        // Check if the existing waiting APN list can cover the newly built APN
                        // list. If yes, then we don't need to tear down the existing data call.
                        // TODO: We probably need to rebuild APN list when roaming status changes.
                        || !containsAllApns(currentWaitingApns, waitingApns))) {
                    if (VDBG) log("new waiting apn is different for " + apnContext);
                    apnContext.setWaitingApns(waitingApns);
                    if (!apnContext.isDisconnected()) {
                        if (VDBG) log("cleanUpConnectionsOnUpdatedApns for " + apnContext);
                        apnContext.setReason(reason);
                        cleanUpConnectionInternal(true, false, apnContext);
                    }
                }
            }
        }

        if (!isConnected()) {
            stopNetStatPoll();
            stopDataStallAlarm();
        }

        mRequestedApnType = ApnSetting.TYPE_DEFAULT;

        if (DBG) log("mDisconnectPendingCount = " + mDisconnectPendingCount);
        if (detach && mDisconnectPendingCount == 0) {
            notifyAllDataDisconnected();
        }
    }

    /**
     * Polling stuff
     */
    private void resetPollStats() {
        mTxPkts = -1;
        mRxPkts = -1;
        mNetStatPollPeriod = POLL_NETSTAT_MILLIS;
    }

    private void startNetStatPoll() {
        if (getOverallState() == DctConstants.State.CONNECTED
                && mNetStatPollEnabled == false) {
            if (DBG) {
                log("startNetStatPoll");
            }
            resetPollStats();
            mNetStatPollEnabled = true;
            mPollNetStat.run();
        }
        if (mPhone != null) {
            mPhone.notifyDataActivity();
        }
    }

    private void stopNetStatPoll() {
        mNetStatPollEnabled = false;
        removeCallbacks(mPollNetStat);
        if (DBG) {
            log("stopNetStatPoll");
        }

        // To sync data activity icon in the case of switching data connection to send MMS.
        if (mPhone != null) {
            mPhone.notifyDataActivity();
        }
    }

    public void sendStartNetStatPoll(DctConstants.Activity activity) {
        Message msg = obtainMessage(DctConstants.CMD_NET_STAT_POLL);
        msg.arg1 = DctConstants.ENABLED;
        msg.obj = activity;
        sendMessage(msg);
    }

    private void handleStartNetStatPoll(DctConstants.Activity activity) {
        startNetStatPoll();
        startDataStallAlarm(DATA_STALL_NOT_SUSPECTED);
        setActivity(activity);
    }

    public void sendStopNetStatPoll(DctConstants.Activity activity) {
        Message msg = obtainMessage(DctConstants.CMD_NET_STAT_POLL);
        msg.arg1 = DctConstants.DISABLED;
        msg.obj = activity;
        sendMessage(msg);
    }

    private void handleStopNetStatPoll(DctConstants.Activity activity) {
        stopNetStatPoll();
        stopDataStallAlarm();
        setActivity(activity);
    }

    private void updateDataActivity() {
        long sent, received;

        DctConstants.Activity newActivity;

        TxRxSum preTxRxSum = new TxRxSum(mTxPkts, mRxPkts);
        TxRxSum curTxRxSum = new TxRxSum();
        curTxRxSum.updateTotalTxRxSum();
        mTxPkts = curTxRxSum.txPkts;
        mRxPkts = curTxRxSum.rxPkts;

        if (VDBG) {
            log("updateDataActivity: curTxRxSum=" + curTxRxSum + " preTxRxSum=" + preTxRxSum);
        }

        if (mNetStatPollEnabled && (preTxRxSum.txPkts > 0 || preTxRxSum.rxPkts > 0)) {
            sent = mTxPkts - preTxRxSum.txPkts;
            received = mRxPkts - preTxRxSum.rxPkts;

            if (VDBG)
                log("updateDataActivity: sent=" + sent + " received=" + received);
            if (sent > 0 && received > 0) {
                newActivity = DctConstants.Activity.DATAINANDOUT;
            } else if (sent > 0 && received == 0) {
                newActivity = DctConstants.Activity.DATAOUT;
            } else if (sent == 0 && received > 0) {
                newActivity = DctConstants.Activity.DATAIN;
            } else {
                newActivity = (mActivity == DctConstants.Activity.DORMANT) ?
                        mActivity : DctConstants.Activity.NONE;
            }

            if (mActivity != newActivity && mIsScreenOn) {
                if (VDBG)
                    log("updateDataActivity: newActivity=" + newActivity);
                mActivity = newActivity;
                mPhone.notifyDataActivity();
            }
        }
    }

    private void handlePcoData(AsyncResult ar) {
        if (ar.exception != null) {
            loge("PCO_DATA exception: " + ar.exception);
            return;
        }
        PcoData pcoData = (PcoData)(ar.result);
        ArrayList<DataConnection> dcList = new ArrayList<>();
        DataConnection temp = mDcc.getActiveDcByCid(pcoData.cid);
        if (temp != null) {
            dcList.add(temp);
        }
        if (dcList.size() == 0) {
            loge("PCO_DATA for unknown cid: " + pcoData.cid + ", inferring");
            for (DataConnection dc : mDataConnections.values()) {
                final int cid = dc.getCid();
                if (cid == pcoData.cid) {
                    if (VDBG) log("  found " + dc);
                    dcList.clear();
                    dcList.add(dc);
                    break;
                }
                // check if this dc is still connecting
                if (cid == -1) {
                    for (ApnContext apnContext : dc.getApnContexts()) {
                        if (apnContext.getState() == DctConstants.State.CONNECTING) {
                            if (VDBG) log("  found potential " + dc);
                            dcList.add(dc);
                            break;
                        }
                    }
                }
            }
        }
        if (dcList.size() == 0) {
            loge("PCO_DATA - couldn't infer cid");
            return;
        }
        for (DataConnection dc : dcList) {
            List<ApnContext> apnContextList = dc.getApnContexts();
            if (apnContextList.size() == 0) {
                break;
            }
            // send one out for each apn type in play
            for (ApnContext apnContext : apnContextList) {
                String apnType = apnContext.getApnType();

                final Intent intent = new Intent(TelephonyIntents.ACTION_CARRIER_SIGNAL_PCO_VALUE);
                intent.putExtra(TelephonyIntents.EXTRA_APN_TYPE_KEY, apnType);
                intent.putExtra(TelephonyIntents.EXTRA_APN_PROTO_KEY, pcoData.bearerProto);
                intent.putExtra(TelephonyIntents.EXTRA_PCO_ID_KEY, pcoData.pcoId);
                intent.putExtra(TelephonyIntents.EXTRA_PCO_VALUE_KEY, pcoData.contents);
                mPhone.getCarrierSignalAgent().notifyCarrierSignalReceivers(intent);
            }
        }
    }

    /**
     * Data-Stall
     */

    // Recovery action taken in case of data stall
    @IntDef(
        value = {
            RECOVERY_ACTION_GET_DATA_CALL_LIST,
            RECOVERY_ACTION_CLEANUP,
            RECOVERY_ACTION_REREGISTER,
            RECOVERY_ACTION_RADIO_RESTART
        })
    @Retention(RetentionPolicy.SOURCE)
    private @interface RecoveryAction {};
    private static final int RECOVERY_ACTION_GET_DATA_CALL_LIST      = 0;
    private static final int RECOVERY_ACTION_CLEANUP                 = 1;
    private static final int RECOVERY_ACTION_REREGISTER              = 2;
    private static final int RECOVERY_ACTION_RADIO_RESTART           = 3;

    // Recovery handler class for cellular data stall
    private class DataStallRecoveryHandler {
        // Default minimum duration between each recovery steps
        private static final int
                DEFAULT_MIN_DURATION_BETWEEN_RECOVERY_STEPS_IN_MS = (3 * 60 * 1000); // 3 mins

        // The elapsed real time of last recovery attempted
        private long mTimeLastRecoveryStartMs;
        // Whether current network good or not
        private boolean mIsValidNetwork;

        public DataStallRecoveryHandler() {
            reset();
        }

        public void reset() {
            mTimeLastRecoveryStartMs = 0;
            putRecoveryAction(RECOVERY_ACTION_GET_DATA_CALL_LIST);
        }

        public boolean isAggressiveRecovery() {
            @RecoveryAction int action = getRecoveryAction();

            return ((action == RECOVERY_ACTION_CLEANUP)
                    || (action == RECOVERY_ACTION_REREGISTER)
                    || (action == RECOVERY_ACTION_RADIO_RESTART));
        }

        private long getMinDurationBetweenRecovery() {
            return Settings.Global.getLong(mResolver,
                Settings.Global.MIN_DURATION_BETWEEN_RECOVERY_STEPS_IN_MS,
                DEFAULT_MIN_DURATION_BETWEEN_RECOVERY_STEPS_IN_MS);
        }

        private long getElapsedTimeSinceRecoveryMs() {
            return (SystemClock.elapsedRealtime() - mTimeLastRecoveryStartMs);
        }

        @RecoveryAction
        private int getRecoveryAction() {
            @RecoveryAction int action = Settings.System.getInt(mResolver,
                    "radio.data.stall.recovery.action", RECOVERY_ACTION_GET_DATA_CALL_LIST);
            if (VDBG_STALL) log("getRecoveryAction: " + action);
            return action;
        }

        private void putRecoveryAction(@RecoveryAction int action) {
            Settings.System.putInt(mResolver, "radio.data.stall.recovery.action", action);
            if (VDBG_STALL) log("putRecoveryAction: " + action);
        }

        private void broadcastDataStallDetected(@RecoveryAction int recoveryAction) {
            Intent intent = new Intent(TelephonyManager.ACTION_DATA_STALL_DETECTED);
            SubscriptionManager.putPhoneIdAndSubIdExtra(intent, mPhone.getPhoneId());
            intent.putExtra(TelephonyManager.EXTRA_RECOVERY_ACTION, recoveryAction);
            mPhone.getContext().sendBroadcast(intent, READ_PRIVILEGED_PHONE_STATE);
        }

        private boolean isRecoveryAlreadyStarted() {
            return getRecoveryAction() != RECOVERY_ACTION_GET_DATA_CALL_LIST;
        }

        private boolean checkRecovery() {
            // To avoid back to back recovery wait for a grace period
            if (getElapsedTimeSinceRecoveryMs() < getMinDurationBetweenRecovery()) {
                if (VDBG_STALL) log("skip back to back data stall recovery");
                return false;
            }
            // Data is not allowed in current environment
            if (!isDataAllowed(null, null)) {
                log("skipped data stall recovery due to data is not allowd");
                return false;
            }
            return true;
        }

        private void triggerRecovery() {
            sendMessage(obtainMessage(DctConstants.EVENT_DO_RECOVERY));
        }

        public void doRecovery() {
            if (getOverallState() == DctConstants.State.CONNECTED) {
                // Go through a series of recovery steps, each action transitions to the next action
                @RecoveryAction final int recoveryAction = getRecoveryAction();
                TelephonyMetrics.getInstance().writeDataStallEvent(
                        mPhone.getPhoneId(), recoveryAction);
                broadcastDataStallDetected(recoveryAction);

                switch (recoveryAction) {
                    case RECOVERY_ACTION_GET_DATA_CALL_LIST:
                        EventLog.writeEvent(EventLogTags.DATA_STALL_RECOVERY_GET_DATA_CALL_LIST,
                            mSentSinceLastRecv);
                        if (DBG) log("doRecovery() get data call list");
                        mDataServiceManager.getDataCallList(obtainMessage());
                        putRecoveryAction(RECOVERY_ACTION_CLEANUP);
                        break;
                    case RECOVERY_ACTION_CLEANUP:
                        EventLog.writeEvent(EventLogTags.DATA_STALL_RECOVERY_CLEANUP,
                            mSentSinceLastRecv);
                        if (DBG) log("doRecovery() cleanup all connections");
                        cleanUpAllConnections(Phone.REASON_PDP_RESET);
                        putRecoveryAction(RECOVERY_ACTION_REREGISTER);
                        break;
                    case RECOVERY_ACTION_REREGISTER:
                        EventLog.writeEvent(EventLogTags.DATA_STALL_RECOVERY_REREGISTER,
                            mSentSinceLastRecv);
                        if (DBG) log("doRecovery() re-register");
                        mPhone.getServiceStateTracker().reRegisterNetwork(null);
                        putRecoveryAction(RECOVERY_ACTION_RADIO_RESTART);
                        break;
                    case RECOVERY_ACTION_RADIO_RESTART:
                        EventLog.writeEvent(EventLogTags.DATA_STALL_RECOVERY_RADIO_RESTART,
                            mSentSinceLastRecv);
                        if (DBG) log("restarting radio");
                        restartRadio();
                        reset();
                        break;
                    default:
                        throw new RuntimeException("doRecovery: Invalid recoveryAction="
                            + recoveryAction);
                }
                mSentSinceLastRecv = 0;
                mTimeLastRecoveryStartMs = SystemClock.elapsedRealtime();
            }
        }

        public void processNetworkStatusChanged(boolean isValid) {
            if (isValid) {
                mIsValidNetwork = true;
                reset();
            } else {
                if (mIsValidNetwork || isRecoveryAlreadyStarted()) {
                    mIsValidNetwork = false;
                    // Check and trigger a recovery if network switched from good
                    // to bad or recovery is already started before.
                    if (checkRecovery()) {
                        if (DBG) log("trigger data stall recovery");
                        triggerRecovery();
                    }
                }
            }
        }

        public boolean isRecoveryOnBadNetworkEnabled() {
            return Settings.Global.getInt(mResolver,
                    Settings.Global.DATA_STALL_RECOVERY_ON_BAD_NETWORK, 1) == 1;
        }

        public boolean isNoRxDataStallDetectionEnabled() {
            return mDataStallNoRxEnabled && !isRecoveryOnBadNetworkEnabled();
        }
    }

    private void updateDataStallInfo() {
        long sent, received;

        TxRxSum preTxRxSum = new TxRxSum(mDataStallTxRxSum);
        mDataStallTxRxSum.updateTcpTxRxSum();

        if (VDBG_STALL) {
            log("updateDataStallInfo: mDataStallTxRxSum=" + mDataStallTxRxSum +
                    " preTxRxSum=" + preTxRxSum);
        }

        sent = mDataStallTxRxSum.txPkts - preTxRxSum.txPkts;
        received = mDataStallTxRxSum.rxPkts - preTxRxSum.rxPkts;

        if (RADIO_TESTS) {
            if (SystemProperties.getBoolean("radio.test.data.stall", false)) {
                log("updateDataStallInfo: radio.test.data.stall true received = 0;");
                received = 0;
            }
        }
        if ( sent > 0 && received > 0 ) {
            if (VDBG_STALL) log("updateDataStallInfo: IN/OUT");
            mSentSinceLastRecv = 0;
            mDsRecoveryHandler.reset();
        } else if (sent > 0 && received == 0) {
            if (isPhoneStateIdle()) {
                mSentSinceLastRecv += sent;
            } else {
                mSentSinceLastRecv = 0;
            }
            if (DBG) {
                log("updateDataStallInfo: OUT sent=" + sent +
                        " mSentSinceLastRecv=" + mSentSinceLastRecv);
            }
        } else if (sent == 0 && received > 0) {
            if (VDBG_STALL) log("updateDataStallInfo: IN");
            mSentSinceLastRecv = 0;
            mDsRecoveryHandler.reset();
        } else {
            if (VDBG_STALL) log("updateDataStallInfo: NONE");
        }
    }

    private boolean isPhoneStateIdle() {
        for (int i = 0; i < mTelephonyManager.getPhoneCount(); i++) {
            Phone phone = PhoneFactory.getPhone(i);
            if (phone != null && phone.getState() != PhoneConstants.State.IDLE) {
                log("isPhoneStateIdle false: Voice call active on phone " + i);
                return false;
            }
        }
        return true;
    }

    private void onDataStallAlarm(int tag) {
        if (mDataStallAlarmTag != tag) {
            if (DBG) {
                log("onDataStallAlarm: ignore, tag=" + tag + " expecting " + mDataStallAlarmTag);
            }
            return;
        }

        if (DBG) log("Data stall alarm");
        updateDataStallInfo();

        int hangWatchdogTrigger = Settings.Global.getInt(mResolver,
                Settings.Global.PDP_WATCHDOG_TRIGGER_PACKET_COUNT,
                NUMBER_SENT_PACKETS_OF_HANG);

        boolean suspectedStall = DATA_STALL_NOT_SUSPECTED;
        if (mSentSinceLastRecv >= hangWatchdogTrigger) {
            if (DBG) {
                log("onDataStallAlarm: tag=" + tag + " do recovery action="
                        + mDsRecoveryHandler.getRecoveryAction());
            }
            suspectedStall = DATA_STALL_SUSPECTED;
            sendMessage(obtainMessage(DctConstants.EVENT_DO_RECOVERY));
        } else {
            if (VDBG_STALL) {
                log("onDataStallAlarm: tag=" + tag + " Sent " + String.valueOf(mSentSinceLastRecv) +
                    " pkts since last received, < watchdogTrigger=" + hangWatchdogTrigger);
            }
        }
        startDataStallAlarm(suspectedStall);
    }

    private void startDataStallAlarm(boolean suspectedStall) {
        int delayInMs;

        if (mDsRecoveryHandler.isNoRxDataStallDetectionEnabled()
                && getOverallState() == DctConstants.State.CONNECTED) {
            // If screen is on or data stall is currently suspected, set the alarm
            // with an aggressive timeout.
            if (mIsScreenOn || suspectedStall || mDsRecoveryHandler.isAggressiveRecovery()) {
                delayInMs = Settings.Global.getInt(mResolver,
                        Settings.Global.DATA_STALL_ALARM_AGGRESSIVE_DELAY_IN_MS,
                        DATA_STALL_ALARM_AGGRESSIVE_DELAY_IN_MS_DEFAULT);
            } else {
                delayInMs = Settings.Global.getInt(mResolver,
                        Settings.Global.DATA_STALL_ALARM_NON_AGGRESSIVE_DELAY_IN_MS,
                        DATA_STALL_ALARM_NON_AGGRESSIVE_DELAY_IN_MS_DEFAULT);
            }

            mDataStallAlarmTag += 1;
            if (VDBG_STALL) {
                log("startDataStallAlarm: tag=" + mDataStallAlarmTag +
                        " delay=" + (delayInMs / 1000) + "s");
            }
            Intent intent = new Intent(INTENT_DATA_STALL_ALARM);
            intent.putExtra(INTENT_DATA_STALL_ALARM_EXTRA_TAG, mDataStallAlarmTag);
            intent.putExtra(INTENT_DATA_STALL_ALARM_EXTRA_TRANSPORT_TYPE, mTransportType);
            SubscriptionManager.putPhoneIdAndSubIdExtra(intent, mPhone.getPhoneId());
            mDataStallAlarmIntent = PendingIntent.getBroadcast(mPhone.getContext(), 0, intent,
                    PendingIntent.FLAG_UPDATE_CURRENT);
            mAlarmManager.set(AlarmManager.ELAPSED_REALTIME,
                    SystemClock.elapsedRealtime() + delayInMs, mDataStallAlarmIntent);
        } else {
            if (VDBG_STALL) {
                log("startDataStallAlarm: NOT started, no connection tag=" + mDataStallAlarmTag);
            }
        }
    }

    private void stopDataStallAlarm() {
        if (VDBG_STALL) {
            log("stopDataStallAlarm: current tag=" + mDataStallAlarmTag +
                    " mDataStallAlarmIntent=" + mDataStallAlarmIntent);
        }
        mDataStallAlarmTag += 1;
        if (mDataStallAlarmIntent != null) {
            mAlarmManager.cancel(mDataStallAlarmIntent);
            mDataStallAlarmIntent = null;
        }
    }

    private void restartDataStallAlarm() {
        if (isConnected() == false) return;
        // To be called on screen status change.
        // Do not cancel the alarm if it is set with aggressive timeout.
        if (mDsRecoveryHandler.isAggressiveRecovery()) {
            if (DBG) log("restartDataStallAlarm: action is pending. not resetting the alarm.");
            return;
        }
        if (VDBG_STALL) log("restartDataStallAlarm: stop then start.");
        stopDataStallAlarm();
        startDataStallAlarm(DATA_STALL_NOT_SUSPECTED);
    }

    /**
     * Provisioning APN
     */
    private void onActionIntentProvisioningApnAlarm(Intent intent) {
        if (DBG) log("onActionIntentProvisioningApnAlarm: action=" + intent.getAction());
        Message msg = obtainMessage(DctConstants.EVENT_PROVISIONING_APN_ALARM,
                intent.getAction());
        msg.arg1 = intent.getIntExtra(PROVISIONING_APN_ALARM_TAG_EXTRA, 0);
        sendMessage(msg);
    }

    private void startProvisioningApnAlarm() {
        int delayInMs = Settings.Global.getInt(mResolver,
                                Settings.Global.PROVISIONING_APN_ALARM_DELAY_IN_MS,
                                PROVISIONING_APN_ALARM_DELAY_IN_MS_DEFAULT);
        if (Build.IS_DEBUGGABLE) {
            // Allow debug code to use a system property to provide another value
            String delayInMsStrg = Integer.toString(delayInMs);
            delayInMsStrg = System.getProperty(DEBUG_PROV_APN_ALARM, delayInMsStrg);
            try {
                delayInMs = Integer.parseInt(delayInMsStrg);
            } catch (NumberFormatException e) {
                loge("startProvisioningApnAlarm: e=" + e);
            }
        }
        mProvisioningApnAlarmTag += 1;
        if (DBG) {
            log("startProvisioningApnAlarm: tag=" + mProvisioningApnAlarmTag +
                    " delay=" + (delayInMs / 1000) + "s");
        }
        Intent intent = new Intent(INTENT_PROVISIONING_APN_ALARM);
        intent.putExtra(PROVISIONING_APN_ALARM_TAG_EXTRA, mProvisioningApnAlarmTag);
        mProvisioningApnAlarmIntent = PendingIntent.getBroadcast(mPhone.getContext(), 0, intent,
                PendingIntent.FLAG_UPDATE_CURRENT);
        mAlarmManager.set(AlarmManager.ELAPSED_REALTIME_WAKEUP,
                SystemClock.elapsedRealtime() + delayInMs, mProvisioningApnAlarmIntent);
    }

    private void stopProvisioningApnAlarm() {
        if (DBG) {
            log("stopProvisioningApnAlarm: current tag=" + mProvisioningApnAlarmTag +
                    " mProvsioningApnAlarmIntent=" + mProvisioningApnAlarmIntent);
        }
        mProvisioningApnAlarmTag += 1;
        if (mProvisioningApnAlarmIntent != null) {
            mAlarmManager.cancel(mProvisioningApnAlarmIntent);
            mProvisioningApnAlarmIntent = null;
        }
    }

    private static DataProfile createDataProfile(ApnSetting apn, boolean isPreferred) {
        return createDataProfile(apn, apn.getProfileId(), isPreferred);
    }

    @VisibleForTesting
    public static DataProfile createDataProfile(ApnSetting apn, int profileId,
                                                boolean isPreferred) {
        int profileType;

        int networkTypeBitmask = apn.getNetworkTypeBitmask();

        if (networkTypeBitmask == 0) {
            profileType = DataProfile.TYPE_COMMON;
        } else if (ServiceState.bearerBitmapHasCdma(networkTypeBitmask)) {
            profileType = DataProfile.TYPE_3GPP2;
        } else {
            profileType = DataProfile.TYPE_3GPP;
        }

        return new DataProfile(profileId, apn.getApnName(), apn.getProtocol(), apn.getAuthType(),
                apn.getUser(), apn.getPassword(), profileType, apn.getMaxConnsTime(),
                apn.getMaxConns(),  apn.getWaitTime(), apn.isEnabled(), apn.getApnTypeBitmask(),
                apn.getRoamingProtocol(), networkTypeBitmask, apn.getMtu(), apn.isPersistent(),
                isPreferred);
    }

    private void onDataServiceBindingChanged(boolean bound) {
        if (bound) {
            mDcc.start();
        } else {
            mDcc.dispose();
        }
        mDataServiceBound = bound;
    }

    public static String requestTypeToString(@RequestNetworkType int type) {
        switch (type) {
            case REQUEST_TYPE_NORMAL: return "NORMAL";
            case REQUEST_TYPE_HANDOVER: return "HANDOVER";
        }
        return "UNKNOWN";
    }

    public static String releaseTypeToString(@ReleaseNetworkType int type) {
        switch (type) {
            case RELEASE_TYPE_NORMAL: return "NORMAL";
            case RELEASE_TYPE_DETACH: return "DETACH";
            case RELEASE_TYPE_HANDOVER: return "HANDOVER";
        }
        return "UNKNOWN";
    }
}<|MERGE_RESOLUTION|>--- conflicted
+++ resolved
@@ -1558,7 +1558,6 @@
 
         for (ApnContext apnContext : mApnContexts.values()) {
             if (disableMeteredOnly) {
-<<<<<<< HEAD
                 if (!apnContext.getApnType().equals(PhoneConstants.APN_TYPE_IMS)) {
                     // Use ApnSetting to decide metered or non-metered.
                     // Tear down all metered data connections.
@@ -1568,18 +1567,8 @@
                             if (DBG) log("clean up metered ApnContext Type: " +
                                     apnContext.getApnType());
                             apnContext.setReason(reason);
-                            cleanUpConnectionInternal(tearDown, apnContext);
+                            cleanUpConnectionInternal(detach, false, apnContext);
                     }
-=======
-                // Use ApnSetting to decide metered or non-metered.
-                // Tear down all metered data connections.
-                ApnSetting apnSetting = apnContext.getApnSetting();
-                if (apnSetting != null && ApnSettingUtils.isMetered(apnSetting, mPhone)) {
-                    if (apnContext.isDisconnected() == false) didDisconnect = true;
-                    if (DBG) log("clean up metered ApnContext Type: " + apnContext.getApnType());
-                    apnContext.setReason(reason);
-                    cleanUpConnectionInternal(detach, false, apnContext);
->>>>>>> 88b19259
                 }
             } else {
                 // Exclude the IMS APN from single data connection case.
