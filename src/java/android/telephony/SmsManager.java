/*
 * Copyright (C) 2008 The Android Open Source Project
 *
 * Licensed under the Apache License, Version 2.0 (the "License");
 * you may not use this file except in compliance with the License.
 * You may obtain a copy of the License at
 *
 *      http://www.apache.org/licenses/LICENSE-2.0
 *
 * Unless required by applicable law or agreed to in writing, software
 * distributed under the License is distributed on an "AS IS" BASIS,
 * WITHOUT WARRANTIES OR CONDITIONS OF ANY KIND, either express or implied.
 * See the License for the specific language governing permissions and
 * limitations under the License.
 */

package android.telephony;

import android.app.ActivityThread;
import android.app.PendingIntent;
import android.content.ContentValues;
import android.content.Context;
import android.content.Intent;
import android.net.Uri;
import android.os.Bundle;
import android.os.RemoteException;
import android.os.ServiceManager;
import android.provider.Telephony;
import android.text.TextUtils;
import android.util.ArrayMap;
import android.util.Log;

import com.android.internal.telephony.ISms;
import com.android.internal.telephony.SmsRawData;
import com.android.internal.telephony.IMms;
import com.android.internal.telephony.uicc.IccConstants;

import java.util.ArrayList;
import java.util.Arrays;
import java.util.List;
import java.util.Map;

/*
 * TODO(code review): Curious question... Why are a lot of these
 * methods not declared as static, since they do not seem to require
 * any local object state?  Presumably this cannot be changed without
 * interfering with the API...
 */

/**
 * Manages SMS operations such as sending data, text, and pdu SMS messages.
 * Get this object by calling the static method {@link #getDefault()}.
 *
 * <p>For information about how to behave as the default SMS app on Android 4.4 (API level 19)
 * and higher, see {@link android.provider.Telephony}.
 */
public final class SmsManager {
    /**
     * A psuedo-subId that represents the default subId at any given time. The actual subId it
     * represents changes as the default subId is changed.
     */
    private static final int DEFAULT_SUB_ID = -1002;

    /** Singleton object constructed during class initialization. */
    private static final SmsManager sInstance = new SmsManager(DEFAULT_SUB_ID);
    private static final Object sLockObject = new Object();
    private static final Map<Long, SmsManager> sSubInstances = new ArrayMap<Long, SmsManager>();

    /** A concrete subId, or the pseudo DEFAULT_SUB_ID */
    private long mSubId;

    /*
     * Key for the various carrier-dependent configuration values.
     * Some of the values are used by the system in processing SMS or MMS messages. Others
     * are provided for the convenience of SMS applications.
     */

    /**
     * Whether to append transaction id to MMS WAP Push M-Notification.ind's content location URI
     * when constructing the download URL of a new MMS (boolean type)
     */
    public static final String MMS_CONFIG_APPEND_TRANSACTION_ID = "enabledTransID";
    /**
     * Whether MMS is enabled for the current carrier (boolean type)
     */
    public static final String MMS_CONFIG_MMS_ENABLED = "enabledMMS";
    /**
     * Whether group MMS is enabled for the current carrier (boolean type)
     */
    public static final String MMS_CONFIG_GROUP_MMS_ENABLED = "enableGroupMms";
    /**
     * If this is enabled, M-NotifyResp.ind should be sent to the WAP Push content location
     * instead of the default MMSC (boolean type)
     */
    public static final String MMS_CONFIG_NOTIFY_WAP_MMSC_ENABLED = "enabledNotifyWapMMSC";
    /**
     * Whether alias is enabled (boolean type)
     */
    public static final String MMS_CONFIG_ALIAS_ENABLED = "aliasEnabled";
    /**
     * Whether audio is allowed to be attached for MMS messages (boolean type)
     */
    public static final String MMS_CONFIG_ALLOW_ATTACH_AUDIO = "allowAttachAudio";
    /**
     * Whether multipart SMS is enabled (boolean type)
     */
    public static final String MMS_CONFIG_MULTIPART_SMS_ENABLED = "enableMultipartSMS";
    /**
     * Whether SMS delivery report is enabled (boolean type)
     */
    public static final String MMS_CONFIG_SMS_DELIVERY_REPORT_ENABLED = "enableSMSDeliveryReports";
    /**
     * Whether content-disposition field should be expected in an MMS PDU (boolean type)
     */
    public static final String MMS_CONFIG_SUPPORT_MMS_CONTENT_DISPOSITION =
            "supportMmsContentDisposition";
    /**
     * Whether multipart SMS should be sent as separate messages
     */
    public static final String MMS_CONFIG_SEND_MULTIPART_SMS_AS_SEPARATE_MESSAGES =
            "sendMultipartSmsAsSeparateMessages";
    /**
     * Whether MMS read report is enabled (boolean type)
     */
    public static final String MMS_CONFIG_MMS_READ_REPORT_ENABLED = "enableMMSReadReports";
    /**
     * Whether MMS delivery report is enabled (boolean type)
     */
    public static final String MMS_CONFIG_MMS_DELIVERY_REPORT_ENABLED = "enableMMSDeliveryReports";
    /**
     * Max MMS message size in bytes (int type)
     */
    public static final String MMS_CONFIG_MAX_MESSAGE_SIZE = "maxMessageSize";
    /**
     * Max MMS image width (int type)
     */
    public static final String MMS_CONFIG_MAX_IMAGE_WIDTH = "maxImageWidth";
    /**
     * Max MMS image height (int type)
     */
    public static final String MMS_CONFIG_MAX_IMAGE_HEIGHT = "maxImageHeight";
    /**
     * Limit of recipients of MMS messages (int type)
     */
    public static final String MMS_CONFIG_RECIPIENT_LIMIT = "recipientLimit";
    /**
     * Min alias character count (int type)
     */
    public static final String MMS_CONFIG_ALIAS_MIN_CHARS = "aliasMinChars";
    /**
     * Max alias character count (int type)
     */
    public static final String MMS_CONFIG_ALIAS_MAX_CHARS = "aliasMaxChars";
    /**
     * When the number of parts of a multipart SMS reaches this threshold, it should be
     * converted into an MMS (int type)
     */
    public static final String MMS_CONFIG_SMS_TO_MMS_TEXT_THRESHOLD = "smsToMmsTextThreshold";
    /**
     * Some carriers require SMS to be converted into MMS when text length reaches this threshold
     * (int type)
     */
    public static final String MMS_CONFIG_SMS_TO_MMS_TEXT_LENGTH_THRESHOLD =
            "smsToMmsTextLengthThreshold";
    /**
     * Max message text size (int type)
     */
    public static final String MMS_CONFIG_MESSAGE_TEXT_MAX_SIZE = "maxMessageTextSize";
    /**
     * Max message subject length (int type)
     */
    public static final String MMS_CONFIG_SUBJECT_MAX_LENGTH = "maxSubjectLength";
    /**
     * MMS HTTP socket timeout in milliseconds (int type)
     */
    public static final String MMS_CONFIG_HTTP_SOCKET_TIMEOUT = "httpSocketTimeout";
    /**
     * The name of the UA Prof URL HTTP header for MMS HTTP request (String type)
     */
    public static final String MMS_CONFIG_UA_PROF_TAG_NAME = "uaProfTagName";
    /**
     * The User-Agent header value for MMS HTTP request (String type)
     */
    public static final String MMS_CONFIG_USER_AGENT = "userAgent";
    /**
     * The UA Profile URL header value for MMS HTTP request (String type)
     */
    public static final String MMS_CONFIG_UA_PROF_URL = "uaProfUrl";
    /**
     * A list of HTTP headers to add to MMS HTTP request, separated by "|" (String type)
     */
    public static final String MMS_CONFIG_HTTP_PARAMS = "httpParams";
    /**
     * Email gateway number (String type)
     */
    public static final String MMS_CONFIG_EMAIL_GATEWAY_NUMBER = "emailGatewayNumber";
    /**
     * The suffix to append to the NAI header value for MMS HTTP request (String type)
     */
    public static final String MMS_CONFIG_NAI_SUFFIX = "naiSuffix";

    /**
     * Send a text based SMS.
     *
     * <p class="note"><strong>Note:</strong> Using this method requires that your app has the
     * {@link android.Manifest.permission#SEND_SMS} permission.</p>
     *
     * <p class="note"><strong>Note:</strong> Beginning with Android 4.4 (API level 19), if
     * <em>and only if</em> an app is not selected as the default SMS app, the system automatically
     * writes messages sent using this method to the SMS Provider (the default SMS app is always
     * responsible for writing its sent messages to the SMS Provider). For information about
     * how to behave as the default SMS app, see {@link android.provider.Telephony}.</p>
     *
     *
     * @param destinationAddress the address to send the message to
     * @param scAddress is the service center address or null to use
     *  the current default SMSC
     * @param text the body of the message to send
     * @param sentIntent if not NULL this <code>PendingIntent</code> is
     *  broadcast when the message is successfully sent, or failed.
     *  The result code will be <code>Activity.RESULT_OK</code> for success,
     *  or one of these errors:<br>
     *  <code>RESULT_ERROR_GENERIC_FAILURE</code><br>
     *  <code>RESULT_ERROR_RADIO_OFF</code><br>
     *  <code>RESULT_ERROR_NULL_PDU</code><br>
     *  For <code>RESULT_ERROR_GENERIC_FAILURE</code> the sentIntent may include
     *  the extra "errorCode" containing a radio technology specific value,
     *  generally only useful for troubleshooting.<br>
     *  The per-application based SMS control checks sentIntent. If sentIntent
     *  is NULL the caller will be checked against all unknown applications,
     *  which cause smaller number of SMS to be sent in checking period.
     * @param deliveryIntent if not NULL this <code>PendingIntent</code> is
     *  broadcast when the message is delivered to the recipient.  The
     *  raw pdu of the status report is in the extended data ("pdu").
     *
     * @throws IllegalArgumentException if destinationAddress or text are empty
     */
    public void sendTextMessage(
            String destinationAddress, String scAddress, String text,
            PendingIntent sentIntent, PendingIntent deliveryIntent) {
        if (TextUtils.isEmpty(destinationAddress)) {
            throw new IllegalArgumentException("Invalid destinationAddress");
        }

        if (TextUtils.isEmpty(text)) {
            throw new IllegalArgumentException("Invalid message body");
        }

        try {
            ISms iccISms = getISmsServiceOrThrow();
            iccISms.sendText(ActivityThread.currentPackageName(), destinationAddress,
                    scAddress, text, sentIntent, deliveryIntent);
        } catch (RemoteException ex) {
            // ignore it
        }
    }

    /**
     * Inject an SMS PDU into the android application framework.
     *
     * The caller should have carrier privileges.
     * @see android.telephony.TelephonyManager.hasCarrierPrivileges
     *
     * @param pdu is the byte array of pdu to be injected into android application framework
     * @param format is the format of SMS pdu (3gpp or 3gpp2)
     * @param receivedIntent if not NULL this <code>PendingIntent</code> is
     *  broadcast when the message is successfully received by the
     *  android application framework. This intent is broadcasted at
     *  the same time an SMS received from radio is acknowledged back.
     *
     *  @throws IllegalArgumentException if format is not one of 3gpp and 3gpp2.
     */
    public void injectSmsPdu(byte[] pdu, String format, PendingIntent receivedIntent) {
        if (!format.equals(SmsMessage.FORMAT_3GPP) && !format.equals(SmsMessage.FORMAT_3GPP2)) {
            // Format must be either 3gpp or 3gpp2.
            throw new IllegalArgumentException(
                    "Invalid pdu format. format must be either 3gpp or 3gpp2");
        }
        try {
            ISms iccISms = ISms.Stub.asInterface(ServiceManager.getService("isms"));
            if (iccISms != null) {
                iccISms.injectSmsPdu(pdu, format, receivedIntent);
            }
        } catch (RemoteException ex) {
          // ignore it
        }
    }

    /**
     * Update the status of a pending (send-by-IP) SMS message and resend by PSTN if necessary.
     * This outbound message was handled by the carrier app. If the carrier app fails to send
     * this message, it would be resent by PSTN.
     *
     * The caller should have carrier privileges.
     * @see android.telephony.TelephonyManager.hasCarrierPrivileges
     *
     * @param messageRef the reference number of the SMS message.
     * @param success True if and only if the message was sent successfully. If its value is
     *  false, this message should be resent via PSTN.
     */
    public void updateSmsSendStatus(int messageRef, boolean success) {
        try {
            ISms iccISms = ISms.Stub.asInterface(ServiceManager.getService("isms"));
            if (iccISms != null) {
                iccISms.updateSmsSendStatus(messageRef, success);
            }
        } catch (RemoteException ex) {
          // ignore it
        }
    }

    /**
     * Divide a message text into several fragments, none bigger than
     * the maximum SMS message size.
     *
     * @param text the original message.  Must not be null.
     * @return an <code>ArrayList</code> of strings that, in order,
     *   comprise the original message
     *
     * @throws IllegalArgumentException if text is null
     */
    public ArrayList<String> divideMessage(String text) {
        if (null == text) {
            throw new IllegalArgumentException("text is null");
        }
        return SmsMessage.fragmentText(text);
    }

    /**
     * Send a multi-part text based SMS.  The callee should have already
     * divided the message into correctly sized parts by calling
     * <code>divideMessage</code>.
     *
     * <p class="note"><strong>Note:</strong> Using this method requires that your app has the
     * {@link android.Manifest.permission#SEND_SMS} permission.</p>
     *
     * <p class="note"><strong>Note:</strong> Beginning with Android 4.4 (API level 19), if
     * <em>and only if</em> an app is not selected as the default SMS app, the system automatically
     * writes messages sent using this method to the SMS Provider (the default SMS app is always
     * responsible for writing its sent messages to the SMS Provider). For information about
     * how to behave as the default SMS app, see {@link android.provider.Telephony}.</p>
     *
     * @param destinationAddress the address to send the message to
     * @param scAddress is the service center address or null to use
     *   the current default SMSC
     * @param parts an <code>ArrayList</code> of strings that, in order,
     *   comprise the original message
     * @param sentIntents if not null, an <code>ArrayList</code> of
     *   <code>PendingIntent</code>s (one for each message part) that is
     *   broadcast when the corresponding message part has been sent.
     *   The result code will be <code>Activity.RESULT_OK</code> for success,
     *   or one of these errors:<br>
     *   <code>RESULT_ERROR_GENERIC_FAILURE</code><br>
     *   <code>RESULT_ERROR_RADIO_OFF</code><br>
     *   <code>RESULT_ERROR_NULL_PDU</code><br>
     *   For <code>RESULT_ERROR_GENERIC_FAILURE</code> each sentIntent may include
     *   the extra "errorCode" containing a radio technology specific value,
     *   generally only useful for troubleshooting.<br>
     *   The per-application based SMS control checks sentIntent. If sentIntent
     *   is NULL the caller will be checked against all unknown applications,
     *   which cause smaller number of SMS to be sent in checking period.
     * @param deliveryIntents if not null, an <code>ArrayList</code> of
     *   <code>PendingIntent</code>s (one for each message part) that is
     *   broadcast when the corresponding message part has been delivered
     *   to the recipient.  The raw pdu of the status report is in the
     *   extended data ("pdu").
     *
     * @throws IllegalArgumentException if destinationAddress or data are empty
     */
    public void sendMultipartTextMessage(
            String destinationAddress, String scAddress, ArrayList<String> parts,
            ArrayList<PendingIntent> sentIntents, ArrayList<PendingIntent> deliveryIntents) {
        if (TextUtils.isEmpty(destinationAddress)) {
            throw new IllegalArgumentException("Invalid destinationAddress");
        }
        if (parts == null || parts.size() < 1) {
            throw new IllegalArgumentException("Invalid message body");
        }

        if (parts.size() > 1) {
            try {
                ISms iccISms = getISmsServiceOrThrow();
                iccISms.sendMultipartText(ActivityThread.currentPackageName(),
                        destinationAddress, scAddress, parts,
                        sentIntents, deliveryIntents);
            } catch (RemoteException ex) {
                // ignore it
            }
        } else {
            PendingIntent sentIntent = null;
            PendingIntent deliveryIntent = null;
            if (sentIntents != null && sentIntents.size() > 0) {
                sentIntent = sentIntents.get(0);
            }
            if (deliveryIntents != null && deliveryIntents.size() > 0) {
                deliveryIntent = deliveryIntents.get(0);
            }
            sendTextMessage(destinationAddress, scAddress, parts.get(0),
                    sentIntent, deliveryIntent);
        }
    }

    /**
     * Send a data based SMS to a specific application port.
     *
     * <p class="note"><strong>Note:</strong> Using this method requires that your app has the
     * {@link android.Manifest.permission#SEND_SMS} permission.</p>
     *
     * @param destinationAddress the address to send the message to
     * @param scAddress is the service center address or null to use
     *  the current default SMSC
     * @param destinationPort the port to deliver the message to
     * @param data the body of the message to send
     * @param sentIntent if not NULL this <code>PendingIntent</code> is
     *  broadcast when the message is successfully sent, or failed.
     *  The result code will be <code>Activity.RESULT_OK</code> for success,
     *  or one of these errors:<br>
     *  <code>RESULT_ERROR_GENERIC_FAILURE</code><br>
     *  <code>RESULT_ERROR_RADIO_OFF</code><br>
     *  <code>RESULT_ERROR_NULL_PDU</code><br>
     *  For <code>RESULT_ERROR_GENERIC_FAILURE</code> the sentIntent may include
     *  the extra "errorCode" containing a radio technology specific value,
     *  generally only useful for troubleshooting.<br>
     *  The per-application based SMS control checks sentIntent. If sentIntent
     *  is NULL the caller will be checked against all unknown applications,
     *  which cause smaller number of SMS to be sent in checking period.
     * @param deliveryIntent if not NULL this <code>PendingIntent</code> is
     *  broadcast when the message is delivered to the recipient.  The
     *  raw pdu of the status report is in the extended data ("pdu").
     *
     * @throws IllegalArgumentException if destinationAddress or data are empty
     */
    public void sendDataMessage(
            String destinationAddress, String scAddress, short destinationPort,
            byte[] data, PendingIntent sentIntent, PendingIntent deliveryIntent) {
        if (TextUtils.isEmpty(destinationAddress)) {
            throw new IllegalArgumentException("Invalid destinationAddress");
        }

        if (data == null || data.length == 0) {
            throw new IllegalArgumentException("Invalid message data");
        }

        try {
            ISms iccISms = getISmsServiceOrThrow();
            iccISms.sendData(ActivityThread.currentPackageName(),
                    destinationAddress, scAddress, destinationPort & 0xFFFF,
                    data, sentIntent, deliveryIntent);
        } catch (RemoteException ex) {
            // ignore it
        }
    }

    /**
    * Get the default instance of the SmsManager
    *
    * @return the default instance of the SmsManager
    */
    public static SmsManager getDefault() {
        return sInstance;
    }

    /**
     * Get the the instance of the SmsManager associated with a particular subId
     *
<<<<<<< HEAD
     * @param subId a SMS subscription id, typically accessed using SubscriptionManager
=======
     * @param subId a SMS subscription id, typically accessed using
     *   {@link android.telephony.SubscriptionManager}
>>>>>>> 541eac28
     * @return the instance of the SmsManager associated with subId
     *
     * {@hide}
     */
    public static SmsManager getSmsManagerForSubscriber(long subId) {
        // TODO(shri): Add javadoc link once SubscriptionManager is made public api
        synchronized(sLockObject) {
            SmsManager smsManager = sSubInstances.get(subId);
            if (smsManager == null) {
                smsManager = new SmsManager(subId);
                sSubInstances.put(subId, smsManager);
            }
            return smsManager;
        }
    }

    private SmsManager(long subId) {
        mSubId = subId;
    }

    /**
     * Get the associated subId. If the instance was returned by {@link #getDefault()}, then this
     * method may return different values at different points in time (if the user changes the
<<<<<<< HEAD
     * default subId). It will return SubscriptionManager.INVALID_SUB_ID if the default
     * subId cannot be determined.
=======
     * default subId). It will return {@link android.telephony.SubscriptionManager#INVALID_SUB_ID}
     * if the default subId cannot be determined.
>>>>>>> 541eac28
     *
     * @return associated subId
     *
     * {@hide}
     */
    public long getSubId() {
        // TODO(shri): Add javadoc link once SubscriptionManager is made public api
        if (mSubId == DEFAULT_SUB_ID) {
            return getDefaultSmsSubId();
        }
        return mSubId;
    }

    /**
     * Returns the ISms service, or throws an UnsupportedOperationException if
     * the service does not exist.
     */
    private static ISms getISmsServiceOrThrow() {
        ISms iccISms = getISmsService();
        if (iccISms == null) {
            throw new UnsupportedOperationException("Sms is not supported");
        }
        return iccISms;
    }

    private static ISms getISmsService() {
        return ISms.Stub.asInterface(ServiceManager.getService("isms"));
    }

    /**
     * Copy a raw SMS PDU to the ICC.
     * ICC (Integrated Circuit Card) is the card of the device.
     * For example, this can be the SIM or USIM for GSM.
     *
     * @param smsc the SMSC for this message, or NULL for the default SMSC
     * @param pdu the raw PDU to store
     * @param status message status (STATUS_ON_ICC_READ, STATUS_ON_ICC_UNREAD,
     *               STATUS_ON_ICC_SENT, STATUS_ON_ICC_UNSENT)
     * @return true for success
     *
     * @throws IllegalArgumentException if pdu is NULL
     * {@hide}
     */
    public boolean copyMessageToIcc(byte[] smsc, byte[] pdu,int status) {
        boolean success = false;

        if (null == pdu) {
            throw new IllegalArgumentException("pdu is NULL");
        }
        try {
            ISms iccISms = getISmsService();
            if (iccISms != null) {
                success = iccISms.copyMessageToIccEf(ActivityThread.currentPackageName(),
                        status, pdu, smsc);
            }
        } catch (RemoteException ex) {
            // ignore it
        }

        return success;
    }

    /**
     * Delete the specified message from the ICC.
     * ICC (Integrated Circuit Card) is the card of the device.
     * For example, this can be the SIM or USIM for GSM.
     *
     * @param messageIndex is the record index of the message on ICC
     * @return true for success
     *
     * {@hide}
     */
    public boolean
    deleteMessageFromIcc(int messageIndex) {
        boolean success = false;
        byte[] pdu = new byte[IccConstants.SMS_RECORD_LENGTH-1];
        Arrays.fill(pdu, (byte)0xff);

        try {
            ISms iccISms = getISmsService();
            if (iccISms != null) {
                success = iccISms.updateMessageOnIccEf(ActivityThread.currentPackageName(),
                        messageIndex, STATUS_ON_ICC_FREE, pdu);
            }
        } catch (RemoteException ex) {
            // ignore it
        }

        return success;
    }

    /**
     * Update the specified message on the ICC.
     * ICC (Integrated Circuit Card) is the card of the device.
     * For example, this can be the SIM or USIM for GSM.
     *
     * @param messageIndex record index of message to update
     * @param newStatus new message status (STATUS_ON_ICC_READ,
     *                  STATUS_ON_ICC_UNREAD, STATUS_ON_ICC_SENT,
     *                  STATUS_ON_ICC_UNSENT, STATUS_ON_ICC_FREE)
     * @param pdu the raw PDU to store
     * @return true for success
     *
     * {@hide}
     */
    public boolean updateMessageOnIcc(int messageIndex, int newStatus, byte[] pdu) {
        boolean success = false;

        try {
            ISms iccISms = getISmsService();
            if (iccISms != null) {
                success = iccISms.updateMessageOnIccEf(ActivityThread.currentPackageName(),
                        messageIndex, newStatus, pdu);
            }
        } catch (RemoteException ex) {
            // ignore it
        }

        return success;
    }

    /**
     * Retrieves all messages currently stored on ICC.
     * ICC (Integrated Circuit Card) is the card of the device.
     * For example, this can be the SIM or USIM for GSM.
     *
     * @return <code>ArrayList</code> of <code>SmsMessage</code> objects
     *
     * {@hide}
     */
    public static ArrayList<SmsMessage> getAllMessagesFromIcc() {
        List<SmsRawData> records = null;

        try {
            ISms iccISms = getISmsService();
            if (iccISms != null) {
                records = iccISms.getAllMessagesFromIccEf(ActivityThread.currentPackageName());
            }
        } catch (RemoteException ex) {
            // ignore it
        }

        return createMessageListFromRawRecords(records);
    }

    /**
     * Enable reception of cell broadcast (SMS-CB) messages with the given
     * message identifier. Note that if two different clients enable the same
     * message identifier, they must both disable it for the device to stop
     * receiving those messages. All received messages will be broadcast in an
     * intent with the action "android.provider.Telephony.SMS_CB_RECEIVED".
     * Note: This call is blocking, callers may want to avoid calling it from
     * the main thread of an application.
     *
     * @param messageIdentifier Message identifier as specified in TS 23.041 (3GPP)
     * or C.R1001-G (3GPP2)
     * @return true if successful, false otherwise
     * @see #disableCellBroadcast(int)
     *
     * {@hide}
     */
    public boolean enableCellBroadcast(int messageIdentifier) {
        boolean success = false;

        try {
            ISms iccISms = getISmsService();
            if (iccISms != null) {
                success = iccISms.enableCellBroadcast(messageIdentifier);
            }
        } catch (RemoteException ex) {
            // ignore it
        }

        return success;
    }

    /**
     * Disable reception of cell broadcast (SMS-CB) messages with the given
     * message identifier. Note that if two different clients enable the same
     * message identifier, they must both disable it for the device to stop
     * receiving those messages.
     * Note: This call is blocking, callers may want to avoid calling it from
     * the main thread of an application.
     *
     * @param messageIdentifier Message identifier as specified in TS 23.041 (3GPP)
     * or C.R1001-G (3GPP2)
     * @return true if successful, false otherwise
     *
     * @see #enableCellBroadcast(int)
     *
     * {@hide}
     */
    public boolean disableCellBroadcast(int messageIdentifier) {
        boolean success = false;

        try {
            ISms iccISms = getISmsService();
            if (iccISms != null) {
                success = iccISms.disableCellBroadcast(messageIdentifier);
            }
        } catch (RemoteException ex) {
            // ignore it
        }

        return success;
    }

    /**
     * Enable reception of cell broadcast (SMS-CB) messages with the given
     * message identifier range. Note that if two different clients enable the same
     * message identifier, they must both disable it for the device to stop
     * receiving those messages. All received messages will be broadcast in an
     * intent with the action "android.provider.Telephony.SMS_CB_RECEIVED".
     * Note: This call is blocking, callers may want to avoid calling it from
     * the main thread of an application.
     *
     * @param startMessageId first message identifier as specified in TS 23.041 (3GPP)
     * or C.R1001-G (3GPP2)
     * @param endMessageId last message identifier as specified in TS 23.041 (3GPP)
     * or C.R1001-G (3GPP2)
     * @return true if successful, false otherwise
     * @see #disableCellBroadcastRange(int, int)
     *
     * @throws IllegalArgumentException if endMessageId < startMessageId
     * {@hide}
     */
    public boolean enableCellBroadcastRange(int startMessageId, int endMessageId) {
        boolean success = false;

        if (endMessageId < startMessageId) {
            throw new IllegalArgumentException("endMessageId < startMessageId");
        }
        try {
            ISms iccISms = getISmsService();
            if (iccISms != null) {
                success = iccISms.enableCellBroadcastRange(startMessageId, endMessageId);
            }
        } catch (RemoteException ex) {
            // ignore it
        }

        return success;
    }

    /**
     * Disable reception of cell broadcast (SMS-CB) messages with the given
     * message identifier range. Note that if two different clients enable the same
     * message identifier, they must both disable it for the device to stop
     * receiving those messages.
     * Note: This call is blocking, callers may want to avoid calling it from
     * the main thread of an application.
     *
     * @param startMessageId first message identifier as specified in TS 23.041 (3GPP)
     * or C.R1001-G (3GPP2)
     * @param endMessageId last message identifier as specified in TS 23.041 (3GPP)
     * or C.R1001-G (3GPP2)
     * @return true if successful, false otherwise
     *
     * @see #enableCellBroadcastRange(int, int)
     *
     * @throws IllegalArgumentException if endMessageId < startMessageId
     * {@hide}
     */
    public boolean disableCellBroadcastRange(int startMessageId, int endMessageId) {
        boolean success = false;

        if (endMessageId < startMessageId) {
            throw new IllegalArgumentException("endMessageId < startMessageId");
        }
        try {
            ISms iccISms = getISmsService();
            if (iccISms != null) {
                success = iccISms.disableCellBroadcastRange(startMessageId, endMessageId);
            }
        } catch (RemoteException ex) {
            // ignore it
        }

        return success;
    }

    /**
     * Create a list of <code>SmsMessage</code>s from a list of RawSmsData
     * records returned by <code>getAllMessagesFromIcc()</code>
     *
     * @param records SMS EF records, returned by
     *   <code>getAllMessagesFromIcc</code>
     * @return <code>ArrayList</code> of <code>SmsMessage</code> objects.
     */
    private static ArrayList<SmsMessage> createMessageListFromRawRecords(List<SmsRawData> records) {
        ArrayList<SmsMessage> messages = new ArrayList<SmsMessage>();
        if (records != null) {
            int count = records.size();
            for (int i = 0; i < count; i++) {
                SmsRawData data = records.get(i);
                // List contains all records, including "free" records (null)
                if (data != null) {
                    SmsMessage sms = SmsMessage.createFromEfRecord(i+1, data.getBytes());
                    if (sms != null) {
                        messages.add(sms);
                    }
                }
            }
        }
        return messages;
    }

    /**
     * SMS over IMS is supported if IMS is registered and SMS is supported
     * on IMS.
     *
     * @return true if SMS over IMS is supported, false otherwise
     *
     * @see #getImsSmsFormat()
     *
     * @hide
     */
    boolean isImsSmsSupported() {
        boolean boSupported = false;
        try {
            ISms iccISms = getISmsService();
            if (iccISms != null) {
                boSupported = iccISms.isImsSmsSupported();
            }
        } catch (RemoteException ex) {
            // ignore it
        }
        return boSupported;
    }

    /**
     * Gets SMS format supported on IMS.  SMS over IMS format is
     * either 3GPP or 3GPP2.
     *
     * @return SmsMessage.FORMAT_3GPP,
     *         SmsMessage.FORMAT_3GPP2
     *      or SmsMessage.FORMAT_UNKNOWN
     *
     * @see #isImsSmsSupported()
     *
     * @hide
     */
    String getImsSmsFormat() {
        String format = com.android.internal.telephony.SmsConstants.FORMAT_UNKNOWN;
        try {
            ISms iccISms = getISmsService();
            if (iccISms != null) {
                format = iccISms.getImsSmsFormat();
            }
        } catch (RemoteException ex) {
            // ignore it
        }
        return format;
    }

    /**
     * Get default sms subId
     *
     * @return the default SubId
     * @hide
     */
    public static long getDefaultSmsSubId() {
        return SubscriptionManager.getDefaultSmsSubId();
    }

    /**
     * Get SMS prompt property,  enabled or not
     *
     * @return true if enabled, false otherwise
     * @hide
     */
    public boolean isSMSPromptEnabled() {
        ISms iccISms = null;
        try {
            iccISms = ISms.Stub.asInterface(ServiceManager.getService("isms"));
            return iccISms.isSMSPromptEnabled();
        } catch (RemoteException ex) {
            return false;
        } catch (NullPointerException ex) {
            return false;
        }
    }

    // see SmsMessage.getStatusOnIcc

    /** Free space (TS 51.011 10.5.3 / 3GPP2 C.S0023 3.4.27). */
    static public final int STATUS_ON_ICC_FREE      = 0;

    /** Received and read (TS 51.011 10.5.3 / 3GPP2 C.S0023 3.4.27). */
    static public final int STATUS_ON_ICC_READ      = 1;

    /** Received and unread (TS 51.011 10.5.3 / 3GPP2 C.S0023 3.4.27). */
    static public final int STATUS_ON_ICC_UNREAD    = 3;

    /** Stored and sent (TS 51.011 10.5.3 / 3GPP2 C.S0023 3.4.27). */
    static public final int STATUS_ON_ICC_SENT      = 5;

    /** Stored and unsent (TS 51.011 10.5.3 / 3GPP2 C.S0023 3.4.27). */
    static public final int STATUS_ON_ICC_UNSENT    = 7;

    // SMS send failure result codes

    /** Generic failure cause */
    static public final int RESULT_ERROR_GENERIC_FAILURE    = 1;
    /** Failed because radio was explicitly turned off */
    static public final int RESULT_ERROR_RADIO_OFF          = 2;
    /** Failed because no pdu provided */
    static public final int RESULT_ERROR_NULL_PDU           = 3;
    /** Failed because service is currently unavailable */
    static public final int RESULT_ERROR_NO_SERVICE         = 4;
    /** Failed because we reached the sending queue limit.  {@hide} */
    static public final int RESULT_ERROR_LIMIT_EXCEEDED     = 5;
    /** Failed because FDN is enabled. {@hide} */
    static public final int RESULT_ERROR_FDN_CHECK_FAILURE  = 6;

    static private final String PHONE_PACKAGE_NAME = "com.android.phone";

    /**
     * Send an MMS message
     *
     * @param context application context
     * @param contentUri the content Uri from which the message pdu will be read
     * @param locationUrl the optional location url where message should be sent to
     * @param configOverrides the carrier-specific messaging configuration values to override for
     *  sending the message.
     * @param sentIntent if not NULL this <code>PendingIntent</code> is
     *  broadcast when the message is successfully sent, or failed
     * @throws IllegalArgumentException if contentUri is empty
     */
    public void sendMultimediaMessage(Context context, Uri contentUri, String locationUrl,
            Bundle configOverrides, PendingIntent sentIntent) {
        if (contentUri == null) {
            throw new IllegalArgumentException("Uri contentUri null");
        }
        try {
            final IMms iMms = IMms.Stub.asInterface(ServiceManager.getService("imms"));
            if (iMms == null) {
                return;
            }
            context.grantUriPermission(PHONE_PACKAGE_NAME, contentUri,
                    Intent.FLAG_GRANT_READ_URI_PERMISSION);
            grantCarrierPackageUriPermission(context, contentUri,
                    Telephony.Mms.Intents.MMS_SEND_ACTION, Intent.FLAG_GRANT_READ_URI_PERMISSION);

            iMms.sendMessage(getSubId(), ActivityThread.currentPackageName(), contentUri,
                    locationUrl, configOverrides, sentIntent);
        } catch (RemoteException e) {
            // Ignore it
        }
    }

    private void grantCarrierPackageUriPermission(Context context, Uri contentUri, String action,
            int permission) {
        Intent intent = new Intent(action);
        TelephonyManager telephonyManager =
            (TelephonyManager) context.getSystemService(Context.TELEPHONY_SERVICE);
        List<String> carrierPackages = telephonyManager.getCarrierPackageNamesForIntent(
                intent);
        if (carrierPackages != null && carrierPackages.size() == 1) {
            context.grantUriPermission(carrierPackages.get(0), contentUri, permission);
        }
    }

    /**
     * Download an MMS message from carrier by a given location URL
     *
     * @param context application context
     * @param locationUrl the location URL of the MMS message to be downloaded, usually obtained
     *  from the MMS WAP push notification
     * @param contentUri the content uri to which the downloaded pdu will be written
     * @param configOverrides the carrier-specific messaging configuration values to override for
     *  downloading the message.
     * @param downloadedIntent if not NULL this <code>PendingIntent</code> is
     *  broadcast when the message is downloaded, or the download is failed
     * @throws IllegalArgumentException if locationUrl or contentUri is empty
     */
    public void downloadMultimediaMessage(Context context, String locationUrl, Uri contentUri,
            Bundle configOverrides, PendingIntent downloadedIntent) {
        if (TextUtils.isEmpty(locationUrl)) {
            throw new IllegalArgumentException("Empty MMS location URL");
        }
        if (contentUri == null) {
            throw new IllegalArgumentException("Uri contentUri null");
        }
        try {
            final IMms iMms = IMms.Stub.asInterface(ServiceManager.getService("imms"));
            if (iMms == null) {
                return;
            }
            context.grantUriPermission(PHONE_PACKAGE_NAME, contentUri,
                    Intent.FLAG_GRANT_WRITE_URI_PERMISSION);

            grantCarrierPackageUriPermission(context, contentUri,
                    Telephony.Mms.Intents.MMS_DOWNLOAD_ACTION,
                    Intent.FLAG_GRANT_WRITE_URI_PERMISSION);

            iMms.downloadMessage(getSubId(), ActivityThread.currentPackageName(), locationUrl,
                    contentUri, configOverrides, downloadedIntent);
        } catch (RemoteException e) {
            // Ignore it
        }
    }

    // MMS send/download failure result codes
    public static final int MMS_ERROR_UNSPECIFIED = 1;
    public static final int MMS_ERROR_INVALID_APN = 2;
    public static final int MMS_ERROR_UNABLE_CONNECT_MMS = 3;
    public static final int MMS_ERROR_HTTP_FAILURE = 4;
    public static final int MMS_ERROR_IO_ERROR = 5;
    public static final int MMS_ERROR_RETRY = 6;

    // Intent extra name for result data
    public static final String EXTRA_MMS_DATA = "android.telephony.extra.MMS_DATA";

    /**
     * Update the status of a pending (send-by-IP) MMS message handled by the carrier app.
     * If the carrier app fails to send this message, it may be resent via carrier network
     * depending on the status code.
     *
     * The caller should have carrier privileges.
     * @see android.telephony.TelephonyManager.hasCarrierPrivileges
     *
     * @param context application context
     * @param messageRef the reference number of the MMS message.
     * @param pdu non-empty (contains the SendConf PDU) if the message was sent successfully,
     *   otherwise, this param should be null.
     * @param status send status. It can be Activity.RESULT_OK or one of the MMS error codes.
     *   If status is Activity.RESULT_OK, the MMS was sent successfully.
     *   If status is MMS_ERROR_RETRY, this message would be resent via carrier
     *   network. The message will not be resent for other MMS error statuses.
     * @param contentUri the URI of the sent message
     */
    public void updateMmsSendStatus(Context context, int messageRef, byte[] pdu, int status,
            Uri contentUri) {
        try {
            IMms iMms = IMms.Stub.asInterface(ServiceManager.getService("imms"));
            if (iMms == null) {
                return;
            }
            iMms.updateMmsSendStatus(messageRef, pdu, status);
        } catch (RemoteException ex) {
            // ignore it
        }
        if (contentUri != null) {
            context.revokeUriPermission(contentUri, Intent.FLAG_GRANT_READ_URI_PERMISSION);
        }
    }

    /**
     * Update the status of a pending (download-by-IP) MMS message handled by the carrier app.
     * If the carrier app fails to download this message, it may be re-downloaded via carrier
     * network depending on the status code.
     *
     * The caller should have carrier privileges.
     * @see android.telephony.TelephonyManager.hasCarrierPrivileges
     *
     * @param context application context
     * @param messageRef the reference number of the MMS message.
     * @param status download status.  It can be Activity.RESULT_OK or one of the MMS error codes.
     *   If status is Activity.RESULT_OK, the MMS was downloaded successfully.
     *   If status is MMS_ERROR_RETRY, this message would be re-downloaded via carrier
     *   network. The message will not be re-downloaded for other MMS error statuses.
     * @param contentUri the URI of the downloaded message
     */
    public void updateMmsDownloadStatus(Context context, int messageRef, int status,
            Uri contentUri) {
        try {
            IMms iMms = IMms.Stub.asInterface(ServiceManager.getService("imms"));
            if (iMms == null) {
                return;
            }
            iMms.updateMmsDownloadStatus(messageRef, status);
        } catch (RemoteException ex) {
            // ignore it
        }
        if (contentUri != null) {
            context.revokeUriPermission(contentUri, Intent.FLAG_GRANT_WRITE_URI_PERMISSION);
        }
    }

    /**
     * Import a text message into system's SMS store
     *
     * Only default SMS apps can import SMS
     *
     * @param address the destination(source) address of the sent(received) message
     * @param type the type of the message
     * @param text the message text
     * @param timestampMillis the message timestamp in milliseconds
     * @param seen if the message is seen
     * @param read if the message is read
     * @return the message URI, null if failed
     * @hide
     */
    public Uri importTextMessage(String address, int type, String text, long timestampMillis,
            boolean seen, boolean read) {
        try {
            IMms iMms = IMms.Stub.asInterface(ServiceManager.getService("imms"));
            if (iMms != null) {
                return iMms.importTextMessage(ActivityThread.currentPackageName(),
                        address, type, text, timestampMillis, seen, read);
            }
        } catch (RemoteException ex) {
            // ignore it
        }
        return null;
    }

    /** Represents the received SMS message for importing {@hide} */
    public static final int SMS_TYPE_INCOMING = 0;
    /** Represents the sent SMS message for importing {@hide} */
    public static final int SMS_TYPE_OUTGOING = 1;

    /**
     * Import a multimedia message into system's MMS store. Only the following PDU type is
     * supported: Retrieve.conf, Send.req, Notification.ind, Delivery.ind, Read-Orig.ind
     *
     * Only default SMS apps can import MMS
     *
     * @param contentUri the content uri from which to read the PDU of the message to import
     * @param messageId the optional message id. Use null if not specifying
     * @param timestampSecs the optional message timestamp. Use -1 if not specifying
     * @param seen if the message is seen
     * @param read if the message is read
     * @return the message URI, null if failed
     * @throws IllegalArgumentException if pdu is empty
     * {@hide}
     */
    public Uri importMultimediaMessage(Uri contentUri, String messageId, long timestampSecs,
            boolean seen, boolean read) {
        if (contentUri == null) {
            throw new IllegalArgumentException("Uri contentUri null");
        }
        try {
            IMms iMms = IMms.Stub.asInterface(ServiceManager.getService("imms"));
            if (iMms != null) {
                return iMms.importMultimediaMessage(ActivityThread.currentPackageName(),
                        contentUri, messageId, timestampSecs, seen, read);
            }
        } catch (RemoteException ex) {
            // ignore it
        }
        return null;
    }

    /**
     * Delete a system stored SMS or MMS message
     *
     * Only default SMS apps can delete system stored SMS and MMS messages
     *
     * @param messageUri the URI of the stored message
     * @return true if deletion is successful, false otherwise
     * @throws IllegalArgumentException if messageUri is empty
     * {@hide}
     */
    public boolean deleteStoredMessage(Uri messageUri) {
        if (messageUri == null) {
            throw new IllegalArgumentException("Empty message URI");
        }
        try {
            IMms iMms = IMms.Stub.asInterface(ServiceManager.getService("imms"));
            if (iMms != null) {
                return iMms.deleteStoredMessage(ActivityThread.currentPackageName(), messageUri);
            }
        } catch (RemoteException ex) {
            // ignore it
        }
        return false;
    }

    /**
     * Delete a system stored SMS or MMS thread
     *
     * Only default SMS apps can delete system stored SMS and MMS conversations
     *
     * @param conversationId the ID of the message conversation
     * @return true if deletion is successful, false otherwise
     * {@hide}
     */
    public boolean deleteStoredConversation(long conversationId) {
        try {
            IMms iMms = IMms.Stub.asInterface(ServiceManager.getService("imms"));
            if (iMms != null) {
                return iMms.deleteStoredConversation(
                        ActivityThread.currentPackageName(), conversationId);
            }
        } catch (RemoteException ex) {
            // ignore it
        }
        return false;
    }

    /**
     * Update the status properties of a system stored SMS or MMS message, e.g.
     * the read status of a message, etc.
     *
     * @param messageUri the URI of the stored message
     * @param statusValues a list of status properties in key-value pairs to update
     * @return true if update is successful, false otherwise
     * @throws IllegalArgumentException if messageUri is empty
     * {@hide}
     */
    public boolean updateStoredMessageStatus(Uri messageUri, ContentValues statusValues) {
        if (messageUri == null) {
            throw new IllegalArgumentException("Empty message URI");
        }
        try {
            IMms iMms = IMms.Stub.asInterface(ServiceManager.getService("imms"));
            if (iMms != null) {
                return iMms.updateStoredMessageStatus(ActivityThread.currentPackageName(),
                        messageUri, statusValues);
            }
        } catch (RemoteException ex) {
            // ignore it
        }
        return false;
    }

    /** Message status property: whether the message has been seen. 1 means seen, 0 not {@hide} */
    public static final String MESSAGE_STATUS_SEEN = "seen";
    /** Message status property: whether the message has been read. 1 means read, 0 not {@hide} */
    public static final String MESSAGE_STATUS_READ = "read";

    /**
     * Archive or unarchive a stored conversation
     *
     * @param conversationId the ID of the message conversation
     * @param archived true to archive the conversation, false to unarchive
     * @return true if update is successful, false otherwise
     * {@hide}
     */
    public boolean archiveStoredConversation(long conversationId, boolean archived) {
        try {
            IMms iMms = IMms.Stub.asInterface(ServiceManager.getService("imms"));
            if (iMms != null) {
                return iMms.archiveStoredConversation(ActivityThread.currentPackageName(),
                        conversationId, archived);
            }
        } catch (RemoteException ex) {
            // ignore it
        }
        return false;
    }

    /**
     * Add a text message draft to system SMS store
     *
     * Only default SMS apps can add SMS draft
     *
     * @param address the destination address of message
     * @param text the body of the message to send
     * @return the URI of the stored draft message
     * {@hide}
     */
    public Uri addTextMessageDraft(String address, String text) {
        try {
            IMms iMms = IMms.Stub.asInterface(ServiceManager.getService("imms"));
            if (iMms != null) {
                return iMms.addTextMessageDraft(ActivityThread.currentPackageName(), address, text);
            }
        } catch (RemoteException ex) {
            // ignore it
        }
        return null;
    }

    /**
     * Add a multimedia message draft to system MMS store
     *
     * Only default SMS apps can add MMS draft
     *
     * @param contentUri the content uri from which to read the PDU data of the draft MMS
     * @return the URI of the stored draft message
     * @throws IllegalArgumentException if pdu is empty
     * {@hide}
     */
    public Uri addMultimediaMessageDraft(Uri contentUri) {
        if (contentUri == null) {
            throw new IllegalArgumentException("Uri contentUri null");
        }
        try {
            IMms iMms = IMms.Stub.asInterface(ServiceManager.getService("imms"));
            if (iMms != null) {
                return iMms.addMultimediaMessageDraft(ActivityThread.currentPackageName(),
                        contentUri);
            }
        } catch (RemoteException ex) {
            // ignore it
        }
        return null;
    }

    /**
     * Send a system stored text message.
     *
     * You can only send a failed text message or a draft text message.
     *
     * @param messageUri the URI of the stored message
     * @param scAddress is the service center address or null to use the current default SMSC
     * @param sentIntent if not NULL this <code>PendingIntent</code> is
     *  broadcast when the message is successfully sent, or failed.
     *  The result code will be <code>Activity.RESULT_OK</code> for success,
     *  or one of these errors:<br>
     *  <code>RESULT_ERROR_GENERIC_FAILURE</code><br>
     *  <code>RESULT_ERROR_RADIO_OFF</code><br>
     *  <code>RESULT_ERROR_NULL_PDU</code><br>
     *  For <code>RESULT_ERROR_GENERIC_FAILURE</code> the sentIntent may include
     *  the extra "errorCode" containing a radio technology specific value,
     *  generally only useful for troubleshooting.<br>
     *  The per-application based SMS control checks sentIntent. If sentIntent
     *  is NULL the caller will be checked against all unknown applications,
     *  which cause smaller number of SMS to be sent in checking period.
     * @param deliveryIntent if not NULL this <code>PendingIntent</code> is
     *  broadcast when the message is delivered to the recipient.  The
     *  raw pdu of the status report is in the extended data ("pdu").
     *
     * @throws IllegalArgumentException if messageUri is empty
     * {@hide}
     */
    public void sendStoredTextMessage(Uri messageUri, String scAddress, PendingIntent sentIntent,
            PendingIntent deliveryIntent) {
        if (messageUri == null) {
            throw new IllegalArgumentException("Empty message URI");
        }
        try {
            ISms iccISms = getISmsServiceOrThrow();
            iccISms.sendStoredText(getSubId(), ActivityThread.currentPackageName(), messageUri,
                    scAddress, sentIntent, deliveryIntent);
        } catch (RemoteException ex) {
            // ignore it
        }
    }

    /**
     * Send a system stored multi-part text message.
     *
     * You can only send a failed text message or a draft text message.
     * The provided <code>PendingIntent</code> lists should match the part number of the
     * divided text of the stored message by using <code>divideMessage</code>
     *
     * @param messageUri the URI of the stored message
     * @param scAddress is the service center address or null to use
     *   the current default SMSC
     * @param sentIntents if not null, an <code>ArrayList</code> of
     *   <code>PendingIntent</code>s (one for each message part) that is
     *   broadcast when the corresponding message part has been sent.
     *   The result code will be <code>Activity.RESULT_OK</code> for success,
     *   or one of these errors:<br>
     *   <code>RESULT_ERROR_GENERIC_FAILURE</code><br>
     *   <code>RESULT_ERROR_RADIO_OFF</code><br>
     *   <code>RESULT_ERROR_NULL_PDU</code><br>
     *   For <code>RESULT_ERROR_GENERIC_FAILURE</code> each sentIntent may include
     *   the extra "errorCode" containing a radio technology specific value,
     *   generally only useful for troubleshooting.<br>
     *   The per-application based SMS control checks sentIntent. If sentIntent
     *   is NULL the caller will be checked against all unknown applications,
     *   which cause smaller number of SMS to be sent in checking period.
     * @param deliveryIntents if not null, an <code>ArrayList</code> of
     *   <code>PendingIntent</code>s (one for each message part) that is
     *   broadcast when the corresponding message part has been delivered
     *   to the recipient.  The raw pdu of the status report is in the
     *   extended data ("pdu").
     *
     * @throws IllegalArgumentException if messageUri is empty
     * {@hide}
     */
    public void sendStoredMultipartTextMessage(Uri messageUri, String scAddress,
            ArrayList<PendingIntent> sentIntents, ArrayList<PendingIntent> deliveryIntents) {
        if (messageUri == null) {
            throw new IllegalArgumentException("Empty message URI");
        }
        try {
            ISms iccISms = getISmsServiceOrThrow();
            iccISms.sendStoredMultipartText(getSubId(), ActivityThread.currentPackageName(), messageUri,
                    scAddress, sentIntents, deliveryIntents);
        } catch (RemoteException ex) {
            // ignore it
        }
    }

    /**
     * Send a system stored MMS message
     *
     * This is used for sending a previously sent, but failed-to-send, message or
     * for sending a text message that has been stored as a draft.
     *
     * @param messageUri the URI of the stored message
     * @param configOverrides the carrier-specific messaging configuration values to override for
     *  sending the message.
     * @param sentIntent if not NULL this <code>PendingIntent</code> is
     *  broadcast when the message is successfully sent, or failed
     * @throws IllegalArgumentException if messageUri is empty
     * {@hide}
     */
    public void sendStoredMultimediaMessage(Uri messageUri, Bundle configOverrides,
            PendingIntent sentIntent) {
        if (messageUri == null) {
            throw new IllegalArgumentException("Empty message URI");
        }
        try {
            IMms iMms = IMms.Stub.asInterface(ServiceManager.getService("imms"));
            if (iMms != null) {
                iMms.sendStoredMessage(getSubId(), ActivityThread.currentPackageName(), messageUri,
                        configOverrides, sentIntent);
            }
        } catch (RemoteException ex) {
            // ignore it
        }
    }

    /**
     * Turns on/off the flag to automatically write sent/received SMS/MMS messages into system
     *
     * When this flag is on, all SMS/MMS sent/received are stored by system automatically
     * When this flag is off, only SMS/MMS sent by non-default SMS apps are stored by system
     * automatically
     *
     * This flag can only be changed by default SMS apps
     *
     * @param enabled Whether to enable message auto persisting
     * {@hide}
     */
    public void setAutoPersisting(boolean enabled) {
        try {
            IMms iMms = IMms.Stub.asInterface(ServiceManager.getService("imms"));
            if (iMms != null) {
                iMms.setAutoPersisting(ActivityThread.currentPackageName(), enabled);
            }
        } catch (RemoteException ex) {
            // ignore it
        }
    }

    /**
     * Get the value of the flag to automatically write sent/received SMS/MMS messages into system
     *
     * When this flag is on, all SMS/MMS sent/received are stored by system automatically
     * When this flag is off, only SMS/MMS sent by non-default SMS apps are stored by system
     * automatically
     *
     * @return the current value of the auto persist flag
     * {@hide}
     */
    public boolean getAutoPersisting() {
        try {
            IMms iMms = IMms.Stub.asInterface(ServiceManager.getService("imms"));
            if (iMms != null) {
                return iMms.getAutoPersisting();
            }
        } catch (RemoteException ex) {
            // ignore it
        }
        return false;
    }

    /**
     * Get carrier-dependent configuration values.
     *
     * @return bundle key/values pairs of configuration values
     */
    public Bundle getCarrierConfigValues() {
        try {
            IMms iMms = IMms.Stub.asInterface(ServiceManager.getService("imms"));
            if (iMms != null) {
                return iMms.getCarrierConfigValues(getSubId());
            }
        } catch (RemoteException ex) {
            // ignore it
        }
        return null;
    }

}<|MERGE_RESOLUTION|>--- conflicted
+++ resolved
@@ -452,10 +452,11 @@
     }
 
     /**
-    * Get the default instance of the SmsManager
-    *
-    * @return the default instance of the SmsManager
-    */
+     * Get the SmsManager associated with the default subId. The instance will always be
+     * associated with the default subId, even if the default subId is changed.
+     *
+     * @return the SmsManager associated with the default subId
+     */
     public static SmsManager getDefault() {
         return sInstance;
     }
@@ -463,15 +464,9 @@
     /**
      * Get the the instance of the SmsManager associated with a particular subId
      *
-<<<<<<< HEAD
-     * @param subId a SMS subscription id, typically accessed using SubscriptionManager
-=======
      * @param subId a SMS subscription id, typically accessed using
      *   {@link android.telephony.SubscriptionManager}
->>>>>>> 541eac28
      * @return the instance of the SmsManager associated with subId
-     *
-     * {@hide}
      */
     public static SmsManager getSmsManagerForSubscriber(long subId) {
         // TODO(shri): Add javadoc link once SubscriptionManager is made public api
@@ -492,20 +487,12 @@
     /**
      * Get the associated subId. If the instance was returned by {@link #getDefault()}, then this
      * method may return different values at different points in time (if the user changes the
-<<<<<<< HEAD
-     * default subId). It will return SubscriptionManager.INVALID_SUB_ID if the default
-     * subId cannot be determined.
-=======
      * default subId). It will return {@link android.telephony.SubscriptionManager#INVALID_SUB_ID}
      * if the default subId cannot be determined.
->>>>>>> 541eac28
      *
      * @return associated subId
-     *
-     * {@hide}
      */
     public long getSubId() {
-        // TODO(shri): Add javadoc link once SubscriptionManager is made public api
         if (mSubId == DEFAULT_SUB_ID) {
             return getDefaultSmsSubId();
         }
@@ -855,9 +842,9 @@
     }
 
     /**
-     * Get default sms subId
-     *
-     * @return the default SubId
+     * Get the default sms subId
+     *
+     * @return the default subId
      * @hide
      */
     public static long getDefaultSmsSubId() {
